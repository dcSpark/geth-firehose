# Build Geth in a stock Go builder container
<<<<<<< HEAD
FROM golang:1.17-alpine as builder
=======
FROM golang:1.18.1-alpine as builder
>>>>>>> 9a0ed706

RUN apk add --no-cache make gcc musl-dev linux-headers git

ADD . /bor
RUN cd /bor && make bor-all

# Pull all binaries into a second stage deploy alpine container
FROM alpine:latest

RUN set -x \
    && apk add --update --no-cache \
       ca-certificates \
    && rm -rf /var/cache/apk/*
COPY --from=builder /bor/build/bin/* /usr/local/bin/

EXPOSE 8545 8546 30303 30303/udp<|MERGE_RESOLUTION|>--- conflicted
+++ resolved
@@ -1,9 +1,5 @@
 # Build Geth in a stock Go builder container
-<<<<<<< HEAD
-FROM golang:1.17-alpine as builder
-=======
 FROM golang:1.18.1-alpine as builder
->>>>>>> 9a0ed706
 
 RUN apk add --no-cache make gcc musl-dev linux-headers git
 
