// Copyright 2018 The go-ethereum Authors
// This file is part of the go-ethereum library.
//
// The go-ethereum library is free software: you can redistribute it and/or modify
// it under the terms of the GNU Lesser General Public License as published by
// the Free Software Foundation, either version 3 of the License, or
// (at your option) any later version.
//
// The go-ethereum library is distributed in the hope that it will be useful,
// but WITHOUT ANY WARRANTY; without even the implied warranty of
// MERCHANTABILITY or FITNESS FOR A PARTICULAR PURPOSE. See the
// GNU Lesser General Public License for more details.
//
// You should have received a copy of the GNU Lesser General Public License
// along with the go-ethereum library. If not, see <http://www.gnu.org/licenses/>.

package node

import (
	"context"
	"crypto/tls"
	"fmt"
	"net"
	"net/http"
	"time"

	"github.com/ethereum/go-ethereum/plugin/security"

	"github.com/ethereum/go-ethereum/log"
	"github.com/ethereum/go-ethereum/rpc"
)

// StartHTTPEndpoint starts the HTTP RPC endpoint.
<<<<<<< HEAD
func StartHTTPEndpoint(endpoint string, timeouts rpc.HTTPTimeouts, handler http.Handler) (*http.Server, net.Addr, error) {
=======
func StartHTTPEndpoint(endpoint string, timeouts rpc.HTTPTimeouts, handler http.Handler, tlsConfigSource security.TLSConfigurationSource) (net.Listener, bool, error) {
>>>>>>> 695ed71a
	// start the HTTP listener
	var (
		listener     net.Listener
		err          error
		isTlsEnabled bool
	)
<<<<<<< HEAD
	if listener, err = net.Listen("tcp", endpoint); err != nil {
		return nil, nil, err
=======
	if isTlsEnabled, listener, err = startListener(endpoint, tlsConfigSource); err != nil {
		return nil, isTlsEnabled, err
>>>>>>> 695ed71a
	}
	// make sure timeout values are meaningful
	CheckTimeouts(&timeouts)
	// Bundle and start the HTTP server
	httpSrv := &http.Server{
		Handler:      handler,
		ReadTimeout:  timeouts.ReadTimeout,
		WriteTimeout: timeouts.WriteTimeout,
		IdleTimeout:  timeouts.IdleTimeout,

		// Ensure to Disable HTTP/2
		// this configuration and customized tls.Config is to follow: https://blog.bracebin.com/achieving-perfect-ssl-labs-score-with-go
		TLSNextProto: make(map[string]func(*http.Server, *tls.Conn, http.Handler)),
	}
	go httpSrv.Serve(listener)
<<<<<<< HEAD
	return httpSrv, listener.Addr(), err
}

// startWSEndpoint starts a websocket endpoint.
func startWSEndpoint(endpoint string, handler http.Handler) (*http.Server, net.Addr, error) {
=======
	return listener, isTlsEnabled, err
}

// startWSEndpoint starts a websocket endpoint.
func startWSEndpoint(endpoint string, handler http.Handler, tlsConfigSource security.TLSConfigurationSource) (net.Listener, bool, error) {
>>>>>>> 695ed71a
	// start the HTTP listener
	var (
		listener     net.Listener
		err          error
		isTlsEnabled bool
	)
<<<<<<< HEAD
	if listener, err = net.Listen("tcp", endpoint); err != nil {
		return nil, nil, err
	}
	wsSrv := &http.Server{Handler: handler}
	go wsSrv.Serve(listener)
	return wsSrv, listener.Addr(), err
=======
	if isTlsEnabled, listener, err = startListener(endpoint, tlsConfigSource); err != nil {
		return nil, isTlsEnabled, err
	}
	wsSrv := &http.Server{Handler: handler}
	go wsSrv.Serve(listener)
	return listener, isTlsEnabled, err
>>>>>>> 695ed71a
}

// checkModuleAvailability checks that all names given in modules are actually
// available API services. It assumes that the MetadataApi module ("rpc") is always available;
// the registration of this "rpc" module happens in NewServer() and is thus common to all endpoints.
func checkModuleAvailability(modules []string, apis []rpc.API) (bad, available []string) {
	availableSet := make(map[string]struct{})
	for _, api := range apis {
		if _, ok := availableSet[api.Namespace]; !ok {
			availableSet[api.Namespace] = struct{}{}
			available = append(available, api.Namespace)
		}
	}
	for _, name := range modules {
		if _, ok := availableSet[name]; !ok && name != rpc.MetadataApi {
			bad = append(bad, name)
		}
	}
	return bad, available
}

// Quorum
// Produce net.Listener instance with TLS support if tlsConfigSource provides the config
func startListener(endpoint string, tlsConfigSource security.TLSConfigurationSource) (bool, net.Listener, error) {
	var tlsConfig *tls.Config
	var err error
	var listener net.Listener
	isTlsEnabled := true
	if tlsConfigSource != nil {
		if tlsConfig, err = tlsConfigSource.Get(context.Background()); err != nil {
			isTlsEnabled = false
		}
	} else {
		isTlsEnabled = false
		err = fmt.Errorf("no TLSConfigurationSource found")
	}
	if isTlsEnabled {
		if listener, err = tls.Listen("tcp", endpoint, tlsConfig); err != nil {
			return isTlsEnabled, nil, err
		}
	} else {
		log.Info("Security: TLS not enabled", "endpoint", endpoint, "reason", err)
		if listener, err = net.Listen("tcp", endpoint); err != nil {
			return isTlsEnabled, nil, err
		}
	}
	return isTlsEnabled, listener, nil
}

// CheckTimeouts ensures that timeout values are meaningful
func CheckTimeouts(timeouts *rpc.HTTPTimeouts) {
	if timeouts.ReadTimeout < time.Second {
		log.Warn("Sanitizing invalid HTTP read timeout", "provided", timeouts.ReadTimeout, "updated", rpc.DefaultHTTPTimeouts.ReadTimeout)
		timeouts.ReadTimeout = rpc.DefaultHTTPTimeouts.ReadTimeout
	}
	if timeouts.WriteTimeout < time.Second {
		log.Warn("Sanitizing invalid HTTP write timeout", "provided", timeouts.WriteTimeout, "updated", rpc.DefaultHTTPTimeouts.WriteTimeout)
		timeouts.WriteTimeout = rpc.DefaultHTTPTimeouts.WriteTimeout
	}
	if timeouts.IdleTimeout < time.Second {
		log.Warn("Sanitizing invalid HTTP idle timeout", "provided", timeouts.IdleTimeout, "updated", rpc.DefaultHTTPTimeouts.IdleTimeout)
		timeouts.IdleTimeout = rpc.DefaultHTTPTimeouts.IdleTimeout
	}
}<|MERGE_RESOLUTION|>--- conflicted
+++ resolved
@@ -31,24 +31,15 @@
 )
 
 // StartHTTPEndpoint starts the HTTP RPC endpoint.
-<<<<<<< HEAD
-func StartHTTPEndpoint(endpoint string, timeouts rpc.HTTPTimeouts, handler http.Handler) (*http.Server, net.Addr, error) {
-=======
-func StartHTTPEndpoint(endpoint string, timeouts rpc.HTTPTimeouts, handler http.Handler, tlsConfigSource security.TLSConfigurationSource) (net.Listener, bool, error) {
->>>>>>> 695ed71a
+func StartHTTPEndpoint(endpoint string, timeouts rpc.HTTPTimeouts, handler http.Handler, tlsConfigSource security.TLSConfigurationSource) (*http.Server, net.Addr, bool, error) {
 	// start the HTTP listener
 	var (
 		listener     net.Listener
 		err          error
 		isTlsEnabled bool
 	)
-<<<<<<< HEAD
-	if listener, err = net.Listen("tcp", endpoint); err != nil {
-		return nil, nil, err
-=======
 	if isTlsEnabled, listener, err = startListener(endpoint, tlsConfigSource); err != nil {
-		return nil, isTlsEnabled, err
->>>>>>> 695ed71a
+		return nil, nil, isTlsEnabled, err
 	}
 	// make sure timeout values are meaningful
 	CheckTimeouts(&timeouts)
@@ -64,40 +55,23 @@
 		TLSNextProto: make(map[string]func(*http.Server, *tls.Conn, http.Handler)),
 	}
 	go httpSrv.Serve(listener)
-<<<<<<< HEAD
-	return httpSrv, listener.Addr(), err
+	return httpSrv, listener.Addr(),isTlsEnabled, err
 }
 
 // startWSEndpoint starts a websocket endpoint.
-func startWSEndpoint(endpoint string, handler http.Handler) (*http.Server, net.Addr, error) {
-=======
-	return listener, isTlsEnabled, err
-}
-
-// startWSEndpoint starts a websocket endpoint.
-func startWSEndpoint(endpoint string, handler http.Handler, tlsConfigSource security.TLSConfigurationSource) (net.Listener, bool, error) {
->>>>>>> 695ed71a
+func startWSEndpoint(endpoint string, handler http.Handler, tlsConfigSource security.TLSConfigurationSource) (*http.Server, net.Addr, bool, error) {
 	// start the HTTP listener
 	var (
 		listener     net.Listener
 		err          error
 		isTlsEnabled bool
 	)
-<<<<<<< HEAD
-	if listener, err = net.Listen("tcp", endpoint); err != nil {
-		return nil, nil, err
+	if isTlsEnabled, listener, err = startListener(endpoint, tlsConfigSource); err != nil {
+		return nil, nil, isTlsEnabled, err
 	}
 	wsSrv := &http.Server{Handler: handler}
 	go wsSrv.Serve(listener)
-	return wsSrv, listener.Addr(), err
-=======
-	if isTlsEnabled, listener, err = startListener(endpoint, tlsConfigSource); err != nil {
-		return nil, isTlsEnabled, err
-	}
-	wsSrv := &http.Server{Handler: handler}
-	go wsSrv.Serve(listener)
-	return listener, isTlsEnabled, err
->>>>>>> 695ed71a
+	return wsSrv, listener.Addr(), isTlsEnabled, err
 }
 
 // checkModuleAvailability checks that all names given in modules are actually
