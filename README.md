--- conflicted
+++ resolved
@@ -1,10 +1,6 @@
-<<<<<<< HEAD
 **Note** This is a **private** dfuse fork for `Geth` client, see [README.dfuse.md](./README.dfuse.md) for instructions on how to manage this repository.
 
-## Go Ethereum
-=======
 ## Bor
->>>>>>> 6f0f08da
 
 Official Golang implementation of the Matic protocol (fork of Go Ethereum - https://github.com/ethereum/go-ethereum)
 
