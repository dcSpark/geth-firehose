--- conflicted
+++ resolved
@@ -1,10 +1,6 @@
-<<<<<<< HEAD
-## Binance Smart Chain
-=======
 **Note** This is a **private** dfuse fork for `Geth` client, see [README.dfuse.md](./README.dfuse.md) for instructions on how to manage this repository.
 
-## Go Ethereum
->>>>>>> 1d5741d4
+## Binance Smart Chain
 
 The goal of Binance Smart Chain is to bring programmability and interoperability to Binance Chain. In order to embrace the existing popular community and advanced technology, it will bring huge benefits by staying compatible with all the existing smart contracts on Ethereum and Ethereum tooling. And to achieve that, the easiest solution is to develop based on go-ethereum fork, as we respect the great work of Ethereum very much.
 
@@ -23,13 +19,13 @@
 
 ## Key features
 
-### Proof of Staked Authority 
-Although Proof-of-Work (PoW) has been approved as a practical mechanism to implement a decentralized network, it is not friendly to the environment and also requires a large size of participants to maintain the security. 
+### Proof of Staked Authority
+Although Proof-of-Work (PoW) has been approved as a practical mechanism to implement a decentralized network, it is not friendly to the environment and also requires a large size of participants to maintain the security.
 
-Proof-of-Authority(PoA) provides some defense to 51% attack, with improved efficiency and tolerance to certain levels of Byzantine players (malicious or hacked). 
+Proof-of-Authority(PoA) provides some defense to 51% attack, with improved efficiency and tolerance to certain levels of Byzantine players (malicious or hacked).
 Meanwhile, the PoA protocol is most criticized for being not as decentralized as PoW, as the validators, i.e. the nodes that take turns to produce blocks, have all the authorities and are prone to corruption and security attacks.
 
-Other blockchains, such as EOS and Cosmos both, introduce different types of Deputy Proof of Stake (DPoS) to allow the token holders to vote and elect the validator set. It increases the decentralization and favors community governance. 
+Other blockchains, such as EOS and Cosmos both, introduce different types of Deputy Proof of Stake (DPoS) to allow the token holders to vote and elect the validator set. It increases the decentralization and favors community governance.
 
 To combine DPoS and PoA for consensus, Binance Smart Chain implement a novel consensus engine called Parlia that:
 
@@ -39,18 +35,18 @@
 4. The validator set change is relayed via a cross-chain communication mechanism.
 5. Parlia consensus engine will interact with a set of [system contracts](https://github.com/binance-chain/docs-site/blob/add-bsc/docs/smart-chain/guides/concepts/system-contract.md) to achieve liveness slash, revenue distributing and validator set renewing func.
 
- 
-### Light Client of Binance Chain  
+
+### Light Client of Binance Chain
 
 To achieve the cross-chain communication from Binance Chain to Binance Smart Chain, need introduce a on-chain light client verification algorithm.
 It contains two parts:
 
 1. [Stateless Precompiled contracts](https://github.com/binance-chain/bsc/blob/master/core/vm/contracts_lightclient.go) to do tendermint header verification and Merkle Proof verification.
-2. [Stateful solidity contracts](https://github.com/binance-chain/bsc-genesis-contract/blob/master/contracts/TendermintLightClient.sol) to store validator set and trusted appHash.  
+2. [Stateful solidity contracts](https://github.com/binance-chain/bsc-genesis-contract/blob/master/contracts/TendermintLightClient.sol) to store validator set and trusted appHash.
 
 ## Native Token
 
-BNB will run on Binance Smart Chain in the same way as ETH runs on Ethereum so that it remains as `native token` for BSC. This means, 
+BNB will run on Binance Smart Chain in the same way as ETH runs on Ethereum so that it remains as `native token` for BSC. This means,
 BNB will be used to:
 
 1. pay `gas` to deploy or invoke Smart Contract on BSC
@@ -103,10 +99,10 @@
 
 Steps:
 
-1. Download the binary, config and genesis files from [release](https://github.com/binance-chain/bsc/releases/download/v1.0.0-alpha.0/binary.zip), or compile the binary by `make geth`. 
+1. Download the binary, config and genesis files from [release](https://github.com/binance-chain/bsc/releases/download/v1.0.0-alpha.0/binary.zip), or compile the binary by `make geth`.
 2. Init genesis state: `./geth --datadir node init genesis.json`.
 3. Start your fullnode: `./geth --config ./config.toml --datadir ./node`.
-4. Or start a validator node: `./geth --config ./config.toml --datadir ./node -unlock ${validatorAddr} --mine --allow-insecure-unlock`. The ${validatorAddr} is the wallet account address of your running validator node. 
+4. Or start a validator node: `./geth --config ./config.toml --datadir ./node -unlock ${validatorAddr} --mine --allow-insecure-unlock`. The ${validatorAddr} is the wallet account address of your running validator node.
 
 *Note: The default p2p port is 30311 and the RPC port is 8575 which is different from Ethereum.*
 
