--- conflicted
+++ resolved
@@ -21,21 +21,14 @@
 )
 
 const (
-<<<<<<< HEAD
 	VersionMajor = 0            // Major version component of the current release
 	VersionMinor = 3            // Minor version component of the current release
-	VersionPatch = 2            // Patch version component of the current release
+	VersionPatch = 3            // Patch version component of the current release
 	VersionMeta  = "stable-fh2" // Version metadata to append to the version string
 
 	FirehoseVersionMajor = 2
 	FirehoseVersionMinor = 1
 	Variant              = "polygon"
-=======
-	VersionMajor = 0        // Major version component of the current release
-	VersionMinor = 3        // Minor version component of the current release
-	VersionPatch = 3        // Patch version component of the current release
-	VersionMeta  = "stable" // Version metadata to append to the version string
->>>>>>> 56d30585
 )
 
 // Version holds the textual version string.
