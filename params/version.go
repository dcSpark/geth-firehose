// Copyright 2016 The go-ethereum Authors
// This file is part of the go-ethereum library.
//
// The go-ethereum library is free software: you can redistribute it and/or modify
// it under the terms of the GNU Lesser General Public License as published by
// the Free Software Foundation, either version 3 of the License, or
// (at your option) any later version.
//
// The go-ethereum library is distributed in the hope that it will be useful,
// but WITHOUT ANY WARRANTY; without even the implied warranty of
// MERCHANTABILITY or FITNESS FOR A PARTICULAR PURPOSE. See the
// GNU Lesser General Public License for more details.
//
// You should have received a copy of the GNU Lesser General Public License
// along with the go-ethereum library. If not, see <http://www.gnu.org/licenses/>.

package params

import (
	"fmt"
)

const (
<<<<<<< HEAD
	VersionMajor = 0            // Major version component of the current release
	VersionMinor = 2            // Minor version component of the current release
	VersionPatch = 16           // Patch version component of the current release
	VersionMeta  = "stable-fh2" // Version metadata to append to the version string

	FirehoseVersionMajor = 2
	FirehoseVersionMinor = 0
	Variant              = "polygon"
=======
	VersionMajor = 0           // Major version component of the current release
	VersionMinor = 2           // Minor version component of the current release
	VersionPatch = 17          // Patch version component of the current release
	VersionMeta  = "dm-stable" // Version metadata to append to the version string
>>>>>>> 8366bbfa
)

// Version holds the textual version string.
var Version = func() string {
	return fmt.Sprintf("%d.%d.%d", VersionMajor, VersionMinor, VersionPatch)
}()

// VersionWithMeta holds the textual version string including the metadata.
var VersionWithMeta = func() string {
	v := Version
	if VersionMeta != "" {
		v += "-" + VersionMeta
	}
	return v
}()

<<<<<<< HEAD
func FirehoseVersion() string {
	return fmt.Sprintf("%d.%d", FirehoseVersionMajor, FirehoseVersionMinor)
}

// ArchiveVersion holds the textual version string used for Geth archives.
// e.g. "1.8.11-dea1ce05" for stable releases, or
//      "1.8.13-unstable-21c059b6" for unstable releases
=======
// ArchiveVersion holds the textual version string used for Geth archives. e.g.
// "1.8.11-dea1ce05" for stable releases, or "1.8.13-unstable-21c059b6" for unstable
// releases.
>>>>>>> 8366bbfa
func ArchiveVersion(gitCommit string) string {
	vsn := Version
	if VersionMeta != "stable" {
		vsn += "-" + VersionMeta
	}
	if len(gitCommit) >= 8 {
		vsn += "-" + gitCommit[:8]
	}
	return vsn
}

func VersionWithCommit(gitCommit, gitDate string) string {
	vsn := VersionWithMeta
	if len(gitCommit) >= 8 {
		vsn += "-" + gitCommit[:8]
	}
	if (VersionMeta != "stable") && (gitDate != "") {
		vsn += "-" + gitDate
	}
	return vsn
}<|MERGE_RESOLUTION|>--- conflicted
+++ resolved
@@ -21,21 +21,14 @@
 )
 
 const (
-<<<<<<< HEAD
 	VersionMajor = 0            // Major version component of the current release
 	VersionMinor = 2            // Minor version component of the current release
-	VersionPatch = 16           // Patch version component of the current release
+	VersionPatch = 17           // Patch version component of the current release
 	VersionMeta  = "stable-fh2" // Version metadata to append to the version string
 
 	FirehoseVersionMajor = 2
 	FirehoseVersionMinor = 0
 	Variant              = "polygon"
-=======
-	VersionMajor = 0           // Major version component of the current release
-	VersionMinor = 2           // Minor version component of the current release
-	VersionPatch = 17          // Patch version component of the current release
-	VersionMeta  = "dm-stable" // Version metadata to append to the version string
->>>>>>> 8366bbfa
 )
 
 // Version holds the textual version string.
@@ -52,19 +45,13 @@
 	return v
 }()
 
-<<<<<<< HEAD
 func FirehoseVersion() string {
 	return fmt.Sprintf("%d.%d", FirehoseVersionMajor, FirehoseVersionMinor)
 }
 
-// ArchiveVersion holds the textual version string used for Geth archives.
-// e.g. "1.8.11-dea1ce05" for stable releases, or
-//      "1.8.13-unstable-21c059b6" for unstable releases
-=======
 // ArchiveVersion holds the textual version string used for Geth archives. e.g.
 // "1.8.11-dea1ce05" for stable releases, or "1.8.13-unstable-21c059b6" for unstable
 // releases.
->>>>>>> 8366bbfa
 func ArchiveVersion(gitCommit string) string {
 	vsn := Version
 	if VersionMeta != "stable" {
