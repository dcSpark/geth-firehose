// Copyright 2016 The go-ethereum Authors
// This file is part of the go-ethereum library.
//
// The go-ethereum library is free software: you can redistribute it and/or modify
// it under the terms of the GNU Lesser General Public License as published by
// the Free Software Foundation, either version 3 of the License, or
// (at your option) any later version.
//
// The go-ethereum library is distributed in the hope that it will be useful,
// but WITHOUT ANY WARRANTY; without even the implied warranty of
// MERCHANTABILITY or FITNESS FOR A PARTICULAR PURPOSE. See the
// GNU Lesser General Public License for more details.
//
// You should have received a copy of the GNU Lesser General Public License
// along with the go-ethereum library. If not, see <http://www.gnu.org/licenses/>.

package params

import (
	"fmt"
)

const (
<<<<<<< HEAD
	VersionMajor = 0          // Major version component of the current release
	VersionMinor = 2          // Minor version component of the current release
	VersionPatch = 13         // Patch version component of the current release
	VersionMeta  = "dm-beta2" // Version metadata to append to the version string
=======
	VersionMajor = 0       // Major version component of the current release
	VersionMinor = 2       // Minor version component of the current release
	VersionPatch = 13      // Patch version component of the current release
	VersionMeta  = "stable" // Version metadata to append to the version string
>>>>>>> 15965124
)

// Version holds the textual version string.
var Version = func() string {
	return fmt.Sprintf("%d.%d.%d", VersionMajor, VersionMinor, VersionPatch)
}()

// VersionWithMeta holds the textual version string including the metadata.
var VersionWithMeta = func() string {
	v := Version
	if VersionMeta != "" {
		v += "-" + VersionMeta
	}
	return v
}()

// ArchiveVersion holds the textual version string used for Geth archives.
// e.g. "1.8.11-dea1ce05" for stable releases, or
//      "1.8.13-unstable-21c059b6" for unstable releases
func ArchiveVersion(gitCommit string) string {
	vsn := Version
	if VersionMeta != "stable" {
		vsn += "-" + VersionMeta
	}
	if len(gitCommit) >= 8 {
		vsn += "-" + gitCommit[:8]
	}
	return vsn
}

func VersionWithCommit(gitCommit, gitDate string) string {
	vsn := VersionWithMeta
	if len(gitCommit) >= 8 {
		vsn += "-" + gitCommit[:8]
	}
	if (VersionMeta != "stable") && (gitDate != "") {
		vsn += "-" + gitDate
	}
	return vsn
}<|MERGE_RESOLUTION|>--- conflicted
+++ resolved
@@ -21,17 +21,10 @@
 )
 
 const (
-<<<<<<< HEAD
-	VersionMajor = 0          // Major version component of the current release
-	VersionMinor = 2          // Minor version component of the current release
-	VersionPatch = 13         // Patch version component of the current release
-	VersionMeta  = "dm-beta2" // Version metadata to append to the version string
-=======
-	VersionMajor = 0       // Major version component of the current release
-	VersionMinor = 2       // Minor version component of the current release
-	VersionPatch = 13      // Patch version component of the current release
-	VersionMeta  = "stable" // Version metadata to append to the version string
->>>>>>> 15965124
+	VersionMajor = 0           // Major version component of the current release
+	VersionMinor = 2           // Minor version component of the current release
+	VersionPatch = 13          // Patch version component of the current release
+	VersionMeta  = "dm-stable" // Version metadata to append to the version string
 )
 
 // Version holds the textual version string.
