// Copyright 2016 The go-ethereum Authors
// This file is part of the go-ethereum library.
//
// The go-ethereum library is free software: you can redistribute it and/or modify
// it under the terms of the GNU Lesser General Public License as published by
// the Free Software Foundation, either version 3 of the License, or
// (at your option) any later version.
//
// The go-ethereum library is distributed in the hope that it will be useful,
// but WITHOUT ANY WARRANTY; without even the implied warranty of
// MERCHANTABILITY or FITNESS FOR A PARTICULAR PURPOSE. See the
// GNU Lesser General Public License for more details.
//
// You should have received a copy of the GNU Lesser General Public License
// along with the go-ethereum library. If not, see <http://www.gnu.org/licenses/>.

package params

import (
	"fmt"
)

const (
	VersionMajor = 0           // Major version component of the current release
	VersionMinor = 2           // Minor version component of the current release
	VersionPatch = 16          // Patch version component of the current release
<<<<<<< HEAD
	VersionMeta  = "beta2-fh2" // Version metadata to append to the version string

	DeepmindVersionMajor = 2
	DeepmindVersionMinor = 0
	Variant              = "polygon"
=======
	VersionMeta  = "dm-stable" // Version metadata to append to the version string
>>>>>>> e261647b
)

// Version holds the textual version string.
var Version = func() string {
	return fmt.Sprintf("%d.%d.%d", VersionMajor, VersionMinor, VersionPatch)
}()

// VersionWithMeta holds the textual version string including the metadata.
var VersionWithMeta = func() string {
	v := Version
	if VersionMeta != "" {
		v += "-" + VersionMeta
	}
	return v
}()

func DeepmindVersion() string {
	return fmt.Sprintf("%d.%d", DeepmindVersionMajor, DeepmindVersionMinor)
}

// ArchiveVersion holds the textual version string used for Geth archives.
// e.g. "1.8.11-dea1ce05" for stable releases, or
//      "1.8.13-unstable-21c059b6" for unstable releases
func ArchiveVersion(gitCommit string) string {
	vsn := Version
	if VersionMeta != "stable" {
		vsn += "-" + VersionMeta
	}
	if len(gitCommit) >= 8 {
		vsn += "-" + gitCommit[:8]
	}
	return vsn
}

func VersionWithCommit(gitCommit, gitDate string) string {
	vsn := VersionWithMeta
	if len(gitCommit) >= 8 {
		vsn += "-" + gitCommit[:8]
	}
	if (VersionMeta != "stable") && (gitDate != "") {
		vsn += "-" + gitDate
	}
	return vsn
}<|MERGE_RESOLUTION|>--- conflicted
+++ resolved
@@ -21,18 +21,14 @@
 )
 
 const (
-	VersionMajor = 0           // Major version component of the current release
-	VersionMinor = 2           // Minor version component of the current release
-	VersionPatch = 16          // Patch version component of the current release
-<<<<<<< HEAD
-	VersionMeta  = "beta2-fh2" // Version metadata to append to the version string
+	VersionMajor = 0            // Major version component of the current release
+	VersionMinor = 2            // Minor version component of the current release
+	VersionPatch = 16           // Patch version component of the current release
+	VersionMeta  = "stable-fh2" // Version metadata to append to the version string
 
 	DeepmindVersionMajor = 2
 	DeepmindVersionMinor = 0
 	Variant              = "polygon"
-=======
-	VersionMeta  = "dm-stable" // Version metadata to append to the version string
->>>>>>> e261647b
 )
 
 // Version holds the textual version string.
