--- conflicted
+++ resolved
@@ -21,17 +21,10 @@
 )
 
 const (
-<<<<<<< HEAD
 	VersionMajor = 0          // Major version component of the current release
 	VersionMinor = 2          // Minor version component of the current release
-	VersionPatch = 12         // Patch version component of the current release
-	VersionMeta  = "dm-beta3" // Version metadata to append to the version string
-=======
-	VersionMajor = 0       // Major version component of the current release
-	VersionMinor = 2       // Minor version component of the current release
-	VersionPatch = 13      // Patch version component of the current release
-	VersionMeta  = "beta2" // Version metadata to append to the version string
->>>>>>> c227a072
+	VersionPatch = 13         // Patch version component of the current release
+	VersionMeta  = "dm-beta2" // Version metadata to append to the version string
 )
 
 // Version holds the textual version string.
