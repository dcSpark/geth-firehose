// Copyright 2016 The go-ethereum Authors
// This file is part of the go-ethereum library.
//
// The go-ethereum library is free software: you can redistribute it and/or modify
// it under the terms of the GNU Lesser General Public License as published by
// the Free Software Foundation, either version 3 of the License, or
// (at your option) any later version.
//
// The go-ethereum library is distributed in the hope that it will be useful,
// but WITHOUT ANY WARRANTY; without even the implied warranty of
// MERCHANTABILITY or FITNESS FOR A PARTICULAR PURPOSE. See the
// GNU Lesser General Public License for more details.
//
// You should have received a copy of the GNU Lesser General Public License
// along with the go-ethereum library. If not, see <http://www.gnu.org/licenses/>.

package params

import (
	"encoding/binary"
	"fmt"
	"math/big"

	"github.com/ethereum/go-ethereum/common"
	"golang.org/x/crypto/sha3"
)

// Genesis hashes to enforce below configs on.
var (
	MainnetGenesisHash = common.HexToHash("0xd4e56740f876aef8c010b86a40d5f56745a118d0906a34e69aec8c0db1cb8fa3")
	RopstenGenesisHash = common.HexToHash("0x41941023680923e0fe4d74a34bdac8141f2540e3ae90623718e47d66d1ca4a2d")
	RinkebyGenesisHash = common.HexToHash("0x6341fd3daf94b748c72ced5a5b26028f2474f5f00d824504e4fa37a75767e177")
	GoerliGenesisHash  = common.HexToHash("0xbf7e331f7f7c1dd2e05159666b3bf8bc7a8a3a9eb1d518969eab529dd9b88c1a")

	BSCGenesisHash    = common.HexToHash("0x0d21840abff46b96c84b2ac9e10e4f5cdaeb5693cb665db62a2f3b02d2d57b5b")
	ChapelGenesisHash = common.HexToHash("0x6d3c66c5357ec91d5c43af47e234a939b22557cbb552dc45bebbceeed90fbe34")
	RialtoGenesisHash = common.HexToHash("0x005dc005bddd1967de6187c1c23be801eb7abdd80cebcc24f341b727b70311d6")
	YoloV3GenesisHash = common.HexToHash("0xf1f2876e8500c77afcc03228757b39477eceffccf645b734967fe3c7e16967b7")
)

// TrustedCheckpoints associates each known checkpoint with the genesis hash of
// the chain it belongs to.
var TrustedCheckpoints = map[common.Hash]*TrustedCheckpoint{
	MainnetGenesisHash: MainnetTrustedCheckpoint,
	RopstenGenesisHash: RopstenTrustedCheckpoint,
	RinkebyGenesisHash: RinkebyTrustedCheckpoint,
	GoerliGenesisHash:  GoerliTrustedCheckpoint,
}

// CheckpointOracles associates each known checkpoint oracles with the genesis hash of
// the chain it belongs to.
var CheckpointOracles = map[common.Hash]*CheckpointOracleConfig{
	MainnetGenesisHash: MainnetCheckpointOracle,
	RopstenGenesisHash: RopstenCheckpointOracle,
	RinkebyGenesisHash: RinkebyCheckpointOracle,
	GoerliGenesisHash:  GoerliCheckpointOracle,
}

var (
	// MainnetChainConfig is the chain parameters to run a node on the main network.
	MainnetChainConfig = &ChainConfig{
		ChainID:             big.NewInt(1),
		HomesteadBlock:      big.NewInt(1_150_000),
		DAOForkBlock:        big.NewInt(1_920_000),
		DAOForkSupport:      true,
		EIP150Block:         big.NewInt(2_463_000),
		EIP150Hash:          common.HexToHash("0x2086799aeebeae135c246c65021c82b4e15a2c451340993aacfd2751886514f0"),
		EIP155Block:         big.NewInt(2_675_000),
		EIP158Block:         big.NewInt(2_675_000),
		ByzantiumBlock:      big.NewInt(4_370_000),
		ConstantinopleBlock: big.NewInt(7_280_000),
		PetersburgBlock:     big.NewInt(7_280_000),
		IstanbulBlock:       big.NewInt(9_069_000),
		MuirGlacierBlock:    big.NewInt(9_200_000),
		RamanujanBlock:      big.NewInt(0),
		NielsBlock:          big.NewInt(0),
		MirrorSyncBlock:     big.NewInt(0),
		BerlinBlock:         big.NewInt(12_244_000),
		Ethash:              new(EthashConfig),
	}

	// MainnetTrustedCheckpoint contains the light client trusted checkpoint for the main network.
	MainnetTrustedCheckpoint = &TrustedCheckpoint{
		SectionIndex: 371,
		SectionHead:  common.HexToHash("0x50fd3cec5376ede90ef9129772022690cd1467f22c18abb7faa11e793c51e9c9"),
		CHTRoot:      common.HexToHash("0xb57b4b22a77b5930847b1ca9f62daa11eae6578948cb7b18997f2c0fe5757025"),
		BloomRoot:    common.HexToHash("0xa338f8a868a194fa90327d0f5877f656a9f3640c618d2a01a01f2e76ef9ef954"),
	}

	// MainnetCheckpointOracle contains a set of configs for the main network oracle.
	MainnetCheckpointOracle = &CheckpointOracleConfig{
		Address: common.HexToAddress("0x9a9070028361F7AAbeB3f2F2Dc07F82C4a98A02a"),
		Signers: []common.Address{
			common.HexToAddress("0x1b2C260efc720BE89101890E4Db589b44E950527"), // Peter
			common.HexToAddress("0x78d1aD571A1A09D60D9BBf25894b44e4C8859595"), // Martin
			common.HexToAddress("0x286834935f4A8Cfb4FF4C77D5770C2775aE2b0E7"), // Zsolt
			common.HexToAddress("0xb86e2B0Ab5A4B1373e40c51A7C712c70Ba2f9f8E"), // Gary
			common.HexToAddress("0x0DF8fa387C602AE62559cC4aFa4972A7045d6707"), // Guillaume
		},
		Threshold: 2,
	}

	// RopstenChainConfig contains the chain parameters to run a node on the Ropsten test network.
	RopstenChainConfig = &ChainConfig{
		ChainID:             big.NewInt(3),
		HomesteadBlock:      big.NewInt(0),
		DAOForkBlock:        nil,
		DAOForkSupport:      true,
		EIP150Block:         big.NewInt(0),
		EIP150Hash:          common.HexToHash("0x41941023680923e0fe4d74a34bdac8141f2540e3ae90623718e47d66d1ca4a2d"),
		EIP155Block:         big.NewInt(10),
		EIP158Block:         big.NewInt(10),
		ByzantiumBlock:      big.NewInt(1_700_000),
		ConstantinopleBlock: big.NewInt(4_230_000),
		PetersburgBlock:     big.NewInt(4_939_394),
		IstanbulBlock:       big.NewInt(6_485_846),
		MuirGlacierBlock:    big.NewInt(7_117_117),
		RamanujanBlock:      big.NewInt(0),
		NielsBlock:          big.NewInt(0),
		MirrorSyncBlock:     big.NewInt(0),
		BerlinBlock:         big.NewInt(9_812_189),
		Ethash:              new(EthashConfig),
	}

	// RopstenTrustedCheckpoint contains the light client trusted checkpoint for the Ropsten test network.
	RopstenTrustedCheckpoint = &TrustedCheckpoint{
		SectionIndex: 279,
		SectionHead:  common.HexToHash("0x4a4912848d4c06090097073357c10015d11c6f4544a0f93cbdd584701c3b7d58"),
		CHTRoot:      common.HexToHash("0x9053b7867ae921e80a4e2f5a4b15212e4af3d691ca712fb33dc150e9c6ea221c"),
		BloomRoot:    common.HexToHash("0x3dc04cb1be7ddc271f3f83469b47b76184a79d7209ef51d85b1539ea6d25a645"),
	}

	// RopstenCheckpointOracle contains a set of configs for the Ropsten test network oracle.
	RopstenCheckpointOracle = &CheckpointOracleConfig{
		Address: common.HexToAddress("0xEF79475013f154E6A65b54cB2742867791bf0B84"),
		Signers: []common.Address{
			common.HexToAddress("0x32162F3581E88a5f62e8A61892B42C46E2c18f7b"), // Peter
			common.HexToAddress("0x78d1aD571A1A09D60D9BBf25894b44e4C8859595"), // Martin
			common.HexToAddress("0x286834935f4A8Cfb4FF4C77D5770C2775aE2b0E7"), // Zsolt
			common.HexToAddress("0xb86e2B0Ab5A4B1373e40c51A7C712c70Ba2f9f8E"), // Gary
			common.HexToAddress("0x0DF8fa387C602AE62559cC4aFa4972A7045d6707"), // Guillaume
		},
		Threshold: 2,
	}

	// RinkebyChainConfig contains the chain parameters to run a node on the Rinkeby test network.
	RinkebyChainConfig = &ChainConfig{
		ChainID:             big.NewInt(4),
		HomesteadBlock:      big.NewInt(1),
		DAOForkBlock:        nil,
		DAOForkSupport:      true,
		EIP150Block:         big.NewInt(2),
		EIP150Hash:          common.HexToHash("0x9b095b36c15eaf13044373aef8ee0bd3a382a5abb92e402afa44b8249c3a90e9"),
		EIP155Block:         big.NewInt(3),
		EIP158Block:         big.NewInt(3),
		ByzantiumBlock:      big.NewInt(1_035_301),
		ConstantinopleBlock: big.NewInt(3_660_663),
		PetersburgBlock:     big.NewInt(4_321_234),
		IstanbulBlock:       big.NewInt(5_435_345),
		MuirGlacierBlock:    nil,
		RamanujanBlock:      big.NewInt(0),
		NielsBlock:          big.NewInt(0),
		MirrorSyncBlock:     big.NewInt(0),
		BerlinBlock:         big.NewInt(8_290_928),
		Clique: &CliqueConfig{
			Period: 15,
			Epoch:  30000,
		},
	}

	// RinkebyTrustedCheckpoint contains the light client trusted checkpoint for the Rinkeby test network.
	RinkebyTrustedCheckpoint = &TrustedCheckpoint{
		SectionIndex: 254,
		SectionHead:  common.HexToHash("0x0cba01dd71baa22ac8fa0b105bc908e94f9ecfbc79b4eb97427fe07b5851dd10"),
		CHTRoot:      common.HexToHash("0x5673d8fc49c9c7d8729068640e4b392d46952a5a38798973bac1cf1d0d27ad7d"),
		BloomRoot:    common.HexToHash("0x70e01232b66df9a7778ae3291c9217afb9a2d9f799f32d7b912bd37e7bce83a8"),
	}

	// RinkebyCheckpointOracle contains a set of configs for the Rinkeby test network oracle.
	RinkebyCheckpointOracle = &CheckpointOracleConfig{
		Address: common.HexToAddress("0xebe8eFA441B9302A0d7eaECc277c09d20D684540"),
		Signers: []common.Address{
			common.HexToAddress("0xd9c9cd5f6779558b6e0ed4e6acf6b1947e7fa1f3"), // Peter
			common.HexToAddress("0x78d1aD571A1A09D60D9BBf25894b44e4C8859595"), // Martin
			common.HexToAddress("0x286834935f4A8Cfb4FF4C77D5770C2775aE2b0E7"), // Zsolt
			common.HexToAddress("0xb86e2B0Ab5A4B1373e40c51A7C712c70Ba2f9f8E"), // Gary
		},
		Threshold: 2,
	}

	// GoerliChainConfig contains the chain parameters to run a node on the Görli test network.
	GoerliChainConfig = &ChainConfig{
		ChainID:             big.NewInt(5),
		HomesteadBlock:      big.NewInt(0),
		DAOForkBlock:        nil,
		DAOForkSupport:      true,
		EIP150Block:         big.NewInt(0),
		EIP155Block:         big.NewInt(0),
		EIP158Block:         big.NewInt(0),
		ByzantiumBlock:      big.NewInt(0),
		ConstantinopleBlock: big.NewInt(0),
		PetersburgBlock:     big.NewInt(0),
		RamanujanBlock:      big.NewInt(0),
		NielsBlock:          big.NewInt(0),
		MirrorSyncBlock:     big.NewInt(0),
		IstanbulBlock:       big.NewInt(1_561_651),
		MuirGlacierBlock:    nil,
		BerlinBlock:         big.NewInt(4_460_644),
		Clique: &CliqueConfig{
			Period: 15,
			Epoch:  30000,
		},
	}

	// GoerliTrustedCheckpoint contains the light client trusted checkpoint for the Görli test network.
	GoerliTrustedCheckpoint = &TrustedCheckpoint{
		SectionIndex: 138,
		SectionHead:  common.HexToHash("0xb7ea0566abd7d0def5b3c9afa3431debb7bb30b65af35f106ca93a59e6c859a7"),
		CHTRoot:      common.HexToHash("0x378c7ea9081242beb982e2e39567ba12f2ed3e59e5aba3f9db1d595646d7c9f4"),
		BloomRoot:    common.HexToHash("0x523c169286cfca52e8a6579d8c35dc8bf093412d8a7478163bfa81ae91c2492d"),
	}

	// GoerliCheckpointOracle contains a set of configs for the Goerli test network oracle.
	GoerliCheckpointOracle = &CheckpointOracleConfig{
		Address: common.HexToAddress("0x18CA0E045F0D772a851BC7e48357Bcaab0a0795D"),
		Signers: []common.Address{
			common.HexToAddress("0x4769bcaD07e3b938B7f43EB7D278Bc7Cb9efFb38"), // Peter
			common.HexToAddress("0x78d1aD571A1A09D60D9BBf25894b44e4C8859595"), // Martin
			common.HexToAddress("0x286834935f4A8Cfb4FF4C77D5770C2775aE2b0E7"), // Zsolt
			common.HexToAddress("0xb86e2B0Ab5A4B1373e40c51A7C712c70Ba2f9f8E"), // Gary
			common.HexToAddress("0x0DF8fa387C602AE62559cC4aFa4972A7045d6707"), // Guillaume
		},
		Threshold: 2,
	}
	BSCChainConfig = &ChainConfig{
		ChainID:             big.NewInt(56),
		HomesteadBlock:      big.NewInt(0),
		EIP150Block:         big.NewInt(0),
		EIP155Block:         big.NewInt(0),
		EIP158Block:         big.NewInt(0),
		ByzantiumBlock:      big.NewInt(0),
		ConstantinopleBlock: big.NewInt(0),
		PetersburgBlock:     big.NewInt(0),
		IstanbulBlock:       big.NewInt(0),
		MuirGlacierBlock:    big.NewInt(0),
		RamanujanBlock:      big.NewInt(0),
		NielsBlock:          big.NewInt(0),
		MirrorSyncBlock:     big.NewInt(5184000),
		Parlia: &ParliaConfig{
			Period: 3,
			Epoch:  200,
		},
	}

	ChapelChainConfig = &ChainConfig{
		ChainID:             big.NewInt(97),
		HomesteadBlock:      big.NewInt(0),
		EIP150Block:         big.NewInt(0),
		EIP155Block:         big.NewInt(0),
		EIP158Block:         big.NewInt(0),
		ByzantiumBlock:      big.NewInt(0),
		ConstantinopleBlock: big.NewInt(0),
		PetersburgBlock:     big.NewInt(0),
		IstanbulBlock:       big.NewInt(0),
		MuirGlacierBlock:    big.NewInt(0),
		RamanujanBlock:      big.NewInt(1010000),
		NielsBlock:          big.NewInt(1014369),
		MirrorSyncBlock:     big.NewInt(5582500),
		Parlia: &ParliaConfig{
			Period: 3,
			Epoch:  200,
		},
	}

	RialtoChainConfig = &ChainConfig{
		ChainID:             big.NewInt(1417),
		HomesteadBlock:      big.NewInt(0),
		EIP150Block:         big.NewInt(0),
		EIP155Block:         big.NewInt(0),
		EIP158Block:         big.NewInt(0),
		ByzantiumBlock:      big.NewInt(0),
		ConstantinopleBlock: big.NewInt(0),
		PetersburgBlock:     big.NewInt(0),
		IstanbulBlock:       big.NewInt(0),
		MuirGlacierBlock:    big.NewInt(0),
		RamanujanBlock:      big.NewInt(400),
		NielsBlock:          big.NewInt(0),
		MirrorSyncBlock:     big.NewInt(400),
		Parlia: &ParliaConfig{
			Period: 3,
			Epoch:  200,
		},
	}

	// YoloV3ChainConfig contains the chain parameters to run a node on the YOLOv3 test network.
	YoloV3ChainConfig = &ChainConfig{
		ChainID:             new(big.Int).SetBytes([]byte("yolov3x")),
		HomesteadBlock:      big.NewInt(0),
		DAOForkBlock:        nil,
		DAOForkSupport:      true,
		EIP150Block:         big.NewInt(0),
		EIP155Block:         big.NewInt(0),
		EIP158Block:         big.NewInt(0),
		ByzantiumBlock:      big.NewInt(0),
		ConstantinopleBlock: big.NewInt(0),
		PetersburgBlock:     big.NewInt(0),
		IstanbulBlock:       big.NewInt(0),
		RamanujanBlock:      big.NewInt(0),
		NielsBlock:          big.NewInt(0),
		MirrorSyncBlock:     big.NewInt(0),
		MuirGlacierBlock:    nil,
		BerlinBlock:         nil, // Don't enable Berlin directly, we're YOLOing it
		YoloV3Block:         big.NewInt(0),
		Clique: &CliqueConfig{
			Period: 15,
			Epoch:  30000,
		},
	}

	// AllEthashProtocolChanges contains every protocol change (EIPs) introduced
	// and accepted by the Ethereum core developers into the Ethash consensus.
	//
	// This configuration is intentionally not using keyed fields to force anyone
	// adding flags to the config to also have to set these fields.
<<<<<<< HEAD
	AllEthashProtocolChanges = &ChainConfig{big.NewInt(1337), big.NewInt(0), nil, false, big.NewInt(0), common.Hash{}, big.NewInt(0), big.NewInt(0), big.NewInt(0), big.NewInt(0), big.NewInt(0), big.NewInt(0), big.NewInt(0), big.NewInt(0), nil, nil, nil, nil, nil, nil, new(EthashConfig), nil, nil}
=======
	AllEthashProtocolChanges = &ChainConfig{big.NewInt(1337), big.NewInt(0), nil, false, big.NewInt(0), common.Hash{}, big.NewInt(0), big.NewInt(0), big.NewInt(0), big.NewInt(0), big.NewInt(0), big.NewInt(0), big.NewInt(0), big.NewInt(0), nil, nil, nil, big.NewInt(0), big.NewInt(0), big.NewInt(0), new(EthashConfig), nil, nil}
>>>>>>> 03f7b318

	// AllCliqueProtocolChanges contains every protocol change (EIPs) introduced
	// and accepted by the Ethereum core developers into the Clique consensus.
	//
	// This configuration is intentionally not using keyed fields to force anyone
	// adding flags to the config to also have to set these fields.
	AllCliqueProtocolChanges = &ChainConfig{big.NewInt(1337), big.NewInt(0), nil, false, big.NewInt(0), common.Hash{}, big.NewInt(0), big.NewInt(0), big.NewInt(0), big.NewInt(0), big.NewInt(0), big.NewInt(0), big.NewInt(0), big.NewInt(0), nil, nil, nil, big.NewInt(0), big.NewInt(0), big.NewInt(0), nil, &CliqueConfig{Period: 0, Epoch: 30000}, nil}

<<<<<<< HEAD
	TestChainConfig = &ChainConfig{big.NewInt(1), big.NewInt(0), nil, false, big.NewInt(0), common.Hash{}, big.NewInt(0), big.NewInt(0), big.NewInt(0), big.NewInt(0), big.NewInt(0), big.NewInt(0), big.NewInt(0), big.NewInt(0), nil, nil, nil, nil, nil, nil, new(EthashConfig), nil, nil}
=======
	TestChainConfig = &ChainConfig{big.NewInt(1), big.NewInt(0), nil, false, big.NewInt(0), common.Hash{}, big.NewInt(0), big.NewInt(0), big.NewInt(0), big.NewInt(0), big.NewInt(0), big.NewInt(0), big.NewInt(0), big.NewInt(0), nil, nil, nil, big.NewInt(0), big.NewInt(0), big.NewInt(0), new(EthashConfig), nil, nil}
>>>>>>> 03f7b318

	TestRules = TestChainConfig.Rules(new(big.Int))
)

// TrustedCheckpoint represents a set of post-processed trie roots (CHT and
// BloomTrie) associated with the appropriate section index and head hash. It is
// used to start light syncing from this checkpoint and avoid downloading the
// entire header chain while still being able to securely access old headers/logs.
type TrustedCheckpoint struct {
	SectionIndex uint64      `json:"sectionIndex"`
	SectionHead  common.Hash `json:"sectionHead"`
	CHTRoot      common.Hash `json:"chtRoot"`
	BloomRoot    common.Hash `json:"bloomRoot"`
}

// HashEqual returns an indicator comparing the itself hash with given one.
func (c *TrustedCheckpoint) HashEqual(hash common.Hash) bool {
	if c.Empty() {
		return hash == common.Hash{}
	}
	return c.Hash() == hash
}

// Hash returns the hash of checkpoint's four key fields(index, sectionHead, chtRoot and bloomTrieRoot).
func (c *TrustedCheckpoint) Hash() common.Hash {
	var sectionIndex [8]byte
	binary.BigEndian.PutUint64(sectionIndex[:], c.SectionIndex)

	w := sha3.NewLegacyKeccak256()
	w.Write(sectionIndex[:])
	w.Write(c.SectionHead[:])
	w.Write(c.CHTRoot[:])
	w.Write(c.BloomRoot[:])

	var h common.Hash
	w.Sum(h[:0])
	return h
}

// Empty returns an indicator whether the checkpoint is regarded as empty.
func (c *TrustedCheckpoint) Empty() bool {
	return c.SectionHead == (common.Hash{}) || c.CHTRoot == (common.Hash{}) || c.BloomRoot == (common.Hash{})
}

// CheckpointOracleConfig represents a set of checkpoint contract(which acts as an oracle)
// config which used for light client checkpoint syncing.
type CheckpointOracleConfig struct {
	Address   common.Address   `json:"address"`
	Signers   []common.Address `json:"signers"`
	Threshold uint64           `json:"threshold"`
}

// ChainConfig is the core config which determines the blockchain settings.
//
// ChainConfig is stored in the database on a per block basis. This means
// that any network, identified by its genesis block, can have its own
// set of configuration options.
type ChainConfig struct {
	ChainID *big.Int `json:"chainId"` // chainId identifies the current chain and is used for replay protection

	HomesteadBlock *big.Int `json:"homesteadBlock,omitempty" toml:",omitempty"` // Homestead switch block (nil = no fork, 0 = already homestead)

	DAOForkBlock   *big.Int `json:"daoForkBlock,omitempty" toml:",omitempty"`   // TheDAO hard-fork switch block (nil = no fork)
	DAOForkSupport bool     `json:"daoForkSupport,omitempty" toml:",omitempty"` // Whether the nodes supports or opposes the DAO hard-fork

	// EIP150 implements the Gas price changes (https://github.com/ethereum/EIPs/issues/150)
	EIP150Block *big.Int    `json:"eip150Block,omitempty"` // EIP150 HF block (nil = no fork)
	EIP150Hash  common.Hash `json:"eip150Hash,omitempty"`  // EIP150 HF hash (needed for header only clients as only gas pricing changed)

	EIP155Block *big.Int `json:"eip155Block,omitempty"` // EIP155 HF block
	EIP158Block *big.Int `json:"eip158Block,omitempty"` // EIP158 HF block

	ByzantiumBlock      *big.Int `json:"byzantiumBlock,omitempty"`      // Byzantium switch block (nil = no fork, 0 = already on byzantium)
	ConstantinopleBlock *big.Int `json:"constantinopleBlock,omitempty"` // Constantinople switch block (nil = no fork, 0 = already activated)
	PetersburgBlock     *big.Int `json:"petersburgBlock,omitempty"`     // Petersburg switch block (nil = same as Constantinople)
	IstanbulBlock       *big.Int `json:"istanbulBlock,omitempty"`       // Istanbul switch block (nil = no fork, 0 = already on istanbul)
	MuirGlacierBlock    *big.Int `json:"muirGlacierBlock,omitempty"`    // Eip-2384 (bomb delay) switch block (nil = no fork, 0 = already activated)
	BerlinBlock         *big.Int `json:"berlinBlock,omitempty"`         // Berlin switch block (nil = no fork, 0 = already on berlin)

	YoloV3Block   *big.Int `json:"yoloV3Block,omitempty"`   // YOLO v3: Gas repricings TODO @holiman add EIP references
	EWASMBlock    *big.Int `json:"ewasmBlock,omitempty"`    // EWASM switch block (nil = no fork, 0 = already activated)	RamanujanBlock      *big.Int `json:"ramanujanBlock,omitempty" toml:",omitempty"`      // ramanujanBlock switch block (nil = no fork, 0 = already activated)
	CatalystBlock *big.Int `json:"catalystBlock,omitempty"` // Catalyst switch block (nil = no fork, 0 = already on catalyst)

	RamanujanBlock  *big.Int `json:"ramanujanBlock,omitempty" toml:",omitempty"`  // ramanujanBlock switch block (nil = no fork, 0 = already activated)
	NielsBlock      *big.Int `json:"nielsBlock,omitempty" toml:",omitempty"`      // nielsBlock switch block (nil = no fork, 0 = already activated)
	MirrorSyncBlock *big.Int `json:"mirrorSyncBlock,omitempty" toml:",omitempty"` // mirrorSyncBlock switch block (nil = no fork, 0 = already activated)

	// Various consensus engines
	Ethash *EthashConfig `json:"ethash,omitempty" toml:",omitempty"`
	Clique *CliqueConfig `json:"clique,omitempty" toml:",omitempty"`
	Parlia *ParliaConfig `json:"parlia,omitempty" toml:",omitempty"`
}

// EthashConfig is the consensus engine configs for proof-of-work based sealing.
type EthashConfig struct{}

// String implements the stringer interface, returning the consensus engine details.
func (c *EthashConfig) String() string {
	return "ethash"
}

// CliqueConfig is the consensus engine configs for proof-of-authority based sealing.
type CliqueConfig struct {
	Period uint64 `json:"period"` // Number of seconds between blocks to enforce
	Epoch  uint64 `json:"epoch"`  // Epoch length to reset votes and checkpoint
}

// String implements the stringer interface, returning the consensus engine details.
func (c *CliqueConfig) String() string {
	return "clique"
}

// ParliaConfig is the consensus engine configs for proof-of-staked-authority based sealing.
type ParliaConfig struct {
	Period uint64 `json:"period"` // Number of seconds between blocks to enforce
	Epoch  uint64 `json:"epoch"`  // Epoch length to update validatorSet
}

// String implements the stringer interface, returning the consensus engine details.
func (b *ParliaConfig) String() string {
	return "parlia"
}

// String implements the fmt.Stringer interface.
func (c *ChainConfig) String() string {
	var engine interface{}
	switch {
	case c.Ethash != nil:
		engine = c.Ethash
	case c.Clique != nil:
		engine = c.Clique
	case c.Parlia != nil:
		engine = c.Parlia
	default:
		engine = "unknown"
	}
	return fmt.Sprintf("{ChainID: %v Homestead: %v DAO: %v DAOSupport: %v EIP150: %v EIP155: %v EIP158: %v Byzantium: %v Constantinople: %v Petersburg: %v Istanbul: %v, Muir Glacier: %v, Ramanujan: %v, Niels: %v, MirrorSync: %v, Berlin: %v, YOLO v3: %v, Engine: %v}",
		c.ChainID,
		c.HomesteadBlock,
		c.DAOForkBlock,
		c.DAOForkSupport,
		c.EIP150Block,
		c.EIP155Block,
		c.EIP158Block,
		c.ByzantiumBlock,
		c.ConstantinopleBlock,
		c.PetersburgBlock,
		c.IstanbulBlock,
		c.MuirGlacierBlock,
		c.RamanujanBlock,
		c.NielsBlock,
		c.MirrorSyncBlock,
		c.BerlinBlock,
		c.YoloV3Block,
		engine,
	)
}

// IsHomestead returns whether num is either equal to the homestead block or greater.
func (c *ChainConfig) IsHomestead(num *big.Int) bool {
	return isForked(c.HomesteadBlock, num)
}

// IsDAOFork returns whether num is either equal to the DAO fork block or greater.
func (c *ChainConfig) IsDAOFork(num *big.Int) bool {
	return isForked(c.DAOForkBlock, num)
}

// IsEIP150 returns whether num is either equal to the EIP150 fork block or greater.
func (c *ChainConfig) IsEIP150(num *big.Int) bool {
	return isForked(c.EIP150Block, num)
}

// IsEIP155 returns whether num is either equal to the EIP155 fork block or greater.
func (c *ChainConfig) IsEIP155(num *big.Int) bool {
	return isForked(c.EIP155Block, num)
}

// IsEIP158 returns whether num is either equal to the EIP158 fork block or greater.
func (c *ChainConfig) IsEIP158(num *big.Int) bool {
	return isForked(c.EIP158Block, num)
}

// IsByzantium returns whether num is either equal to the Byzantium fork block or greater.
func (c *ChainConfig) IsByzantium(num *big.Int) bool {
	return isForked(c.ByzantiumBlock, num)
}

// IsConstantinople returns whether num is either equal to the Constantinople fork block or greater.
func (c *ChainConfig) IsConstantinople(num *big.Int) bool {
	return isForked(c.ConstantinopleBlock, num)
}

// IsRamanujan returns whether num is either equal to the IsRamanujan fork block or greater.
func (c *ChainConfig) IsRamanujan(num *big.Int) bool {
	return isForked(c.RamanujanBlock, num)
}

// IsOnRamanujan returns whether num is equal to the Ramanujan fork block
func (c *ChainConfig) IsOnRamanujan(num *big.Int) bool {
	return configNumEqual(c.RamanujanBlock, num)
}

// IsNiels returns whether num is either equal to the Niels fork block or greater.
func (c *ChainConfig) IsNiels(num *big.Int) bool {
	return isForked(c.NielsBlock, num)
}

// IsOnNiels returns whether num is equal to the IsNiels fork block
func (c *ChainConfig) IsOnNiels(num *big.Int) bool {
	return configNumEqual(c.NielsBlock, num)
}

// IsMirrorSync returns whether num is either equal to the MirrorSync fork block or greater.
func (c *ChainConfig) IsMirrorSync(num *big.Int) bool {
	return isForked(c.MirrorSyncBlock, num)
}

// IsOnMirrorSync returns whether num is equal to the MirrorSync fork block
func (c *ChainConfig) IsOnMirrorSync(num *big.Int) bool {
	return configNumEqual(c.MirrorSyncBlock, num)
}

// IsMuirGlacier returns whether num is either equal to the Muir Glacier (EIP-2384) fork block or greater.
func (c *ChainConfig) IsMuirGlacier(num *big.Int) bool {
	return isForked(c.MuirGlacierBlock, num)
}

// IsPetersburg returns whether num is either
// - equal to or greater than the PetersburgBlock fork block,
// - OR is nil, and Constantinople is active
func (c *ChainConfig) IsPetersburg(num *big.Int) bool {
	return isForked(c.PetersburgBlock, num) || c.PetersburgBlock == nil && isForked(c.ConstantinopleBlock, num)
}

// IsIstanbul returns whether num is either equal to the Istanbul fork block or greater.
func (c *ChainConfig) IsIstanbul(num *big.Int) bool {
	return isForked(c.IstanbulBlock, num)
}

// IsBerlin returns whether num is either equal to the Berlin fork block or greater.
func (c *ChainConfig) IsBerlin(num *big.Int) bool {
	return isForked(c.BerlinBlock, num) || isForked(c.YoloV3Block, num)
}

// IsCatalyst returns whether num is either equal to the Merge fork block or greater.
func (c *ChainConfig) IsCatalyst(num *big.Int) bool {
	return isForked(c.CatalystBlock, num)
}

// IsEWASM returns whether num represents a block number after the EWASM fork
func (c *ChainConfig) IsEWASM(num *big.Int) bool {
	return isForked(c.EWASMBlock, num)
}

// CheckCompatible checks whether scheduled fork transitions have been imported
// with a mismatching chain configuration.
func (c *ChainConfig) CheckCompatible(newcfg *ChainConfig, height uint64) *ConfigCompatError {
	bhead := new(big.Int).SetUint64(height)

	// Iterate checkCompatible to find the lowest conflict.
	var lasterr *ConfigCompatError
	for {
		err := c.checkCompatible(newcfg, bhead)
		if err == nil || (lasterr != nil && err.RewindTo == lasterr.RewindTo) {
			break
		}
		lasterr = err
		bhead.SetUint64(err.RewindTo)
	}
	return lasterr
}

// CheckConfigForkOrder checks that we don't "skip" any forks, geth isn't pluggable enough
// to guarantee that forks can be implemented in a different order than on official networks
func (c *ChainConfig) CheckConfigForkOrder() error {
	// Deep mind we added this check so that battlefield can run using the pre-generated config for all networks
	if c.Clique != nil {
		return nil
	} else {
		return nil
	}

	type fork struct {
		name     string
		block    *big.Int
		optional bool // if true, the fork may be nil and next fork is still allowed
	}
	var lastFork fork
	for _, cur := range []fork{
		{name: "mirrorSyncBlock", block: c.MirrorSyncBlock},
		{name: "berlinBlock", block: c.BerlinBlock},
	} {
		if lastFork.name != "" {
			// Next one must be higher number
			if lastFork.block == nil && cur.block != nil {
				return fmt.Errorf("unsupported fork ordering: %v not enabled, but %v enabled at %v",
					lastFork.name, cur.name, cur.block)
			}
			if lastFork.block != nil && cur.block != nil {
				if lastFork.block.Cmp(cur.block) > 0 {
					return fmt.Errorf("unsupported fork ordering: %v enabled at %v, but %v enabled at %v",
						lastFork.name, lastFork.block, cur.name, cur.block)
				}
			}
		}
		// If it was optional and not set, then ignore it
		if !cur.optional || cur.block != nil {
			lastFork = cur
		}
	}
	return nil
}

func (c *ChainConfig) checkCompatible(newcfg *ChainConfig, head *big.Int) *ConfigCompatError {
	if isForkIncompatible(c.HomesteadBlock, newcfg.HomesteadBlock, head) {
		return newCompatError("Homestead fork block", c.HomesteadBlock, newcfg.HomesteadBlock)
	}
	if isForkIncompatible(c.DAOForkBlock, newcfg.DAOForkBlock, head) {
		return newCompatError("DAO fork block", c.DAOForkBlock, newcfg.DAOForkBlock)
	}
	if c.IsDAOFork(head) && c.DAOForkSupport != newcfg.DAOForkSupport {
		return newCompatError("DAO fork support flag", c.DAOForkBlock, newcfg.DAOForkBlock)
	}
	if isForkIncompatible(c.EIP150Block, newcfg.EIP150Block, head) {
		return newCompatError("EIP150 fork block", c.EIP150Block, newcfg.EIP150Block)
	}
	if isForkIncompatible(c.EIP155Block, newcfg.EIP155Block, head) {
		return newCompatError("EIP155 fork block", c.EIP155Block, newcfg.EIP155Block)
	}
	if isForkIncompatible(c.EIP158Block, newcfg.EIP158Block, head) {
		return newCompatError("EIP158 fork block", c.EIP158Block, newcfg.EIP158Block)
	}
	if c.IsEIP158(head) && !configNumEqual(c.ChainID, newcfg.ChainID) {
		return newCompatError("EIP158 chain ID", c.EIP158Block, newcfg.EIP158Block)
	}
	if isForkIncompatible(c.ByzantiumBlock, newcfg.ByzantiumBlock, head) {
		return newCompatError("Byzantium fork block", c.ByzantiumBlock, newcfg.ByzantiumBlock)
	}
	if isForkIncompatible(c.ConstantinopleBlock, newcfg.ConstantinopleBlock, head) {
		return newCompatError("Constantinople fork block", c.ConstantinopleBlock, newcfg.ConstantinopleBlock)
	}
	if isForkIncompatible(c.PetersburgBlock, newcfg.PetersburgBlock, head) {
		// the only case where we allow Petersburg to be set in the past is if it is equal to Constantinople
		// mainly to satisfy fork ordering requirements which state that Petersburg fork be set if Constantinople fork is set
		if isForkIncompatible(c.ConstantinopleBlock, newcfg.PetersburgBlock, head) {
			return newCompatError("Petersburg fork block", c.PetersburgBlock, newcfg.PetersburgBlock)
		}
	}
	if isForkIncompatible(c.IstanbulBlock, newcfg.IstanbulBlock, head) {
		return newCompatError("Istanbul fork block", c.IstanbulBlock, newcfg.IstanbulBlock)
	}
	if isForkIncompatible(c.MuirGlacierBlock, newcfg.MuirGlacierBlock, head) {
		return newCompatError("Muir Glacier fork block", c.MuirGlacierBlock, newcfg.MuirGlacierBlock)
	}
	if isForkIncompatible(c.BerlinBlock, newcfg.BerlinBlock, head) {
		return newCompatError("Berlin fork block", c.BerlinBlock, newcfg.BerlinBlock)
	}
	if isForkIncompatible(c.YoloV3Block, newcfg.YoloV3Block, head) {
		return newCompatError("YOLOv3 fork block", c.YoloV3Block, newcfg.YoloV3Block)
	}
	if isForkIncompatible(c.EWASMBlock, newcfg.EWASMBlock, head) {
		return newCompatError("ewasm fork block", c.EWASMBlock, newcfg.EWASMBlock)
	}
	if isForkIncompatible(c.RamanujanBlock, newcfg.RamanujanBlock, head) {
		return newCompatError("ramanujan fork block", c.RamanujanBlock, newcfg.RamanujanBlock)
	}
	if isForkIncompatible(c.MirrorSyncBlock, newcfg.MirrorSyncBlock, head) {
		return newCompatError("mirrorSync fork block", c.MirrorSyncBlock, newcfg.MirrorSyncBlock)
	}
	return nil
}

// isForkIncompatible returns true if a fork scheduled at s1 cannot be rescheduled to
// block s2 because head is already past the fork.
func isForkIncompatible(s1, s2, head *big.Int) bool {
	return (isForked(s1, head) || isForked(s2, head)) && !configNumEqual(s1, s2)
}

// isForked returns whether a fork scheduled at block s is active at the given head block.
func isForked(s, head *big.Int) bool {
	if s == nil || head == nil {
		return false
	}
	return s.Cmp(head) <= 0
}

func configNumEqual(x, y *big.Int) bool {
	if x == nil {
		return y == nil
	}
	if y == nil {
		return x == nil
	}
	return x.Cmp(y) == 0
}

// ConfigCompatError is raised if the locally-stored blockchain is initialised with a
// ChainConfig that would alter the past.
type ConfigCompatError struct {
	What string
	// block numbers of the stored and new configurations
	StoredConfig, NewConfig *big.Int
	// the block number to which the local chain must be rewound to correct the error
	RewindTo uint64
}

func newCompatError(what string, storedblock, newblock *big.Int) *ConfigCompatError {
	var rew *big.Int
	switch {
	case storedblock == nil:
		rew = newblock
	case newblock == nil || storedblock.Cmp(newblock) < 0:
		rew = storedblock
	default:
		rew = newblock
	}
	err := &ConfigCompatError{what, storedblock, newblock, 0}
	if rew != nil && rew.Sign() > 0 {
		err.RewindTo = rew.Uint64() - 1
	}
	return err
}

func (err *ConfigCompatError) Error() string {
	return fmt.Sprintf("mismatching %s in database (have %d, want %d, rewindto %d)", err.What, err.StoredConfig, err.NewConfig, err.RewindTo)
}

// Rules wraps ChainConfig and is merely syntactic sugar or can be used for functions
// that do not have or require information about the block.
//
// Rules is a one time interface meaning that it shouldn't be used in between transition
// phases.
type Rules struct {
	ChainID                                                 *big.Int
	IsHomestead, IsEIP150, IsEIP155, IsEIP158               bool
	IsByzantium, IsConstantinople, IsPetersburg, IsIstanbul bool
	IsBerlin, IsCatalyst                                    bool
}

// Rules ensures c's ChainID is not nil.
func (c *ChainConfig) Rules(num *big.Int) Rules {
	chainID := c.ChainID
	if chainID == nil {
		chainID = new(big.Int)
	}
	return Rules{
		ChainID:          new(big.Int).Set(chainID),
		IsHomestead:      c.IsHomestead(num),
		IsEIP150:         c.IsEIP150(num),
		IsEIP155:         c.IsEIP155(num),
		IsEIP158:         c.IsEIP158(num),
		IsByzantium:      c.IsByzantium(num),
		IsConstantinople: c.IsConstantinople(num),
		IsPetersburg:     c.IsPetersburg(num),
		IsIstanbul:       c.IsIstanbul(num),
		IsBerlin:         c.IsBerlin(num),
		IsCatalyst:       c.IsCatalyst(num),
	}
}<|MERGE_RESOLUTION|>--- conflicted
+++ resolved
@@ -322,11 +322,7 @@
 	//
 	// This configuration is intentionally not using keyed fields to force anyone
 	// adding flags to the config to also have to set these fields.
-<<<<<<< HEAD
-	AllEthashProtocolChanges = &ChainConfig{big.NewInt(1337), big.NewInt(0), nil, false, big.NewInt(0), common.Hash{}, big.NewInt(0), big.NewInt(0), big.NewInt(0), big.NewInt(0), big.NewInt(0), big.NewInt(0), big.NewInt(0), big.NewInt(0), nil, nil, nil, nil, nil, nil, new(EthashConfig), nil, nil}
-=======
 	AllEthashProtocolChanges = &ChainConfig{big.NewInt(1337), big.NewInt(0), nil, false, big.NewInt(0), common.Hash{}, big.NewInt(0), big.NewInt(0), big.NewInt(0), big.NewInt(0), big.NewInt(0), big.NewInt(0), big.NewInt(0), big.NewInt(0), nil, nil, nil, big.NewInt(0), big.NewInt(0), big.NewInt(0), new(EthashConfig), nil, nil}
->>>>>>> 03f7b318
 
 	// AllCliqueProtocolChanges contains every protocol change (EIPs) introduced
 	// and accepted by the Ethereum core developers into the Clique consensus.
@@ -335,11 +331,7 @@
 	// adding flags to the config to also have to set these fields.
 	AllCliqueProtocolChanges = &ChainConfig{big.NewInt(1337), big.NewInt(0), nil, false, big.NewInt(0), common.Hash{}, big.NewInt(0), big.NewInt(0), big.NewInt(0), big.NewInt(0), big.NewInt(0), big.NewInt(0), big.NewInt(0), big.NewInt(0), nil, nil, nil, big.NewInt(0), big.NewInt(0), big.NewInt(0), nil, &CliqueConfig{Period: 0, Epoch: 30000}, nil}
 
-<<<<<<< HEAD
-	TestChainConfig = &ChainConfig{big.NewInt(1), big.NewInt(0), nil, false, big.NewInt(0), common.Hash{}, big.NewInt(0), big.NewInt(0), big.NewInt(0), big.NewInt(0), big.NewInt(0), big.NewInt(0), big.NewInt(0), big.NewInt(0), nil, nil, nil, nil, nil, nil, new(EthashConfig), nil, nil}
-=======
 	TestChainConfig = &ChainConfig{big.NewInt(1), big.NewInt(0), nil, false, big.NewInt(0), common.Hash{}, big.NewInt(0), big.NewInt(0), big.NewInt(0), big.NewInt(0), big.NewInt(0), big.NewInt(0), big.NewInt(0), big.NewInt(0), nil, nil, nil, big.NewInt(0), big.NewInt(0), big.NewInt(0), new(EthashConfig), nil, nil}
->>>>>>> 03f7b318
 
 	TestRules = TestChainConfig.Rules(new(big.Int))
 )
