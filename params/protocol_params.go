--- conflicted
+++ resolved
@@ -19,11 +19,7 @@
 import "math/big"
 
 var (
-<<<<<<< HEAD
-	TargetGasLimit uint64 = GenesisGasLimit // The artificial target
-=======
 	TargetGasLimit = GenesisGasLimit // The artificial target
->>>>>>> 37685930
 )
 
 const (
@@ -66,40 +62,6 @@
 	TxDataNonZeroGas uint64 = 68    // Per byte of data attached to a transaction that is not equal to zero. NOTE: Not payable on data of calls between transactions.
 
 	MaxCodeSize = 24576 // Maximum bytecode to permit for a contract
-<<<<<<< HEAD
-
-	// Precompiled contract gas prices
-
-	EcrecoverGas               uint64 = 3000   // Elliptic curve sender recovery gas price
-	Sha256BaseGas              uint64 = 60     // Base price for a SHA256 operation
-	Sha256PerWordGas           uint64 = 12     // Per-word price for a SHA256 operation
-	Ripemd160BaseGas           uint64 = 600    // Base price for a RIPEMD160 operation
-	Ripemd160PerWordGas        uint64 = 120    // Per-word price for a RIPEMD160 operation
-	IdentityBaseGas            uint64 = 15     // Base price for a data copy operation
-	IdentityPerWordGas         uint64 = 3      // Per-work price for a data copy operation
-	ModExpQuadCoeffDiv         uint64 = 20     // Divisor for the quadratic particle of the big int modular exponentiation
-	Bn256AddGas                uint64 = 500    // Gas needed for an elliptic curve addition
-	Bn256ScalarMulGas          uint64 = 40000  // Gas needed for an elliptic curve scalar multiplication
-	Bn256PairingBaseGas        uint64 = 100000 // Base price for an elliptic curve pairing check
-	Bn256PairingPerPointGas    uint64 = 80000  // Per-point price for an elliptic curve pairing check
-	QuorumMaximumExtraDataSize uint64 = 65     // Maximum size extra data may be after Genesis.
-)
-
-var (
-	DifficultyBoundDivisor = big.NewInt(2048)   // The bound divisor of the difficulty, used in the update calculations.
-	GenesisDifficulty      = big.NewInt(131072) // Difficulty of the Genesis block.
-	MinimumDifficulty      = big.NewInt(131072) // The minimum that the difficulty may ever be.
-	DurationLimit          = big.NewInt(13)     // The decision boundary on the blocktime duration used to determine whether difficulty should go up or not.
-)
-
-func GetMaximumExtraDataSize(isQuorum bool) uint64 {
-	if isQuorum {
-		return QuorumMaximumExtraDataSize
-	} else {
-		return MaximumExtraDataSize
-	}
-}
-=======
 
 	// Precompiled contract gas prices
 
@@ -122,5 +84,4 @@
 	GenesisDifficulty      = big.NewInt(131072) // Difficulty of the Genesis block.
 	MinimumDifficulty      = big.NewInt(131072) // The minimum that the difficulty may ever be.
 	DurationLimit          = big.NewInt(13)     // The decision boundary on the blocktime duration used to determine whether difficulty should go up or not.
-)
->>>>>>> 37685930
+)