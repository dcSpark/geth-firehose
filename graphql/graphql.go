// Copyright 2019 The go-ethereum Authors
// This file is part of the go-ethereum library.
//
// The go-ethereum library is free software: you can redistribute it and/or modify
// it under the terms of the GNU Lesser General Public License as published by
// the Free Software Foundation, either version 3 of the License, or
// (at your option) any later version.
//
// The go-ethereum library is distributed in the hope that it will be useful,
// but WITHOUT ANY WARRANTY; without even the implied warranty of
// MERCHANTABILITY or FITNESS FOR A PARTICULAR PURPOSE. See the
// GNU Lesser General Public License for more details.
//
// You should have received a copy of the GNU Lesser General Public License
// along with the go-ethereum library. If not, see <http://www.gnu.org/licenses/>.

// Package graphql provides a GraphQL interface to Ethereum node data.
package graphql

import (
	"context"
	"errors"
	"fmt"
	"math/big"
	"strconv"

	"github.com/ethereum/go-ethereum"
	"github.com/ethereum/go-ethereum/common"
	"github.com/ethereum/go-ethereum/common/hexutil"
	"github.com/ethereum/go-ethereum/common/math"
<<<<<<< HEAD
=======
	"github.com/ethereum/go-ethereum/consensus/misc"
>>>>>>> 9a0ed706
	"github.com/ethereum/go-ethereum/core/state"
	"github.com/ethereum/go-ethereum/core/types"
	"github.com/ethereum/go-ethereum/deepmind"
	"github.com/ethereum/go-ethereum/eth/filters"
	"github.com/ethereum/go-ethereum/internal/ethapi"
	"github.com/ethereum/go-ethereum/rpc"
)

var (
	errBlockInvariant = errors.New("block objects must be instantiated with at least one of num or hash")
)

type Long int64

// ImplementsGraphQLType returns true if Long implements the provided GraphQL type.
func (b Long) ImplementsGraphQLType(name string) bool { return name == "Long" }

// UnmarshalGraphQL unmarshals the provided GraphQL query data.
func (b *Long) UnmarshalGraphQL(input interface{}) error {
	var err error
	switch input := input.(type) {
	case string:
		// uncomment to support hex values
		//if strings.HasPrefix(input, "0x") {
		//	// apply leniency and support hex representations of longs.
		//	value, err := hexutil.DecodeUint64(input)
		//	*b = Long(value)
		//	return err
		//} else {
		value, err := strconv.ParseInt(input, 10, 64)
		*b = Long(value)
		return err
		//}
	case int32:
		*b = Long(input)
	case int64:
		*b = Long(input)
	default:
		err = fmt.Errorf("unexpected type %T for Long", input)
	}
	return err
}

// Account represents an Ethereum account at a particular block.
type Account struct {
	backend       ethapi.Backend
	address       common.Address
	blockNrOrHash rpc.BlockNumberOrHash
}

// getState fetches the StateDB object for an account.
func (a *Account) getState(ctx context.Context) (*state.StateDB, error) {
	state, _, err := a.backend.StateAndHeaderByNumberOrHash(ctx, a.blockNrOrHash)
	return state, err
}

func (a *Account) Address(ctx context.Context) (common.Address, error) {
	return a.address, nil
}

func (a *Account) Balance(ctx context.Context) (hexutil.Big, error) {
	state, err := a.getState(ctx)
	if err != nil {
		return hexutil.Big{}, err
	}
	balance := state.GetBalance(a.address)
	if balance == nil {
		return hexutil.Big{}, fmt.Errorf("failed to load balance %x", a.address)
	}
	return hexutil.Big(*balance), nil
}

func (a *Account) TransactionCount(ctx context.Context) (hexutil.Uint64, error) {
	// Ask transaction pool for the nonce which includes pending transactions
	if blockNr, ok := a.blockNrOrHash.Number(); ok && blockNr == rpc.PendingBlockNumber {
		nonce, err := a.backend.GetPoolNonce(ctx, a.address)
		if err != nil {
			return 0, err
		}
		return hexutil.Uint64(nonce), nil
	}
	state, err := a.getState(ctx)
	if err != nil {
		return 0, err
	}
	return hexutil.Uint64(state.GetNonce(a.address)), nil
}

func (a *Account) Code(ctx context.Context) (hexutil.Bytes, error) {
	state, err := a.getState(ctx)
	if err != nil {
		return hexutil.Bytes{}, err
	}
	return state.GetCode(a.address), nil
}

func (a *Account) Storage(ctx context.Context, args struct{ Slot common.Hash }) (common.Hash, error) {
	state, err := a.getState(ctx)
	if err != nil {
		return common.Hash{}, err
	}
	return state.GetState(a.address, args.Slot), nil
}

// Log represents an individual log message. All arguments are mandatory.
type Log struct {
	backend     ethapi.Backend
	transaction *Transaction
	log         *types.Log
}

func (l *Log) Transaction(ctx context.Context) *Transaction {
	return l.transaction
}

func (l *Log) Account(ctx context.Context, args BlockNumberArgs) *Account {
	return &Account{
		backend:       l.backend,
		address:       l.log.Address,
		blockNrOrHash: args.NumberOrLatest(),
	}
}

func (l *Log) Index(ctx context.Context) int32 {
	return int32(l.log.Index)
}

func (l *Log) Topics(ctx context.Context) []common.Hash {
	return l.log.Topics
}

func (l *Log) Data(ctx context.Context) hexutil.Bytes {
	return l.log.Data
}

// AccessTuple represents EIP-2930
type AccessTuple struct {
	address     common.Address
	storageKeys []common.Hash
}

func (at *AccessTuple) Address(ctx context.Context) common.Address {
	return at.address
}

func (at *AccessTuple) StorageKeys(ctx context.Context) []common.Hash {
	return at.storageKeys
}

// Transaction represents an Ethereum transaction.
// backend and hash are mandatory; all others will be fetched when required.
type Transaction struct {
	backend ethapi.Backend
	hash    common.Hash
	tx      *types.Transaction
	block   *Block
	index   uint64
}

// resolve returns the internal transaction object, fetching it if needed.
func (t *Transaction) resolve(ctx context.Context) (*types.Transaction, error) {
	if t.tx == nil {
		// Try to return an already finalized transaction
		tx, blockHash, _, index, err := t.backend.GetTransaction(ctx, t.hash)
		if err == nil && tx != nil {
			t.tx = tx
			blockNrOrHash := rpc.BlockNumberOrHashWithHash(blockHash, false)
			t.block = &Block{
				backend:      t.backend,
				numberOrHash: &blockNrOrHash,
			}
			t.index = index
			return t.tx, nil
		}
		// No finalized transaction, try to retrieve it from the pool
		t.tx = t.backend.GetPoolTransaction(t.hash)
	}
	return t.tx, nil
}

func (t *Transaction) Hash(ctx context.Context) common.Hash {
	return t.hash
}

func (t *Transaction) InputData(ctx context.Context) (hexutil.Bytes, error) {
	tx, err := t.resolve(ctx)
	if err != nil || tx == nil {
		return hexutil.Bytes{}, err
	}
	return tx.Data(), nil
}

func (t *Transaction) Gas(ctx context.Context) (hexutil.Uint64, error) {
	tx, err := t.resolve(ctx)
	if err != nil || tx == nil {
		return 0, err
	}
	return hexutil.Uint64(tx.Gas()), nil
}

func (t *Transaction) GasPrice(ctx context.Context) (hexutil.Big, error) {
	tx, err := t.resolve(ctx)
	if err != nil || tx == nil {
		return hexutil.Big{}, err
	}
	switch tx.Type() {
	case types.AccessListTxType:
		return hexutil.Big(*tx.GasPrice()), nil
	case types.DynamicFeeTxType:
		if t.block != nil {
			if baseFee, _ := t.block.BaseFeePerGas(ctx); baseFee != nil {
				// price = min(tip, gasFeeCap - baseFee) + baseFee
				return (hexutil.Big)(*math.BigMin(new(big.Int).Add(tx.GasTipCap(), baseFee.ToInt()), tx.GasFeeCap())), nil
			}
		}
		return hexutil.Big(*tx.GasPrice()), nil
	default:
		return hexutil.Big(*tx.GasPrice()), nil
	}
}

func (t *Transaction) EffectiveGasPrice(ctx context.Context) (*hexutil.Big, error) {
	tx, err := t.resolve(ctx)
	if err != nil || tx == nil {
		return nil, err
	}
<<<<<<< HEAD
=======
	// Pending tx
	if t.block == nil {
		return nil, nil
	}
>>>>>>> 9a0ed706
	header, err := t.block.resolveHeader(ctx)
	if err != nil || header == nil {
		return nil, err
	}
	if header.BaseFee == nil {
		return (*hexutil.Big)(tx.GasPrice()), nil
	}
	return (*hexutil.Big)(math.BigMin(new(big.Int).Add(tx.GasTipCap(), header.BaseFee), tx.GasFeeCap())), nil
}

func (t *Transaction) MaxFeePerGas(ctx context.Context) (*hexutil.Big, error) {
	tx, err := t.resolve(ctx)
	if err != nil || tx == nil {
		return nil, err
	}
	switch tx.Type() {
	case types.AccessListTxType:
		return nil, nil
	case types.DynamicFeeTxType:
		return (*hexutil.Big)(tx.GasFeeCap()), nil
	default:
		return nil, nil
	}
}

func (t *Transaction) MaxPriorityFeePerGas(ctx context.Context) (*hexutil.Big, error) {
	tx, err := t.resolve(ctx)
	if err != nil || tx == nil {
		return nil, err
	}
	switch tx.Type() {
	case types.AccessListTxType:
		return nil, nil
	case types.DynamicFeeTxType:
		return (*hexutil.Big)(tx.GasTipCap()), nil
	default:
		return nil, nil
	}
<<<<<<< HEAD
=======
}

func (t *Transaction) EffectiveTip(ctx context.Context) (*hexutil.Big, error) {
	tx, err := t.resolve(ctx)
	if err != nil || tx == nil {
		return nil, err
	}
	// Pending tx
	if t.block == nil {
		return nil, nil
	}
	header, err := t.block.resolveHeader(ctx)
	if err != nil || header == nil {
		return nil, err
	}
	if header.BaseFee == nil {
		return (*hexutil.Big)(tx.GasPrice()), nil
	}

	tip, err := tx.EffectiveGasTip(header.BaseFee)
	if err != nil {
		return nil, err
	}
	return (*hexutil.Big)(tip), nil
>>>>>>> 9a0ed706
}

func (t *Transaction) Value(ctx context.Context) (hexutil.Big, error) {
	tx, err := t.resolve(ctx)
	if err != nil || tx == nil {
		return hexutil.Big{}, err
	}
	if tx.Value() == nil {
		return hexutil.Big{}, fmt.Errorf("invalid transaction value %x", t.hash)
	}
	return hexutil.Big(*tx.Value()), nil
}

func (t *Transaction) Nonce(ctx context.Context) (hexutil.Uint64, error) {
	tx, err := t.resolve(ctx)
	if err != nil || tx == nil {
		return 0, err
	}
	return hexutil.Uint64(tx.Nonce()), nil
}

func (t *Transaction) To(ctx context.Context, args BlockNumberArgs) (*Account, error) {
	tx, err := t.resolve(ctx)
	if err != nil || tx == nil {
		return nil, err
	}
	to := tx.To()
	if to == nil {
		return nil, nil
	}
	return &Account{
		backend:       t.backend,
		address:       *to,
		blockNrOrHash: args.NumberOrLatest(),
	}, nil
}

func (t *Transaction) From(ctx context.Context, args BlockNumberArgs) (*Account, error) {
	tx, err := t.resolve(ctx)
	if err != nil || tx == nil {
		return nil, err
	}
	signer := types.LatestSigner(t.backend.ChainConfig())
	from, _ := types.Sender(signer, tx)
	return &Account{
		backend:       t.backend,
		address:       from,
		blockNrOrHash: args.NumberOrLatest(),
	}, nil
}

func (t *Transaction) Block(ctx context.Context) (*Block, error) {
	if _, err := t.resolve(ctx); err != nil {
		return nil, err
	}
	return t.block, nil
}

func (t *Transaction) Index(ctx context.Context) (*int32, error) {
	if _, err := t.resolve(ctx); err != nil {
		return nil, err
	}
	if t.block == nil {
		return nil, nil
	}
	index := int32(t.index)
	return &index, nil
}

// getReceipt returns the receipt associated with this transaction, if any.
func (t *Transaction) getReceipt(ctx context.Context) (*types.Receipt, error) {
	if _, err := t.resolve(ctx); err != nil {
		return nil, err
	}
	if t.block == nil {
		return nil, nil
	}
	receipts, err := t.block.resolveReceipts(ctx)
	if err != nil {
		return nil, err
	}
	return receipts[t.index], nil
}

func (t *Transaction) Status(ctx context.Context) (*Long, error) {
	receipt, err := t.getReceipt(ctx)
	if err != nil || receipt == nil {
		return nil, err
	}
	if len(receipt.PostState) != 0 {
		return nil, nil
	}
	ret := Long(receipt.Status)
	return &ret, nil
}

func (t *Transaction) GasUsed(ctx context.Context) (*Long, error) {
	receipt, err := t.getReceipt(ctx)
	if err != nil || receipt == nil {
		return nil, err
	}
	ret := Long(receipt.GasUsed)
	return &ret, nil
}

func (t *Transaction) CumulativeGasUsed(ctx context.Context) (*Long, error) {
	receipt, err := t.getReceipt(ctx)
	if err != nil || receipt == nil {
		return nil, err
	}
	ret := Long(receipt.CumulativeGasUsed)
	return &ret, nil
}

func (t *Transaction) CreatedContract(ctx context.Context, args BlockNumberArgs) (*Account, error) {
	receipt, err := t.getReceipt(ctx)
	if err != nil || receipt == nil || receipt.ContractAddress == (common.Address{}) {
		return nil, err
	}
	return &Account{
		backend:       t.backend,
		address:       receipt.ContractAddress,
		blockNrOrHash: args.NumberOrLatest(),
	}, nil
}

func (t *Transaction) Logs(ctx context.Context) (*[]*Log, error) {
	receipt, err := t.getReceipt(ctx)
	if err != nil || receipt == nil {
		return nil, err
	}
	ret := make([]*Log, 0, len(receipt.Logs))
	for _, log := range receipt.Logs {
		ret = append(ret, &Log{
			backend:     t.backend,
			transaction: t,
			log:         log,
		})
	}
	return &ret, nil
}

func (t *Transaction) Type(ctx context.Context) (*int32, error) {
	tx, err := t.resolve(ctx)
	if err != nil {
		return nil, err
	}
	txType := int32(tx.Type())
	return &txType, nil
}

func (t *Transaction) AccessList(ctx context.Context) (*[]*AccessTuple, error) {
	tx, err := t.resolve(ctx)
	if err != nil || tx == nil {
		return nil, err
	}
	accessList := tx.AccessList()
	ret := make([]*AccessTuple, 0, len(accessList))
	for _, al := range accessList {
		ret = append(ret, &AccessTuple{
			address:     al.Address,
			storageKeys: al.StorageKeys,
		})
	}
	return &ret, nil
}

func (t *Transaction) R(ctx context.Context) (hexutil.Big, error) {
	tx, err := t.resolve(ctx)
	if err != nil || tx == nil {
		return hexutil.Big{}, err
	}
	_, r, _ := tx.RawSignatureValues()
	return hexutil.Big(*r), nil
}

func (t *Transaction) S(ctx context.Context) (hexutil.Big, error) {
	tx, err := t.resolve(ctx)
	if err != nil || tx == nil {
		return hexutil.Big{}, err
	}
	_, _, s := tx.RawSignatureValues()
	return hexutil.Big(*s), nil
}

func (t *Transaction) V(ctx context.Context) (hexutil.Big, error) {
	tx, err := t.resolve(ctx)
	if err != nil || tx == nil {
		return hexutil.Big{}, err
	}
	v, _, _ := tx.RawSignatureValues()
	return hexutil.Big(*v), nil
}

type BlockType int

// Block represents an Ethereum block.
// backend, and numberOrHash are mandatory. All other fields are lazily fetched
// when required.
type Block struct {
	backend      ethapi.Backend
	numberOrHash *rpc.BlockNumberOrHash
	hash         common.Hash
	header       *types.Header
	block        *types.Block
	receipts     []*types.Receipt
}

// resolve returns the internal Block object representing this block, fetching
// it if necessary.
func (b *Block) resolve(ctx context.Context) (*types.Block, error) {
	if b.block != nil {
		return b.block, nil
	}
	if b.numberOrHash == nil {
		latest := rpc.BlockNumberOrHashWithNumber(rpc.LatestBlockNumber)
		b.numberOrHash = &latest
	}
	var err error
	b.block, err = b.backend.BlockByNumberOrHash(ctx, *b.numberOrHash)
	if b.block != nil && b.header == nil {
		b.header = b.block.Header()
		if hash, ok := b.numberOrHash.Hash(); ok {
			b.hash = hash
		}
	}
	return b.block, err
}

// resolveHeader returns the internal Header object for this block, fetching it
// if necessary. Call this function instead of `resolve` unless you need the
// additional data (transactions and uncles).
func (b *Block) resolveHeader(ctx context.Context) (*types.Header, error) {
	if b.numberOrHash == nil && b.hash == (common.Hash{}) {
		return nil, errBlockInvariant
	}
	var err error
	if b.header == nil {
		if b.hash != (common.Hash{}) {
			b.header, err = b.backend.HeaderByHash(ctx, b.hash)
		} else {
			b.header, err = b.backend.HeaderByNumberOrHash(ctx, *b.numberOrHash)
		}
	}
	return b.header, err
}

// resolveReceipts returns the list of receipts for this block, fetching them
// if necessary.
func (b *Block) resolveReceipts(ctx context.Context) ([]*types.Receipt, error) {
	if b.receipts == nil {
		hash := b.hash
		if hash == (common.Hash{}) {
			header, err := b.resolveHeader(ctx)
			if err != nil {
				return nil, err
			}
			hash = header.Hash()
		}
		receipts, err := b.backend.GetReceipts(ctx, hash)
		if err != nil {
			return nil, err
		}
		b.receipts = receipts
	}
	return b.receipts, nil
}

func (b *Block) Number(ctx context.Context) (Long, error) {
	header, err := b.resolveHeader(ctx)
	if err != nil {
		return 0, err
	}

	return Long(header.Number.Uint64()), nil
}

func (b *Block) Hash(ctx context.Context) (common.Hash, error) {
	if b.hash == (common.Hash{}) {
		header, err := b.resolveHeader(ctx)
		if err != nil {
			return common.Hash{}, err
		}
		b.hash = header.Hash()
	}
	return b.hash, nil
}

func (b *Block) GasLimit(ctx context.Context) (Long, error) {
	header, err := b.resolveHeader(ctx)
	if err != nil {
		return 0, err
	}
	return Long(header.GasLimit), nil
}

func (b *Block) GasUsed(ctx context.Context) (Long, error) {
	header, err := b.resolveHeader(ctx)
	if err != nil {
		return 0, err
	}
	return Long(header.GasUsed), nil
}

func (b *Block) BaseFeePerGas(ctx context.Context) (*hexutil.Big, error) {
	header, err := b.resolveHeader(ctx)
	if err != nil {
		return nil, err
	}
	if header.BaseFee == nil {
		return nil, nil
	}
	return (*hexutil.Big)(header.BaseFee), nil
}

<<<<<<< HEAD
func (b *Block) Parent(ctx context.Context) (*Block, error) {
	// If the block header hasn't been fetched, and we'll need it, fetch it.
	if b.numberOrHash == nil && b.header == nil {
		if _, err := b.resolveHeader(ctx); err != nil {
			return nil, err
=======
func (b *Block) NextBaseFeePerGas(ctx context.Context) (*hexutil.Big, error) {
	header, err := b.resolveHeader(ctx)
	if err != nil {
		return nil, err
	}
	chaincfg := b.backend.ChainConfig()
	if header.BaseFee == nil {
		// Make sure next block doesn't enable EIP-1559
		if !chaincfg.IsLondon(new(big.Int).Add(header.Number, common.Big1)) {
			return nil, nil
>>>>>>> 9a0ed706
		}
	}
	nextBaseFee := misc.CalcBaseFee(chaincfg, header)
	return (*hexutil.Big)(nextBaseFee), nil
}

func (b *Block) Parent(ctx context.Context) (*Block, error) {
	if _, err := b.resolveHeader(ctx); err != nil {
		return nil, err
	}
	if b.header == nil || b.header.Number.Uint64() < 1 {
		return nil, nil
	}
	num := rpc.BlockNumberOrHashWithNumber(rpc.BlockNumber(b.header.Number.Uint64() - 1))
	return &Block{
		backend:      b.backend,
		numberOrHash: &num,
		hash:         b.header.ParentHash,
	}, nil
}

func (b *Block) Difficulty(ctx context.Context) (hexutil.Big, error) {
	header, err := b.resolveHeader(ctx)
	if err != nil {
		return hexutil.Big{}, err
	}
	return hexutil.Big(*header.Difficulty), nil
}

func (b *Block) Timestamp(ctx context.Context) (hexutil.Uint64, error) {
	header, err := b.resolveHeader(ctx)
	if err != nil {
		return 0, err
	}
	return hexutil.Uint64(header.Time), nil
}

func (b *Block) Nonce(ctx context.Context) (hexutil.Bytes, error) {
	header, err := b.resolveHeader(ctx)
	if err != nil {
		return hexutil.Bytes{}, err
	}
	return header.Nonce[:], nil
}

func (b *Block) MixHash(ctx context.Context) (common.Hash, error) {
	header, err := b.resolveHeader(ctx)
	if err != nil {
		return common.Hash{}, err
	}
	return header.MixDigest, nil
}

func (b *Block) TransactionsRoot(ctx context.Context) (common.Hash, error) {
	header, err := b.resolveHeader(ctx)
	if err != nil {
		return common.Hash{}, err
	}
	return header.TxHash, nil
}

func (b *Block) StateRoot(ctx context.Context) (common.Hash, error) {
	header, err := b.resolveHeader(ctx)
	if err != nil {
		return common.Hash{}, err
	}
	return header.Root, nil
}

func (b *Block) ReceiptsRoot(ctx context.Context) (common.Hash, error) {
	header, err := b.resolveHeader(ctx)
	if err != nil {
		return common.Hash{}, err
	}
	return header.ReceiptHash, nil
}

func (b *Block) OmmerHash(ctx context.Context) (common.Hash, error) {
	header, err := b.resolveHeader(ctx)
	if err != nil {
		return common.Hash{}, err
	}
	return header.UncleHash, nil
}

func (b *Block) OmmerCount(ctx context.Context) (*int32, error) {
	block, err := b.resolve(ctx)
	if err != nil || block == nil {
		return nil, err
	}
	count := int32(len(block.Uncles()))
	return &count, err
}

func (b *Block) Ommers(ctx context.Context) (*[]*Block, error) {
	block, err := b.resolve(ctx)
	if err != nil || block == nil {
		return nil, err
	}
	ret := make([]*Block, 0, len(block.Uncles()))
	for _, uncle := range block.Uncles() {
		blockNumberOrHash := rpc.BlockNumberOrHashWithHash(uncle.Hash(), false)
		ret = append(ret, &Block{
			backend:      b.backend,
			numberOrHash: &blockNumberOrHash,
			header:       uncle,
		})
	}
	return &ret, nil
}

func (b *Block) ExtraData(ctx context.Context) (hexutil.Bytes, error) {
	header, err := b.resolveHeader(ctx)
	if err != nil {
		return hexutil.Bytes{}, err
	}
	return header.Extra, nil
}

func (b *Block) LogsBloom(ctx context.Context) (hexutil.Bytes, error) {
	header, err := b.resolveHeader(ctx)
	if err != nil {
		return hexutil.Bytes{}, err
	}
	return header.Bloom.Bytes(), nil
}

func (b *Block) TotalDifficulty(ctx context.Context) (hexutil.Big, error) {
	h := b.hash
	if h == (common.Hash{}) {
		header, err := b.resolveHeader(ctx)
		if err != nil {
			return hexutil.Big{}, err
		}
		h = header.Hash()
	}
	td := b.backend.GetTd(ctx, h)
	if td == nil {
		return hexutil.Big{}, fmt.Errorf("total difficulty not found %x", b.hash)
	}
	return hexutil.Big(*td), nil
}

// BlockNumberArgs encapsulates arguments to accessors that specify a block number.
type BlockNumberArgs struct {
	// TODO: Ideally we could use input unions to allow the query to specify the
	// block parameter by hash, block number, or tag but input unions aren't part of the
	// standard GraphQL schema SDL yet, see: https://github.com/graphql/graphql-spec/issues/488
	Block *hexutil.Uint64
}

// NumberOr returns the provided block number argument, or the "current" block number or hash if none
// was provided.
func (a BlockNumberArgs) NumberOr(current rpc.BlockNumberOrHash) rpc.BlockNumberOrHash {
	if a.Block != nil {
		blockNr := rpc.BlockNumber(*a.Block)
		return rpc.BlockNumberOrHashWithNumber(blockNr)
	}
	return current
}

// NumberOrLatest returns the provided block number argument, or the "latest" block number if none
// was provided.
func (a BlockNumberArgs) NumberOrLatest() rpc.BlockNumberOrHash {
	return a.NumberOr(rpc.BlockNumberOrHashWithNumber(rpc.LatestBlockNumber))
}

func (b *Block) Miner(ctx context.Context, args BlockNumberArgs) (*Account, error) {
	header, err := b.resolveHeader(ctx)
	if err != nil {
		return nil, err
	}
	return &Account{
		backend:       b.backend,
		address:       header.Coinbase,
		blockNrOrHash: args.NumberOrLatest(),
	}, nil
}

func (b *Block) TransactionCount(ctx context.Context) (*int32, error) {
	block, err := b.resolve(ctx)
	if err != nil || block == nil {
		return nil, err
	}
	count := int32(len(block.Transactions()))
	return &count, err
}

func (b *Block) Transactions(ctx context.Context) (*[]*Transaction, error) {
	block, err := b.resolve(ctx)
	if err != nil || block == nil {
		return nil, err
	}
	ret := make([]*Transaction, 0, len(block.Transactions()))
	for i, tx := range block.Transactions() {
		ret = append(ret, &Transaction{
			backend: b.backend,
			hash:    tx.Hash(),
			tx:      tx,
			block:   b,
			index:   uint64(i),
		})
	}
	return &ret, nil
}

func (b *Block) TransactionAt(ctx context.Context, args struct{ Index int32 }) (*Transaction, error) {
	block, err := b.resolve(ctx)
	if err != nil || block == nil {
		return nil, err
	}
	txs := block.Transactions()
	if args.Index < 0 || int(args.Index) >= len(txs) {
		return nil, nil
	}
	tx := txs[args.Index]
	return &Transaction{
		backend: b.backend,
		hash:    tx.Hash(),
		tx:      tx,
		block:   b,
		index:   uint64(args.Index),
	}, nil
}

func (b *Block) OmmerAt(ctx context.Context, args struct{ Index int32 }) (*Block, error) {
	block, err := b.resolve(ctx)
	if err != nil || block == nil {
		return nil, err
	}
	uncles := block.Uncles()
	if args.Index < 0 || int(args.Index) >= len(uncles) {
		return nil, nil
	}
	uncle := uncles[args.Index]
	blockNumberOrHash := rpc.BlockNumberOrHashWithHash(uncle.Hash(), false)
	return &Block{
		backend:      b.backend,
		numberOrHash: &blockNumberOrHash,
		header:       uncle,
	}, nil
}

// BlockFilterCriteria encapsulates criteria passed to a `logs` accessor inside
// a block.
type BlockFilterCriteria struct {
	Addresses *[]common.Address // restricts matches to events created by specific contracts

	// The Topic list restricts matches to particular event topics. Each event has a list
	// of topics. Topics matches a prefix of that list. An empty element slice matches any
	// topic. Non-empty elements represent an alternative that matches any of the
	// contained topics.
	//
	// Examples:
	// {} or nil          matches any topic list
	// {{A}}              matches topic A in first position
	// {{}, {B}}          matches any topic in first position, B in second position
	// {{A}, {B}}         matches topic A in first position, B in second position
	// {{A, B}}, {C, D}}  matches topic (A OR B) in first position, (C OR D) in second position
	Topics *[][]common.Hash
}

// runFilter accepts a filter and executes it, returning all its results as
// `Log` objects.
func runFilter(ctx context.Context, be ethapi.Backend, filter *filters.Filter) ([]*Log, error) {
	logs, err := filter.Logs(ctx)
	if err != nil || logs == nil {
		return nil, err
	}
	ret := make([]*Log, 0, len(logs))
	for _, log := range logs {
		ret = append(ret, &Log{
			backend:     be,
			transaction: &Transaction{backend: be, hash: log.TxHash},
			log:         log,
		})
	}
	return ret, nil
}

func (b *Block) Logs(ctx context.Context, args struct{ Filter BlockFilterCriteria }) ([]*Log, error) {
	var addresses []common.Address
	if args.Filter.Addresses != nil {
		addresses = *args.Filter.Addresses
	}
	var topics [][]common.Hash
	if args.Filter.Topics != nil {
		topics = *args.Filter.Topics
	}
	hash := b.hash
	if hash == (common.Hash{}) {
		header, err := b.resolveHeader(ctx)
		if err != nil {
			return nil, err
		}
		hash = header.Hash()
	}
	// Construct the range filter
	filter := filters.NewBlockFilter(b.backend, hash, addresses, topics)

	// Run the filter and return all the logs
	return runFilter(ctx, b.backend, filter)
}

func (b *Block) Account(ctx context.Context, args struct {
	Address common.Address
}) (*Account, error) {
	if b.numberOrHash == nil {
		_, err := b.resolveHeader(ctx)
		if err != nil {
			return nil, err
		}
	}
	return &Account{
		backend:       b.backend,
		address:       args.Address,
		blockNrOrHash: *b.numberOrHash,
	}, nil
}

// CallData encapsulates arguments to `call` or `estimateGas`.
// All arguments are optional.
type CallData struct {
	From                 *common.Address // The Ethereum address the call is from.
	To                   *common.Address // The Ethereum address the call is to.
	Gas                  *hexutil.Uint64 // The amount of gas provided for the call.
	GasPrice             *hexutil.Big    // The price of each unit of gas, in wei.
	MaxFeePerGas         *hexutil.Big    // The max price of each unit of gas, in wei (1559).
	MaxPriorityFeePerGas *hexutil.Big    // The max tip of each unit of gas, in wei (1559).
	Value                *hexutil.Big    // The value sent along with the call.
	Data                 *hexutil.Bytes  // Any data sent with the call.
}

// CallResult encapsulates the result of an invocation of the `call` accessor.
type CallResult struct {
	data    hexutil.Bytes // The return data from the call
	gasUsed Long          // The amount of gas used
	status  Long          // The return status of the call - 0 for failure or 1 for success.
}

func (c *CallResult) Data() hexutil.Bytes {
	return c.data
}

func (c *CallResult) GasUsed() Long {
	return c.gasUsed
}

func (c *CallResult) Status() Long {
	return c.status
}

func (b *Block) Call(ctx context.Context, args struct {
	Data ethapi.TransactionArgs
}) (*CallResult, error) {
	if b.numberOrHash == nil {
		_, err := b.resolve(ctx)
		if err != nil {
			return nil, err
		}
	}
	result, err := ethapi.DoCall(ctx, b.backend, args.Data, *b.numberOrHash, nil, b.backend.RPCEVMTimeout(), b.backend.RPCGasCap(), deepmind.NoOpContext)
	if err != nil {
		return nil, err
	}
	status := Long(1)
	if result.Failed() {
		status = 0
	}

	return &CallResult{
		data:    result.ReturnData,
		gasUsed: Long(result.UsedGas),
		status:  status,
	}, nil
}

func (b *Block) EstimateGas(ctx context.Context, args struct {
	Data ethapi.TransactionArgs
}) (Long, error) {
	if b.numberOrHash == nil {
		_, err := b.resolveHeader(ctx)
		if err != nil {
			return 0, err
		}
	}
	gas, err := ethapi.DoEstimateGas(ctx, b.backend, args.Data, *b.numberOrHash, b.backend.RPCGasCap())
	return Long(gas), err
}

type Pending struct {
	backend ethapi.Backend
}

func (p *Pending) TransactionCount(ctx context.Context) (int32, error) {
	txs, err := p.backend.GetPoolTransactions()
	return int32(len(txs)), err
}

func (p *Pending) Transactions(ctx context.Context) (*[]*Transaction, error) {
	txs, err := p.backend.GetPoolTransactions()
	if err != nil {
		return nil, err
	}
	ret := make([]*Transaction, 0, len(txs))
	for i, tx := range txs {
		ret = append(ret, &Transaction{
			backend: p.backend,
			hash:    tx.Hash(),
			tx:      tx,
			index:   uint64(i),
		})
	}
	return &ret, nil
}

func (p *Pending) Account(ctx context.Context, args struct {
	Address common.Address
}) *Account {
	pendingBlockNr := rpc.BlockNumberOrHashWithNumber(rpc.PendingBlockNumber)
	return &Account{
		backend:       p.backend,
		address:       args.Address,
		blockNrOrHash: pendingBlockNr,
	}
}

func (p *Pending) Call(ctx context.Context, args struct {
	Data ethapi.TransactionArgs
}) (*CallResult, error) {
	pendingBlockNr := rpc.BlockNumberOrHashWithNumber(rpc.PendingBlockNumber)
	result, err := ethapi.DoCall(ctx, p.backend, args.Data, pendingBlockNr, nil, p.backend.RPCEVMTimeout(), p.backend.RPCGasCap(), deepmind.NoOpContext)
	if err != nil {
		return nil, err
	}
	status := Long(1)
	if result.Failed() {
		status = 0
	}

	return &CallResult{
		data:    result.ReturnData,
		gasUsed: Long(result.UsedGas),
		status:  status,
	}, nil
}

func (p *Pending) EstimateGas(ctx context.Context, args struct {
	Data ethapi.TransactionArgs
}) (Long, error) {
	pendingBlockNr := rpc.BlockNumberOrHashWithNumber(rpc.PendingBlockNumber)
	gas, err := ethapi.DoEstimateGas(ctx, p.backend, args.Data, pendingBlockNr, p.backend.RPCGasCap())
	return Long(gas), err
}

// Resolver is the top-level object in the GraphQL hierarchy.
type Resolver struct {
	backend ethapi.Backend
}

func (r *Resolver) Block(ctx context.Context, args struct {
	Number *Long
	Hash   *common.Hash
}) (*Block, error) {
	var block *Block
	if args.Number != nil {
		if *args.Number < 0 {
			return nil, nil
		}
		number := rpc.BlockNumber(*args.Number)
		numberOrHash := rpc.BlockNumberOrHashWithNumber(number)
		block = &Block{
			backend:      r.backend,
			numberOrHash: &numberOrHash,
		}
	} else if args.Hash != nil {
		numberOrHash := rpc.BlockNumberOrHashWithHash(*args.Hash, false)
		block = &Block{
			backend:      r.backend,
			numberOrHash: &numberOrHash,
		}
	} else {
		numberOrHash := rpc.BlockNumberOrHashWithNumber(rpc.LatestBlockNumber)
		block = &Block{
			backend:      r.backend,
			numberOrHash: &numberOrHash,
		}
	}
	// Resolve the header, return nil if it doesn't exist.
	// Note we don't resolve block directly here since it will require an
	// additional network request for light client.
	h, err := block.resolveHeader(ctx)
	if err != nil {
		return nil, err
	} else if h == nil {
		return nil, nil
	}
	return block, nil
}

func (r *Resolver) Blocks(ctx context.Context, args struct {
	From *Long
	To   *Long
}) ([]*Block, error) {
	from := rpc.BlockNumber(*args.From)

	var to rpc.BlockNumber
	if args.To != nil {
		to = rpc.BlockNumber(*args.To)
	} else {
		to = rpc.BlockNumber(r.backend.CurrentBlock().Number().Int64())
	}
	if to < from {
		return []*Block{}, nil
	}
	ret := make([]*Block, 0, to-from+1)
	for i := from; i <= to; i++ {
		numberOrHash := rpc.BlockNumberOrHashWithNumber(i)
		block := &Block{
			backend:      r.backend,
			numberOrHash: &numberOrHash,
		}
		// Resolve the header to check for existence.
		// Note we don't resolve block directly here since it will require an
		// additional network request for light client.
		h, err := block.resolveHeader(ctx)
		if err != nil {
			return nil, err
		} else if h == nil {
			// Blocks after must be non-existent too, break.
			break
		}
		ret = append(ret, block)
	}
	return ret, nil
}

func (r *Resolver) Pending(ctx context.Context) *Pending {
	return &Pending{r.backend}
}

func (r *Resolver) Transaction(ctx context.Context, args struct{ Hash common.Hash }) (*Transaction, error) {
	tx := &Transaction{
		backend: r.backend,
		hash:    args.Hash,
	}
	// Resolve the transaction; if it doesn't exist, return nil.
	t, err := tx.resolve(ctx)
	if err != nil {
		return nil, err
	} else if t == nil {
		return nil, nil
	}
	return tx, nil
}

func (r *Resolver) SendRawTransaction(ctx context.Context, args struct{ Data hexutil.Bytes }) (common.Hash, error) {
	tx := new(types.Transaction)
	if err := tx.UnmarshalBinary(args.Data); err != nil {
		return common.Hash{}, err
	}
	hash, err := ethapi.SubmitTransaction(ctx, r.backend, tx)
	return hash, err
}

// FilterCriteria encapsulates the arguments to `logs` on the root resolver object.
type FilterCriteria struct {
	FromBlock *hexutil.Uint64   // beginning of the queried range, nil means genesis block
	ToBlock   *hexutil.Uint64   // end of the range, nil means latest block
	Addresses *[]common.Address // restricts matches to events created by specific contracts

	// The Topic list restricts matches to particular event topics. Each event has a list
	// of topics. Topics matches a prefix of that list. An empty element slice matches any
	// topic. Non-empty elements represent an alternative that matches any of the
	// contained topics.
	//
	// Examples:
	// {} or nil          matches any topic list
	// {{A}}              matches topic A in first position
	// {{}, {B}}          matches any topic in first position, B in second position
	// {{A}, {B}}         matches topic A in first position, B in second position
	// {{A, B}}, {C, D}}  matches topic (A OR B) in first position, (C OR D) in second position
	Topics *[][]common.Hash
}

func (r *Resolver) Logs(ctx context.Context, args struct{ Filter FilterCriteria }) ([]*Log, error) {
	// Convert the RPC block numbers into internal representations
	begin := rpc.LatestBlockNumber.Int64()
	if args.Filter.FromBlock != nil {
		begin = int64(*args.Filter.FromBlock)
	}
	end := rpc.LatestBlockNumber.Int64()
	if args.Filter.ToBlock != nil {
		end = int64(*args.Filter.ToBlock)
	}
	var addresses []common.Address
	if args.Filter.Addresses != nil {
		addresses = *args.Filter.Addresses
	}
	var topics [][]common.Hash
	if args.Filter.Topics != nil {
		topics = *args.Filter.Topics
	}
	// Construct the range filter
	filter := filters.NewRangeFilter(filters.Backend(r.backend), begin, end, addresses, topics)
	return runFilter(ctx, r.backend, filter)
}

func (r *Resolver) GasPrice(ctx context.Context) (hexutil.Big, error) {
	tipcap, err := r.backend.SuggestGasTipCap(ctx)
	if err != nil {
		return hexutil.Big{}, err
	}
	if head := r.backend.CurrentHeader(); head.BaseFee != nil {
		tipcap.Add(tipcap, head.BaseFee)
	}
	return (hexutil.Big)(*tipcap), nil
}

func (r *Resolver) MaxPriorityFeePerGas(ctx context.Context) (hexutil.Big, error) {
	tipcap, err := r.backend.SuggestGasTipCap(ctx)
	if err != nil {
		return hexutil.Big{}, err
	}
	return (hexutil.Big)(*tipcap), nil
}

func (r *Resolver) ChainID(ctx context.Context) (hexutil.Big, error) {
	return hexutil.Big(*r.backend.ChainConfig().ChainID), nil
}

// SyncState represents the synchronisation status returned from the `syncing` accessor.
type SyncState struct {
	progress ethereum.SyncProgress
}

func (s *SyncState) StartingBlock() hexutil.Uint64 {
	return hexutil.Uint64(s.progress.StartingBlock)
}
func (s *SyncState) CurrentBlock() hexutil.Uint64 {
	return hexutil.Uint64(s.progress.CurrentBlock)
}
func (s *SyncState) HighestBlock() hexutil.Uint64 {
	return hexutil.Uint64(s.progress.HighestBlock)
}
func (s *SyncState) SyncedAccounts() hexutil.Uint64 {
	return hexutil.Uint64(s.progress.SyncedAccounts)
}
func (s *SyncState) SyncedAccountBytes() hexutil.Uint64 {
	return hexutil.Uint64(s.progress.SyncedAccountBytes)
}
func (s *SyncState) SyncedBytecodes() hexutil.Uint64 {
	return hexutil.Uint64(s.progress.SyncedBytecodes)
}
func (s *SyncState) SyncedBytecodeBytes() hexutil.Uint64 {
	return hexutil.Uint64(s.progress.SyncedBytecodeBytes)
}
func (s *SyncState) SyncedStorage() hexutil.Uint64 {
	return hexutil.Uint64(s.progress.SyncedStorage)
}
func (s *SyncState) SyncedStorageBytes() hexutil.Uint64 {
	return hexutil.Uint64(s.progress.SyncedStorageBytes)
}
func (s *SyncState) HealedTrienodes() hexutil.Uint64 {
	return hexutil.Uint64(s.progress.HealedTrienodes)
}
func (s *SyncState) HealedTrienodeBytes() hexutil.Uint64 {
	return hexutil.Uint64(s.progress.HealedTrienodeBytes)
}
func (s *SyncState) HealedBytecodes() hexutil.Uint64 {
	return hexutil.Uint64(s.progress.HealedBytecodes)
}
func (s *SyncState) HealedBytecodeBytes() hexutil.Uint64 {
	return hexutil.Uint64(s.progress.HealedBytecodeBytes)
}
func (s *SyncState) HealingTrienodes() hexutil.Uint64 {
	return hexutil.Uint64(s.progress.HealingTrienodes)
}
func (s *SyncState) HealingBytecode() hexutil.Uint64 {
	return hexutil.Uint64(s.progress.HealingBytecode)
}

// Syncing returns false in case the node is currently not syncing with the network. It can be up to date or has not
// yet received the latest block headers from its pears. In case it is synchronizing:
// - startingBlock:       block number this node started to synchronise from
// - currentBlock:        block number this node is currently importing
// - highestBlock:        block number of the highest block header this node has received from peers
// - syncedAccounts:      number of accounts downloaded
// - syncedAccountBytes:  number of account trie bytes persisted to disk
// - syncedBytecodes:     number of bytecodes downloaded
// - syncedBytecodeBytes: number of bytecode bytes downloaded
// - syncedStorage:       number of storage slots downloaded
// - syncedStorageBytes:  number of storage trie bytes persisted to disk
// - healedTrienodes:     number of state trie nodes downloaded
// - healedTrienodeBytes: number of state trie bytes persisted to disk
// - healedBytecodes:     number of bytecodes downloaded
// - healedBytecodeBytes: number of bytecodes persisted to disk
// - healingTrienodes:    number of state trie nodes pending
// - healingBytecode:     number of bytecodes pending
func (r *Resolver) Syncing() (*SyncState, error) {
	progress := r.backend.SyncProgress()

	// Return not syncing if the synchronisation already completed
	if progress.CurrentBlock >= progress.HighestBlock {
		return nil, nil
	}
	// Otherwise gather the block sync stats
	return &SyncState{progress}, nil
}<|MERGE_RESOLUTION|>--- conflicted
+++ resolved
@@ -28,10 +28,7 @@
 	"github.com/ethereum/go-ethereum/common"
 	"github.com/ethereum/go-ethereum/common/hexutil"
 	"github.com/ethereum/go-ethereum/common/math"
-<<<<<<< HEAD
-=======
 	"github.com/ethereum/go-ethereum/consensus/misc"
->>>>>>> 9a0ed706
 	"github.com/ethereum/go-ethereum/core/state"
 	"github.com/ethereum/go-ethereum/core/types"
 	"github.com/ethereum/go-ethereum/deepmind"
@@ -258,13 +255,10 @@
 	if err != nil || tx == nil {
 		return nil, err
 	}
-<<<<<<< HEAD
-=======
 	// Pending tx
 	if t.block == nil {
 		return nil, nil
 	}
->>>>>>> 9a0ed706
 	header, err := t.block.resolveHeader(ctx)
 	if err != nil || header == nil {
 		return nil, err
@@ -303,8 +297,6 @@
 	default:
 		return nil, nil
 	}
-<<<<<<< HEAD
-=======
 }
 
 func (t *Transaction) EffectiveTip(ctx context.Context) (*hexutil.Big, error) {
@@ -329,7 +321,6 @@
 		return nil, err
 	}
 	return (*hexutil.Big)(tip), nil
->>>>>>> 9a0ed706
 }
 
 func (t *Transaction) Value(ctx context.Context) (hexutil.Big, error) {
@@ -645,13 +636,6 @@
 	return (*hexutil.Big)(header.BaseFee), nil
 }
 
-<<<<<<< HEAD
-func (b *Block) Parent(ctx context.Context) (*Block, error) {
-	// If the block header hasn't been fetched, and we'll need it, fetch it.
-	if b.numberOrHash == nil && b.header == nil {
-		if _, err := b.resolveHeader(ctx); err != nil {
-			return nil, err
-=======
 func (b *Block) NextBaseFeePerGas(ctx context.Context) (*hexutil.Big, error) {
 	header, err := b.resolveHeader(ctx)
 	if err != nil {
@@ -662,7 +646,6 @@
 		// Make sure next block doesn't enable EIP-1559
 		if !chaincfg.IsLondon(new(big.Int).Add(header.Number, common.Big1)) {
 			return nil, nil
->>>>>>> 9a0ed706
 		}
 	}
 	nextBaseFee := misc.CalcBaseFee(chaincfg, header)
