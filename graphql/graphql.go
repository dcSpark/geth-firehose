// Copyright 2019 The go-ethereum Authors
// This file is part of the go-ethereum library.
//
// The go-ethereum library is free software: you can redistribute it and/or modify
// it under the terms of the GNU Lesser General Public License as published by
// the Free Software Foundation, either version 3 of the License, or
// (at your option) any later version.
//
// The go-ethereum library is distributed in the hope that it will be useful,
// but WITHOUT ANY WARRANTY; without even the implied warranty of
// MERCHANTABILITY or FITNESS FOR A PARTICULAR PURPOSE. See the
// GNU Lesser General Public License for more details.
//
// You should have received a copy of the GNU Lesser General Public License
// along with the go-ethereum library. If not, see <http://www.gnu.org/licenses/>.

// Package graphql provides a GraphQL interface to Ethereum node data.
package graphql

import (
	"context"
	"errors"
	"fmt"
	"strconv"
	"time"

	"github.com/ethereum/go-ethereum"
	"github.com/ethereum/go-ethereum/common"
	"github.com/ethereum/go-ethereum/common/hexutil"
	"github.com/ethereum/go-ethereum/core/rawdb"
	"github.com/ethereum/go-ethereum/core/state"
	"github.com/ethereum/go-ethereum/core/types"
	"github.com/ethereum/go-ethereum/core/vm"
	"github.com/ethereum/go-ethereum/deepmind"
	"github.com/ethereum/go-ethereum/eth/filters"
	"github.com/ethereum/go-ethereum/internal/ethapi"
	"github.com/ethereum/go-ethereum/rpc"
)

var (
	errBlockInvariant = errors.New("block objects must be instantiated with at least one of num or hash")
)

type Long int64

// ImplementsGraphQLType returns true if Long implements the provided GraphQL type.
func (b Long) ImplementsGraphQLType(name string) bool { return name == "Long" }

// UnmarshalGraphQL unmarshals the provided GraphQL query data.
func (b *Long) UnmarshalGraphQL(input interface{}) error {
	var err error
	switch input := input.(type) {
	case string:
		// uncomment to support hex values
		//if strings.HasPrefix(input, "0x") {
		//	// apply leniency and support hex representations of longs.
		//	value, err := hexutil.DecodeUint64(input)
		//	*b = Long(value)
		//	return err
		//} else {
		value, err := strconv.ParseInt(input, 10, 64)
		*b = Long(value)
		return err
		//}
	case int32:
		*b = Long(input)
	case int64:
		*b = Long(input)
	default:
		err = fmt.Errorf("unexpected type %T for Long", input)
	}
	return err
}

// Account represents an Ethereum account at a particular block.
type Account struct {
	backend       ethapi.Backend
	address       common.Address
	blockNrOrHash rpc.BlockNumberOrHash
}

// getState fetches the StateDB object for an account.
func (a *Account) getState(ctx context.Context) (*state.StateDB, error) {
	state, _, err := a.backend.StateAndHeaderByNumberOrHash(ctx, a.blockNrOrHash)
	return state, err
}

func (a *Account) Address(ctx context.Context) (common.Address, error) {
	return a.address, nil
}

func (a *Account) Balance(ctx context.Context) (hexutil.Big, error) {
	state, err := a.getState(ctx)
	if err != nil {
		return hexutil.Big{}, err
	}
	return hexutil.Big(*state.GetBalance(a.address)), nil
}

func (a *Account) TransactionCount(ctx context.Context) (hexutil.Uint64, error) {
	state, err := a.getState(ctx)
	if err != nil {
		return 0, err
	}
	return hexutil.Uint64(state.GetNonce(a.address)), nil
}

func (a *Account) Code(ctx context.Context) (hexutil.Bytes, error) {
	state, err := a.getState(ctx)
	if err != nil {
		return hexutil.Bytes{}, err
	}
	return state.GetCode(a.address), nil
}

func (a *Account) Storage(ctx context.Context, args struct{ Slot common.Hash }) (common.Hash, error) {
	state, err := a.getState(ctx)
	if err != nil {
		return common.Hash{}, err
	}
	return state.GetState(a.address, args.Slot), nil
}

// Log represents an individual log message. All arguments are mandatory.
type Log struct {
	backend     ethapi.Backend
	transaction *Transaction
	log         *types.Log
}

func (l *Log) Transaction(ctx context.Context) *Transaction {
	return l.transaction
}

func (l *Log) Account(ctx context.Context, args BlockNumberArgs) *Account {
	return &Account{
		backend:       l.backend,
		address:       l.log.Address,
		blockNrOrHash: args.NumberOrLatest(),
	}
}

func (l *Log) Index(ctx context.Context) int32 {
	return int32(l.log.Index)
}

func (l *Log) Topics(ctx context.Context) []common.Hash {
	return l.log.Topics
}

func (l *Log) Data(ctx context.Context) hexutil.Bytes {
	return l.log.Data
}

// AccessTuple represents EIP-2930
type AccessTuple struct {
	address     common.Address
	storageKeys *[]common.Hash
}

func (at *AccessTuple) Address(ctx context.Context) common.Address {
	return at.address
}

func (at *AccessTuple) StorageKeys(ctx context.Context) *[]common.Hash {
	return at.storageKeys
}

// Transaction represents an Ethereum transaction.
// backend and hash are mandatory; all others will be fetched when required.
type Transaction struct {
	backend ethapi.Backend
	hash    common.Hash
	tx      *types.Transaction
	block   *Block
	index   uint64
}

// resolve returns the internal transaction object, fetching it if needed.
func (t *Transaction) resolve(ctx context.Context) (*types.Transaction, error) {
	if t.tx == nil {
		tx, blockHash, _, index := rawdb.ReadTransaction(t.backend.ChainDb(), t.hash)
		if tx != nil {
			t.tx = tx
			blockNrOrHash := rpc.BlockNumberOrHashWithHash(blockHash, false)
			t.block = &Block{
				backend:      t.backend,
				numberOrHash: &blockNrOrHash,
			}
			t.index = index
		} else {
			t.tx = t.backend.GetPoolTransaction(t.hash)
		}
	}
	return t.tx, nil
}

func (t *Transaction) Hash(ctx context.Context) common.Hash {
	return t.hash
}

func (t *Transaction) InputData(ctx context.Context) (hexutil.Bytes, error) {
	tx, err := t.resolve(ctx)
	if err != nil || tx == nil {
		return hexutil.Bytes{}, err
	}
	return tx.Data(), nil
}

func (t *Transaction) Gas(ctx context.Context) (hexutil.Uint64, error) {
	tx, err := t.resolve(ctx)
	if err != nil || tx == nil {
		return 0, err
	}
	return hexutil.Uint64(tx.Gas()), nil
}

func (t *Transaction) GasPrice(ctx context.Context) (hexutil.Big, error) {
	tx, err := t.resolve(ctx)
	if err != nil || tx == nil {
		return hexutil.Big{}, err
	}
	return hexutil.Big(*tx.GasPrice()), nil
}

func (t *Transaction) Value(ctx context.Context) (hexutil.Big, error) {
	tx, err := t.resolve(ctx)
	if err != nil || tx == nil {
		return hexutil.Big{}, err
	}
	return hexutil.Big(*tx.Value()), nil
}

func (t *Transaction) Nonce(ctx context.Context) (hexutil.Uint64, error) {
	tx, err := t.resolve(ctx)
	if err != nil || tx == nil {
		return 0, err
	}
	return hexutil.Uint64(tx.Nonce()), nil
}

func (t *Transaction) To(ctx context.Context, args BlockNumberArgs) (*Account, error) {
	tx, err := t.resolve(ctx)
	if err != nil || tx == nil {
		return nil, err
	}
	to := tx.To()
	if to == nil {
		return nil, nil
	}
	return &Account{
		backend:       t.backend,
		address:       *to,
		blockNrOrHash: args.NumberOrLatest(),
	}, nil
}

func (t *Transaction) From(ctx context.Context, args BlockNumberArgs) (*Account, error) {
	tx, err := t.resolve(ctx)
	if err != nil || tx == nil {
		return nil, err
	}
	signer := types.LatestSigner(t.backend.ChainConfig())
	from, _ := types.Sender(signer, tx)
	return &Account{
		backend:       t.backend,
		address:       from,
		blockNrOrHash: args.NumberOrLatest(),
	}, nil
}

func (t *Transaction) Block(ctx context.Context) (*Block, error) {
	if _, err := t.resolve(ctx); err != nil {
		return nil, err
	}
	return t.block, nil
}

func (t *Transaction) Index(ctx context.Context) (*int32, error) {
	if _, err := t.resolve(ctx); err != nil {
		return nil, err
	}
	if t.block == nil {
		return nil, nil
	}
	index := int32(t.index)
	return &index, nil
}

// getReceipt returns the receipt associated with this transaction, if any.
func (t *Transaction) getReceipt(ctx context.Context) (*types.Receipt, error) {
	if _, err := t.resolve(ctx); err != nil {
		return nil, err
	}
	if t.block == nil {
		return nil, nil
	}
	receipts, err := t.block.resolveReceipts(ctx)
	if err != nil {
		return nil, err
	}
	return receipts[t.index], nil
}

func (t *Transaction) Status(ctx context.Context) (*Long, error) {
	receipt, err := t.getReceipt(ctx)
	if err != nil || receipt == nil {
		return nil, err
	}
	ret := Long(receipt.Status)
	return &ret, nil
}

func (t *Transaction) GasUsed(ctx context.Context) (*Long, error) {
	receipt, err := t.getReceipt(ctx)
	if err != nil || receipt == nil {
		return nil, err
	}
	ret := Long(receipt.GasUsed)
	return &ret, nil
}

func (t *Transaction) CumulativeGasUsed(ctx context.Context) (*Long, error) {
	receipt, err := t.getReceipt(ctx)
	if err != nil || receipt == nil {
		return nil, err
	}
	ret := Long(receipt.CumulativeGasUsed)
	return &ret, nil
}

func (t *Transaction) CreatedContract(ctx context.Context, args BlockNumberArgs) (*Account, error) {
	receipt, err := t.getReceipt(ctx)
	if err != nil || receipt == nil || receipt.ContractAddress == (common.Address{}) {
		return nil, err
	}
	return &Account{
		backend:       t.backend,
		address:       receipt.ContractAddress,
		blockNrOrHash: args.NumberOrLatest(),
	}, nil
}

func (t *Transaction) Logs(ctx context.Context) (*[]*Log, error) {
	receipt, err := t.getReceipt(ctx)
	if err != nil || receipt == nil {
		return nil, err
	}
	ret := make([]*Log, 0, len(receipt.Logs))
	for _, log := range receipt.Logs {
		ret = append(ret, &Log{
			backend:     t.backend,
			transaction: t,
			log:         log,
		})
	}
	return &ret, nil
}

func (t *Transaction) Type(ctx context.Context) (*int32, error) {
	tx, err := t.resolve(ctx)
	if err != nil {
		return nil, err
	}
	txType := int32(tx.Type())
	return &txType, nil
}

func (t *Transaction) AccessList(ctx context.Context) (*[]*AccessTuple, error) {
	tx, err := t.resolve(ctx)
	if err != nil || tx == nil {
		return nil, err
	}
	accessList := tx.AccessList()
	ret := make([]*AccessTuple, 0, len(accessList))
	for _, al := range accessList {
		ret = append(ret, &AccessTuple{
			address:     al.Address,
			storageKeys: &al.StorageKeys,
		})
	}
	return &ret, nil
}

func (t *Transaction) R(ctx context.Context) (hexutil.Big, error) {
	tx, err := t.resolve(ctx)
	if err != nil || tx == nil {
		return hexutil.Big{}, err
	}
	_, r, _ := tx.RawSignatureValues()
	return hexutil.Big(*r), nil
}

func (t *Transaction) S(ctx context.Context) (hexutil.Big, error) {
	tx, err := t.resolve(ctx)
	if err != nil || tx == nil {
		return hexutil.Big{}, err
	}
	_, _, s := tx.RawSignatureValues()
	return hexutil.Big(*s), nil
}

func (t *Transaction) V(ctx context.Context) (hexutil.Big, error) {
	tx, err := t.resolve(ctx)
	if err != nil || tx == nil {
		return hexutil.Big{}, err
	}
	v, _, _ := tx.RawSignatureValues()
	return hexutil.Big(*v), nil
}

type BlockType int

// Block represents an Ethereum block.
// backend, and numberOrHash are mandatory. All other fields are lazily fetched
// when required.
type Block struct {
	backend      ethapi.Backend
	numberOrHash *rpc.BlockNumberOrHash
	hash         common.Hash
	header       *types.Header
	block        *types.Block
	receipts     []*types.Receipt
}

// resolve returns the internal Block object representing this block, fetching
// it if necessary.
func (b *Block) resolve(ctx context.Context) (*types.Block, error) {
	if b.block != nil {
		return b.block, nil
	}
	if b.numberOrHash == nil {
		latest := rpc.BlockNumberOrHashWithNumber(rpc.LatestBlockNumber)
		b.numberOrHash = &latest
	}
	var err error
	b.block, err = b.backend.BlockByNumberOrHash(ctx, *b.numberOrHash)
	if b.block != nil && b.header == nil {
		b.header = b.block.Header()
		if hash, ok := b.numberOrHash.Hash(); ok {
			b.hash = hash
		}
	}
	return b.block, err
}

// resolveHeader returns the internal Header object for this block, fetching it
// if necessary. Call this function instead of `resolve` unless you need the
// additional data (transactions and uncles).
func (b *Block) resolveHeader(ctx context.Context) (*types.Header, error) {
	if b.numberOrHash == nil && b.hash == (common.Hash{}) {
		return nil, errBlockInvariant
	}
	var err error
	if b.header == nil {
		if b.hash != (common.Hash{}) {
			b.header, err = b.backend.HeaderByHash(ctx, b.hash)
		} else {
			b.header, err = b.backend.HeaderByNumberOrHash(ctx, *b.numberOrHash)
		}
	}
	return b.header, err
}

// resolveReceipts returns the list of receipts for this block, fetching them
// if necessary.
func (b *Block) resolveReceipts(ctx context.Context) ([]*types.Receipt, error) {
	if b.receipts == nil {
		hash := b.hash
		if hash == (common.Hash{}) {
			header, err := b.resolveHeader(ctx)
			if err != nil {
				return nil, err
			}
			hash = header.Hash()
		}
		receipts, err := b.backend.GetReceipts(ctx, hash)
		if err != nil {
			return nil, err
		}
		b.receipts = receipts
	}
	return b.receipts, nil
}

func (b *Block) Number(ctx context.Context) (Long, error) {
	header, err := b.resolveHeader(ctx)
	if err != nil {
		return 0, err
	}

	return Long(header.Number.Uint64()), nil
}

func (b *Block) Hash(ctx context.Context) (common.Hash, error) {
	if b.hash == (common.Hash{}) {
		header, err := b.resolveHeader(ctx)
		if err != nil {
			return common.Hash{}, err
		}
		b.hash = header.Hash()
	}
	return b.hash, nil
}

func (b *Block) GasLimit(ctx context.Context) (Long, error) {
	header, err := b.resolveHeader(ctx)
	if err != nil {
		return 0, err
	}
	return Long(header.GasLimit), nil
}

func (b *Block) GasUsed(ctx context.Context) (Long, error) {
	header, err := b.resolveHeader(ctx)
	if err != nil {
		return 0, err
	}
	return Long(header.GasUsed), nil
}

func (b *Block) Parent(ctx context.Context) (*Block, error) {
	// If the block header hasn't been fetched, and we'll need it, fetch it.
	if b.numberOrHash == nil && b.header == nil {
		if _, err := b.resolveHeader(ctx); err != nil {
			return nil, err
		}
	}
	if b.header != nil && b.header.Number.Uint64() > 0 {
		num := rpc.BlockNumberOrHashWithNumber(rpc.BlockNumber(b.header.Number.Uint64() - 1))
		return &Block{
			backend:      b.backend,
			numberOrHash: &num,
			hash:         b.header.ParentHash,
		}, nil
	}
	return nil, nil
}

func (b *Block) Difficulty(ctx context.Context) (hexutil.Big, error) {
	header, err := b.resolveHeader(ctx)
	if err != nil {
		return hexutil.Big{}, err
	}
	return hexutil.Big(*header.Difficulty), nil
}

func (b *Block) Timestamp(ctx context.Context) (hexutil.Uint64, error) {
	header, err := b.resolveHeader(ctx)
	if err != nil {
		return 0, err
	}
	return hexutil.Uint64(header.Time), nil
}

func (b *Block) Nonce(ctx context.Context) (hexutil.Bytes, error) {
	header, err := b.resolveHeader(ctx)
	if err != nil {
		return hexutil.Bytes{}, err
	}
	return header.Nonce[:], nil
}

func (b *Block) MixHash(ctx context.Context) (common.Hash, error) {
	header, err := b.resolveHeader(ctx)
	if err != nil {
		return common.Hash{}, err
	}
	return header.MixDigest, nil
}

func (b *Block) TransactionsRoot(ctx context.Context) (common.Hash, error) {
	header, err := b.resolveHeader(ctx)
	if err != nil {
		return common.Hash{}, err
	}
	return header.TxHash, nil
}

func (b *Block) StateRoot(ctx context.Context) (common.Hash, error) {
	header, err := b.resolveHeader(ctx)
	if err != nil {
		return common.Hash{}, err
	}
	return header.Root, nil
}

func (b *Block) ReceiptsRoot(ctx context.Context) (common.Hash, error) {
	header, err := b.resolveHeader(ctx)
	if err != nil {
		return common.Hash{}, err
	}
	return header.ReceiptHash, nil
}

func (b *Block) OmmerHash(ctx context.Context) (common.Hash, error) {
	header, err := b.resolveHeader(ctx)
	if err != nil {
		return common.Hash{}, err
	}
	return header.UncleHash, nil
}

func (b *Block) OmmerCount(ctx context.Context) (*int32, error) {
	block, err := b.resolve(ctx)
	if err != nil || block == nil {
		return nil, err
	}
	count := int32(len(block.Uncles()))
	return &count, err
}

func (b *Block) Ommers(ctx context.Context) (*[]*Block, error) {
	block, err := b.resolve(ctx)
	if err != nil || block == nil {
		return nil, err
	}
	ret := make([]*Block, 0, len(block.Uncles()))
	for _, uncle := range block.Uncles() {
		blockNumberOrHash := rpc.BlockNumberOrHashWithHash(uncle.Hash(), false)
		ret = append(ret, &Block{
			backend:      b.backend,
			numberOrHash: &blockNumberOrHash,
			header:       uncle,
		})
	}
	return &ret, nil
}

func (b *Block) ExtraData(ctx context.Context) (hexutil.Bytes, error) {
	header, err := b.resolveHeader(ctx)
	if err != nil {
		return hexutil.Bytes{}, err
	}
	return header.Extra, nil
}

func (b *Block) LogsBloom(ctx context.Context) (hexutil.Bytes, error) {
	header, err := b.resolveHeader(ctx)
	if err != nil {
		return hexutil.Bytes{}, err
	}
	return header.Bloom.Bytes(), nil
}

func (b *Block) TotalDifficulty(ctx context.Context) (hexutil.Big, error) {
	h := b.hash
	if h == (common.Hash{}) {
		header, err := b.resolveHeader(ctx)
		if err != nil {
			return hexutil.Big{}, err
		}
		h = header.Hash()
	}
	return hexutil.Big(*b.backend.GetTd(ctx, h)), nil
}

// BlockNumberArgs encapsulates arguments to accessors that specify a block number.
type BlockNumberArgs struct {
	// TODO: Ideally we could use input unions to allow the query to specify the
	// block parameter by hash, block number, or tag but input unions aren't part of the
	// standard GraphQL schema SDL yet, see: https://github.com/graphql/graphql-spec/issues/488
	Block *hexutil.Uint64
}

// NumberOr returns the provided block number argument, or the "current" block number or hash if none
// was provided.
func (a BlockNumberArgs) NumberOr(current rpc.BlockNumberOrHash) rpc.BlockNumberOrHash {
	if a.Block != nil {
		blockNr := rpc.BlockNumber(*a.Block)
		return rpc.BlockNumberOrHashWithNumber(blockNr)
	}
	return current
}

// NumberOrLatest returns the provided block number argument, or the "latest" block number if none
// was provided.
func (a BlockNumberArgs) NumberOrLatest() rpc.BlockNumberOrHash {
	return a.NumberOr(rpc.BlockNumberOrHashWithNumber(rpc.LatestBlockNumber))
}

func (b *Block) Miner(ctx context.Context, args BlockNumberArgs) (*Account, error) {
	header, err := b.resolveHeader(ctx)
	if err != nil {
		return nil, err
	}
	return &Account{
		backend:       b.backend,
		address:       header.Coinbase,
		blockNrOrHash: args.NumberOrLatest(),
	}, nil
}

func (b *Block) TransactionCount(ctx context.Context) (*int32, error) {
	block, err := b.resolve(ctx)
	if err != nil || block == nil {
		return nil, err
	}
	count := int32(len(block.Transactions()))
	return &count, err
}

func (b *Block) Transactions(ctx context.Context) (*[]*Transaction, error) {
	block, err := b.resolve(ctx)
	if err != nil || block == nil {
		return nil, err
	}
	ret := make([]*Transaction, 0, len(block.Transactions()))
	for i, tx := range block.Transactions() {
		ret = append(ret, &Transaction{
			backend: b.backend,
			hash:    tx.Hash(),
			tx:      tx,
			block:   b,
			index:   uint64(i),
		})
	}
	return &ret, nil
}

func (b *Block) TransactionAt(ctx context.Context, args struct{ Index int32 }) (*Transaction, error) {
	block, err := b.resolve(ctx)
	if err != nil || block == nil {
		return nil, err
	}
	txs := block.Transactions()
	if args.Index < 0 || int(args.Index) >= len(txs) {
		return nil, nil
	}
	tx := txs[args.Index]
	return &Transaction{
		backend: b.backend,
		hash:    tx.Hash(),
		tx:      tx,
		block:   b,
		index:   uint64(args.Index),
	}, nil
}

func (b *Block) OmmerAt(ctx context.Context, args struct{ Index int32 }) (*Block, error) {
	block, err := b.resolve(ctx)
	if err != nil || block == nil {
		return nil, err
	}
	uncles := block.Uncles()
	if args.Index < 0 || int(args.Index) >= len(uncles) {
		return nil, nil
	}
	uncle := uncles[args.Index]
	blockNumberOrHash := rpc.BlockNumberOrHashWithHash(uncle.Hash(), false)
	return &Block{
		backend:      b.backend,
		numberOrHash: &blockNumberOrHash,
		header:       uncle,
	}, nil
}

// BlockFilterCriteria encapsulates criteria passed to a `logs` accessor inside
// a block.
type BlockFilterCriteria struct {
	Addresses *[]common.Address // restricts matches to events created by specific contracts

	// The Topic list restricts matches to particular event topics. Each event has a list
	// of topics. Topics matches a prefix of that list. An empty element slice matches any
	// topic. Non-empty elements represent an alternative that matches any of the
	// contained topics.
	//
	// Examples:
	// {} or nil          matches any topic list
	// {{A}}              matches topic A in first position
	// {{}, {B}}          matches any topic in first position, B in second position
	// {{A}, {B}}         matches topic A in first position, B in second position
	// {{A, B}}, {C, D}}  matches topic (A OR B) in first position, (C OR D) in second position
	Topics *[][]common.Hash
}

// runFilter accepts a filter and executes it, returning all its results as
// `Log` objects.
func runFilter(ctx context.Context, be ethapi.Backend, filter *filters.Filter) ([]*Log, error) {
	logs, err := filter.Logs(ctx)
	if err != nil || logs == nil {
		return nil, err
	}
	ret := make([]*Log, 0, len(logs))
	for _, log := range logs {
		ret = append(ret, &Log{
			backend:     be,
			transaction: &Transaction{backend: be, hash: log.TxHash},
			log:         log,
		})
	}
	return ret, nil
}

func (b *Block) Logs(ctx context.Context, args struct{ Filter BlockFilterCriteria }) ([]*Log, error) {
	var addresses []common.Address
	if args.Filter.Addresses != nil {
		addresses = *args.Filter.Addresses
	}
	var topics [][]common.Hash
	if args.Filter.Topics != nil {
		topics = *args.Filter.Topics
	}
	hash := b.hash
	if hash == (common.Hash{}) {
		header, err := b.resolveHeader(ctx)
		if err != nil {
			return nil, err
		}
		hash = header.Hash()
	}
	// Construct the range filter
	filter := filters.NewBlockFilter(b.backend, hash, addresses, topics)

	// Run the filter and return all the logs
	return runFilter(ctx, b.backend, filter)
}

func (b *Block) Account(ctx context.Context, args struct {
	Address common.Address
}) (*Account, error) {
	if b.numberOrHash == nil {
		_, err := b.resolveHeader(ctx)
		if err != nil {
			return nil, err
		}
	}
	return &Account{
		backend:       b.backend,
		address:       args.Address,
		blockNrOrHash: *b.numberOrHash,
	}, nil
}

// CallData encapsulates arguments to `call` or `estimateGas`.
// All arguments are optional.
type CallData struct {
	From     *common.Address // The Ethereum address the call is from.
	To       *common.Address // The Ethereum address the call is to.
	Gas      *hexutil.Uint64 // The amount of gas provided for the call.
	GasPrice *hexutil.Big    // The price of each unit of gas, in wei.
	Value    *hexutil.Big    // The value sent along with the call.
	Data     *hexutil.Bytes  // Any data sent with the call.
}

// CallResult encapsulates the result of an invocation of the `call` accessor.
type CallResult struct {
	data    hexutil.Bytes // The return data from the call
	gasUsed Long          // The amount of gas used
	status  Long          // The return status of the call - 0 for failure or 1 for success.
}

func (c *CallResult) Data() hexutil.Bytes {
	return c.data
}

func (c *CallResult) GasUsed() Long {
	return c.gasUsed
}

func (c *CallResult) Status() Long {
	return c.status
}

func (b *Block) Call(ctx context.Context, args struct {
	Data ethapi.CallArgs
}) (*CallResult, error) {
	if b.numberOrHash == nil {
		_, err := b.resolve(ctx)
		if err != nil {
			return nil, err
		}
	}
<<<<<<< HEAD
	result, gas, failed, err := ethapi.DoCall(ctx, b.backend, args.Data, *b.numberOrHash, nil, vm.Config{}, 5*time.Second, b.backend.RPCGasCap(), deepmind.NoOpContext)
	status := hexutil.Uint64(1)
	if failed {
=======
	result, err := ethapi.DoCall(ctx, b.backend, args.Data, *b.numberOrHash, nil, vm.Config{}, 5*time.Second, b.backend.RPCGasCap())
	if err != nil {
		return nil, err
	}
	status := Long(1)
	if result.Failed() {
>>>>>>> 8c32b589
		status = 0
	}

	return &CallResult{
		data:    result.ReturnData,
		gasUsed: Long(result.UsedGas),
		status:  status,
	}, nil
}

func (b *Block) EstimateGas(ctx context.Context, args struct {
	Data ethapi.CallArgs
}) (Long, error) {
	if b.numberOrHash == nil {
		_, err := b.resolveHeader(ctx)
		if err != nil {
			return 0, err
		}
	}
	gas, err := ethapi.DoEstimateGas(ctx, b.backend, args.Data, *b.numberOrHash, b.backend.RPCGasCap())
	return Long(gas), err
}

type Pending struct {
	backend ethapi.Backend
}

func (p *Pending) TransactionCount(ctx context.Context) (int32, error) {
	txs, err := p.backend.GetPoolTransactions()
	return int32(len(txs)), err
}

func (p *Pending) Transactions(ctx context.Context) (*[]*Transaction, error) {
	txs, err := p.backend.GetPoolTransactions()
	if err != nil {
		return nil, err
	}
	ret := make([]*Transaction, 0, len(txs))
	for i, tx := range txs {
		ret = append(ret, &Transaction{
			backend: p.backend,
			hash:    tx.Hash(),
			tx:      tx,
			index:   uint64(i),
		})
	}
	return &ret, nil
}

func (p *Pending) Account(ctx context.Context, args struct {
	Address common.Address
}) *Account {
	pendingBlockNr := rpc.BlockNumberOrHashWithNumber(rpc.PendingBlockNumber)
	return &Account{
		backend:       p.backend,
		address:       args.Address,
		blockNrOrHash: pendingBlockNr,
	}
}

func (p *Pending) Call(ctx context.Context, args struct {
	Data ethapi.CallArgs
}) (*CallResult, error) {
	pendingBlockNr := rpc.BlockNumberOrHashWithNumber(rpc.PendingBlockNumber)
<<<<<<< HEAD
	result, gas, failed, err := ethapi.DoCall(ctx, p.backend, args.Data, pendingBlockNr, nil, vm.Config{}, 5*time.Second, p.backend.RPCGasCap(), deepmind.NoOpContext)
	status := hexutil.Uint64(1)
	if failed {
=======
	result, err := ethapi.DoCall(ctx, p.backend, args.Data, pendingBlockNr, nil, vm.Config{}, 5*time.Second, p.backend.RPCGasCap())
	if err != nil {
		return nil, err
	}
	status := Long(1)
	if result.Failed() {
>>>>>>> 8c32b589
		status = 0
	}

	return &CallResult{
		data:    result.ReturnData,
		gasUsed: Long(result.UsedGas),
		status:  status,
	}, nil
}

func (p *Pending) EstimateGas(ctx context.Context, args struct {
	Data ethapi.CallArgs
}) (Long, error) {
	pendingBlockNr := rpc.BlockNumberOrHashWithNumber(rpc.PendingBlockNumber)
	gas, err := ethapi.DoEstimateGas(ctx, p.backend, args.Data, pendingBlockNr, p.backend.RPCGasCap())
	return Long(gas), err
}

// Resolver is the top-level object in the GraphQL hierarchy.
type Resolver struct {
	backend ethapi.Backend
}

func (r *Resolver) Block(ctx context.Context, args struct {
	Number *Long
	Hash   *common.Hash
}) (*Block, error) {
	var block *Block
	if args.Number != nil {
		if *args.Number < 0 {
			return nil, nil
		}
		number := rpc.BlockNumber(*args.Number)
		numberOrHash := rpc.BlockNumberOrHashWithNumber(number)
		block = &Block{
			backend:      r.backend,
			numberOrHash: &numberOrHash,
		}
	} else if args.Hash != nil {
		numberOrHash := rpc.BlockNumberOrHashWithHash(*args.Hash, false)
		block = &Block{
			backend:      r.backend,
			numberOrHash: &numberOrHash,
		}
	} else {
		numberOrHash := rpc.BlockNumberOrHashWithNumber(rpc.LatestBlockNumber)
		block = &Block{
			backend:      r.backend,
			numberOrHash: &numberOrHash,
		}
	}
	// Resolve the header, return nil if it doesn't exist.
	// Note we don't resolve block directly here since it will require an
	// additional network request for light client.
	h, err := block.resolveHeader(ctx)
	if err != nil {
		return nil, err
	} else if h == nil {
		return nil, nil
	}
	return block, nil
}

func (r *Resolver) Blocks(ctx context.Context, args struct {
	From *Long
	To   *Long
}) ([]*Block, error) {
	from := rpc.BlockNumber(*args.From)

	var to rpc.BlockNumber
	if args.To != nil {
		to = rpc.BlockNumber(*args.To)
	} else {
		to = rpc.BlockNumber(r.backend.CurrentBlock().Number().Int64())
	}
	if to < from {
		return []*Block{}, nil
	}
	ret := make([]*Block, 0, to-from+1)
	for i := from; i <= to; i++ {
		numberOrHash := rpc.BlockNumberOrHashWithNumber(i)
		ret = append(ret, &Block{
			backend:      r.backend,
			numberOrHash: &numberOrHash,
		})
	}
	return ret, nil
}

func (r *Resolver) Pending(ctx context.Context) *Pending {
	return &Pending{r.backend}
}

func (r *Resolver) Transaction(ctx context.Context, args struct{ Hash common.Hash }) (*Transaction, error) {
	tx := &Transaction{
		backend: r.backend,
		hash:    args.Hash,
	}
	// Resolve the transaction; if it doesn't exist, return nil.
	t, err := tx.resolve(ctx)
	if err != nil {
		return nil, err
	} else if t == nil {
		return nil, nil
	}
	return tx, nil
}

func (r *Resolver) SendRawTransaction(ctx context.Context, args struct{ Data hexutil.Bytes }) (common.Hash, error) {
	tx := new(types.Transaction)
	if err := tx.UnmarshalBinary(args.Data); err != nil {
		return common.Hash{}, err
	}
	hash, err := ethapi.SubmitTransaction(ctx, r.backend, tx)
	return hash, err
}

// FilterCriteria encapsulates the arguments to `logs` on the root resolver object.
type FilterCriteria struct {
	FromBlock *hexutil.Uint64   // beginning of the queried range, nil means genesis block
	ToBlock   *hexutil.Uint64   // end of the range, nil means latest block
	Addresses *[]common.Address // restricts matches to events created by specific contracts

	// The Topic list restricts matches to particular event topics. Each event has a list
	// of topics. Topics matches a prefix of that list. An empty element slice matches any
	// topic. Non-empty elements represent an alternative that matches any of the
	// contained topics.
	//
	// Examples:
	// {} or nil          matches any topic list
	// {{A}}              matches topic A in first position
	// {{}, {B}}          matches any topic in first position, B in second position
	// {{A}, {B}}         matches topic A in first position, B in second position
	// {{A, B}}, {C, D}}  matches topic (A OR B) in first position, (C OR D) in second position
	Topics *[][]common.Hash
}

func (r *Resolver) Logs(ctx context.Context, args struct{ Filter FilterCriteria }) ([]*Log, error) {
	// Convert the RPC block numbers into internal representations
	begin := rpc.LatestBlockNumber.Int64()
	if args.Filter.FromBlock != nil {
		begin = int64(*args.Filter.FromBlock)
	}
	end := rpc.LatestBlockNumber.Int64()
	if args.Filter.ToBlock != nil {
		end = int64(*args.Filter.ToBlock)
	}
	var addresses []common.Address
	if args.Filter.Addresses != nil {
		addresses = *args.Filter.Addresses
	}
	var topics [][]common.Hash
	if args.Filter.Topics != nil {
		topics = *args.Filter.Topics
	}
	// Construct the range filter
	filter := filters.NewRangeFilter(filters.Backend(r.backend), begin, end, addresses, topics, false)
	return runFilter(ctx, r.backend, filter)
}

func (r *Resolver) GasPrice(ctx context.Context) (hexutil.Big, error) {
	price, err := r.backend.SuggestPrice(ctx)
	return hexutil.Big(*price), err
}

func (r *Resolver) ChainID(ctx context.Context) (hexutil.Big, error) {
	return hexutil.Big(*r.backend.ChainConfig().ChainID), nil
}

// SyncState represents the synchronisation status returned from the `syncing` accessor.
type SyncState struct {
	progress ethereum.SyncProgress
}

func (s *SyncState) StartingBlock() hexutil.Uint64 {
	return hexutil.Uint64(s.progress.StartingBlock)
}

func (s *SyncState) CurrentBlock() hexutil.Uint64 {
	return hexutil.Uint64(s.progress.CurrentBlock)
}

func (s *SyncState) HighestBlock() hexutil.Uint64 {
	return hexutil.Uint64(s.progress.HighestBlock)
}

func (s *SyncState) PulledStates() *hexutil.Uint64 {
	ret := hexutil.Uint64(s.progress.PulledStates)
	return &ret
}

func (s *SyncState) KnownStates() *hexutil.Uint64 {
	ret := hexutil.Uint64(s.progress.KnownStates)
	return &ret
}

// Syncing returns false in case the node is currently not syncing with the network. It can be up to date or has not
// yet received the latest block headers from its pears. In case it is synchronizing:
// - startingBlock: block number this node started to synchronise from
// - currentBlock:  block number this node is currently importing
// - highestBlock:  block number of the highest block header this node has received from peers
// - pulledStates:  number of state entries processed until now
// - knownStates:   number of known state entries that still need to be pulled
func (r *Resolver) Syncing() (*SyncState, error) {
	progress := r.backend.Downloader().Progress()

	// Return not syncing if the synchronisation already completed
	if progress.CurrentBlock >= progress.HighestBlock {
		return nil, nil
	}
	// Otherwise gather the block sync stats
	return &SyncState{progress}, nil
}<|MERGE_RESOLUTION|>--- conflicted
+++ resolved
@@ -871,18 +871,12 @@
 			return nil, err
 		}
 	}
-<<<<<<< HEAD
-	result, gas, failed, err := ethapi.DoCall(ctx, b.backend, args.Data, *b.numberOrHash, nil, vm.Config{}, 5*time.Second, b.backend.RPCGasCap(), deepmind.NoOpContext)
-	status := hexutil.Uint64(1)
-	if failed {
-=======
-	result, err := ethapi.DoCall(ctx, b.backend, args.Data, *b.numberOrHash, nil, vm.Config{}, 5*time.Second, b.backend.RPCGasCap())
+	result, err := ethapi.DoCall(ctx, b.backend, args.Data, *b.numberOrHash, nil, vm.Config{}, 5*time.Second, b.backend.RPCGasCap(), deepmind.NoOpContext)
 	if err != nil {
 		return nil, err
 	}
 	status := Long(1)
 	if result.Failed() {
->>>>>>> 8c32b589
 		status = 0
 	}
 
@@ -947,18 +941,12 @@
 	Data ethapi.CallArgs
 }) (*CallResult, error) {
 	pendingBlockNr := rpc.BlockNumberOrHashWithNumber(rpc.PendingBlockNumber)
-<<<<<<< HEAD
-	result, gas, failed, err := ethapi.DoCall(ctx, p.backend, args.Data, pendingBlockNr, nil, vm.Config{}, 5*time.Second, p.backend.RPCGasCap(), deepmind.NoOpContext)
-	status := hexutil.Uint64(1)
-	if failed {
-=======
-	result, err := ethapi.DoCall(ctx, p.backend, args.Data, pendingBlockNr, nil, vm.Config{}, 5*time.Second, p.backend.RPCGasCap())
+	result, err := ethapi.DoCall(ctx, p.backend, args.Data, pendingBlockNr, nil, vm.Config{}, 5*time.Second, p.backend.RPCGasCap(), deepmind.NoOpContext)
 	if err != nil {
 		return nil, err
 	}
 	status := Long(1)
 	if result.Failed() {
->>>>>>> 8c32b589
 		status = 0
 	}
 
