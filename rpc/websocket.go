// Copyright 2015 The go-ethereum Authors
// This file is part of the go-ethereum library.
//
// The go-ethereum library is free software: you can redistribute it and/or modify
// it under the terms of the GNU Lesser General Public License as published by
// the Free Software Foundation, either version 3 of the License, or
// (at your option) any later version.
//
// The go-ethereum library is distributed in the hope that it will be useful,
// but WITHOUT ANY WARRANTY; without even the implied warranty of
// MERCHANTABILITY or FITNESS FOR A PARTICULAR PURPOSE. See the
// GNU Lesser General Public License for more details.
//
// You should have received a copy of the GNU Lesser General Public License
// along with the go-ethereum library. If not, see <http://www.gnu.org/licenses/>.

package rpc

import (
	"context"
	"crypto/tls"
	"encoding/base64"
	"fmt"
	"net/http"
	"net/url"
	"os"
	"strings"
	"sync"

	mapset "github.com/deckarep/golang-set"
	"github.com/ethereum/go-ethereum/log"
	"github.com/gorilla/websocket"
)

const (
	wsReadBuffer  = 1024
	wsWriteBuffer = 1024
)

var wsBufferPool = new(sync.Pool)

// NewWSServer creates a new websocket RPC server around an API provider.
//
// Deprecated: use Server.WebsocketHandler
func NewWSServer(allowedOrigins []string, srv *Server) *http.Server {
	return &http.Server{Handler: srv.WebsocketHandler(allowedOrigins)}
}

// WebsocketHandler returns a handler that serves JSON-RPC to WebSocket connections.
//
// allowedOrigins should be a comma-separated list of allowed origin URLs.
// To allow connections with any origin, pass "*".
func (s *Server) WebsocketHandler(allowedOrigins []string) http.Handler {
	var upgrader = websocket.Upgrader{
		ReadBufferSize:  wsReadBuffer,
		WriteBufferSize: wsWriteBuffer,
		WriteBufferPool: wsBufferPool,
		CheckOrigin:     wsHandshakeValidator(allowedOrigins),
	}
	return http.HandlerFunc(func(w http.ResponseWriter, r *http.Request) {
		conn, err := upgrader.Upgrade(w, r, nil)
		if err != nil {
			log.Debug("WebSocket upgrade failed", "err", err)
			return
		}
		codec := newWebsocketCodec(conn)
<<<<<<< HEAD
		s.ServeCodec(codec, 0)
=======
		s.authenticateHttpRequest(r, codec)
		s.ServeCodec(codec, OptionMethodInvocation|OptionSubscriptions)
>>>>>>> c8f07379
	})
}

// wsHandshakeValidator returns a handler that verifies the origin during the
// websocket upgrade process. When a '*' is specified as an allowed origins all
// connections are accepted.
func wsHandshakeValidator(allowedOrigins []string) func(*http.Request) bool {
	origins := mapset.NewSet()
	allowAllOrigins := false

	for _, origin := range allowedOrigins {
		if origin == "*" {
			allowAllOrigins = true
		}
		if origin != "" {
			origins.Add(strings.ToLower(origin))
		}
	}
	// allow localhost if no allowedOrigins are specified.
	if len(origins.ToSlice()) == 0 {
		origins.Add("http://localhost")
		origins.Add("https://localhost")
		if hostname, err := os.Hostname(); err == nil {
			origins.Add("http://" + strings.ToLower(hostname))
			origins.Add("https://" + strings.ToLower(hostname))
		}
	}
	log.Debug(fmt.Sprintf("Allowed origin(s) for WS RPC interface %v", origins.ToSlice()))

	f := func(req *http.Request) bool {
		// Skip origin verification if no Origin header is present. The origin check
		// is supposed to protect against browser based attacks. Browsers always set
		// Origin. Non-browser software can put anything in origin and checking it doesn't
		// provide additional security.
		if _, ok := req.Header["Origin"]; !ok {
			return true
		}
		// Verify origin against whitelist.
		origin := strings.ToLower(req.Header.Get("Origin"))
		if allowAllOrigins || origins.Contains(origin) {
			return true
		}
		log.Warn("Rejected WebSocket connection", "origin", origin)
		return false
	}

	return f
}

type wsHandshakeError struct {
	err    error
	status string
}

func (e wsHandshakeError) Error() string {
	s := e.err.Error()
	if e.status != "" {
		s += " (HTTP status " + e.status + ")"
	}
	return s
}

// DialWebsocket creates a new RPC client that communicates with a JSON-RPC server
// that is listening on the given endpoint.
//
// The context is used for the initial connection establishment. It does not
// affect subsequent interactions with the client.
func DialWebsocket(ctx context.Context, endpoint, origin string) (*Client, error) {
	return DialWebsocketWithCustomTLS(ctx, endpoint, origin, nil)
}

// Quorum
//
// DialWebsocketWithCustomTLS creates a new RPC client that communicates with a JSON-RPC server
// that is listening on the given endpoint.
// At the same time, allowing to customize TLSClientConfig of the dialer
//
// The context is used for the initial connection establishment. It does not
// affect subsequent interactions with the client.
func DialWebsocketWithCustomTLS(ctx context.Context, endpoint, origin string, tlsConfig *tls.Config) (*Client, error) {
	endpoint, header, err := wsClientHeaders(endpoint, origin)
	if err != nil {
		return nil, err
	}
	dialer := websocket.Dialer{
		ReadBufferSize:  wsReadBuffer,
		WriteBufferSize: wsWriteBuffer,
		WriteBufferPool: wsBufferPool,
	}
	if tlsConfig != nil {
		dialer.TLSClientConfig = tlsConfig
	}
	credProviderFunc, hasCredProviderFunc := ctx.Value(CtxCredentialsProvider).(HttpCredentialsProviderFunc)
	return newClient(ctx, func(ctx context.Context) (ServerCodec, error) {
		if hasCredProviderFunc {
			token, err := credProviderFunc(ctx)
			if err != nil {
				log.Warn("unable to obtain credentials from provider", "err", err)
			} else {
				header.Set(HttpAuthorizationHeader, token)
			}
		}
		conn, resp, err := dialer.DialContext(ctx, endpoint, header)
		if err != nil {
			hErr := wsHandshakeError{err: err}
			if resp != nil {
				hErr.status = resp.Status
			}
			return nil, hErr
		}
		return newWebsocketCodec(conn), nil
	})
}

func wsClientHeaders(endpoint, origin string) (string, http.Header, error) {
	endpointURL, err := url.Parse(endpoint)
	if err != nil {
		return endpoint, nil, err
	}
	header := make(http.Header)
	if origin != "" {
		header.Add("origin", origin)
	}
	if endpointURL.User != nil {
		b64auth := base64.StdEncoding.EncodeToString([]byte(endpointURL.User.String()))
		header.Add(HttpAuthorizationHeader, "Basic "+b64auth)
		endpointURL.User = nil
	}
	return endpointURL.String(), header, nil
}

func newWebsocketCodec(conn *websocket.Conn) ServerCodec {
	conn.SetReadLimit(maxRequestContentLength)
	return NewFuncCodec(conn, conn.WriteJSON, conn.ReadJSON)
}<|MERGE_RESOLUTION|>--- conflicted
+++ resolved
@@ -64,12 +64,8 @@
 			return
 		}
 		codec := newWebsocketCodec(conn)
-<<<<<<< HEAD
+		s.authenticateHttpRequest(r, codec)
 		s.ServeCodec(codec, 0)
-=======
-		s.authenticateHttpRequest(r, codec)
-		s.ServeCodec(codec, OptionMethodInvocation|OptionSubscriptions)
->>>>>>> c8f07379
 	})
 }
 
