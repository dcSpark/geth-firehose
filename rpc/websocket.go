// Copyright 2015 The go-ethereum Authors
// This file is part of the go-ethereum library.
//
// The go-ethereum library is free software: you can redistribute it and/or modify
// it under the terms of the GNU Lesser General Public License as published by
// the Free Software Foundation, either version 3 of the License, or
// (at your option) any later version.
//
// The go-ethereum library is distributed in the hope that it will be useful,
// but WITHOUT ANY WARRANTY; without even the implied warranty of
// MERCHANTABILITY or FITNESS FOR A PARTICULAR PURPOSE. See the
// GNU Lesser General Public License for more details.
//
// You should have received a copy of the GNU Lesser General Public License
// along with the go-ethereum library. If not, see <http://www.gnu.org/licenses/>.

package rpc

import (
	"context"
	"encoding/base64"
	"fmt"
	"net/http"
	"net/url"
	"os"
	"strings"
	"sync"

	mapset "github.com/deckarep/golang-set"
	"github.com/ethereum/go-ethereum/log"
	"github.com/gorilla/websocket"
)

const (
	wsReadBuffer  = 1024
	wsWriteBuffer = 1024
)

var wsBufferPool = new(sync.Pool)

// NewWSServer creates a new websocket RPC server around an API provider.
//
// Deprecated: use Server.WebsocketHandler
func NewWSServer(allowedOrigins []string, srv *Server) *http.Server {
	return &http.Server{Handler: srv.WebsocketHandler(allowedOrigins)}
}

// WebsocketHandler returns a handler that serves JSON-RPC to WebSocket connections.
//
// allowedOrigins should be a comma-separated list of allowed origin URLs.
// To allow connections with any origin, pass "*".
func (s *Server) WebsocketHandler(allowedOrigins []string) http.Handler {
	var upgrader = websocket.Upgrader{
		ReadBufferSize:  wsReadBuffer,
		WriteBufferSize: wsWriteBuffer,
		WriteBufferPool: wsBufferPool,
		CheckOrigin:     wsHandshakeValidator(allowedOrigins),
	}
	return http.HandlerFunc(func(w http.ResponseWriter, r *http.Request) {
		conn, err := upgrader.Upgrade(w, r, nil)
		if err != nil {
			log.Debug("WebSocket upgrade failed", "err", err)
			return
		}
		codec := newWebsocketCodec(conn)
<<<<<<< HEAD
		s.ServeCodec(codec, OptionMethodInvocation|OptionSubscriptions)
=======
		s.ServeCodec(codec, 0)
>>>>>>> d62e9b28
	})
}

// wsHandshakeValidator returns a handler that verifies the origin during the
// websocket upgrade process. When a '*' is specified as an allowed origins all
// connections are accepted.
func wsHandshakeValidator(allowedOrigins []string) func(*http.Request) bool {
	origins := mapset.NewSet()
	allowAllOrigins := false

	for _, origin := range allowedOrigins {
		if origin == "*" {
			allowAllOrigins = true
		}
		if origin != "" {
			origins.Add(strings.ToLower(origin))
		}
	}
	// allow localhost if no allowedOrigins are specified.
	if len(origins.ToSlice()) == 0 {
		origins.Add("http://localhost")
		if hostname, err := os.Hostname(); err == nil {
			origins.Add("http://" + strings.ToLower(hostname))
		}
	}
	log.Debug(fmt.Sprintf("Allowed origin(s) for WS RPC interface %v", origins.ToSlice()))

	f := func(req *http.Request) bool {
		// Skip origin verification if no Origin header is present. The origin check
		// is supposed to protect against browser based attacks. Browsers always set
		// Origin. Non-browser software can put anything in origin and checking it doesn't
		// provide additional security.
		if _, ok := req.Header["Origin"]; !ok {
			return true
		}
		// Verify origin against whitelist.
		origin := strings.ToLower(req.Header.Get("Origin"))
		if allowAllOrigins || origins.Contains(origin) {
			return true
		}
		log.Warn("Rejected WebSocket connection", "origin", origin)
		return false
	}

	return f
}

type wsHandshakeError struct {
	err    error
	status string
}

func (e wsHandshakeError) Error() string {
	s := e.err.Error()
	if e.status != "" {
		s += " (HTTP status " + e.status + ")"
	}
	return s
}

// DialWebsocket creates a new RPC client that communicates with a JSON-RPC server
// that is listening on the given endpoint.
//
// The context is used for the initial connection establishment. It does not
// affect subsequent interactions with the client.
func DialWebsocket(ctx context.Context, endpoint, origin string) (*Client, error) {
	endpoint, header, err := wsClientHeaders(endpoint, origin)
	if err != nil {
		return nil, err
	}
	dialer := websocket.Dialer{
		ReadBufferSize:  wsReadBuffer,
		WriteBufferSize: wsWriteBuffer,
		WriteBufferPool: wsBufferPool,
	}
	return newClient(ctx, func(ctx context.Context) (ServerCodec, error) {
		conn, resp, err := dialer.DialContext(ctx, endpoint, header)
		if err != nil {
			hErr := wsHandshakeError{err: err}
			if resp != nil {
				hErr.status = resp.Status
			}
			return nil, hErr
		}
		return newWebsocketCodec(conn), nil
	})
}

func wsClientHeaders(endpoint, origin string) (string, http.Header, error) {
	endpointURL, err := url.Parse(endpoint)
	if err != nil {
		return endpoint, nil, err
	}
	header := make(http.Header)
	if origin != "" {
		header.Add("origin", origin)
	}
	if endpointURL.User != nil {
		b64auth := base64.StdEncoding.EncodeToString([]byte(endpointURL.User.String()))
		header.Add("authorization", "Basic "+b64auth)
		endpointURL.User = nil
	}
	return endpointURL.String(), header, nil
}

func newWebsocketCodec(conn *websocket.Conn) ServerCodec {
	conn.SetReadLimit(maxRequestContentLength)
<<<<<<< HEAD
	return newCodec(conn, conn.WriteJSON, conn.ReadJSON)
=======
	return NewFuncCodec(conn, conn.WriteJSON, conn.ReadJSON)
>>>>>>> d62e9b28
}<|MERGE_RESOLUTION|>--- conflicted
+++ resolved
@@ -63,11 +63,7 @@
 			return
 		}
 		codec := newWebsocketCodec(conn)
-<<<<<<< HEAD
-		s.ServeCodec(codec, OptionMethodInvocation|OptionSubscriptions)
-=======
 		s.ServeCodec(codec, 0)
->>>>>>> d62e9b28
 	})
 }
 
@@ -175,9 +171,5 @@
 
 func newWebsocketCodec(conn *websocket.Conn) ServerCodec {
 	conn.SetReadLimit(maxRequestContentLength)
-<<<<<<< HEAD
-	return newCodec(conn, conn.WriteJSON, conn.ReadJSON)
-=======
 	return NewFuncCodec(conn, conn.WriteJSON, conn.ReadJSON)
->>>>>>> d62e9b28
 }