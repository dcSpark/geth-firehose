// Copyright 2017 The go-ethereum Authors
// This file is part of the go-ethereum library.
//
// The go-ethereum library is free software: you can redistribute it and/or modify
// it under the terms of the GNU Lesser General Public License as published by
// the Free Software Foundation, either version 3 of the License, or
// (at your option) any later version.
//
// The go-ethereum library is distributed in the hope that it will be useful,
// but WITHOUT ANY WARRANTY; without even the implied warranty of
// MERCHANTABILITY or FITNESS FOR A PARTICULAR PURPOSE. See the
// GNU Lesser General Public License for more details.
//
// You should have received a copy of the GNU Lesser General Public License
// along with the go-ethereum library. If not, see <http://www.gnu.org/licenses/>.

package rpc

import (
	"net/http"
	"net/http/httptest"
	"strings"
	"testing"
)

func confirmStatusCode(t *testing.T, got, want int) {
	t.Helper()
	if got == want {
		return
	}
	if gotName := http.StatusText(got); len(gotName) > 0 {
		if wantName := http.StatusText(want); len(wantName) > 0 {
			t.Fatalf("response status code: got %d (%s), want %d (%s)", got, gotName, want, wantName)
		}
	}
	t.Fatalf("response status code: got %d, want %d", got, want)
}

func confirmRequestValidationCode(t *testing.T, method, contentType, body string, expectedStatusCode int) {
	t.Helper()
	request := httptest.NewRequest(method, "http://url.com", strings.NewReader(body))
	if len(contentType) > 0 {
		request.Header.Set("Content-Type", contentType)
	}
	code, err := validateRequest(request)
	if code == 0 {
		if err != nil {
			t.Errorf("validation: got error %v, expected nil", err)
		}
	} else if err == nil {
		t.Errorf("validation: code %d: got nil, expected error", code)
	}
	confirmStatusCode(t, code, expectedStatusCode)
}

func TestHTTPErrorResponseWithDelete(t *testing.T) {
	confirmRequestValidationCode(t, http.MethodDelete, contentType, "", http.StatusMethodNotAllowed)
}

func TestHTTPErrorResponseWithPut(t *testing.T) {
	confirmRequestValidationCode(t, http.MethodPut, contentType, "", http.StatusMethodNotAllowed)
}

func TestHTTPErrorResponseWithMaxContentLength(t *testing.T) {
	body := make([]rune, maxRequestContentLength+1)
	confirmRequestValidationCode(t,
		http.MethodPost, contentType, string(body), http.StatusRequestEntityTooLarge)
}

func TestHTTPErrorResponseWithEmptyContentType(t *testing.T) {
	confirmRequestValidationCode(t, http.MethodPost, "", "", http.StatusUnsupportedMediaType)
}

func TestHTTPErrorResponseWithValidRequest(t *testing.T) {
	confirmRequestValidationCode(t, http.MethodPost, contentType, "", 0)
}

func confirmHTTPRequestYieldsStatusCode(t *testing.T, method, contentType, body string, expectedStatusCode int) {
	t.Helper()
	s := Server{}
	ts := httptest.NewServer(&s)
	defer ts.Close()

	request, err := http.NewRequest(method, ts.URL, strings.NewReader(body))
	if err != nil {
		t.Fatalf("failed to create a valid HTTP request: %v", err)
	}
	if len(contentType) > 0 {
		request.Header.Set("Content-Type", contentType)
	}
	resp, err := http.DefaultClient.Do(request)
	if err != nil {
		t.Fatalf("request failed: %v", err)
	}
	confirmStatusCode(t, resp.StatusCode, expectedStatusCode)
}

func TestHTTPResponseWithEmptyGet(t *testing.T) {
	confirmHTTPRequestYieldsStatusCode(t, http.MethodGet, "", "", http.StatusOK)
}

// This checks that maxRequestContentLength is not applied to the response of a request.
func TestHTTPRespBodyUnlimited(t *testing.T) {
	const respLength = maxRequestContentLength * 3

	s := NewServer()
	defer s.Stop()
	s.RegisterName("test", largeRespService{respLength})
	ts := httptest.NewServer(s)
	defer ts.Close()

	c, err := DialHTTP(ts.URL)
	if err != nil {
		t.Fatal(err)
	}
	defer c.Close()

	var r string
	if err := c.Call(&r, "test_largeResp"); err != nil {
		t.Fatal(err)
	}
	if len(r) != respLength {
		t.Fatalf("response has wrong length %d, want %d", len(r), respLength)
	}
}

// Tests that an HTTP error results in an HTTPError instance
// being returned with the expected attributes.
func TestHTTPErrorResponse(t *testing.T) {
	ts := httptest.NewServer(http.HandlerFunc(func(w http.ResponseWriter, r *http.Request) {
		http.Error(w, "error has occurred!", http.StatusTeapot)
	}))
	defer ts.Close()

	c, err := DialHTTP(ts.URL)
	if err != nil {
		t.Fatal(err)
	}

	var r string
	err = c.Call(&r, "test_method")
	if err == nil {
		t.Fatal("error was expected")
	}

	httpErr, ok := err.(HTTPError)
	if !ok {
		t.Fatalf("unexpected error type %T", err)
	}

	if httpErr.StatusCode != http.StatusTeapot {
		t.Error("unexpected status code", httpErr.StatusCode)
	}
	if httpErr.Status != "418 I'm a teapot" {
		t.Error("unexpected status text", httpErr.Status)
	}
	if body := string(httpErr.Body); body != "error has occurred!\n" {
		t.Error("unexpected body", body)
	}

	if errMsg := httpErr.Error(); errMsg != "418 I'm a teapot: error has occurred!\n" {
		t.Error("unexpected error message", errMsg)
	}
<<<<<<< HEAD
=======
}

func TestHTTPPeerInfo(t *testing.T) {
	s := newTestServer()
	defer s.Stop()
	ts := httptest.NewServer(s)
	defer ts.Close()

	c, err := Dial(ts.URL)
	if err != nil {
		t.Fatal(err)
	}
	c.SetHeader("user-agent", "ua-testing")
	c.SetHeader("origin", "origin.example.com")

	// Request peer information.
	var info PeerInfo
	if err := c.Call(&info, "test_peerInfo"); err != nil {
		t.Fatal(err)
	}

	if info.RemoteAddr == "" {
		t.Error("RemoteAddr not set")
	}
	if info.Transport != "http" {
		t.Errorf("wrong Transport %q", info.Transport)
	}
	if info.HTTP.Version != "HTTP/1.1" {
		t.Errorf("wrong HTTP.Version %q", info.HTTP.Version)
	}
	if info.HTTP.UserAgent != "ua-testing" {
		t.Errorf("wrong HTTP.UserAgent %q", info.HTTP.UserAgent)
	}
	if info.HTTP.Origin != "origin.example.com" {
		t.Errorf("wrong HTTP.Origin %q", info.HTTP.UserAgent)
	}
>>>>>>> 9a0ed706
}<|MERGE_RESOLUTION|>--- conflicted
+++ resolved
@@ -161,8 +161,6 @@
 	if errMsg := httpErr.Error(); errMsg != "418 I'm a teapot: error has occurred!\n" {
 		t.Error("unexpected error message", errMsg)
 	}
-<<<<<<< HEAD
-=======
 }
 
 func TestHTTPPeerInfo(t *testing.T) {
@@ -199,5 +197,4 @@
 	if info.HTTP.Origin != "origin.example.com" {
 		t.Errorf("wrong HTTP.Origin %q", info.HTTP.UserAgent)
 	}
->>>>>>> 9a0ed706
 }