// Copyright 2016 The go-ethereum Authors
// This file is part of the go-ethereum library.
//
// The go-ethereum library is free software: you can redistribute it and/or modify
// it under the terms of the GNU Lesser General Public License as published by
// the Free Software Foundation, either version 3 of the License, or
// (at your option) any later version.
//
// The go-ethereum library is distributed in the hope that it will be useful,
// but WITHOUT ANY WARRANTY; without even the implied warranty of
// MERCHANTABILITY or FITNESS FOR A PARTICULAR PURPOSE. See the
// GNU Lesser General Public License for more details.
//
// You should have received a copy of the GNU Lesser General Public License
// along with the go-ethereum library. If not, see <http://www.gnu.org/licenses/>.

package rpc

import (
	"bufio"
	"container/list"
	"context"
	crand "crypto/rand"
	"encoding/binary"
	"encoding/hex"
	"encoding/json"
	"errors"
	"math/rand"
	"reflect"
	"strings"
	"sync"
	"time"
)

var (
	// ErrNotificationsUnsupported is returned when the connection doesn't support notifications
	ErrNotificationsUnsupported = errors.New("notifications not supported")
	// ErrNotificationNotFound is returned when the notification for the given id is not found
	ErrSubscriptionNotFound = errors.New("subscription not found")
)

var globalGen = randomIDGenerator()

// ID defines a pseudo random number that is used to identify RPC subscriptions.
type ID string

// NewID returns a new, random ID.
func NewID() ID {
	return globalGen()
}

// randomIDGenerator returns a function generates a random IDs.
func randomIDGenerator() func() ID {
	seed, err := binary.ReadVarint(bufio.NewReader(crand.Reader))
	if err != nil {
		seed = int64(time.Now().Nanosecond())
	}
	var (
		mu  sync.Mutex
		rng = rand.New(rand.NewSource(seed))
	)
	return func() ID {
		mu.Lock()
		defer mu.Unlock()
		id := make([]byte, 16)
		rng.Read(id)
		return encodeID(id)
	}
}

func encodeID(b []byte) ID {
	id := hex.EncodeToString(b)
	id = strings.TrimLeft(id, "0")
	if id == "" {
		id = "0" // ID's are RPC quantities, no leading zero's and 0 is 0x0.
	}
	return ID("0x" + id)
}

type notifierKey struct{}

// NotifierFromContext returns the Notifier value stored in ctx, if any.
func NotifierFromContext(ctx context.Context) (*Notifier, bool) {
	n, ok := ctx.Value(notifierKey{}).(*Notifier)
	return n, ok
}

// Notifier is tied to a RPC connection that supports subscriptions.
// Server callbacks use the notifier to send notifications.
type Notifier struct {
	h         *handler
	namespace string

	mu           sync.Mutex
	sub          *Subscription
	buffer       []json.RawMessage
	callReturned bool
	activated    bool
}

// CreateSubscription returns a new subscription that is coupled to the
// RPC connection. By default subscriptions are inactive and notifications
// are dropped until the subscription is marked as active. This is done
// by the RPC server after the subscription ID is send to the client.
func (n *Notifier) CreateSubscription() *Subscription {
	n.mu.Lock()
	defer n.mu.Unlock()

	if n.sub != nil {
		panic("can't create multiple subscriptions with Notifier")
	} else if n.callReturned {
		panic("can't create subscription after subscribe call has returned")
	}
	n.sub = &Subscription{ID: n.h.idgen(), namespace: n.namespace, err: make(chan error, 1)}
	return n.sub
}

// Notify sends a notification to the client with the given data as payload.
// If an error occurs the RPC connection is closed and the error is returned.
func (n *Notifier) Notify(id ID, data interface{}) error {
	enc, err := json.Marshal(data)
	if err != nil {
		return err
	}

	n.mu.Lock()
	defer n.mu.Unlock()

	if n.sub == nil {
		panic("can't Notify before subscription is created")
	} else if n.sub.ID != id {
		panic("Notify with wrong ID")
	}
	if n.activated {
		return n.send(n.sub, enc)
	}
	n.buffer = append(n.buffer, enc)
	return nil
}

// Closed returns a channel that is closed when the RPC connection is closed.
// Deprecated: use subscription error channel
func (n *Notifier) Closed() <-chan interface{} {
<<<<<<< HEAD
	return n.h.conn.Closed()
=======
	return n.h.conn.closed()
>>>>>>> d62e9b28
}

// takeSubscription returns the subscription (if one has been created). No subscription can
// be created after this call.
func (n *Notifier) takeSubscription() *Subscription {
	n.mu.Lock()
	defer n.mu.Unlock()
	n.callReturned = true
	return n.sub
}

// acticate is called after the subscription ID was sent to client. Notifications are
// buffered before activation. This prevents notifications being sent to the client before
// the subscription ID is sent to the client.
func (n *Notifier) activate() error {
	n.mu.Lock()
	defer n.mu.Unlock()

	for _, data := range n.buffer {
		if err := n.send(n.sub, data); err != nil {
			return err
		}
	}
	n.activated = true
	return nil
}

func (n *Notifier) send(sub *Subscription, data json.RawMessage) error {
	params, _ := json.Marshal(&subscriptionResult{ID: string(sub.ID), Result: data})
	ctx := context.Background()
<<<<<<< HEAD
	return n.h.conn.Write(ctx, &jsonrpcMessage{
=======
	return n.h.conn.writeJSON(ctx, &jsonrpcMessage{
>>>>>>> d62e9b28
		Version: vsn,
		Method:  n.namespace + notificationMethodSuffix,
		Params:  params,
	})
}

// A Subscription is created by a notifier and tight to that notifier. The client can use
// this subscription to wait for an unsubscribe request for the client, see Err().
type Subscription struct {
	ID        ID
	namespace string
	err       chan error // closed on unsubscribe
}

// Err returns a channel that is closed when the client send an unsubscribe request.
func (s *Subscription) Err() <-chan error {
	return s.err
}

// MarshalJSON marshals a subscription as its ID.
func (s *Subscription) MarshalJSON() ([]byte, error) {
	return json.Marshal(s.ID)
}

// ClientSubscription is a subscription established through the Client's Subscribe or
// EthSubscribe methods.
type ClientSubscription struct {
	client    *Client
	etype     reflect.Type
	channel   reflect.Value
	namespace string
	subid     string
	in        chan json.RawMessage

	quitOnce sync.Once     // ensures quit is closed once
	quit     chan struct{} // quit is closed when the subscription exits
	errOnce  sync.Once     // ensures err is closed once
	err      chan error
}

func newClientSubscription(c *Client, namespace string, channel reflect.Value) *ClientSubscription {
	sub := &ClientSubscription{
		client:    c,
		namespace: namespace,
		etype:     channel.Type().Elem(),
		channel:   channel,
		quit:      make(chan struct{}),
		err:       make(chan error, 1),
		in:        make(chan json.RawMessage),
	}
	return sub
}

// Err returns the subscription error channel. The intended use of Err is to schedule
// resubscription when the client connection is closed unexpectedly.
//
// The error channel receives a value when the subscription has ended due
// to an error. The received error is nil if Close has been called
// on the underlying client and no other error has occurred.
//
// The error channel is closed when Unsubscribe is called on the subscription.
func (sub *ClientSubscription) Err() <-chan error {
	return sub.err
}

// Unsubscribe unsubscribes the notification and closes the error channel.
// It can safely be called more than once.
func (sub *ClientSubscription) Unsubscribe() {
<<<<<<< HEAD
	sub.quitWithError(nil, true)
	sub.errOnce.Do(func() { close(sub.err) })
}

func (sub *ClientSubscription) quitWithError(err error, unsubscribeServer bool) {
=======
	sub.quitWithError(true, nil)
	sub.errOnce.Do(func() { close(sub.err) })
}

func (sub *ClientSubscription) quitWithError(unsubscribeServer bool, err error) {
>>>>>>> d62e9b28
	sub.quitOnce.Do(func() {
		// The dispatch loop won't be able to execute the unsubscribe call
		// if it is blocked on deliver. Close sub.quit first because it
		// unblocks deliver.
		close(sub.quit)
		if unsubscribeServer {
			sub.requestUnsubscribe()
		}
		if err != nil {
			if err == ErrClientQuit {
				err = nil // Adhere to subscription semantics.
			}
			sub.err <- err
		}
	})
}

func (sub *ClientSubscription) deliver(result json.RawMessage) (ok bool) {
	select {
	case sub.in <- result:
		return true
	case <-sub.quit:
		return false
	}
}

func (sub *ClientSubscription) start() {
	sub.quitWithError(sub.forward())
}

<<<<<<< HEAD
func (sub *ClientSubscription) forward() (err error, unsubscribeServer bool) {
=======
func (sub *ClientSubscription) forward() (unsubscribeServer bool, err error) {
>>>>>>> d62e9b28
	cases := []reflect.SelectCase{
		{Dir: reflect.SelectRecv, Chan: reflect.ValueOf(sub.quit)},
		{Dir: reflect.SelectRecv, Chan: reflect.ValueOf(sub.in)},
		{Dir: reflect.SelectSend, Chan: sub.channel},
	}
	buffer := list.New()
	defer buffer.Init()
	for {
		var chosen int
		var recv reflect.Value
		if buffer.Len() == 0 {
			// Idle, omit send case.
			chosen, recv, _ = reflect.Select(cases[:2])
		} else {
			// Non-empty buffer, send the first queued item.
			cases[2].Send = reflect.ValueOf(buffer.Front().Value)
			chosen, recv, _ = reflect.Select(cases)
		}

		switch chosen {
		case 0: // <-sub.quit
<<<<<<< HEAD
			return nil, false
		case 1: // <-sub.in
			val, err := sub.unmarshal(recv.Interface().(json.RawMessage))
			if err != nil {
				return err, true
			}
			if buffer.Len() == maxClientSubscriptionBuffer {
				return ErrSubscriptionQueueOverflow, true
=======
			return false, nil
		case 1: // <-sub.in
			val, err := sub.unmarshal(recv.Interface().(json.RawMessage))
			if err != nil {
				return true, err
			}
			if buffer.Len() == maxClientSubscriptionBuffer {
				return true, ErrSubscriptionQueueOverflow
>>>>>>> d62e9b28
			}
			buffer.PushBack(val)
		case 2: // sub.channel<-
			cases[2].Send = reflect.Value{} // Don't hold onto the value.
			buffer.Remove(buffer.Front())
		}
	}
}

func (sub *ClientSubscription) unmarshal(result json.RawMessage) (interface{}, error) {
	val := reflect.New(sub.etype)
	err := json.Unmarshal(result, val.Interface())
	return val.Elem().Interface(), err
}

func (sub *ClientSubscription) requestUnsubscribe() error {
	var result interface{}
	return sub.client.Call(&result, sub.namespace+unsubscribeMethodSuffix, sub.subid)
}<|MERGE_RESOLUTION|>--- conflicted
+++ resolved
@@ -141,11 +141,7 @@
 // Closed returns a channel that is closed when the RPC connection is closed.
 // Deprecated: use subscription error channel
 func (n *Notifier) Closed() <-chan interface{} {
-<<<<<<< HEAD
-	return n.h.conn.Closed()
-=======
 	return n.h.conn.closed()
->>>>>>> d62e9b28
 }
 
 // takeSubscription returns the subscription (if one has been created). No subscription can
@@ -176,11 +172,7 @@
 func (n *Notifier) send(sub *Subscription, data json.RawMessage) error {
 	params, _ := json.Marshal(&subscriptionResult{ID: string(sub.ID), Result: data})
 	ctx := context.Background()
-<<<<<<< HEAD
-	return n.h.conn.Write(ctx, &jsonrpcMessage{
-=======
 	return n.h.conn.writeJSON(ctx, &jsonrpcMessage{
->>>>>>> d62e9b28
 		Version: vsn,
 		Method:  n.namespace + notificationMethodSuffix,
 		Params:  params,
@@ -249,19 +241,11 @@
 // Unsubscribe unsubscribes the notification and closes the error channel.
 // It can safely be called more than once.
 func (sub *ClientSubscription) Unsubscribe() {
-<<<<<<< HEAD
-	sub.quitWithError(nil, true)
-	sub.errOnce.Do(func() { close(sub.err) })
-}
-
-func (sub *ClientSubscription) quitWithError(err error, unsubscribeServer bool) {
-=======
 	sub.quitWithError(true, nil)
 	sub.errOnce.Do(func() { close(sub.err) })
 }
 
 func (sub *ClientSubscription) quitWithError(unsubscribeServer bool, err error) {
->>>>>>> d62e9b28
 	sub.quitOnce.Do(func() {
 		// The dispatch loop won't be able to execute the unsubscribe call
 		// if it is blocked on deliver. Close sub.quit first because it
@@ -292,11 +276,7 @@
 	sub.quitWithError(sub.forward())
 }
 
-<<<<<<< HEAD
-func (sub *ClientSubscription) forward() (err error, unsubscribeServer bool) {
-=======
 func (sub *ClientSubscription) forward() (unsubscribeServer bool, err error) {
->>>>>>> d62e9b28
 	cases := []reflect.SelectCase{
 		{Dir: reflect.SelectRecv, Chan: reflect.ValueOf(sub.quit)},
 		{Dir: reflect.SelectRecv, Chan: reflect.ValueOf(sub.in)},
@@ -318,16 +298,6 @@
 
 		switch chosen {
 		case 0: // <-sub.quit
-<<<<<<< HEAD
-			return nil, false
-		case 1: // <-sub.in
-			val, err := sub.unmarshal(recv.Interface().(json.RawMessage))
-			if err != nil {
-				return err, true
-			}
-			if buffer.Len() == maxClientSubscriptionBuffer {
-				return ErrSubscriptionQueueOverflow, true
-=======
 			return false, nil
 		case 1: // <-sub.in
 			val, err := sub.unmarshal(recv.Interface().(json.RawMessage))
@@ -336,7 +306,6 @@
 			}
 			if buffer.Len() == maxClientSubscriptionBuffer {
 				return true, ErrSubscriptionQueueOverflow
->>>>>>> d62e9b28
 			}
 			buffer.PushBack(val)
 		case 2: // sub.channel<-
