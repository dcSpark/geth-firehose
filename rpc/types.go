--- conflicted
+++ resolved
@@ -30,18 +30,11 @@
 
 // API describes the set of methods offered over the RPC interface
 type API struct {
-<<<<<<< HEAD
-	Namespace string      // namespace under which the rpc methods of Service are exposed
-	Version   string      // api version for DApp's
-	Service   interface{} // receiver instance which holds the methods
-	Public    bool        // indication if the methods must be considered safe for public use
-=======
 	Namespace     string      // namespace under which the rpc methods of Service are exposed
 	Version       string      // api version for DApp's
 	Service       interface{} // receiver instance which holds the methods
 	Public        bool        // indication if the methods must be considered safe for public use
 	Authenticated bool        // whether the api should only be available behind authentication.
->>>>>>> 9a0ed706
 }
 
 // ServerCodec implements reading, parsing and writing RPC messages for the server side of
