--- conflicted
+++ resolved
@@ -180,11 +180,7 @@
 		return nil, err
 	}
 	req.ContentLength = int64(len(body))
-<<<<<<< HEAD
-	req.GetBody = func() (io.ReadCloser, error) { return ioutil.NopCloser(bytes.NewReader(body)), nil }
-=======
 	req.GetBody = func() (io.ReadCloser, error) { return io.NopCloser(bytes.NewReader(body)), nil }
->>>>>>> d90f67b2
 
 	// set headers
 	hc.mu.Lock()
