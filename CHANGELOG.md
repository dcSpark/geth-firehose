# Changelog

<<<<<<< HEAD
=======
## v1.1.18
IMPROVEMENT

* [\#1209](https://github.com/bnb-chain/bsc/pull/1209) metrics: add build info into metrics server
* [\#1204](https://github.com/bnb-chain/bsc/pull/1204) worker: NewTxsEvent and triePrefetch reuse in mining task
* [\#1195](https://github.com/bnb-chain/bsc/pull/1195) hardfork: update Gibbs fork height and system contract code
* [\#1192](https://github.com/bnb-chain/bsc/pull/1192) all: sync with upstream v1.10.22
* [\#1186](https://github.com/bnb-chain/bsc/pull/1186) worker: improvement of the current block generation logic to get more rewards
* [\#1184](https://github.com/bnb-chain/bsc/pull/1184) worker: remove pre-seal empty block
* [\#1182](https://github.com/bnb-chain/bsc/pull/1182) Parlia: Some updates of the miner worker
* [\#1181](https://github.com/bnb-chain/bsc/pull/1181) all: sync with upstream v1.10.21
* [\#1177](https://github.com/bnb-chain/bsc/pull/1177) core/forkid: refactor nextForkHash function
* [\#1174](https://github.com/bnb-chain/bsc/pull/1174) worker: some code enhancement on work.go
* [\#1166](https://github.com/bnb-chain/bsc/pull/1166) miner: disable enforceTip when get txs from txpool

BUGFIX
* [\#1201](https://github.com/bnb-chain/bsc/pull/1201) worker: add double sign check for safety
* [\#1185](https://github.com/bnb-chain/bsc/pull/1185) worker: fix a bug of the delay timer

>>>>>>> 03ff2992
## v1.1.17
IMPROVEMENT

* [\#1114](https://github.com/bnb-chain/bsc/pull/1114) typo: .github fix job name
* [\#1126](https://github.com/bnb-chain/bsc/pull/1126) ci: specify bind-tools version
* [\#1140](https://github.com/bnb-chain/bsc/pull/1140) p2p: upstream go-ethereum: use errors.Is for error comparison
* [\#1141](https://github.com/bnb-chain/bsc/pull/1141) all: prefer new(big.Int) over big.NewInt(0)
* [\#1159](https://github.com/bnb-chain/bsc/pull/1159) core: remove redundant func

BUGFIX

* [\#1138](https://github.com/bnb-chain/bsc/pull/1138) fix: upstream patches from go-ethereum 1.10.19
* [\#1139](https://github.com/bnb-chain/bsc/pull/1139) fix: upstream go-ethereum: fix duplicate fields names in the generted go struct
* [\#1145](https://github.com/bnb-chain/bsc/pull/1145) consensus: the newChainHead mights not be imported to Parlia.Snapshot
* [\#1146](https://github.com/bnb-chain/bsc/pull/1146) fix: upstream patches from go-ethereum 1.10.20

## v1.1.16

* [\#1121](https://github.com/bnb-chain/bsc/pull/1121) vm: add two proof verifier to fix the vulnerability in range proof

## v1.1.15
* [\#1109](https://github.com/bnb-chain/bsc/pull/1109) nanofork: block exploitation accounts and suspend cross chain bridge related precompile contracts

## v1.1.14
IMPROVEMENT
* [\#1057](https://github.com/bnb-chain/bsc/pull/1057) ci: allow merge pull request
* [\#1063](https://github.com/bnb-chain/bsc/pull/1063) ci: fix the pattern of commit lint

BUGFIX
* [\#1062](https://github.com/bnb-chain/bsc/pull/1062) test: fix TestOfflineBlockPrune failed randomly
* [\#1076](https://github.com/bnb-chain/bsc/pull/1076) bug: pick some patches from go-ethereum on v1.10.18
* [\#1079](https://github.com/bnb-chain/bsc/pull/1079) core: fix potential goroutine leak

## v1.1.13

FEATURE
* [\#1051](https://github.com/bnb-chain/bsc/pull/1051) Implement BEP153: Native Staking
* [\#1066](https://github.com/bnb-chain/bsc/pull/1066) Upgrade cross chain logic of native staking

IMPROVEMENT
* [\#952](https://github.com/bnb-chain/bsc/pull/952) Improve trie prefetch
* [\#975](https://github.com/bnb-chain/bsc/pull/975) broadcast block before commit block and add metrics
* [\#992](https://github.com/bnb-chain/bsc/pull/992) Pipecommit enable trie prefetcher
* [\#996](https://github.com/bnb-chain/bsc/pull/996) Trie prefetch on state pretch

BUGFIX
* [\#1053](https://github.com/bnb-chain/bsc/pull/1053) state: fix offline tool start failed when start with pruneancient
* [\#1060](https://github.com/bnb-chain/bsc/pull/1060) consensus: fix the GasLimitBoundDivisor
* [\#1061](https://github.com/bnb-chain/bsc/pull/1061) fix: upstream patches from go-ethereum
* [\#1067](https://github.com/bnb-chain/bsc/pull/1067) fix:fix potential goroutine leak
* [\#1068](https://github.com/bnb-chain/bsc/pull/1068) core trie rlp: patches from go-ethereum
* [\#1070](https://github.com/bnb-chain/bsc/pull/1070) txpool: reheap the priced list if london fork not enabled

## v1.1.12

FEATURE
* [\#862](https://github.com/bnb-chain/bsc/pull/862) Pruning AncientDB inline at runtime
* [\#926](https://github.com/bnb-chain/bsc/pull/926) Separate Processing and State Verification on BSC

IMPROVEMENT
* [\#816](https://github.com/bnb-chain/bsc/pull/816) merge go-ethereum v1.10.15
* [\#950](https://github.com/bnb-chain/bsc/pull/950) code optimizations for state prefetcher
* [\#972](https://github.com/bnb-chain/bsc/pull/972) redesign triePrefetcher to make it thread safe
* [\#998](https://github.com/bnb-chain/bsc/pull/998) update dockerfile with a few enhancement
* [\#1015](https://github.com/bnb-chain/bsc/pull/1015) disable noisy logs since system transaction will cause gas capping

BUGFIX
* [\#932](https://github.com/bnb-chain/bsc/pull/932) fix account root was not set correctly when committing mpt during pipeline commit
* [\#953](https://github.com/bnb-chain/bsc/pull/953) correct logic for eip check of NewEVMInterpreter
* [\#958](https://github.com/bnb-chain/bsc/pull/958) define DiscReason as uint8
* [\#959](https://github.com/bnb-chain/bsc/pull/959) update some packages' version
* [\#983](https://github.com/bnb-chain/bsc/pull/983) fix nil pointer issue when stopping mining new block
* [\#1002](https://github.com/bnb-chain/bsc/pull/1002) Fix pipecommit active statedb
* [\#1005](https://github.com/bnb-chain/bsc/pull/1005) freezer batch compatible offline prunblock command
* [\#1007](https://github.com/bnb-chain/bsc/pull/1007) missing contract upgrades and incorrect behavior when miners enable pipecommit
* [\#1009](https://github.com/bnb-chain/bsc/pull/1009) resolve the concurrent cache read and write issue for fast node
* [\#1011](https://github.com/bnb-chain/bsc/pull/1011) Incorrect merkle root issue when enabling pipecommit with miner
* [\#1013](https://github.com/bnb-chain/bsc/pull/1013) tools broken because of writting metadata when open a readyonly db
* [\#1014](https://github.com/bnb-chain/bsc/pull/1014) fast node can not recover from force kill or panic
* [\#1019](https://github.com/bnb-chain/bsc/pull/1019) memory leak issue with diff protocol
* [\#1020](https://github.com/bnb-chain/bsc/pull/1020) remove diffhash patch introduced from separate node
* [\#1024](https://github.com/bnb-chain/bsc/pull/1024) verify node is not treated as verify node

## v1.1.11

UPGRADE
* [\#927](https://github.com/bnb-chain/bsc/pull/927) add readme for validators about how to enter/exit maintenance
* [\#942](https://github.com/bnb-chain/bsc/pull/942) update the blockNumber of Euler Fork upgrade on BSC Mainnet


## v1.1.10

FEATURE
* [\#885](https://github.com/bnb-chain/bsc/pull/885) add Euler Hardfork, including BEP-127 and BEP-131


BUGFIX
* [\#856](https://github.com/bnb-chain/bsc/pull/856) fix logic issue: handlers.removePeer() is called twice
* [\#860](https://github.com/bnb-chain/bsc/pull/860) fix:defer bloomprocessor close
* [\#877](https://github.com/bnb-chain/bsc/pull/877) fix validator pipecommit issue
* [\#870](https://github.com/bnb-chain/bsc/pull/870) fix:Shift panic for zero length of heads

## v1.1.9

IMPROVEMENT
* [\#792](https://github.com/bnb-chain/bsc/pull/792) add shared storage for prefetching state data
* [\#795](https://github.com/bnb-chain/bsc/pull/795) implement state verification pipeline in pipecommit
* [\#803](https://github.com/bnb-chain/bsc/pull/803) prefetch state data during the mining process
* [\#812](https://github.com/bnb-chain/bsc/pull/812) skip verification on account storage root to tolerate with fastnode when doing diffsync
* [\#818](https://github.com/bnb-chain/bsc/pull/818) add shared storage to the prefetcher of miner
* [\#820](https://github.com/bnb-chain/bsc/pull/820) disable diffsync when pipecommit is enabled
* [\#830](https://github.com/bnb-chain/bsc/pull/830) change the number of prefetch threads

BUGFIX
* [\#797](https://github.com/bnb-chain/bsc/pull/797) fix race condition on preimage in pipecommit
* [\#808](https://github.com/bnb-chain/bsc/pull/808) fix code of difflayer not assign when new smart contract created
* [\#817](https://github.com/bnb-chain/bsc/pull/817) fix bugs of prune block tool
* [\#834](https://github.com/bnb-chain/bsc/pull/834) fix deadlock when failed to verify state root in pipecommit
* [\#835](https://github.com/bnb-chain/bsc/pull/835) fix deadlock on miner module when failed to commit trie
* [\#842](https://github.com/bnb-chain/bsc/pull/842) fix invalid nil check of statedb in diffsync

## v1.1.8
FEATURES
* [\#668](https://github.com/bnb-chain/bsc/pull/668) implement State Verification && Snapshot Commit pipeline
* [\#581](https://github.com/bnb-chain/bsc/pull/581) implement geth native trace
* [\#543](https://github.com/bnb-chain/bsc/pull/543) implement offline block prune tools

IMPROVEMENT
* [\#704](https://github.com/bnb-chain/bsc/pull/704) prefetch state by applying the transactions within one block
* [\#713](https://github.com/bnb-chain/bsc/pull/713) add ARM binaries for release pipeline

BUGFIX
* [\#667](https://github.com/bnb-chain/bsc/pull/667) trie: reject deletions when verifying range proofs #667
* [\#643](https://github.com/bnb-chain/bsc/pull/643) add timeout for stopping p2p server to fix can not gracefully shutdown issue
* [\#740](https://github.com/bnb-chain/bsc/pull/740) update discord link which won't expire

## v1.1.7

BUGFIX
* [\#628](https://github.com/bnb-chain/bsc/pull/628) fix state inconsistent when doing diffsync

## v1.1.6
BUGFIX
* [\#582](https://github.com/bnb-chain/bsc/pull/582) the DoS vulnerabilities fixed in go-ethereum v1.10.9

IMPROVEMENT
* [\#578](https://github.com/bnb-chain/bsc/pull/578) reduce memory allocation and upgrade snappy version

FEATURES
* [\#570](https://github.com/bnb-chain/bsc/pull/570) reannounce local pending transactions

## v1.1.5
BUGFIX
* [\#509](https://github.com/bnb-chain/bsc/pull/509) fix graceful shutdown bug

IMPROVEMENT
* [\#536](https://github.com/bnb-chain/bsc/pull/536) get diff accounts by replaying block when diff layer not found
* [\#527](https://github.com/bnb-chain/bsc/pull/527) improve diffsync protocol in many aspects
* [\#493](https://github.com/bnb-chain/bsc/pull/493) implement fast getDiffAccountsWithScope API

## v1.1.4
Improvement
* [\#472](https://github.com/bnb-chain/bsc/pull/472) add metrics for contract code bitmap cache
* [\#473](https://github.com/bnb-chain/bsc/pull/473) fix ci test flow

BUGFIX
* [\#491](https://github.com/bnb-chain/bsc/pull/491) fix prefetcher related bugs

FEATURES
* [\#480](https://github.com/bnb-chain/bsc/pull/480) implement bep 95


## v1.1.3
Improvement
* [\#456](https://github.com/bnb-chain/bsc/pull/456) git-flow support lint, unit test, and integration test
* [\#449](https://github.com/bnb-chain/bsc/pull/449) cache bitmap and change the cache type of GetCode
* [\#454](https://github.com/bnb-chain/bsc/pull/454) fix cache key do not have hash func
* [\#446](https://github.com/bnb-chain/bsc/pull/446) parallel bloom calculation
* [\#442](https://github.com/bnb-chain/bsc/pull/442) ignore empty tx in GetDiffAccountsWithScope
* [\#426](https://github.com/bnb-chain/bsc/pull/426) add block proccess backoff time when validator is not in turn and received in turn block
* [\#398](https://github.com/bnb-chain/bsc/pull/398) ci pipeline for release page


BUGFIX
* [\#446](https://github.com/bnb-chain/bsc/pull/446) fix concurrent write of subfetcher
* [\#444](https://github.com/bnb-chain/bsc/pull/444) fix blockhash not correct for the logs of system tx receipt
* [\#409](https://github.com/bnb-chain/bsc/pull/409) fix nil point in downloader
* [\#408](https://github.com/bnb-chain/bsc/pull/408) core/state/snapshot: fix typo


FEATURES
* [\#431](https://github.com/bnb-chain/bsc/pull/431) Export get diff accounts in block api
* [\#412](https://github.com/bnb-chain/bsc/pull/412) add extension in eth protocol handshake to disable tx broadcast
* [\#376](https://github.com/bnb-chain/bsc/pull/376) implement diff sync

## v1.1.2
Security
* [\#379](https://github.com/bnb-chain/bsc/pull/379) A pre-announced hotfix release to patch a vulnerability in the EVM (CVE-2021-39137).


## v1.1.1
IMPROVEMENT
* [\#355](https://github.com/bnb-chain/bsc/pull/355) miner should propose block on a proper fork

BUGFIX
* [\#350](https://github.com/bnb-chain/bsc/pull/350) flag: fix TriesInmemory specified but not work
* [\#358](https://github.com/bnb-chain/bsc/pull/358) miner: fix null pending block
* [\#360](https://github.com/bnb-chain/bsc/pull/360) pruner: fix state bloom sync permission in Windows
* [\#366](https://github.com/bnb-chain/bsc/pull/366) fix double close channel of subfetcher


## v1.1.1-beta
* [\#333](https://github.com/bnb-chain/bsc/pull/333) improve block fetcher efficiency
* [\#326](https://github.com/bnb-chain/bsc/pull/326) eth/tracers: improve tracing performance
* [\#257](https://github.com/bnb-chain/bsc/pull/257) performance improvement in many aspects


## v1.1.0
* [\#282](https://github.com/bnb-chain/bsc/pull/282) update discord link
* [\#280](https://github.com/bnb-chain/bsc/pull/280) update discord link
* [\#227](https://github.com/bnb-chain/bsc/pull/227) use more aggressive write cache policy

## v1.1.0-beta
* [\#152](https://github.com/bnb-chain/bsc/pull/152) upgrade to go-ethereum 1.10.3

## v1.0.7-hf.2
BUGFIX
* [\#194](https://github.com/bnb-chain/bsc/pull/194) bump btcd to v0.20.1-beta

## v1.0.7-hf.1
BUGFIX
* [\#190](https://github.com/bnb-chain/bsc/pull/190) fix disk increase dramaticly
* [\#191](https://github.com/bnb-chain/bsc/pull/191) fix the reorg routine of tx pool stuck issue

## v1.0.7
* [\#120](https://github.com/bnb-chain/bsc/pull/120) add health check endpoint
* [\#116](https://github.com/bnb-chain/bsc/pull/116) validator only write database state when enough distance
* [\#115](https://github.com/bnb-chain/bsc/pull/115) add batch query methods
* [\#112](https://github.com/bnb-chain/bsc/pull/112) apply max commit tx time for miner worker to avoid empty block
* [\#101](https://github.com/bnb-chain/bsc/pull/101) apply block number limit for the `eth_getLogs` api
* [\#99](https://github.com/bnb-chain/bsc/pull/99) enable directbroadcast flag to decrease the block propagation time
* [\#90](https://github.com/bnb-chain/bsc/pull/90) add tini in docker image
* [\#84](https://github.com/bnb-chain/bsc/pull/84) add jq in docker image


## v1.0.6
* [\#68](https://github.com/bnb-chain/bsc/pull/68) apply mirror sync upgrade on mainnet

## v1.0.5

SECURITY
* [\#63](https://github.com/bnb-chain/bsc/pull/63) security patches from go-ethereum
* [\#54](https://github.com/bnb-chain/bsc/pull/54) les: fix GetProofsV2 that could potentially cause a panic.

FEATURES
* [\#56](https://github.com/bnb-chain/bsc/pull/56) apply mirror sync upgrade
* [\#53](https://github.com/bnb-chain/bsc/pull/53) support fork id in header; elegant upgrade

IMPROVEMENT
* [\#61](https://github.com/bnb-chain/bsc/pull/61)Add `x-forward-for` log message when handle message failed
* [\#60](https://github.com/bnb-chain/bsc/pull/61) add rpc method request gauge

BUGFIX
* [\#59](https://github.com/bnb-chain/bsc/pull/59) fix potential deadlock of pub/sub module



## v1.0.4

IMPROVEMENT
* [\#35](https://github.com/bnb-chain/bsc/pull/35) use fixed gas price when network is idle
* [\#38](https://github.com/bnb-chain/bsc/pull/38) disable noisy log from consensus engine
* [\#47](https://github.com/bnb-chain/bsc/pull/47) upgrade to golang1.15.5
* [\#49](https://github.com/bnb-chain/bsc/pull/49) Create pull request template for all developer to follow


## v1.0.3

IMPROVEMENT
* [\#36](https://github.com/bnb-chain/bsc/pull/36) add max gas allwance calculation

## v1.0.2

IMPROVEMENT
* [\#29](https://github.com/bnb-chain/bsc/pull/29) eth/tracers: revert reason in call_tracer + error for failed internal…

## v1.0.1-beta

IMPROVEMENT
* [\#22](https://github.com/bnb-chain/bsc/pull/22) resolve best practice advice

FEATURES
* [\#23](https://github.com/bnb-chain/bsc/pull/23) enforce backoff time for out-turn validator

BUGFIX
* [\#25](https://github.com/bnb-chain/bsc/pull/25) minor fix for ramanujan upgrade

UPGRADE
* [\#26](https://github.com/bnb-chain/bsc/pull/26) update chapel network config for ramanujan fork

## v1.0.0-beta.0

FEATURES
* [\#5](https://github.com/bnb-chain/bsc/pull/5) enable bep2e tokens for faucet
* [\#14](https://github.com/bnb-chain/bsc/pull/14) add cross chain contract to system contract
* [\#15](https://github.com/bnb-chain/bsc/pull/15) Allow liveness slash fail

IMPROVEMENT
* [\#11](https://github.com/bnb-chain/bsc/pull/11) remove redundant gaslimit check

BUGFIX
* [\#4](https://github.com/bnb-chain/bsc/pull/4) fix validator failed to sync a block produced by itself
* [\#6](https://github.com/bnb-chain/bsc/pull/6) modify params for Parlia consensus with 21 validators
* [\#10](https://github.com/bnb-chain/bsc/pull/10) add gas limit check in parlia implement
* [\#13](https://github.com/bnb-chain/bsc/pull/13) fix debug_traceTransaction crashed issue<|MERGE_RESOLUTION|>--- conflicted
+++ resolved
@@ -1,7 +1,5 @@
 # Changelog
 
-<<<<<<< HEAD
-=======
 ## v1.1.18
 IMPROVEMENT
 
@@ -21,7 +19,6 @@
 * [\#1201](https://github.com/bnb-chain/bsc/pull/1201) worker: add double sign check for safety
 * [\#1185](https://github.com/bnb-chain/bsc/pull/1185) worker: fix a bug of the delay timer
 
->>>>>>> 03ff2992
 ## v1.1.17
 IMPROVEMENT
 
