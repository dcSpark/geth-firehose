--- conflicted
+++ resolved
@@ -370,11 +370,7 @@
 		rawTx, err = c.createLegacyTx(opts, contract, input)
 	} else {
 		// Only query for basefee if gasPrice not specified
-<<<<<<< HEAD
-		if head, errHead := c.transactor.HeaderByNumber(ensureContext(opts.Context), nil); err != nil {
-=======
 		if head, errHead := c.transactor.HeaderByNumber(ensureContext(opts.Context), nil); errHead != nil {
->>>>>>> 9a0ed706
 			return nil, errHead
 		} else if head.BaseFee != nil {
 			rawTx, err = c.createDynamicTx(opts, contract, input, head)
