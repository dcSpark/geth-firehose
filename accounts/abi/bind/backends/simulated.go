--- conflicted
+++ resolved
@@ -40,11 +40,8 @@
 	"github.com/ethereum/go-ethereum/eth/filters"
 	"github.com/ethereum/go-ethereum/ethdb"
 	"github.com/ethereum/go-ethereum/event"
-<<<<<<< HEAD
 	"github.com/ethereum/go-ethereum/log"
-=======
 	"github.com/ethereum/go-ethereum/multitenancy"
->>>>>>> 695ed71a
 	"github.com/ethereum/go-ethereum/params"
 	"github.com/ethereum/go-ethereum/rpc"
 	"github.com/jpmorganchase/quorum-security-plugin-sdk-go/proto"
@@ -372,16 +369,11 @@
 	if err != nil {
 		return nil, err
 	}
-<<<<<<< HEAD
-	res, err := b.callContract(ctx, call, b.blockchain.CurrentBlock(), state)
+	res, err := b.callContract(ctx, call, b.blockchain.CurrentBlock(), state, state)
 	if err != nil {
 		return nil, err
 	}
 	return res.Return(), nil
-=======
-	rval, _, _, err := b.callContract(ctx, call, b.blockchain.CurrentBlock(), state, state)
-	return rval, err
->>>>>>> 695ed71a
 }
 
 // PendingCallContract executes a contract call on the pending state.
@@ -390,16 +382,11 @@
 	defer b.mu.Unlock()
 	defer b.pendingState.RevertToSnapshot(b.pendingState.Snapshot())
 
-<<<<<<< HEAD
-	res, err := b.callContract(ctx, call, b.pendingBlock, b.pendingState)
+	res, err := b.callContract(ctx, call, b.pendingBlock, b.pendingState, b.pendingState)
 	if err != nil {
 		return nil, err
 	}
 	return res.Return(), nil
-=======
-	rval, _, _, err := b.callContract(ctx, call, b.pendingBlock, b.pendingState, b.pendingState)
-	return rval, err
->>>>>>> 695ed71a
 }
 
 // PendingNonceAt implements PendingStateReader.PendingNonceAt, retrieving
@@ -462,11 +449,7 @@
 		call.Gas = gas
 
 		snapshot := b.pendingState.Snapshot()
-<<<<<<< HEAD
-		res, err := b.callContract(ctx, call, b.pendingBlock, b.pendingState)
-=======
-		_, _, failed, err := b.callContract(ctx, call, b.pendingBlock, b.pendingState, b.pendingState)
->>>>>>> 695ed71a
+		res, err := b.callContract(ctx, call, b.pendingBlock, b.pendingState, b.pendingState)
 		b.pendingState.RevertToSnapshot(snapshot)
 
 		if err != nil {
@@ -522,11 +505,7 @@
 
 // callContract implements common code between normal and pending contract calls.
 // state is modified during execution, make sure to copy it if necessary.
-<<<<<<< HEAD
-func (b *SimulatedBackend) callContract(ctx context.Context, call ethereum.CallMsg, block *types.Block, statedb *state.StateDB) (*core.ExecutionResult, error) {
-=======
-func (b *SimulatedBackend) callContract(ctx context.Context, call ethereum.CallMsg, block *types.Block, statedb *state.StateDB, privateState *state.StateDB) ([]byte, uint64, bool, error) {
->>>>>>> 695ed71a
+func (b *SimulatedBackend) callContract(ctx context.Context, call ethereum.CallMsg, block *types.Block, statedb *state.StateDB, privateState *state.StateDB) (*core.ExecutionResult, error) {
 	// Ensure message is initialized properly.
 	if call.GasPrice == nil {
 		call.GasPrice = big.NewInt(1)
