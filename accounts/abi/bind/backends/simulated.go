--- conflicted
+++ resolved
@@ -163,11 +163,7 @@
 	if err != nil {
 		return nil, err
 	}
-<<<<<<< HEAD
 	statedb, _, _ := b.blockchain.State()
-=======
-
->>>>>>> 6a62fe39
 	return statedb.GetCode(contract), nil
 }
 
@@ -180,11 +176,7 @@
 	if err != nil {
 		return nil, err
 	}
-<<<<<<< HEAD
 	statedb, _, _ := b.blockchain.State()
-=======
-
->>>>>>> 6a62fe39
 	return statedb.GetBalance(contract), nil
 }
 
@@ -197,11 +189,7 @@
 	if err != nil {
 		return 0, err
 	}
-<<<<<<< HEAD
 	statedb, _, _ := b.blockchain.State()
-=======
-
->>>>>>> 6a62fe39
 	return statedb.GetNonce(contract), nil
 }
 
@@ -214,11 +202,7 @@
 	if err != nil {
 		return nil, err
 	}
-<<<<<<< HEAD
 	statedb, _, _ := b.blockchain.State()
-=======
-
->>>>>>> 6a62fe39
 	val := statedb.GetState(contract, key)
 	return val[:], nil
 }
