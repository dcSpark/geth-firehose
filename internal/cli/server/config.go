package server

import (
	"fmt"
	"io/ioutil"
	"math"
	"math/big"
	"os"
	"path/filepath"
	"runtime"
	"strconv"
	"strings"
	"time"

	godebug "runtime/debug"

	"github.com/hashicorp/hcl/v2/hclsimple"
	"github.com/imdario/mergo"
	"github.com/mitchellh/go-homedir"
	gopsutil "github.com/shirou/gopsutil/mem"

	"github.com/ethereum/go-ethereum/accounts"
	"github.com/ethereum/go-ethereum/accounts/keystore"
	"github.com/ethereum/go-ethereum/common"
	"github.com/ethereum/go-ethereum/common/fdlimit"
	"github.com/ethereum/go-ethereum/eth/downloader"
	"github.com/ethereum/go-ethereum/eth/ethconfig"
	"github.com/ethereum/go-ethereum/eth/gasprice"
	"github.com/ethereum/go-ethereum/internal/cli/server/chains"
	"github.com/ethereum/go-ethereum/log"
	"github.com/ethereum/go-ethereum/node"
	"github.com/ethereum/go-ethereum/p2p"
	"github.com/ethereum/go-ethereum/p2p/enode"
	"github.com/ethereum/go-ethereum/p2p/nat"
	"github.com/ethereum/go-ethereum/params"
	"github.com/ethereum/go-ethereum/rpc"
)

type Config struct {
	chain *chains.Chain

	// Chain is the chain to sync with
	Chain string `hcl:"chain,optional" toml:"chain,optional"`

	// Identity of the node
	Identity string `hcl:"identity,optional" toml:"identity,optional"`

	// RequiredBlocks is a list of required (block number, hash) pairs to accept
	RequiredBlocks map[string]string `hcl:"eth.requiredblocks,optional" toml:"eth.requiredblocks,optional"`

	// LogLevel is the level of the logs to put out
	LogLevel string `hcl:"log-level,optional" toml:"log-level,optional"`

	// DataDir is the directory to store the state in
	DataDir string `hcl:"datadir,optional" toml:"datadir,optional"`

	// Ancient is the directory to store the state in
	Ancient string `hcl:"ancient,optional" toml:"ancient,optional"`

	// KeyStoreDir is the directory to store keystores
	KeyStoreDir string `hcl:"keystore,optional" toml:"keystore,optional"`

	// SyncMode selects the sync protocol
	SyncMode string `hcl:"syncmode,optional" toml:"syncmode,optional"`

	// GcMode selects the garbage collection mode for the trie
	GcMode string `hcl:"gcmode,optional" toml:"gcmode,optional"`

	// Snapshot enables the snapshot database mode
	Snapshot bool `hcl:"snapshot,optional" toml:"snapshot,optional"`

	// BorLogs enables bor log retrieval
	BorLogs bool `hcl:"bor.logs,optional" toml:"bor.logs,optional"`

	// Ethstats is the address of the ethstats server to send telemetry
	Ethstats string `hcl:"ethstats,optional" toml:"ethstats,optional"`

	// P2P has the p2p network related settings
	P2P *P2PConfig `hcl:"p2p,block" toml:"p2p,block"`

	// Heimdall has the heimdall connection related settings
	Heimdall *HeimdallConfig `hcl:"heimdall,block" toml:"heimdall,block"`

	// TxPool has the transaction pool related settings
	TxPool *TxPoolConfig `hcl:"txpool,block" toml:"txpool,block"`

	// Sealer has the validator related settings
	Sealer *SealerConfig `hcl:"miner,block" toml:"miner,block"`

	// JsonRPC has the json-rpc related settings
	JsonRPC *JsonRPCConfig `hcl:"jsonrpc,block" toml:"jsonrpc,block"`

	// Gpo has the gas price oracle related settings
	Gpo *GpoConfig `hcl:"gpo,block" toml:"gpo,block"`

	// Telemetry has the telemetry related settings
	Telemetry *TelemetryConfig `hcl:"telemetry,block" toml:"telemetry,block"`

	// Cache has the cache related settings
	Cache *CacheConfig `hcl:"cache,block" toml:"cache,block"`

	// Account has the validator account related settings
	Accounts *AccountsConfig `hcl:"accounts,block" toml:"accounts,block"`

	// GRPC has the grpc server related settings
	GRPC *GRPCConfig `hcl:"grpc,block" toml:"grpc,block"`

	// Developer has the developer mode related settings
	Developer *DeveloperConfig `hcl:"developer,block" toml:"developer,block"`
}

type P2PConfig struct {
	// MaxPeers sets the maximum number of connected peers
	MaxPeers uint64 `hcl:"maxpeers,optional" toml:"maxpeers,optional"`

	// MaxPendPeers sets the maximum number of pending connected peers
	MaxPendPeers uint64 `hcl:"maxpendpeers,optional" toml:"maxpendpeers,optional"`

	// Bind is the bind address
	Bind string `hcl:"bind,optional" toml:"bind,optional"`

	// Port is the port number
	Port uint64 `hcl:"port,optional" toml:"port,optional"`

	// NoDiscover is used to disable discovery
	NoDiscover bool `hcl:"nodiscover,optional" toml:"nodiscover,optional"`

	// NAT it used to set NAT options
	NAT string `hcl:"nat,optional" toml:"nat,optional"`

	// Discovery has the p2p discovery related settings
	Discovery *P2PDiscovery `hcl:"discovery,block" toml:"discovery,block"`
}

type P2PDiscovery struct {
	// V5Enabled is used to enable disc v5 discovery mode
	V5Enabled bool `hcl:"v5disc,optional" toml:"v5disc,optional"`

	// Bootnodes is the list of initial bootnodes
	Bootnodes []string `hcl:"bootnodes,optional" toml:"bootnodes,optional"`

	// BootnodesV4 is the list of initial v4 bootnodes
	BootnodesV4 []string `hcl:"bootnodesv4,optional" toml:"bootnodesv4,optional"`

	// BootnodesV5 is the list of initial v5 bootnodes
	BootnodesV5 []string `hcl:"bootnodesv5,optional" toml:"bootnodesv5,optional"`

	// StaticNodes is the list of static nodes
	StaticNodes []string `hcl:"static-nodes,optional" toml:"static-nodes,optional"`

	// TrustedNodes is the list of trusted nodes
	TrustedNodes []string `hcl:"trusted-nodes,optional" toml:"trusted-nodes,optional"`

	// DNS is the list of enrtree:// URLs which will be queried for nodes to connect to
	DNS []string `hcl:"dns,optional" toml:"dns,optional"`
}

type HeimdallConfig struct {
	// URL is the url of the heimdall server
	URL string `hcl:"url,optional" toml:"url,optional"`

	// Without is used to disable remote heimdall during testing
	Without bool `hcl:"bor.without,optional" toml:"bor.without,optional"`
}

type TxPoolConfig struct {
	// Locals are the addresses that should be treated by default as local
	Locals []string `hcl:"locals,optional" toml:"locals,optional"`

	// NoLocals enables whether local transaction handling should be disabled
	NoLocals bool `hcl:"nolocals,optional" toml:"nolocals,optional"`

	// Journal is the path to store local transactions to survive node restarts
	Journal string `hcl:"journal,optional" toml:"journal,optional"`

	// Rejournal is the time interval to regenerate the local transaction journal
	Rejournal    time.Duration `hcl:"-,optional" toml:"-"`
	RejournalRaw string        `hcl:"rejournal,optional" toml:"rejournal,optional"`

	// PriceLimit is the minimum gas price to enforce for acceptance into the pool
	PriceLimit uint64 `hcl:"pricelimit,optional" toml:"pricelimit,optional"`

	// PriceBump is the minimum price bump percentage to replace an already existing transaction (nonce)
	PriceBump uint64 `hcl:"pricebump,optional" toml:"pricebump,optional"`

	// AccountSlots is the number of executable transaction slots guaranteed per account
	AccountSlots uint64 `hcl:"accountslots,optional" toml:"accountslots,optional"`

	// GlobalSlots is the maximum number of executable transaction slots for all accounts
	GlobalSlots uint64 `hcl:"globalslots,optional" toml:"globalslots,optional"`

	// AccountQueue is the maximum number of non-executable transaction slots permitted per account
	AccountQueue uint64 `hcl:"accountqueue,optional" toml:"accountqueue,optional"`

	// GlobalQueueis the maximum number of non-executable transaction slots for all accounts
	GlobalQueue uint64 `hcl:"globalqueue,optional" toml:"globalqueue,optional"`

	// lifetime is the maximum amount of time non-executable transaction are queued
	LifeTime    time.Duration `hcl:"-,optional" toml:"-"`
	LifeTimeRaw string        `hcl:"lifetime,optional" toml:"lifetime,optional"`
}

type SealerConfig struct {
	// Enabled is used to enable validator mode
	Enabled bool `hcl:"mine,optional" toml:"mine,optional"`

	// Etherbase is the address of the validator
	Etherbase string `hcl:"etherbase,optional" toml:"etherbase,optional"`

	// ExtraData is the block extra data set by the miner
	ExtraData string `hcl:"extradata,optional" toml:"extradata,optional"`

	// GasCeil is the target gas ceiling for mined blocks.
	GasCeil uint64 `hcl:"gaslimit,optional" toml:"gaslimit,optional"`

	// GasPrice is the minimum gas price for mining a transaction
	GasPrice    *big.Int `hcl:"-,optional" toml:"-"`
	GasPriceRaw string   `hcl:"gasprice,optional" toml:"gasprice,optional"`
}

type JsonRPCConfig struct {
	// IPCDisable enables whether ipc is enabled or not
	IPCDisable bool `hcl:"ipcdisable,optional" toml:"ipcdisable,optional"`

	// IPCPath is the path of the ipc endpoint
	IPCPath string `hcl:"ipcpath,optional" toml:"ipcpath,optional"`

	// GasCap is the global gas cap for eth-call variants.
	GasCap uint64 `hcl:"gascap,optional" toml:"gascap,optional"`

	// TxFeeCap is the global transaction fee cap for send-transaction variants
	TxFeeCap float64 `hcl:"txfeecap,optional" toml:"txfeecap,optional"`

	// Http has the json-rpc http related settings
	Http *APIConfig `hcl:"http,block" toml:"http,block"`

	// Ws has the json-rpc websocket related settings
	Ws *APIConfig `hcl:"ws,block" toml:"ws,block"`

	// Graphql has the json-rpc graphql related settings
	Graphql *APIConfig `hcl:"graphql,block" toml:"graphql,block"`

	HttpTimeout *HttpTimeouts `hcl:"timeouts,block" toml:"timeouts,block"`
}

type GRPCConfig struct {
	// Addr is the bind address for the grpc rpc server
	Addr string `hcl:"addr,optional" toml:"addr,optional"`
}

type APIConfig struct {
	// Enabled selects whether the api is enabled
	Enabled bool `hcl:"enabled,optional" toml:"enabled,optional"`

	// Port is the port number for this api
	Port uint64 `hcl:"port,optional" toml:"port,optional"`

	// Prefix is the http prefix to expose this api
	Prefix string `hcl:"prefix,optional" toml:"prefix,optional"`

	// Host is the address to bind the api
	Host string `hcl:"host,optional" toml:"host,optional"`

	// API is the list of enabled api modules
	API []string `hcl:"api,optional" toml:"api,optional"`

	// VHost is the list of valid virtual hosts
	VHost []string `hcl:"vhosts,optional" toml:"vhosts,optional"`

	// Cors is the list of Cors endpoints
	Cors []string `hcl:"corsdomain,optional" toml:"corsdomain,optional"`

	// Origins is the list of endpoints to accept requests from (only consumed for websockets)
	Origins []string `hcl:"origins,optional" toml:"origins,optional"`
}

// Used from rpc.HTTPTimeouts
type HttpTimeouts struct {
	// ReadTimeout is the maximum duration for reading the entire
	// request, including the body.
	//
	// Because ReadTimeout does not let Handlers make per-request
	// decisions on each request body's acceptable deadline or
	// upload rate, most users will prefer to use
	// ReadHeaderTimeout. It is valid to use them both.
	ReadTimeout    time.Duration `hcl:"-,optional" toml:"-"`
	ReadTimeoutRaw string        `hcl:"read,optional" toml:"read,optional"`

	// WriteTimeout is the maximum duration before timing out
	// writes of the response. It is reset whenever a new
	// request's header is read. Like ReadTimeout, it does not
	// let Handlers make decisions on a per-request basis.
	WriteTimeout    time.Duration `hcl:"-,optional" toml:"-"`
	WriteTimeoutRaw string        `hcl:"write,optional" toml:"write,optional"`

	// IdleTimeout is the maximum amount of time to wait for the
	// next request when keep-alives are enabled. If IdleTimeout
	// is zero, the value of ReadTimeout is used. If both are
	// zero, ReadHeaderTimeout is used.
	IdleTimeout    time.Duration `hcl:"-,optional" toml:"-"`
	IdleTimeoutRaw string        `hcl:"idle,optional" toml:"idle,optional"`
}

type GpoConfig struct {
	// Blocks is the number of blocks to track to compute the price oracle
	Blocks uint64 `hcl:"blocks,optional" toml:"blocks,optional"`

	// Percentile sets the weights to new blocks
	Percentile uint64 `hcl:"percentile,optional" toml:"percentile,optional"`

	// MaxPrice is an upper bound gas price
	MaxPrice    *big.Int `hcl:"-,optional" toml:"-"`
	MaxPriceRaw string   `hcl:"maxprice,optional" toml:"maxprice,optional"`

	// IgnorePrice is a lower bound gas price
	IgnorePrice    *big.Int `hcl:"-,optional" toml:"-"`
	IgnorePriceRaw string   `hcl:"ignoreprice,optional" toml:"ignoreprice,optional"`
}

type TelemetryConfig struct {
	// Enabled enables metrics
	Enabled bool `hcl:"metrics,optional" toml:"metrics,optional"`

	// Expensive enables expensive metrics
	Expensive bool `hcl:"expensive,optional" toml:"expensive,optional"`

	// InfluxDB has the influxdb related settings
	InfluxDB *InfluxDBConfig `hcl:"influx,block" toml:"influx,block"`

	// Prometheus Address
	PrometheusAddr string `hcl:"prometheus-addr,optional" toml:"prometheus-addr,optional"`

	// Open collector endpoint
	OpenCollectorEndpoint string `hcl:"opencollector-endpoint,optional" toml:"opencollector-endpoint,optional"`
}

type InfluxDBConfig struct {
	// V1Enabled enables influx v1 mode
	V1Enabled bool `hcl:"influxdb,optional" toml:"influxdb,optional"`

	// Endpoint is the url endpoint of the influxdb service
	Endpoint string `hcl:"endpoint,optional" toml:"endpoint,optional"`

	// Database is the name of the database in Influxdb to store the metrics.
	Database string `hcl:"database,optional" toml:"database,optional"`

	// Enabled is the username to authorize access to Influxdb
	Username string `hcl:"username,optional" toml:"username,optional"`

	// Password is the password to authorize access to Influxdb
	Password string `hcl:"password,optional" toml:"password,optional"`

	// Tags are tags attaches to all generated metrics
	Tags map[string]string `hcl:"tags,optional" toml:"tags,optional"`

	// Enabled enables influx v2 mode
	V2Enabled bool `hcl:"influxdbv2,optional" toml:"influxdbv2,optional"`

	// Token is the token to authorize access to Influxdb V2.
	Token string `hcl:"token,optional" toml:"token,optional"`

	// Bucket is the bucket to store metrics in Influxdb V2.
	Bucket string `hcl:"bucket,optional" toml:"bucket,optional"`

	// Organization is the name of the organization for Influxdb V2.
	Organization string `hcl:"organization,optional" toml:"organization,optional"`
}

type CacheConfig struct {
	// Cache is the amount of cache of the node
	Cache uint64 `hcl:"cache,optional" toml:"cache,optional"`

	// PercGc is percentage of cache used for garbage collection
	PercGc uint64 `hcl:"gc,optional" toml:"gc,optional"`

	// PercSnapshot is percentage of cache used for snapshots
	PercSnapshot uint64 `hcl:"snapshot,optional" toml:"snapshot,optional"`

	// PercDatabase is percentage of cache used for the database
	PercDatabase uint64 `hcl:"database,optional" toml:"database,optional"`

	// PercTrie is percentage of cache used for the trie
	PercTrie uint64 `hcl:"trie,optional" toml:"trie,optional"`

	// Journal is the disk journal directory for trie cache to survive node restarts
	Journal string `hcl:"journal,optional" toml:"journal,optional"`

	// Rejournal is the time interval to regenerate the journal for clean cache
	Rejournal    time.Duration `hcl:"-,optional" toml:"-"`
	RejournalRaw string        `hcl:"rejournal,optional" toml:"rejournal,optional"`

	// NoPrefetch is used to disable prefetch of tries
	NoPrefetch bool `hcl:"noprefetch,optional" toml:"noprefetch,optional"`

	// Preimages is used to enable the track of hash preimages
	Preimages bool `hcl:"preimages,optional" toml:"preimages,optional"`

	// TxLookupLimit sets the maximum number of blocks from head whose tx indices are reserved.
	TxLookupLimit uint64 `hcl:"txlookuplimit,optional" toml:"txlookuplimit,optional"`

	// Time after which the Merkle Patricia Trie is stored to disc from memory
	TrieTimeout    time.Duration `hcl:"-,optional" toml:"-"`
	TrieTimeoutRaw string        `hcl:"timeout,optional" toml:"timeout,optional"`
}

type AccountsConfig struct {
	// Unlock is the list of addresses to unlock in the node
	Unlock []string `hcl:"unlock,optional" toml:"unlock,optional"`

	// PasswordFile is the file where the account passwords are stored
	PasswordFile string `hcl:"password,optional" toml:"password,optional"`

	// AllowInsecureUnlock allows user to unlock accounts in unsafe http environment.
	AllowInsecureUnlock bool `hcl:"allow-insecure-unlock,optional" toml:"allow-insecure-unlock,optional"`

	// UseLightweightKDF enables a faster but less secure encryption of accounts
	UseLightweightKDF bool `hcl:"lightkdf,optional" toml:"lightkdf,optional"`

	// DisableBorWallet disables the personal wallet endpoints
	DisableBorWallet bool `hcl:"disable-bor-wallet,optional" toml:"disable-bor-wallet,optional"`
}

type DeveloperConfig struct {
	// Enabled enables the developer mode
	Enabled bool `hcl:"dev,optional" toml:"dev,optional"`

	// Period is the block period to use in developer mode
	Period uint64 `hcl:"period,optional" toml:"period,optional"`
}

func DefaultConfig() *Config {
	return &Config{
		Chain:          "mainnet",
		Identity:       Hostname(),
		RequiredBlocks: map[string]string{},
		LogLevel:       "INFO",
		DataDir:        DefaultDataDir(),
		Ancient:        "",
		P2P: &P2PConfig{
			MaxPeers:     50,
			MaxPendPeers: 50,
			Bind:         "0.0.0.0",
			Port:         30303,
			NoDiscover:   false,
			NAT:          "any",
			Discovery: &P2PDiscovery{
				V5Enabled:    false,
				Bootnodes:    []string{},
				BootnodesV4:  []string{},
				BootnodesV5:  []string{},
				StaticNodes:  []string{},
				TrustedNodes: []string{},
				DNS:          []string{},
			},
		},
		Heimdall: &HeimdallConfig{
			URL:     "http://localhost:1317",
			Without: false,
		},
		SyncMode: "full",
		GcMode:   "full",
		Snapshot: true,
		BorLogs:  false,
		TxPool: &TxPoolConfig{
			Locals:       []string{},
			NoLocals:     false,
			Journal:      "transactions.rlp",
			Rejournal:    1 * time.Hour,
			PriceLimit:   1, // geth's default
			PriceBump:    10,
			AccountSlots: 16,
			GlobalSlots:  32768,
			AccountQueue: 16,
			GlobalQueue:  32768,
			LifeTime:     3 * time.Hour,
		},
		Sealer: &SealerConfig{
			Enabled:   false,
			Etherbase: "",
			GasCeil:   30_000_000,                  // geth's default
			GasPrice:  big.NewInt(1 * params.GWei), // geth's default
			ExtraData: "",
		},
		Gpo: &GpoConfig{
			Blocks:      20,
			Percentile:  60,
			MaxPrice:    gasprice.DefaultMaxPrice,
			IgnorePrice: gasprice.DefaultIgnorePrice,
		},
		JsonRPC: &JsonRPCConfig{
			IPCDisable: false,
			IPCPath:    "",
			GasCap:     ethconfig.Defaults.RPCGasCap,
			TxFeeCap:   ethconfig.Defaults.RPCTxFeeCap,
			Http: &APIConfig{
				Enabled: false,
				Port:    8545,
				Prefix:  "",
				Host:    "localhost",
				API:     []string{"eth", "net", "web3", "txpool", "bor"},
				Cors:    []string{"localhost"},
				VHost:   []string{"localhost"},
			},
			Ws: &APIConfig{
				Enabled: false,
				Port:    8546,
				Prefix:  "",
				Host:    "localhost",
				API:     []string{"net", "web3"},
				Origins: []string{"localhost"},
			},
			Graphql: &APIConfig{
				Enabled: false,
				Cors:    []string{"localhost"},
				VHost:   []string{"localhost"},
			},
			HttpTimeout: &HttpTimeouts{
				ReadTimeout:  30 * time.Second,
				WriteTimeout: 30 * time.Second,
				IdleTimeout:  120 * time.Second,
			},
		},
		Ethstats: "",
		Telemetry: &TelemetryConfig{
			Enabled:               false,
			Expensive:             false,
			PrometheusAddr:        "127.0.0.1:7071",
			OpenCollectorEndpoint: "127.0.0.1:4317",
			InfluxDB: &InfluxDBConfig{
				V1Enabled:    false,
				Endpoint:     "",
				Database:     "",
				Username:     "",
				Password:     "",
				Tags:         map[string]string{},
				V2Enabled:    false,
				Token:        "",
				Bucket:       "",
				Organization: "",
			},
		},
		Cache: &CacheConfig{
			Cache:         1024, // geth's default (suitable for mumbai)
			PercDatabase:  50,
			PercTrie:      15,
			PercGc:        25,
			PercSnapshot:  10,
			Journal:       "triecache",
			Rejournal:     60 * time.Minute,
			NoPrefetch:    false,
			Preimages:     false,
			TxLookupLimit: 2350000,
			TrieTimeout:   60 * time.Minute,
		},
		Accounts: &AccountsConfig{
			Unlock:              []string{},
			PasswordFile:        "",
			AllowInsecureUnlock: false,
			UseLightweightKDF:   false,
			DisableBorWallet:    true,
		},
		GRPC: &GRPCConfig{
			Addr: ":3131",
		},
		Developer: &DeveloperConfig{
			Enabled: false,
			Period:  0,
		},
	}
}

func (c *Config) fillBigInt() error {
	tds := []struct {
		path string
		td   **big.Int
		str  *string
	}{
		{"gpo.maxprice", &c.Gpo.MaxPrice, &c.Gpo.MaxPriceRaw},
		{"gpo.ignoreprice", &c.Gpo.IgnorePrice, &c.Gpo.IgnorePriceRaw},
		{"miner.gasprice", &c.Sealer.GasPrice, &c.Sealer.GasPriceRaw},
	}

	for _, x := range tds {
		if *x.str != "" {
			b := new(big.Int)

			var ok bool

			if strings.HasPrefix(*x.str, "0x") {
				b, ok = b.SetString((*x.str)[2:], 16)
			} else {
				b, ok = b.SetString(*x.str, 10)
			}

			if !ok {
				return fmt.Errorf("%s can't parse big int %s", x.path, *x.str)
			}

			*x.str = ""
			*x.td = b
		}
	}

	return nil
}

func (c *Config) fillTimeDurations() error {
	tds := []struct {
		path string
		td   *time.Duration
		str  *string
	}{
		{"jsonrpc.timeouts.read", &c.JsonRPC.HttpTimeout.ReadTimeout, &c.JsonRPC.HttpTimeout.ReadTimeoutRaw},
		{"jsonrpc.timeouts.write", &c.JsonRPC.HttpTimeout.WriteTimeout, &c.JsonRPC.HttpTimeout.WriteTimeoutRaw},
		{"jsonrpc.timeouts.idle", &c.JsonRPC.HttpTimeout.IdleTimeout, &c.JsonRPC.HttpTimeout.IdleTimeoutRaw},
		{"txpool.lifetime", &c.TxPool.LifeTime, &c.TxPool.LifeTimeRaw},
		{"txpool.rejournal", &c.TxPool.Rejournal, &c.TxPool.RejournalRaw},
		{"cache.rejournal", &c.Cache.Rejournal, &c.Cache.RejournalRaw},
		{"cache.timeout", &c.Cache.TrieTimeout, &c.Cache.TrieTimeoutRaw},
	}

	for _, x := range tds {
		if x.td != nil && x.str != nil && *x.str != "" {
			d, err := time.ParseDuration(*x.str)
			if err != nil {
				return fmt.Errorf("%s can't parse time duration %s", x.path, *x.str)
			}

			*x.str = ""
			*x.td = d
		}
	}

	return nil
}

func readConfigFile(path string) (*Config, error) {
	ext := filepath.Ext(path)
	if ext == ".toml" {
		return readLegacyConfig(path)
	}

	config := &Config{
		TxPool: &TxPoolConfig{},
		Cache:  &CacheConfig{},
		Sealer: &SealerConfig{},
	}

	if err := hclsimple.DecodeFile(path, nil, config); err != nil {
		return nil, fmt.Errorf("failed to decode config file '%s': %v", path, err)
	}

	if err := config.fillBigInt(); err != nil {
		return nil, err
	}

	if err := config.fillTimeDurations(); err != nil {
		return nil, err
	}

	return config, nil
}

func (c *Config) loadChain() error {
	chain, err := chains.GetChain(c.Chain)
	if err != nil {
		return err
	}

	c.chain = chain

	// preload some default values that depend on the chain file
	if c.P2P.Discovery.DNS == nil {
		c.P2P.Discovery.DNS = c.chain.DNS
	}

	return nil
}

//nolint:gocognit
func (c *Config) buildEth(stack *node.Node, accountManager *accounts.Manager) (*ethconfig.Config, error) {
	dbHandles, err := makeDatabaseHandles()
	if err != nil {
		return nil, err
	}

	n := ethconfig.Defaults

	// only update for non-developer mode as we don't yet
	// have the chain object for it.
	if !c.Developer.Enabled {
		n.NetworkId = c.chain.NetworkId
		n.Genesis = c.chain.Genesis
	}

	n.HeimdallURL = c.Heimdall.URL
	n.WithoutHeimdall = c.Heimdall.Without

	// gas price oracle
	{
		n.GPO.Blocks = int(c.Gpo.Blocks)
		n.GPO.Percentile = int(c.Gpo.Percentile)
		n.GPO.MaxPrice = c.Gpo.MaxPrice
		n.GPO.IgnorePrice = c.Gpo.IgnorePrice
	}

	// txpool options
	{
		n.TxPool.NoLocals = c.TxPool.NoLocals
		n.TxPool.Journal = c.TxPool.Journal
		n.TxPool.Rejournal = c.TxPool.Rejournal
		n.TxPool.PriceLimit = c.TxPool.PriceLimit
		n.TxPool.PriceBump = c.TxPool.PriceBump
		n.TxPool.AccountSlots = c.TxPool.AccountSlots
		n.TxPool.GlobalSlots = c.TxPool.GlobalSlots
		n.TxPool.AccountQueue = c.TxPool.AccountQueue
		n.TxPool.GlobalQueue = c.TxPool.GlobalQueue
		n.TxPool.Lifetime = c.TxPool.LifeTime
	}

	// miner options
	{
		n.Miner.GasPrice = c.Sealer.GasPrice
		n.Miner.GasCeil = c.Sealer.GasCeil
		n.Miner.ExtraData = []byte(c.Sealer.ExtraData)

		if etherbase := c.Sealer.Etherbase; etherbase != "" {
			if !common.IsHexAddress(etherbase) {
				return nil, fmt.Errorf("etherbase is not an address: %s", etherbase)
			}

			n.Miner.Etherbase = common.HexToAddress(etherbase)
		}
	}

	// unlock accounts
	if len(c.Accounts.Unlock) > 0 {
		if !stack.Config().InsecureUnlockAllowed && stack.Config().ExtRPCEnabled() {
			return nil, fmt.Errorf("account unlock with HTTP access is forbidden")
		}

		ks := accountManager.Backends(keystore.KeyStoreType)[0].(*keystore.KeyStore)

		passwords, err := MakePasswordListFromFile(c.Accounts.PasswordFile)
		if err != nil {
			return nil, err
		}

		if len(passwords) < len(c.Accounts.Unlock) {
			return nil, fmt.Errorf("number of passwords provided (%v) is less than number of accounts (%v) to unlock",
				len(passwords), len(c.Accounts.Unlock))
		}

		for i, account := range c.Accounts.Unlock {
			err = ks.Unlock(accounts.Account{Address: common.HexToAddress(account)}, passwords[i])
			if err != nil {
				return nil, fmt.Errorf("could not unlock an account %q", account)
			}
		}
	}

	// update for developer mode
	if c.Developer.Enabled {
		// Get a keystore
		var ks *keystore.KeyStore
		if keystores := accountManager.Backends(keystore.KeyStoreType); len(keystores) > 0 {
			ks = keystores[0].(*keystore.KeyStore)
		}

		// Create new developer account or reuse existing one
		var (
			developer  accounts.Account
			passphrase string
			err        error
		)

		// etherbase has been set above, configuring the miner address from command line flags.
		if n.Miner.Etherbase != (common.Address{}) {
			developer = accounts.Account{Address: n.Miner.Etherbase}
		} else if accs := ks.Accounts(); len(accs) > 0 {
			developer = ks.Accounts()[0]
		} else {
			developer, err = ks.NewAccount(passphrase)
			if err != nil {
				return nil, fmt.Errorf("failed to create developer account: %v", err)
			}
		}
		if err := ks.Unlock(developer, passphrase); err != nil {
			return nil, fmt.Errorf("failed to unlock developer account: %v", err)
		}

		log.Info("Using developer account", "address", developer.Address)

		// Set the Etherbase
		c.Sealer.Etherbase = developer.Address.Hex()
		n.Miner.Etherbase = developer.Address

		// get developer mode chain config
		c.chain = chains.GetDeveloperChain(c.Developer.Period, developer.Address)

		// update the parameters
		n.NetworkId = c.chain.NetworkId
		n.Genesis = c.chain.Genesis

		// Update cache
		c.Cache.Cache = 1024

		// Update sync mode
		c.SyncMode = "full"

		// update miner gas price
		if n.Miner.GasPrice == nil {
			n.Miner.GasPrice = big.NewInt(1)
		}
	}

	// discovery (this params should be in node.Config)
	{
		n.EthDiscoveryURLs = c.P2P.Discovery.DNS
		n.SnapDiscoveryURLs = c.P2P.Discovery.DNS
	}

	// RequiredBlocks
	{
<<<<<<< HEAD
		n.RequiredBlocks = map[uint64]common.Hash{}
		for k, v := range c.Whitelist {
=======
		n.PeerRequiredBlocks = map[uint64]common.Hash{}
		for k, v := range c.RequiredBlocks {
>>>>>>> 31da9729
			number, err := strconv.ParseUint(k, 0, 64)
			if err != nil {
				return nil, fmt.Errorf("invalid required block number %s: %v", k, err)
			}

			var hash common.Hash
			if err = hash.UnmarshalText([]byte(v)); err != nil {
				return nil, fmt.Errorf("invalid required block hash %s: %v", v, err)
			}
<<<<<<< HEAD
			n.RequiredBlocks[number] = hash
=======

			n.PeerRequiredBlocks[number] = hash
>>>>>>> 31da9729
		}
	}

	// cache
	{
		cache := c.Cache.Cache
		calcPerc := func(val uint64) int {
			return int(cache * (val) / 100)
		}

		// Cap the cache allowance
		mem, err := gopsutil.VirtualMemory()
		if err == nil {
			if 32<<(^uintptr(0)>>63) == 32 && mem.Total > 2*1024*1024*1024 {
				log.Warn("Lowering memory allowance on 32bit arch", "available", mem.Total/1024/1024, "addressable", 2*1024)
				mem.Total = 2 * 1024 * 1024 * 1024
			}

			allowance := uint64(mem.Total / 1024 / 1024 / 3)
			if cache > allowance {
				log.Warn("Sanitizing cache to Go's GC limits", "provided", cache, "updated", allowance)
				cache = allowance
			}
		}
		// Tune the garbage collector
		gogc := math.Max(20, math.Min(100, 100/(float64(cache)/1024)))

		log.Debug("Sanitizing Go's GC trigger", "percent", int(gogc))
		godebug.SetGCPercent(int(gogc))

		n.TrieCleanCacheJournal = c.Cache.Journal
		n.TrieCleanCacheRejournal = c.Cache.Rejournal
		n.DatabaseCache = calcPerc(c.Cache.PercDatabase)
		n.SnapshotCache = calcPerc(c.Cache.PercSnapshot)
		n.TrieCleanCache = calcPerc(c.Cache.PercTrie)
		n.TrieDirtyCache = calcPerc(c.Cache.PercGc)
		n.NoPrefetch = c.Cache.NoPrefetch
		n.Preimages = c.Cache.Preimages
		n.TxLookupLimit = c.Cache.TxLookupLimit
		n.TrieTimeout = c.Cache.TrieTimeout
	}

	n.RPCGasCap = c.JsonRPC.GasCap
	if n.RPCGasCap != 0 {
		log.Info("Set global gas cap", "cap", n.RPCGasCap)
	} else {
		log.Info("Global gas cap disabled")
	}

	n.RPCTxFeeCap = c.JsonRPC.TxFeeCap

	// sync mode. It can either be "fast", "full" or "snap". We disable
	// for now the "light" mode.
	switch c.SyncMode {
	case "full":
		n.SyncMode = downloader.FullSync
	case "snap":
		// n.SyncMode = downloader.SnapSync // TODO(snap): Uncomment when we have snap sync working
		n.SyncMode = downloader.FullSync

		log.Warn("Bor doesn't support Snap Sync yet, switching to Full Sync mode")
	default:
		return nil, fmt.Errorf("sync mode '%s' not found", c.SyncMode)
	}

	// archive mode. It can either be "archive" or "full".
	switch c.GcMode {
	case "full":
		n.NoPruning = false
	case "archive":
		n.NoPruning = true
		if !n.Preimages {
			n.Preimages = true
			log.Info("Enabling recording of key preimages since archive mode is used")
		}
	default:
		return nil, fmt.Errorf("gcmode '%s' not found", c.GcMode)
	}

	// snapshot disable check
	if !c.Snapshot {
		if n.SyncMode == downloader.SnapSync {
			log.Info("Snap sync requested, enabling --snapshot")
		} else {
			// disable snapshot
			n.TrieCleanCache += n.SnapshotCache
			n.SnapshotCache = 0
		}
	}

	n.BorLogs = c.BorLogs
	n.DatabaseHandles = dbHandles

	if c.Ancient != "" {
		n.DatabaseFreezer = c.Ancient
	}

	return &n, nil
}

var (
	clientIdentifier = "bor"
	gitCommit        = "" // Git SHA1 commit hash of the release (set via linker flags)
	gitDate          = "" // Git commit date YYYYMMDD of the release (set via linker flags)
)

func (c *Config) buildNode() (*node.Config, error) {
	ipcPath := ""
	if !c.JsonRPC.IPCDisable {
		ipcPath = clientIdentifier + ".ipc"
		if c.JsonRPC.IPCPath != "" {
			ipcPath = c.JsonRPC.IPCPath
		}
	}

	cfg := &node.Config{
		Name:                  clientIdentifier,
		DataDir:               c.DataDir,
		KeyStoreDir:           c.KeyStoreDir,
		UseLightweightKDF:     c.Accounts.UseLightweightKDF,
		InsecureUnlockAllowed: c.Accounts.AllowInsecureUnlock,
		Version:               params.VersionWithCommit(gitCommit, gitDate),
		IPCPath:               ipcPath,
		P2P: p2p.Config{
			MaxPeers:        int(c.P2P.MaxPeers),
			MaxPendingPeers: int(c.P2P.MaxPendPeers),
			ListenAddr:      c.P2P.Bind + ":" + strconv.Itoa(int(c.P2P.Port)),
			DiscoveryV5:     c.P2P.Discovery.V5Enabled,
		},
		HTTPModules:         c.JsonRPC.Http.API,
		HTTPCors:            c.JsonRPC.Http.Cors,
		HTTPVirtualHosts:    c.JsonRPC.Http.VHost,
		HTTPPathPrefix:      c.JsonRPC.Http.Prefix,
		WSModules:           c.JsonRPC.Ws.API,
		WSOrigins:           c.JsonRPC.Ws.Origins,
		WSPathPrefix:        c.JsonRPC.Ws.Prefix,
		GraphQLCors:         c.JsonRPC.Graphql.Cors,
		GraphQLVirtualHosts: c.JsonRPC.Graphql.VHost,
		HTTPTimeouts: rpc.HTTPTimeouts{
			ReadTimeout:  c.JsonRPC.HttpTimeout.ReadTimeout,
			WriteTimeout: c.JsonRPC.HttpTimeout.WriteTimeout,
			IdleTimeout:  c.JsonRPC.HttpTimeout.IdleTimeout,
		},
	}

	// dev mode
	if c.Developer.Enabled {
		cfg.UseLightweightKDF = true

		// disable p2p networking
		c.P2P.NoDiscover = true
		cfg.P2P.ListenAddr = ""
		cfg.P2P.NoDial = true
		cfg.P2P.DiscoveryV5 = false

		// enable JsonRPC HTTP API
		c.JsonRPC.Http.Enabled = true
		cfg.HTTPModules = []string{"admin", "debug", "eth", "miner", "net", "personal", "txpool", "web3", "bor"}
	}

	// enable jsonrpc endpoints
	{
		if c.JsonRPC.Http.Enabled {
			cfg.HTTPHost = c.JsonRPC.Http.Host
			cfg.HTTPPort = int(c.JsonRPC.Http.Port)
		}

		if c.JsonRPC.Ws.Enabled {
			cfg.WSHost = c.JsonRPC.Ws.Host
			cfg.WSPort = int(c.JsonRPC.Ws.Port)
		}
	}

	natif, err := nat.Parse(c.P2P.NAT)
	if err != nil {
		return nil, fmt.Errorf("wrong 'nat' flag: %v", err)
	}

	cfg.P2P.NAT = natif

	// only check for non-developer modes
	if !c.Developer.Enabled {
		// Discovery
		// if no bootnodes are defined, use the ones from the chain file.
		bootnodes := c.P2P.Discovery.Bootnodes
		if len(bootnodes) == 0 {
			bootnodes = c.chain.Bootnodes
		}

		if cfg.P2P.BootstrapNodes, err = parseBootnodes(bootnodes); err != nil {
			return nil, err
		}

		if cfg.P2P.BootstrapNodesV5, err = parseBootnodes(c.P2P.Discovery.BootnodesV5); err != nil {
			return nil, err
		}

		if cfg.P2P.StaticNodes, err = parseBootnodes(c.P2P.Discovery.StaticNodes); err != nil {
			return nil, err
		}

		if len(cfg.P2P.StaticNodes) == 0 {
			cfg.P2P.StaticNodes = cfg.StaticNodes()
		}

		if cfg.P2P.TrustedNodes, err = parseBootnodes(c.P2P.Discovery.TrustedNodes); err != nil {
			return nil, err
		}

		if len(cfg.P2P.TrustedNodes) == 0 {
			cfg.P2P.TrustedNodes = cfg.TrustedNodes()
		}
	}

	if c.P2P.NoDiscover {
		// Disable peer discovery
		cfg.P2P.NoDiscovery = true
	}

	return cfg, nil
}

func (c *Config) Merge(cc ...*Config) error {
	for _, elem := range cc {
		if err := mergo.Merge(c, elem, mergo.WithOverwriteWithEmptyValue); err != nil {
			return fmt.Errorf("failed to merge configurations: %v", err)
		}
	}

	return nil
}

func makeDatabaseHandles() (int, error) {
	limit, err := fdlimit.Maximum()
	if err != nil {
		return -1, err
	}

	raised, err := fdlimit.Raise(uint64(limit))
	if err != nil {
		return -1, err
	}

	return int(raised / 2), nil
}

func parseBootnodes(urls []string) ([]*enode.Node, error) {
	dst := []*enode.Node{}
	for _, url := range urls {
		if url != "" {
			node, err := enode.Parse(enode.ValidSchemes, url)
			if err != nil {
				return nil, fmt.Errorf("invalid bootstrap url '%s': %v", url, err)
			}
			dst = append(dst, node)
		}
	}

	return dst, nil
}

func DefaultDataDir() string {
	// Try to place the data folder in the user's home dir
	home, _ := homedir.Dir()
	if home == "" {
		// we cannot guess a stable location
		return ""
	}

	switch runtime.GOOS {
	case "darwin":
		return filepath.Join(home, "Library", "Bor")
	case "windows":
		appdata := os.Getenv("LOCALAPPDATA")
		if appdata == "" {
			// Windows XP and below don't have LocalAppData.
			panic("environment variable LocalAppData is undefined")
		}

		return filepath.Join(appdata, "Bor")
	default:
		return filepath.Join(home, ".bor")
	}
}

func Hostname() string {
	hostname, err := os.Hostname()
	if err != nil {
		return "bor"
	}

	return hostname
}

func MakePasswordListFromFile(path string) ([]string, error) {
	text, err := ioutil.ReadFile(path)
	if err != nil {
		return nil, fmt.Errorf("failed to read password file: %v", err)
	}

	lines := strings.Split(string(text), "\n")

	// Sanitise DOS line endings.
	for i := range lines {
		lines[i] = strings.TrimRight(lines[i], "\r")
	}

	return lines, nil
}<|MERGE_RESOLUTION|>--- conflicted
+++ resolved
@@ -822,13 +822,8 @@
 
 	// RequiredBlocks
 	{
-<<<<<<< HEAD
-		n.RequiredBlocks = map[uint64]common.Hash{}
-		for k, v := range c.Whitelist {
-=======
 		n.PeerRequiredBlocks = map[uint64]common.Hash{}
 		for k, v := range c.RequiredBlocks {
->>>>>>> 31da9729
 			number, err := strconv.ParseUint(k, 0, 64)
 			if err != nil {
 				return nil, fmt.Errorf("invalid required block number %s: %v", k, err)
@@ -838,12 +833,8 @@
 			if err = hash.UnmarshalText([]byte(v)); err != nil {
 				return nil, fmt.Errorf("invalid required block hash %s: %v", v, err)
 			}
-<<<<<<< HEAD
-			n.RequiredBlocks[number] = hash
-=======
 
 			n.PeerRequiredBlocks[number] = hash
->>>>>>> 31da9729
 		}
 	}
 
