--- conflicted
+++ resolved
@@ -20,7 +20,6 @@
 	"context"
 	"errors"
 	"fmt"
-	"github.com/ethereum/go-ethereum/consensus"
 	"math/big"
 	"sort"
 	"strconv"
@@ -129,14 +128,6 @@
 		"median": price[1],
 		"low":    price[2],
 	}, nil
-<<<<<<< HEAD
-}
-
-// ProtocolVersion returns the current Ethereum protocol version this node supports
-func (s *PublicEthereumAPI) ProtocolVersion() hexutil.Uint {
-	return hexutil.Uint(s.b.ProtocolVersion())
-=======
->>>>>>> 8738f023
 }
 
 // Syncing returns false in case the node is currently not syncing with the network. It can be up to date or has not
@@ -834,11 +825,7 @@
 	if err != nil || block == nil {
 		return nil, err
 	}
-<<<<<<< HEAD
-	return getSysTransactions(block, posa)
-=======
 	return s.getSysTransactions(block, posa)
->>>>>>> 8738f023
 }
 
 func (s *PublicBlockChainAPI) GetSysTransactionsByBlockHash(ctx context.Context, hash common.Hash) ([]*RPCTransaction, error) {
@@ -850,33 +837,20 @@
 	if err != nil || block == nil {
 		return nil, err
 	}
-<<<<<<< HEAD
-	return getSysTransactions(block, posa)
-}
-
-func getSysTransactions(block *types.Block, posa consensus.PoSA) ([]*RPCTransaction, error) {
-=======
 	return s.getSysTransactions(block, posa)
 }
 
 func (s *PublicBlockChainAPI) getSysTransactions(block *types.Block, posa consensus.PoSA) ([]*RPCTransaction, error) {
->>>>>>> 8738f023
 	header := block.Header()
 	bhash := block.Hash()
 	bnumber := block.NumberU64()
 	txs := block.Transactions()
 	transactions := make([]*RPCTransaction, 0)
-<<<<<<< HEAD
-	for i, tx := range txs {
-		if yes, _ := posa.IsSysTransaction(tx, header); yes {
-			transactions = append(transactions, newRPCTransaction(tx, bhash, bnumber, uint64(i)))
-=======
 	signer := types.MakeSigner(s.b.ChainConfig(), header.Number)
 	for i, tx := range txs {
 		sender, _ := types.Sender(signer, tx)
 		if yes, _ := posa.IsSysTransaction(sender, tx, header); yes {
 			transactions = append(transactions, newRPCTransaction(tx, bhash, bnumber, uint64(i), nil))
->>>>>>> 8738f023
 		}
 	}
 	return transactions, nil
@@ -1109,11 +1083,7 @@
 	return result.Return(), result.Err
 }
 
-<<<<<<< HEAD
-func DoEstimateGas(ctx context.Context, b Backend, args CallArgs, blockNrOrHash rpc.BlockNumberOrHash, gasCap uint64) (g hexutil.Uint64, e error) {
-=======
 func DoEstimateGas(ctx context.Context, b Backend, args TransactionArgs, blockNrOrHash rpc.BlockNumberOrHash, gasCap uint64) (g hexutil.Uint64, e error) {
->>>>>>> 8738f023
 	start := time.Now()
 	defer func() {
 		msgCtx := make([]interface{}, 0)
@@ -1912,9 +1882,6 @@
 	if err := metaTransactionCheck(ctx, tx, s.b); err != nil {
 		return common.Hash{}, err
 	}
-	if err := metaTransactionCheck(ctx, tx, s.b); err != nil {
-		return common.Hash{}, err
-	}
 	return SubmitTransaction(ctx, s.b, tx)
 }
 
