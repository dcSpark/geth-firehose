// Copyright 2015 The go-ethereum Authors
// This file is part of the go-ethereum library.
//
// The go-ethereum library is free software: you can redistribute it and/or modify
// it under the terms of the GNU Lesser General Public License as published by
// the Free Software Foundation, either version 3 of the License, or
// (at your option) any later version.
//
// The go-ethereum library is distributed in the hope that it will be useful,
// but WITHOUT ANY WARRANTY; without even the implied warranty of
// MERCHANTABILITY or FITNESS FOR A PARTICULAR PURPOSE. See the
// GNU Lesser General Public License for more details.
//
// You should have received a copy of the GNU Lesser General Public License
// along with the go-ethereum library. If not, see <http://www.gnu.org/licenses/>.

package ethapi

import (
	"bytes"
	"context"
	"errors"
	"fmt"
	"math/big"
	"strings"
	"time"

	"github.com/davecgh/go-spew/spew"

	"github.com/ethereum/go-ethereum/accounts"
	"github.com/ethereum/go-ethereum/accounts/abi"
	"github.com/ethereum/go-ethereum/accounts/keystore"
	"github.com/ethereum/go-ethereum/accounts/scwallet"
	"github.com/ethereum/go-ethereum/common"
	"github.com/ethereum/go-ethereum/common/gopool"
	"github.com/ethereum/go-ethereum/common/hexutil"
	"github.com/ethereum/go-ethereum/common/math"
	"github.com/ethereum/go-ethereum/consensus"
	"github.com/ethereum/go-ethereum/consensus/clique"
	"github.com/ethereum/go-ethereum/consensus/ethash"
	"github.com/ethereum/go-ethereum/core"
	"github.com/ethereum/go-ethereum/core/rawdb"
	"github.com/ethereum/go-ethereum/core/state"
	"github.com/ethereum/go-ethereum/core/types"
	"github.com/ethereum/go-ethereum/core/vm"
	"github.com/ethereum/go-ethereum/crypto"
	"github.com/ethereum/go-ethereum/deepmind"
	"github.com/ethereum/go-ethereum/log"
	"github.com/ethereum/go-ethereum/p2p"
	"github.com/ethereum/go-ethereum/params"
	"github.com/ethereum/go-ethereum/rlp"
	"github.com/ethereum/go-ethereum/rpc"
	"github.com/tyler-smith/go-bip39"
)

const UnHealthyTimeout = 5 * time.Second

// PublicEthereumAPI provides an API to access Ethereum related information.
// It offers only methods that operate on public data that is freely available to anyone.
type PublicEthereumAPI struct {
	b Backend
}

// NewPublicEthereumAPI creates a new Ethereum protocol API.
func NewPublicEthereumAPI(b Backend) *PublicEthereumAPI {
	return &PublicEthereumAPI{b}
}

// GasPrice returns a suggestion for a gas price.
func (s *PublicEthereumAPI) GasPrice(ctx context.Context) (*hexutil.Big, error) {
	price, err := s.b.SuggestPrice(ctx)
	return (*hexutil.Big)(price), err
}

// Syncing returns false in case the node is currently not syncing with the network. It can be up to date or has not
// yet received the latest block headers from its pears. In case it is synchronizing:
// - startingBlock: block number this node started to synchronise from
// - currentBlock:  block number this node is currently importing
// - highestBlock:  block number of the highest block header this node has received from peers
// - pulledStates:  number of state entries processed until now
// - knownStates:   number of known state entries that still need to be pulled
func (s *PublicEthereumAPI) Syncing() (interface{}, error) {
	progress := s.b.Downloader().Progress()

	// Return not syncing if the synchronisation already completed
	if progress.CurrentBlock >= progress.HighestBlock {
		return false, nil
	}
	// Otherwise gather the block sync stats
	return map[string]interface{}{
		"startingBlock": hexutil.Uint64(progress.StartingBlock),
		"currentBlock":  hexutil.Uint64(progress.CurrentBlock),
		"highestBlock":  hexutil.Uint64(progress.HighestBlock),
		"pulledStates":  hexutil.Uint64(progress.PulledStates),
		"knownStates":   hexutil.Uint64(progress.KnownStates),
	}, nil
}

// PublicTxPoolAPI offers and API for the transaction pool. It only operates on data that is non confidential.
type PublicTxPoolAPI struct {
	b Backend
}

// NewPublicTxPoolAPI creates a new tx pool service that gives information about the transaction pool.
func NewPublicTxPoolAPI(b Backend) *PublicTxPoolAPI {
	return &PublicTxPoolAPI{b}
}

// Content returns the transactions contained within the transaction pool.
func (s *PublicTxPoolAPI) Content() map[string]map[string]map[string]*RPCTransaction {
	content := map[string]map[string]map[string]*RPCTransaction{
		"pending": make(map[string]map[string]*RPCTransaction),
		"queued":  make(map[string]map[string]*RPCTransaction),
	}
	pending, queue := s.b.TxPoolContent()

	// Flatten the pending transactions
	for account, txs := range pending {
		dump := make(map[string]*RPCTransaction)
		for _, tx := range txs {
			dump[fmt.Sprintf("%d", tx.Nonce())] = newRPCPendingTransaction(tx)
		}
		content["pending"][account.Hex()] = dump
	}
	// Flatten the queued transactions
	for account, txs := range queue {
		dump := make(map[string]*RPCTransaction)
		for _, tx := range txs {
			dump[fmt.Sprintf("%d", tx.Nonce())] = newRPCPendingTransaction(tx)
		}
		content["queued"][account.Hex()] = dump
	}
	return content
}

// Status returns the number of pending and queued transaction in the pool.
func (s *PublicTxPoolAPI) Status() map[string]hexutil.Uint {
	pending, queue := s.b.Stats()
	return map[string]hexutil.Uint{
		"pending": hexutil.Uint(pending),
		"queued":  hexutil.Uint(queue),
	}
}

// Inspect retrieves the content of the transaction pool and flattens it into an
// easily inspectable list.
func (s *PublicTxPoolAPI) Inspect() map[string]map[string]map[string]string {
	content := map[string]map[string]map[string]string{
		"pending": make(map[string]map[string]string),
		"queued":  make(map[string]map[string]string),
	}
	pending, queue := s.b.TxPoolContent()

	// Define a formatter to flatten a transaction into a string
	var format = func(tx *types.Transaction) string {
		if to := tx.To(); to != nil {
			return fmt.Sprintf("%s: %v wei + %v gas × %v wei", tx.To().Hex(), tx.Value(), tx.Gas(), tx.GasPrice())
		}
		return fmt.Sprintf("contract creation: %v wei + %v gas × %v wei", tx.Value(), tx.Gas(), tx.GasPrice())
	}
	// Flatten the pending transactions
	for account, txs := range pending {
		dump := make(map[string]string)
		for _, tx := range txs {
			dump[fmt.Sprintf("%d", tx.Nonce())] = format(tx)
		}
		content["pending"][account.Hex()] = dump
	}
	// Flatten the queued transactions
	for account, txs := range queue {
		dump := make(map[string]string)
		for _, tx := range txs {
			dump[fmt.Sprintf("%d", tx.Nonce())] = format(tx)
		}
		content["queued"][account.Hex()] = dump
	}
	return content
}

// PublicAccountAPI provides an API to access accounts managed by this node.
// It offers only methods that can retrieve accounts.
type PublicAccountAPI struct {
	am *accounts.Manager
}

// NewPublicAccountAPI creates a new PublicAccountAPI.
func NewPublicAccountAPI(am *accounts.Manager) *PublicAccountAPI {
	return &PublicAccountAPI{am: am}
}

// Accounts returns the collection of accounts this node manages
func (s *PublicAccountAPI) Accounts() []common.Address {
	return s.am.Accounts()
}

// PrivateAccountAPI provides an API to access accounts managed by this node.
// It offers methods to create, (un)lock en list accounts. Some methods accept
// passwords and are therefore considered private by default.
type PrivateAccountAPI struct {
	am        *accounts.Manager
	nonceLock *AddrLocker
	b         Backend
}

// NewPrivateAccountAPI create a new PrivateAccountAPI.
func NewPrivateAccountAPI(b Backend, nonceLock *AddrLocker) *PrivateAccountAPI {
	return &PrivateAccountAPI{
		am:        b.AccountManager(),
		nonceLock: nonceLock,
		b:         b,
	}
}

// listAccounts will return a list of addresses for accounts this node manages.
func (s *PrivateAccountAPI) ListAccounts() []common.Address {
	return s.am.Accounts()
}

// rawWallet is a JSON representation of an accounts.Wallet interface, with its
// data contents extracted into plain fields.
type rawWallet struct {
	URL      string             `json:"url"`
	Status   string             `json:"status"`
	Failure  string             `json:"failure,omitempty"`
	Accounts []accounts.Account `json:"accounts,omitempty"`
}

// ListWallets will return a list of wallets this node manages.
func (s *PrivateAccountAPI) ListWallets() []rawWallet {
	wallets := make([]rawWallet, 0) // return [] instead of nil if empty
	for _, wallet := range s.am.Wallets() {
		status, failure := wallet.Status()

		raw := rawWallet{
			URL:      wallet.URL().String(),
			Status:   status,
			Accounts: wallet.Accounts(),
		}
		if failure != nil {
			raw.Failure = failure.Error()
		}
		wallets = append(wallets, raw)
	}
	return wallets
}

// OpenWallet initiates a hardware wallet opening procedure, establishing a USB
// connection and attempting to authenticate via the provided passphrase. Note,
// the method may return an extra challenge requiring a second open (e.g. the
// Trezor PIN matrix challenge).
func (s *PrivateAccountAPI) OpenWallet(url string, passphrase *string) error {
	wallet, err := s.am.Wallet(url)
	if err != nil {
		return err
	}
	pass := ""
	if passphrase != nil {
		pass = *passphrase
	}
	return wallet.Open(pass)
}

// DeriveAccount requests a HD wallet to derive a new account, optionally pinning
// it for later reuse.
func (s *PrivateAccountAPI) DeriveAccount(url string, path string, pin *bool) (accounts.Account, error) {
	wallet, err := s.am.Wallet(url)
	if err != nil {
		return accounts.Account{}, err
	}
	derivPath, err := accounts.ParseDerivationPath(path)
	if err != nil {
		return accounts.Account{}, err
	}
	if pin == nil {
		pin = new(bool)
	}
	return wallet.Derive(derivPath, *pin)
}

// NewAccount will create a new account and returns the address for the new account.
func (s *PrivateAccountAPI) NewAccount(password string) (common.Address, error) {
	ks, err := fetchKeystore(s.am)
	if err != nil {
		return common.Address{}, err
	}
	acc, err := ks.NewAccount(password)
	if err == nil {
		log.Info("Your new key was generated", "address", acc.Address)
		log.Warn("Please backup your key file!", "path", acc.URL.Path)
		log.Warn("Please remember your password!")
		return acc.Address, nil
	}
	return common.Address{}, err
}

// fetchKeystore retrieves the encrypted keystore from the account manager.
func fetchKeystore(am *accounts.Manager) (*keystore.KeyStore, error) {
	if ks := am.Backends(keystore.KeyStoreType); len(ks) > 0 {
		return ks[0].(*keystore.KeyStore), nil
	}
	return nil, errors.New("local keystore not used")
}

// ImportRawKey stores the given hex encoded ECDSA key into the key directory,
// encrypting it with the passphrase.
func (s *PrivateAccountAPI) ImportRawKey(privkey string, password string) (common.Address, error) {
	key, err := crypto.HexToECDSA(privkey)
	if err != nil {
		return common.Address{}, err
	}
	ks, err := fetchKeystore(s.am)
	if err != nil {
		return common.Address{}, err
	}
	acc, err := ks.ImportECDSA(key, password)
	return acc.Address, err
}

// UnlockAccount will unlock the account associated with the given address with
// the given password for duration seconds. If duration is nil it will use a
// default of 300 seconds. It returns an indication if the account was unlocked.
func (s *PrivateAccountAPI) UnlockAccount(ctx context.Context, addr common.Address, password string, duration *uint64) (bool, error) {
	// When the API is exposed by external RPC(http, ws etc), unless the user
	// explicitly specifies to allow the insecure account unlocking, otherwise
	// it is disabled.
	if s.b.ExtRPCEnabled() && !s.b.AccountManager().Config().InsecureUnlockAllowed {
		return false, errors.New("account unlock with HTTP access is forbidden")
	}

	const max = uint64(time.Duration(math.MaxInt64) / time.Second)
	var d time.Duration
	if duration == nil {
		d = 300 * time.Second
	} else if *duration > max {
		return false, errors.New("unlock duration too large")
	} else {
		d = time.Duration(*duration) * time.Second
	}
	ks, err := fetchKeystore(s.am)
	if err != nil {
		return false, err
	}
	err = ks.TimedUnlock(accounts.Account{Address: addr}, password, d)
	if err != nil {
		log.Warn("Failed account unlock attempt", "address", addr, "err", err)
	}
	return err == nil, err
}

// LockAccount will lock the account associated with the given address when it's unlocked.
func (s *PrivateAccountAPI) LockAccount(addr common.Address) bool {
	if ks, err := fetchKeystore(s.am); err == nil {
		return ks.Lock(addr) == nil
	}
	return false
}

// signTransaction sets defaults and signs the given transaction
// NOTE: the caller needs to ensure that the nonceLock is held, if applicable,
// and release it after the transaction has been submitted to the tx pool
func (s *PrivateAccountAPI) signTransaction(ctx context.Context, args *SendTxArgs, passwd string) (*types.Transaction, error) {
	// Look up the wallet containing the requested signer
	account := accounts.Account{Address: args.From}
	wallet, err := s.am.Find(account)
	if err != nil {
		return nil, err
	}
	// Set some sanity defaults and terminate on failure
	if err := args.setDefaults(ctx, s.b); err != nil {
		return nil, err
	}
	// Assemble the transaction and sign with the wallet
	tx := args.toTransaction()

	return wallet.SignTxWithPassphrase(account, passwd, tx, s.b.ChainConfig().ChainID)
}

// SendTransaction will create a transaction from the given arguments and
// tries to sign it with the key associated with args.From. If the given passwd isn't
// able to decrypt the key it fails.
func (s *PrivateAccountAPI) SendTransaction(ctx context.Context, args SendTxArgs, passwd string) (common.Hash, error) {
	if args.Nonce == nil {
		// Hold the addresse's mutex around signing to prevent concurrent assignment of
		// the same nonce to multiple accounts.
		s.nonceLock.LockAddr(args.From)
		defer s.nonceLock.UnlockAddr(args.From)
	}
	signed, err := s.signTransaction(ctx, &args, passwd)
	if err != nil {
		log.Warn("Failed transaction send attempt", "from", args.From, "to", args.To, "value", args.Value.ToInt(), "err", err)
		return common.Hash{}, err
	}
	return SubmitTransaction(ctx, s.b, signed)
}

// SignTransaction will create a transaction from the given arguments and
// tries to sign it with the key associated with args.From. If the given passwd isn't
// able to decrypt the key it fails. The transaction is returned in RLP-form, not broadcast
// to other nodes
func (s *PrivateAccountAPI) SignTransaction(ctx context.Context, args SendTxArgs, passwd string) (*SignTransactionResult, error) {
	// No need to obtain the noncelock mutex, since we won't be sending this
	// tx into the transaction pool, but right back to the user
	if args.Gas == nil {
		return nil, fmt.Errorf("gas not specified")
	}
	if args.GasPrice == nil {
		return nil, fmt.Errorf("gasPrice not specified")
	}
	if args.Nonce == nil {
		return nil, fmt.Errorf("nonce not specified")
	}
	// Before actually sign the transaction, ensure the transaction fee is reasonable.
	if err := checkTxFee(args.GasPrice.ToInt(), uint64(*args.Gas), s.b.RPCTxFeeCap()); err != nil {
		return nil, err
	}
	signed, err := s.signTransaction(ctx, &args, passwd)
	if err != nil {
		log.Warn("Failed transaction sign attempt", "from", args.From, "to", args.To, "value", args.Value.ToInt(), "err", err)
		return nil, err
	}
	data, err := signed.MarshalBinary()
	if err != nil {
		return nil, err
	}
	return &SignTransactionResult{data, signed}, nil
}

// Sign calculates an Ethereum ECDSA signature for:
// keccack256("\x19Ethereum Signed Message:\n" + len(message) + message))
//
// Note, the produced signature conforms to the secp256k1 curve R, S and V values,
// where the V value will be 27 or 28 for legacy reasons.
//
// The key used to calculate the signature is decrypted with the given password.
//
// https://github.com/ethereum/go-ethereum/wiki/Management-APIs#personal_sign
func (s *PrivateAccountAPI) Sign(ctx context.Context, data hexutil.Bytes, addr common.Address, passwd string) (hexutil.Bytes, error) {
	// Look up the wallet containing the requested signer
	account := accounts.Account{Address: addr}

	wallet, err := s.b.AccountManager().Find(account)
	if err != nil {
		return nil, err
	}
	// Assemble sign the data with the wallet
	signature, err := wallet.SignTextWithPassphrase(account, passwd, data)
	if err != nil {
		log.Warn("Failed data sign attempt", "address", addr, "err", err)
		return nil, err
	}
	signature[crypto.RecoveryIDOffset] += 27 // Transform V from 0/1 to 27/28 according to the yellow paper
	return signature, nil
}

// EcRecover returns the address for the account that was used to create the signature.
// Note, this function is compatible with eth_sign and personal_sign. As such it recovers
// the address of:
// hash = keccak256("\x19Ethereum Signed Message:\n"${message length}${message})
// addr = ecrecover(hash, signature)
//
// Note, the signature must conform to the secp256k1 curve R, S and V values, where
// the V value must be 27 or 28 for legacy reasons.
//
// https://github.com/ethereum/go-ethereum/wiki/Management-APIs#personal_ecRecover
func (s *PrivateAccountAPI) EcRecover(ctx context.Context, data, sig hexutil.Bytes) (common.Address, error) {
	if len(sig) != crypto.SignatureLength {
		return common.Address{}, fmt.Errorf("signature must be %d bytes long", crypto.SignatureLength)
	}
	if sig[crypto.RecoveryIDOffset] != 27 && sig[crypto.RecoveryIDOffset] != 28 {
		return common.Address{}, fmt.Errorf("invalid Ethereum signature (V is not 27 or 28)")
	}
	sig[crypto.RecoveryIDOffset] -= 27 // Transform yellow paper V from 27/28 to 0/1

	rpk, err := crypto.SigToPub(accounts.TextHash(data), sig)
	if err != nil {
		return common.Address{}, err
	}
	return crypto.PubkeyToAddress(*rpk), nil
}

// SignAndSendTransaction was renamed to SendTransaction. This method is deprecated
// and will be removed in the future. It primary goal is to give clients time to update.
func (s *PrivateAccountAPI) SignAndSendTransaction(ctx context.Context, args SendTxArgs, passwd string) (common.Hash, error) {
	return s.SendTransaction(ctx, args, passwd)
}

// InitializeWallet initializes a new wallet at the provided URL, by generating and returning a new private key.
func (s *PrivateAccountAPI) InitializeWallet(ctx context.Context, url string) (string, error) {
	wallet, err := s.am.Wallet(url)
	if err != nil {
		return "", err
	}

	entropy, err := bip39.NewEntropy(256)
	if err != nil {
		return "", err
	}

	mnemonic, err := bip39.NewMnemonic(entropy)
	if err != nil {
		return "", err
	}

	seed := bip39.NewSeed(mnemonic, "")

	switch wallet := wallet.(type) {
	case *scwallet.Wallet:
		return mnemonic, wallet.Initialize(seed)
	default:
		return "", fmt.Errorf("specified wallet does not support initialization")
	}
}

// Unpair deletes a pairing between wallet and geth.
func (s *PrivateAccountAPI) Unpair(ctx context.Context, url string, pin string) error {
	wallet, err := s.am.Wallet(url)
	if err != nil {
		return err
	}

	switch wallet := wallet.(type) {
	case *scwallet.Wallet:
		return wallet.Unpair([]byte(pin))
	default:
		return fmt.Errorf("specified wallet does not support pairing")
	}
}

// PublicBlockChainAPI provides an API to access the Ethereum blockchain.
// It offers only methods that operate on public data that is freely available to anyone.
type PublicBlockChainAPI struct {
	b Backend
}

// NewPublicBlockChainAPI creates a new Ethereum blockchain API.
func NewPublicBlockChainAPI(b Backend) *PublicBlockChainAPI {
	return &PublicBlockChainAPI{b}
}

// ChainId is the EIP-155 replay-protection chain id for the current ethereum chain config.
func (api *PublicBlockChainAPI) ChainId() (*hexutil.Big, error) {
	// if current block is at or past the EIP-155 replay-protection fork block, return chainID from config
	if config := api.b.ChainConfig(); config.IsEIP155(api.b.CurrentBlock().Number()) {
		return (*hexutil.Big)(config.ChainID), nil
	}
	return nil, fmt.Errorf("chain not synced beyond EIP-155 replay-protection fork block")
}

// BlockNumber returns the block number of the chain head.
func (s *PublicBlockChainAPI) BlockNumber() hexutil.Uint64 {
	header, _ := s.b.HeaderByNumber(context.Background(), rpc.LatestBlockNumber) // latest header should always be available
	return hexutil.Uint64(header.Number.Uint64())
}

// GetBalance returns the amount of wei for the given address in the state of the
// given block number. The rpc.LatestBlockNumber and rpc.PendingBlockNumber meta
// block numbers are also allowed.
func (s *PublicBlockChainAPI) GetBalance(ctx context.Context, address common.Address, blockNrOrHash rpc.BlockNumberOrHash) (*hexutil.Big, error) {
	state, _, err := s.b.StateAndHeaderByNumberOrHash(ctx, blockNrOrHash)
	if state == nil || err != nil {
		return nil, err
	}
	return (*hexutil.Big)(state.GetBalance(address)), state.Error()
}

// Result structs for GetProof
type AccountResult struct {
	Address      common.Address  `json:"address"`
	AccountProof []string        `json:"accountProof"`
	Balance      *hexutil.Big    `json:"balance"`
	CodeHash     common.Hash     `json:"codeHash"`
	Nonce        hexutil.Uint64  `json:"nonce"`
	StorageHash  common.Hash     `json:"storageHash"`
	StorageProof []StorageResult `json:"storageProof"`
}
type StorageResult struct {
	Key   string       `json:"key"`
	Value *hexutil.Big `json:"value"`
	Proof []string     `json:"proof"`
}

// GetProof returns the Merkle-proof for a given account and optionally some storage keys.
func (s *PublicBlockChainAPI) GetProof(ctx context.Context, address common.Address, storageKeys []string, blockNrOrHash rpc.BlockNumberOrHash) (*AccountResult, error) {
	state, _, err := s.b.StateAndHeaderByNumberOrHash(ctx, blockNrOrHash)
	if state == nil || err != nil {
		return nil, err
	}

	storageTrie := state.StorageTrie(address)
	storageHash := types.EmptyRootHash
	codeHash := state.GetCodeHash(address)
	storageProof := make([]StorageResult, len(storageKeys))

	// if we have a storageTrie, (which means the account exists), we can update the storagehash
	if storageTrie != nil {
		storageHash = storageTrie.Hash()
	} else {
		// no storageTrie means the account does not exist, so the codeHash is the hash of an empty bytearray.
		codeHash = crypto.Keccak256Hash(nil)
	}

	// create the proof for the storageKeys
	for i, key := range storageKeys {
		if storageTrie != nil {
			proof, storageError := state.GetStorageProof(address, common.HexToHash(key))
			if storageError != nil {
				return nil, storageError
			}
			storageProof[i] = StorageResult{key, (*hexutil.Big)(state.GetState(address, common.HexToHash(key)).Big()), toHexSlice(proof)}
		} else {
			storageProof[i] = StorageResult{key, &hexutil.Big{}, []string{}}
		}
	}

	// create the accountProof
	accountProof, proofErr := state.GetProof(address)
	if proofErr != nil {
		return nil, proofErr
	}

	return &AccountResult{
		Address:      address,
		AccountProof: toHexSlice(accountProof),
		Balance:      (*hexutil.Big)(state.GetBalance(address)),
		CodeHash:     codeHash,
		Nonce:        hexutil.Uint64(state.GetNonce(address)),
		StorageHash:  storageHash,
		StorageProof: storageProof,
	}, state.Error()
}

// GetHeaderByNumber returns the requested canonical block header.
// * When blockNr is -1 the chain head is returned.
// * When blockNr is -2 the pending chain head is returned.
func (s *PublicBlockChainAPI) GetHeaderByNumber(ctx context.Context, number rpc.BlockNumber) (map[string]interface{}, error) {
	header, err := s.b.HeaderByNumber(ctx, number)
	if header != nil && err == nil {
		response := s.rpcMarshalHeader(ctx, header)
		if number == rpc.PendingBlockNumber {
			// Pending header need to nil out a few fields
			for _, field := range []string{"hash", "nonce", "miner"} {
				response[field] = nil
			}
		}
		return response, err
	}
	return nil, err
}

// GetHeaderByHash returns the requested header by hash.
func (s *PublicBlockChainAPI) GetHeaderByHash(ctx context.Context, hash common.Hash) map[string]interface{} {
	header, _ := s.b.HeaderByHash(ctx, hash)
	if header != nil {
		return s.rpcMarshalHeader(ctx, header)
	}
	return nil
}

// GetBlockByNumber returns the requested canonical block.
// * When blockNr is -1 the chain head is returned.
// * When blockNr is -2 the pending chain head is returned.
// * When fullTx is true all transactions in the block are returned, otherwise
//   only the transaction hash is returned.
func (s *PublicBlockChainAPI) GetBlockByNumber(ctx context.Context, number rpc.BlockNumber, fullTx bool) (map[string]interface{}, error) {
	block, err := s.b.BlockByNumber(ctx, number)
	if block != nil && err == nil {
		response, err := s.rpcMarshalBlock(ctx, block, true, fullTx)
		if err == nil && number == rpc.PendingBlockNumber {
			// Pending blocks need to nil out a few fields
			for _, field := range []string{"hash", "nonce", "miner"} {
				response[field] = nil
			}
		}
		return response, err
	}
	return nil, err
}

// GetBlockByHash returns the requested block. When fullTx is true all transactions in the block are returned in full
// detail, otherwise only the transaction hash is returned.
func (s *PublicBlockChainAPI) GetBlockByHash(ctx context.Context, hash common.Hash, fullTx bool) (map[string]interface{}, error) {
	block, err := s.b.BlockByHash(ctx, hash)
	if block != nil {
		return s.rpcMarshalBlock(ctx, block, true, fullTx)
	}
	return nil, err
}

func (s *PublicBlockChainAPI) Health() bool {
	if rpc.RpcServingTimer != nil {
		return rpc.RpcServingTimer.Percentile(0.75) < float64(UnHealthyTimeout)
	}
	return true
}

// GetUncleByBlockNumberAndIndex returns the uncle block for the given block hash and index. When fullTx is true
// all transactions in the block are returned in full detail, otherwise only the transaction hash is returned.
func (s *PublicBlockChainAPI) GetUncleByBlockNumberAndIndex(ctx context.Context, blockNr rpc.BlockNumber, index hexutil.Uint) (map[string]interface{}, error) {
	block, err := s.b.BlockByNumber(ctx, blockNr)
	if block != nil {
		uncles := block.Uncles()
		if index >= hexutil.Uint(len(uncles)) {
			log.Debug("Requested uncle not found", "number", blockNr, "hash", block.Hash(), "index", index)
			return nil, nil
		}
		block = types.NewBlockWithHeader(uncles[index])
		return s.rpcMarshalBlock(ctx, block, false, false)
	}
	return nil, err
}

// GetUncleByBlockHashAndIndex returns the uncle block for the given block hash and index. When fullTx is true
// all transactions in the block are returned in full detail, otherwise only the transaction hash is returned.
func (s *PublicBlockChainAPI) GetUncleByBlockHashAndIndex(ctx context.Context, blockHash common.Hash, index hexutil.Uint) (map[string]interface{}, error) {
	block, err := s.b.BlockByHash(ctx, blockHash)
	if block != nil {
		uncles := block.Uncles()
		if index >= hexutil.Uint(len(uncles)) {
			log.Debug("Requested uncle not found", "number", block.Number(), "hash", blockHash, "index", index)
			return nil, nil
		}
		block = types.NewBlockWithHeader(uncles[index])
		return s.rpcMarshalBlock(ctx, block, false, false)
	}
	return nil, err
}

// GetUncleCountByBlockNumber returns number of uncles in the block for the given block number
func (s *PublicBlockChainAPI) GetUncleCountByBlockNumber(ctx context.Context, blockNr rpc.BlockNumber) *hexutil.Uint {
	if block, _ := s.b.BlockByNumber(ctx, blockNr); block != nil {
		n := hexutil.Uint(len(block.Uncles()))
		return &n
	}
	return nil
}

// GetUncleCountByBlockHash returns number of uncles in the block for the given block hash
func (s *PublicBlockChainAPI) GetUncleCountByBlockHash(ctx context.Context, blockHash common.Hash) *hexutil.Uint {
	if block, _ := s.b.BlockByHash(ctx, blockHash); block != nil {
		n := hexutil.Uint(len(block.Uncles()))
		return &n
	}
	return nil
}

// GetCode returns the code stored at the given address in the state for the given block number.
func (s *PublicBlockChainAPI) GetCode(ctx context.Context, address common.Address, blockNrOrHash rpc.BlockNumberOrHash) (hexutil.Bytes, error) {
	state, _, err := s.b.StateAndHeaderByNumberOrHash(ctx, blockNrOrHash)
	if state == nil || err != nil {
		return nil, err
	}
	code := state.GetCode(address)
	return code, state.Error()
}

// GetStorageAt returns the storage from the state at the given address, key and
// block number. The rpc.LatestBlockNumber and rpc.PendingBlockNumber meta block
// numbers are also allowed.
func (s *PublicBlockChainAPI) GetStorageAt(ctx context.Context, address common.Address, key string, blockNrOrHash rpc.BlockNumberOrHash) (hexutil.Bytes, error) {
	state, _, err := s.b.StateAndHeaderByNumberOrHash(ctx, blockNrOrHash)
	if state == nil || err != nil {
		return nil, err
	}
	res := state.GetState(address, common.HexToHash(key))
	return res[:], state.Error()
}

// CallArgs represents the arguments for a call.
type CallArgs struct {
	From       *common.Address   `json:"from"`
	To         *common.Address   `json:"to"`
	Gas        *hexutil.Uint64   `json:"gas"`
	GasPrice   *hexutil.Big      `json:"gasPrice"`
	Value      *hexutil.Big      `json:"value"`
	Data       *hexutil.Bytes    `json:"data"`
	AccessList *types.AccessList `json:"accessList"`
}

// ToMessage converts CallArgs to the Message type used by the core evm
func (args *CallArgs) ToMessage(globalGasCap uint64) types.Message {
	// Set sender address or use zero address if none specified.
	var addr common.Address
	if args.From != nil {
		addr = *args.From
	}

	// Set default gas & gas price if none were set
	gas := globalGasCap
	if gas == 0 {
		gas = uint64(math.MaxUint64 / 2)
	}
	if args.Gas != nil {
		gas = uint64(*args.Gas)
	}
	if globalGasCap != 0 && globalGasCap < gas {
		log.Debug("Caller gas above allowance, capping", "requested", gas, "cap", globalGasCap)
		gas = globalGasCap
	}
	gasPrice := new(big.Int)
	if args.GasPrice != nil {
		gasPrice = args.GasPrice.ToInt()
	}
	value := new(big.Int)
	if args.Value != nil {
		value = args.Value.ToInt()
	}
	var data []byte
	if args.Data != nil {
		data = *args.Data
	}
	var accessList types.AccessList
	if args.AccessList != nil {
		accessList = *args.AccessList
	}

	msg := types.NewMessage(addr, args.To, 0, value, gas, gasPrice, data, accessList, false)
	return msg
}

// OverrideAccount indicates the overriding fields of account during the execution
// of a message call.
// Note, state and stateDiff can't be specified at the same time. If state is
// set, message execution will only use the data in the given state. Otherwise
// if statDiff is set, all diff will be applied first and then execute the call
// message.
type OverrideAccount struct {
	Nonce     *hexutil.Uint64              `json:"nonce"`
	Code      *hexutil.Bytes               `json:"code"`
	Balance   **hexutil.Big                `json:"balance"`
	State     *map[common.Hash]common.Hash `json:"state"`
	StateDiff *map[common.Hash]common.Hash `json:"stateDiff"`
}

// StateOverride is the collection of overridden accounts.
type StateOverride map[common.Address]OverrideAccount

// Apply overrides the fields of specified accounts into the given state.
func (diff *StateOverride) Apply(state *state.StateDB) error {
	if diff == nil {
		return nil
	}
	for addr, account := range *diff {
		// Override account nonce.
		if account.Nonce != nil {
			state.SetNonce(addr, uint64(*account.Nonce), deepmind.NoOpContext)
		}
		// Override account(contract) code.
		if account.Code != nil {
			state.SetCode(addr, *account.Code, deepmind.NoOpContext)
		}
		// Override account balance.
		if account.Balance != nil {
			state.SetBalance(addr, (*big.Int)(*account.Balance), deepmind.NoOpContext, deepmind.IgnoredBalanceChangeReason)
		}
		if account.State != nil && account.StateDiff != nil {
			return fmt.Errorf("account %s has both 'state' and 'stateDiff'", addr.Hex())
		}
		// Replace entire state if caller requires.
		if account.State != nil {
			state.SetStorage(addr, *account.State, deepmind.NoOpContext)
		}
		// Apply state diff into specified accounts.
		if account.StateDiff != nil {
			for key, value := range *account.StateDiff {
				state.SetState(addr, key, value, deepmind.NoOpContext)
			}
		}
	}
	return nil
}

var dmUnsetTrxHash = common.Hash{}

func DoCall(ctx context.Context, b Backend, args CallArgs, blockNrOrHash rpc.BlockNumberOrHash, overrides *StateOverride, vmCfg vm.Config, timeout time.Duration, globalGasCap uint64, dmContext *deepmind.Context) (*core.ExecutionResult, error) {
	defer func(start time.Time) { log.Debug("Executing EVM call finished", "runtime", time.Since(start)) }(time.Now())

	state, header, err := b.StateAndHeaderByNumberOrHash(ctx, blockNrOrHash)
	if state == nil || err != nil {
		return nil, err
	}
	if err := overrides.Apply(state); err != nil {
		return nil, err
	}
	// Setup context so it may be cancelled the call has completed
	// or, in case of unmetered gas, setup a context with a timeout.
	var cancel context.CancelFunc
	if timeout > 0 {
		ctx, cancel = context.WithTimeout(ctx, timeout)
	} else {
		ctx, cancel = context.WithCancel(ctx)
	}
	// Make sure the context is cancelled when the call has completed
	// this makes sure resources are cleaned up.
	defer cancel()

	// Get a new instance of the EVM.
	msg := args.ToMessage(globalGasCap)
	evm, vmError, err := b.GetEVM(ctx, msg, state, header, nil, dmContext)
	if err != nil {
		return nil, err
	}
	// Wait for the context to be done and cancel the evm. Even if the
	// EVM has finished, cancelling may be done (repeatedly)
	gopool.Submit(func() {
		<-ctx.Done()
		evm.Cancel()
	})

	if dmContext.Enabled() {
		dmContext.StartTransactionRaw(
			dmUnsetTrxHash,
			msg.To(),
			msg.Value(),
			nil, nil, nil,
			msg.Gas(),
			msg.GasPrice(),
			msg.Nonce(),
			msg.Data(),
			nil,
<<<<<<< HEAD
=======
			nil,
			nil,
>>>>>>> 030800a7
			0,
		)
		dmContext.RecordTrxFrom(msg.From())
	}
	// Execute the message.
	gp := new(core.GasPool).AddGas(math.MaxUint64)
	result, err := core.ApplyMessage(evm, msg, gp)
	if err := vmError(); err != nil {
		return nil, err
	}

	// If the timer caused an abort, return an appropriate error message
	if evm.Cancelled() {
		return nil, fmt.Errorf("execution aborted (timeout = %v)", timeout)
	}

	if dmContext.Enabled() {
		config := evm.ChainConfig()
		// Update the state with pending changes
		var root []byte
		if config.IsByzantium(header.Number) {
			state.Finalise(true)
		} else {
			root = state.IntermediateRoot(config.IsEIP158(header.Number)).Bytes()
		}

		var failed bool
		var gasUsed uint64
		if result != nil {
			failed = result.Failed()
			gasUsed = result.UsedGas
		}

		// FIXME: The ApplyMessage can in speculative mode error out with some errors that in sync mode would
		//        not have been possible. Like ErrNonceTooHight or ErrNonceTooLow. Those error will be in
		//        `err` value but there is no real way to return it right now. You will get a failed transaction
		//        without any call and that's it.

		// Create a new receipt for the transaction, storing the intermediate root and gas used by the tx
		// based on the eip phase, we're passing whether the root touch-delete accounts.
		receipt := types.NewReceipt(root, failed, gasUsed)
		receipt.TxHash = dmUnsetTrxHash
		receipt.GasUsed = gasUsed
		// if the transaction created a contract, store the creation address in the receipt.
		if msg.To() == nil {
			// FIXME (dm): This was `crypto.CreateAddress(vmenv.TxContext.Origin, tx.Nonce())`, is `tx.Nonce()` equivalent to `msg.Nonce()`?
			receipt.ContractAddress = crypto.CreateAddress(evm.TxContext.Origin, msg.Nonce())
		}
		// Set the receipt logs and create a bloom for filtering
		receipt.Logs = state.GetLogs(dmUnsetTrxHash)
		receipt.Bloom = types.CreateBloom(types.Receipts{receipt})
		receipt.BlockHash = header.Hash()
		receipt.BlockNumber = header.Number
		receipt.TransactionIndex = 0

		dmContext.EndTransaction(receipt)
	}

	// If in deep mind context, we should most probably attach the error here inside the deep mind context
	// somehow so it's attached to the top-leve transaction trace and not return this here. The handler above
	// us will need to understand that a nil error and nil result means send me everything. For now, it will
	// simply fail, might even be the "good condition" to do.
	if err != nil {
		return result, fmt.Errorf("err: %w (supplied gas %d)", err, msg.Gas())
	}

	return result, nil
}

func newRevertError(result *core.ExecutionResult) *revertError {
	reason, errUnpack := abi.UnpackRevert(result.Revert())
	err := errors.New("execution reverted")
	if errUnpack == nil {
		err = fmt.Errorf("execution reverted: %v", reason)
	}
	return &revertError{
		error:  err,
		reason: hexutil.Encode(result.Revert()),
	}
}

// revertError is an API error that encompassas an EVM revertal with JSON error
// code and a binary data blob.
type revertError struct {
	error
	reason string // revert reason hex encoded
}

// ErrorCode returns the JSON error code for a revertal.
// See: https://github.com/ethereum/wiki/wiki/JSON-RPC-Error-Codes-Improvement-Proposal
func (e *revertError) ErrorCode() int {
	return 3
}

// ErrorData returns the hex encoded revert reason.
func (e *revertError) ErrorData() interface{} {
	return e.reason
}

// Call executes the given transaction on the state for the given block number.
//
// Additionally, the caller can specify a batch of contract for fields overriding.
//
// Note, this function doesn't make and changes in the state/blockchain and is
// useful to execute and retrieve values.
func (s *PublicBlockChainAPI) Call(ctx context.Context, args CallArgs, blockNrOrHash rpc.BlockNumberOrHash, overrides *StateOverride) (hexutil.Bytes, error) {
	result, err := DoCall(ctx, s.b, args, blockNrOrHash, overrides, vm.Config{}, 5*time.Second, s.b.RPCGasCap(), deepmind.NoOpContext)
	if err != nil {
		return nil, err
	}
	// If the result contains a revert reason, try to unpack and return it.
	if len(result.Revert()) > 0 {
		return nil, newRevertError(result)
	}
	return result.Return(), result.Err
}

// Execute the given contract's call using deep mind instrumentation return raw bytes containing the
// string representation of the deep mind log output
func (s *PublicBlockChainAPI) Execute(ctx context.Context, args CallArgs, blockNrOrHash rpc.BlockNumberOrHash, overrides *StateOverride) (hexutil.Bytes, error) {
	dmContext := deepmind.NewSpeculativeExecutionContext()
	result, err := DoCall(ctx, s.b, args, blockNrOrHash, overrides, vm.Config{}, 5*time.Second, s.b.RPCGasCap(), dmContext)

	// As soon as we have an execution result, we should have a complete deep mind log, so let's return it
	if result != nil {
		return dmContext.DeepMindLog(), nil
	}

	if err != nil {
		return nil, err
	}

	return nil, errors.New("no error and no result, invalid state")
}

func DoEstimateGas(ctx context.Context, b Backend, args CallArgs, blockNrOrHash rpc.BlockNumberOrHash, gasCap uint64) (hexutil.Uint64, error) {
	// Binary search the gas requirement, as it may be higher than the amount used
	var (
		lo  uint64 = params.TxGas - 1
		hi  uint64
		cap uint64
	)
	// Use zero address if sender unspecified.
	if args.From == nil {
		args.From = new(common.Address)
	}
	// Determine the highest gas limit can be used during the estimation.
	if args.Gas != nil && uint64(*args.Gas) >= params.TxGas {
		hi = uint64(*args.Gas)
	} else {
		// Retrieve the block to act as the gas ceiling
		block, err := b.BlockByNumberOrHash(ctx, blockNrOrHash)
		if err != nil {
			return 0, err
		}
		if block == nil {
			return 0, errors.New("block not found")
		}
		hi = block.GasLimit()
	}
	// Recap the highest gas limit with account's available balance.
	if args.GasPrice != nil && args.GasPrice.ToInt().BitLen() != 0 {
		state, _, err := b.StateAndHeaderByNumberOrHash(ctx, blockNrOrHash)
		if err != nil {
			return 0, err
		}
		balance := state.GetBalance(*args.From) // from can't be nil
		available := new(big.Int).Set(balance)
		if args.Value != nil {
			if args.Value.ToInt().Cmp(available) >= 0 {
				return 0, errors.New("insufficient funds for transfer")
			}
			available.Sub(available, args.Value.ToInt())
		}
		allowance := new(big.Int).Div(available, args.GasPrice.ToInt())

		// If the allowance is larger than maximum uint64, skip checking
		if allowance.IsUint64() && hi > allowance.Uint64() {
			transfer := args.Value
			if transfer == nil {
				transfer = new(hexutil.Big)
			}
			log.Warn("Gas estimation capped by limited funds", "original", hi, "balance", balance,
				"sent", transfer.ToInt(), "gasprice", args.GasPrice.ToInt(), "fundable", allowance)
			hi = allowance.Uint64()
		}
	}
	// Recap the highest gas allowance with specified gascap.
	if gasCap != 0 && hi > gasCap {
		log.Debug("Caller gas above allowance, capping", "requested", hi, "cap", gasCap)
		hi = gasCap
	}
	cap = hi

	// Create a helper to check if a gas allowance results in an executable transaction
	executable := func(gas uint64) (bool, *core.ExecutionResult, error) {
		args.Gas = (*hexutil.Uint64)(&gas)

		result, err := DoCall(ctx, b, args, blockNrOrHash, nil, vm.Config{}, 0, gasCap, deepmind.NoOpContext)
		if err != nil {
			if errors.Is(err, core.ErrIntrinsicGas) {
				return true, nil, nil // Special case, raise gas limit
			}
			return true, nil, err // Bail out
		}
		return result.Failed(), result, nil
	}
	// Execute the binary search and hone in on an executable gas limit
	for lo+1 < hi {
		mid := (hi + lo) / 2
		failed, _, err := executable(mid)

		// If the error is not nil(consensus error), it means the provided message
		// call or transaction will never be accepted no matter how much gas it is
		// assigned. Return the error directly, don't struggle any more.
		if err != nil {
			return 0, err
		}
		if failed {
			lo = mid
		} else {
			hi = mid
		}
	}
	// Reject the transaction as invalid if it still fails at the highest allowance
	if hi == cap {
		failed, result, err := executable(hi)
		if err != nil {
			return 0, err
		}
		if failed {
			if result != nil && result.Err != vm.ErrOutOfGas {
				if len(result.Revert()) > 0 {
					return 0, newRevertError(result)
				}
				return 0, result.Err
			}
			// Otherwise, the specified gas cap is too low
			return 0, fmt.Errorf("gas required exceeds allowance (%d)", cap)
		}
	}
	return hexutil.Uint64(hi), nil
}

// EstimateGas returns an estimate of the amount of gas needed to execute the
// given transaction against the current pending block.
func (s *PublicBlockChainAPI) EstimateGas(ctx context.Context, args CallArgs, blockNrOrHash *rpc.BlockNumberOrHash) (hexutil.Uint64, error) {
	bNrOrHash := rpc.BlockNumberOrHashWithNumber(rpc.PendingBlockNumber)
	if blockNrOrHash != nil {
		bNrOrHash = *blockNrOrHash
	}
	return DoEstimateGas(ctx, s.b, args, bNrOrHash, s.b.RPCGasCap())
}

// GetDiffAccounts returns changed accounts in a specific block number.
func (s *PublicBlockChainAPI) GetDiffAccounts(ctx context.Context, blockNr rpc.BlockNumber) ([]common.Address, error) {
	if s.b.Chain() == nil {
		return nil, fmt.Errorf("blockchain not support get diff accounts")
	}

	header, err := s.b.HeaderByNumber(ctx, blockNr)
	if err != nil {
		return nil, fmt.Errorf("block not found for block number (%d): %v", blockNr, err)
	}

	accounts, err := s.b.Chain().GetDiffAccounts(header.Hash())
	if err == nil || !errors.Is(err, core.ErrDiffLayerNotFound) {
		return accounts, err
	}

	// Replay the block when diff layer not found, it is very slow.
	block, err := s.b.BlockByNumber(ctx, blockNr)
	if err != nil {
		return nil, fmt.Errorf("block not found for block number (%d): %v", blockNr, err)
	}
	_, statedb, err := s.replay(ctx, block, nil)
	if err != nil {
		return nil, err
	}
	return statedb.GetDirtyAccounts(), nil
}

func (s *PublicBlockChainAPI) needToReplay(ctx context.Context, block *types.Block, accounts []common.Address) (bool, error) {
	receipts, err := s.b.GetReceipts(ctx, block.Hash())
	if err != nil || len(receipts) != len(block.Transactions()) {
		return false, fmt.Errorf("receipt incorrect for block number (%d): %v", block.NumberU64(), err)
	}

	accountSet := make(map[common.Address]struct{}, len(accounts))
	for _, account := range accounts {
		accountSet[account] = struct{}{}
	}
	spendValueMap := make(map[common.Address]int64, len(accounts))
	receiveValueMap := make(map[common.Address]int64, len(accounts))

	signer := types.MakeSigner(s.b.ChainConfig(), block.Number())
	for index, tx := range block.Transactions() {
		receipt := receipts[index]
		from, err := types.Sender(signer, tx)
		if err != nil {
			return false, fmt.Errorf("get sender for tx failed: %v", err)
		}

		if _, exists := accountSet[from]; exists {
			spendValueMap[from] += int64(receipt.GasUsed) * tx.GasPrice().Int64()
			if receipt.Status == types.ReceiptStatusSuccessful {
				spendValueMap[from] += tx.Value().Int64()
			}
		}

		if tx.To() == nil {
			continue
		}

		if _, exists := accountSet[*tx.To()]; exists && receipt.Status == types.ReceiptStatusSuccessful {
			receiveValueMap[*tx.To()] += tx.Value().Int64()
		}
	}

	parent, err := s.b.BlockByHash(ctx, block.ParentHash())
	if err != nil {
		return false, fmt.Errorf("block not found for block number (%d): %v", block.NumberU64()-1, err)
	}
	parentState, err := s.b.Chain().StateAt(parent.Root())
	if err != nil {
		return false, fmt.Errorf("statedb not found for block number (%d): %v", block.NumberU64()-1, err)
	}
	currentState, err := s.b.Chain().StateAt(block.Root())
	if err != nil {
		return false, fmt.Errorf("statedb not found for block number (%d): %v", block.NumberU64(), err)
	}
	for _, account := range accounts {
		parentBalance := parentState.GetBalance(account).Int64()
		currentBalance := currentState.GetBalance(account).Int64()
		if receiveValueMap[account]-spendValueMap[account] != currentBalance-parentBalance {
			return true, nil
		}
	}

	return false, nil
}

func (s *PublicBlockChainAPI) replay(ctx context.Context, block *types.Block, accounts []common.Address) (*types.DiffAccountsInBlock, *state.StateDB, error) {
	result := &types.DiffAccountsInBlock{
		Number:       block.NumberU64(),
		BlockHash:    block.Hash(),
		Transactions: make([]types.DiffAccountsInTx, 0),
	}

	parent, err := s.b.BlockByHash(ctx, block.ParentHash())
	if err != nil {
		return nil, nil, fmt.Errorf("block not found for block number (%d): %v", block.NumberU64()-1, err)
	}
	statedb, err := s.b.Chain().StateAt(parent.Root())
	if err != nil {
		return nil, nil, fmt.Errorf("state not found for block number (%d): %v", block.NumberU64()-1, err)
	}

	accountSet := make(map[common.Address]struct{}, len(accounts))
	for _, account := range accounts {
		accountSet[account] = struct{}{}
	}

	// Recompute transactions.
	signer := types.MakeSigner(s.b.ChainConfig(), block.Number())
	for _, tx := range block.Transactions() {
		// Skip data empty tx and to is one of the interested accounts tx.
		skip := false
		if len(tx.Data()) == 0 {
			skip = true
		} else if to := tx.To(); to != nil {
			if _, exists := accountSet[*to]; exists {
				skip = true
			}
		}

		diffTx := types.DiffAccountsInTx{
			TxHash:   tx.Hash(),
			Accounts: make(map[common.Address]*big.Int, len(accounts)),
		}

		if !skip {
			// Record account balance
			for _, account := range accounts {
				diffTx.Accounts[account] = statedb.GetBalance(account)
			}
		}

		// Apply transaction
		msg, _ := tx.AsMessage(signer)
		txContext := core.NewEVMTxContext(msg)
		context := core.NewEVMBlockContext(block.Header(), s.b.Chain(), nil)
		vmenv := vm.NewEVM(context, txContext, statedb, s.b.ChainConfig(), vm.Config{}, deepmind.NoOpContext)

		if posa, ok := s.b.Engine().(consensus.PoSA); ok {
			if isSystem, _ := posa.IsSystemTransaction(tx, block.Header()); isSystem {
				balance := statedb.GetBalance(consensus.SystemAddress)
				if balance.Cmp(common.Big0) > 0 {
					statedb.SetBalance(consensus.SystemAddress, big.NewInt(0), deepmind.NoOpContext, deepmind.IgnoredBalanceChangeReason)
					statedb.AddBalance(block.Header().Coinbase, balance, false, deepmind.NoOpContext, deepmind.IgnoredBalanceChangeReason)
				}
			}
		}

		if _, err := core.ApplyMessage(vmenv, msg, new(core.GasPool).AddGas(tx.Gas())); err != nil {
			return nil, nil, fmt.Errorf("transaction %#x failed: %v", tx.Hash(), err)
		}
		statedb.Finalise(vmenv.ChainConfig().IsEIP158(block.Number()))

		if !skip {
			// Compute account balance diff.
			for _, account := range accounts {
				diffTx.Accounts[account] = new(big.Int).Sub(statedb.GetBalance(account), diffTx.Accounts[account])
				if diffTx.Accounts[account].Cmp(big.NewInt(0)) == 0 {
					delete(diffTx.Accounts, account)
				}
			}

			if len(diffTx.Accounts) != 0 {
				result.Transactions = append(result.Transactions, diffTx)
			}
		}
	}

	return result, statedb, nil
}

// GetDiffAccountsWithScope returns detailed changes of some interested accounts in a specific block number.
func (s *PublicBlockChainAPI) GetDiffAccountsWithScope(ctx context.Context, blockNr rpc.BlockNumber, accounts []common.Address) (*types.DiffAccountsInBlock, error) {
	if s.b.Chain() == nil {
		return nil, fmt.Errorf("blockchain not support get diff accounts")
	}

	block, err := s.b.BlockByNumber(ctx, blockNr)
	if err != nil {
		return nil, fmt.Errorf("block not found for block number (%d): %v", blockNr, err)
	}

	needReplay, err := s.needToReplay(ctx, block, accounts)
	if err != nil {
		return nil, err
	}
	if !needReplay {
		return &types.DiffAccountsInBlock{
			Number:       uint64(blockNr),
			BlockHash:    block.Hash(),
			Transactions: make([]types.DiffAccountsInTx, 0),
		}, nil
	}

	result, _, err := s.replay(ctx, block, accounts)
	return result, err
}

// ExecutionResult groups all structured logs emitted by the EVM
// while replaying a transaction in debug mode as well as transaction
// execution status, the amount of gas used and the return value
type ExecutionResult struct {
	Gas         uint64         `json:"gas"`
	Failed      bool           `json:"failed"`
	ReturnValue string         `json:"returnValue"`
	StructLogs  []StructLogRes `json:"structLogs"`
}

// StructLogRes stores a structured log emitted by the EVM while replaying a
// transaction in debug mode
type StructLogRes struct {
	Pc      uint64             `json:"pc"`
	Op      string             `json:"op"`
	Gas     uint64             `json:"gas"`
	GasCost uint64             `json:"gasCost"`
	Depth   int                `json:"depth"`
	Error   error              `json:"error,omitempty"`
	Stack   *[]string          `json:"stack,omitempty"`
	Memory  *[]string          `json:"memory,omitempty"`
	Storage *map[string]string `json:"storage,omitempty"`
}

// FormatLogs formats EVM returned structured logs for json output
func FormatLogs(logs []vm.StructLog) []StructLogRes {
	formatted := make([]StructLogRes, len(logs))
	for index, trace := range logs {
		formatted[index] = StructLogRes{
			Pc:      trace.Pc,
			Op:      trace.Op.String(),
			Gas:     trace.Gas,
			GasCost: trace.GasCost,
			Depth:   trace.Depth,
			Error:   trace.Err,
		}
		if trace.Stack != nil {
			stack := make([]string, len(trace.Stack))
			for i, stackValue := range trace.Stack {
				stack[i] = stackValue.Hex()
			}
			formatted[index].Stack = &stack
		}
		if trace.Memory != nil {
			memory := make([]string, 0, (len(trace.Memory)+31)/32)
			for i := 0; i+32 <= len(trace.Memory); i += 32 {
				memory = append(memory, fmt.Sprintf("%x", trace.Memory[i:i+32]))
			}
			formatted[index].Memory = &memory
		}
		if trace.Storage != nil {
			storage := make(map[string]string)
			for i, storageValue := range trace.Storage {
				storage[fmt.Sprintf("%x", i)] = fmt.Sprintf("%x", storageValue)
			}
			formatted[index].Storage = &storage
		}
	}
	return formatted
}

// RPCMarshalHeader converts the given header to the RPC output .
func RPCMarshalHeader(head *types.Header) map[string]interface{} {
	return map[string]interface{}{
		"number":           (*hexutil.Big)(head.Number),
		"hash":             head.Hash(),
		"parentHash":       head.ParentHash,
		"nonce":            head.Nonce,
		"mixHash":          head.MixDigest,
		"sha3Uncles":       head.UncleHash,
		"logsBloom":        head.Bloom,
		"stateRoot":        head.Root,
		"miner":            head.Coinbase,
		"difficulty":       (*hexutil.Big)(head.Difficulty),
		"extraData":        hexutil.Bytes(head.Extra),
		"size":             hexutil.Uint64(head.Size()),
		"gasLimit":         hexutil.Uint64(head.GasLimit),
		"gasUsed":          hexutil.Uint64(head.GasUsed),
		"timestamp":        hexutil.Uint64(head.Time),
		"transactionsRoot": head.TxHash,
		"receiptsRoot":     head.ReceiptHash,
	}
}

// RPCMarshalBlock converts the given block to the RPC output which depends on fullTx. If inclTx is true transactions are
// returned. When fullTx is true the returned block contains full transaction details, otherwise it will only contain
// transaction hashes.
func RPCMarshalBlock(block *types.Block, inclTx bool, fullTx bool) (map[string]interface{}, error) {
	fields := RPCMarshalHeader(block.Header())
	fields["size"] = hexutil.Uint64(block.Size())

	if inclTx {
		formatTx := func(tx *types.Transaction) (interface{}, error) {
			return tx.Hash(), nil
		}
		if fullTx {
			formatTx = func(tx *types.Transaction) (interface{}, error) {
				return newRPCTransactionFromBlockHash(block, tx.Hash()), nil
			}
		}
		txs := block.Transactions()
		transactions := make([]interface{}, len(txs))
		var err error
		for i, tx := range txs {
			if transactions[i], err = formatTx(tx); err != nil {
				return nil, err
			}
		}
		fields["transactions"] = transactions
	}
	uncles := block.Uncles()
	uncleHashes := make([]common.Hash, len(uncles))
	for i, uncle := range uncles {
		uncleHashes[i] = uncle.Hash()
	}
	fields["uncles"] = uncleHashes

	return fields, nil
}

// rpcMarshalHeader uses the generalized output filler, then adds the total difficulty field, which requires
// a `PublicBlockchainAPI`.
func (s *PublicBlockChainAPI) rpcMarshalHeader(ctx context.Context, header *types.Header) map[string]interface{} {
	fields := RPCMarshalHeader(header)
	fields["totalDifficulty"] = (*hexutil.Big)(s.b.GetTd(ctx, header.Hash()))
	return fields
}

// rpcMarshalBlock uses the generalized output filler, then adds the total difficulty field, which requires
// a `PublicBlockchainAPI`.
func (s *PublicBlockChainAPI) rpcMarshalBlock(ctx context.Context, b *types.Block, inclTx bool, fullTx bool) (map[string]interface{}, error) {
	fields, err := RPCMarshalBlock(b, inclTx, fullTx)
	if err != nil {
		return nil, err
	}
	if inclTx {
		fields["totalDifficulty"] = (*hexutil.Big)(s.b.GetTd(ctx, b.Hash()))
	}
	return fields, err
}

// RPCTransaction represents a transaction that will serialize to the RPC representation of a transaction
type RPCTransaction struct {
	BlockHash        *common.Hash      `json:"blockHash"`
	BlockNumber      *hexutil.Big      `json:"blockNumber"`
	From             common.Address    `json:"from"`
	Gas              hexutil.Uint64    `json:"gas"`
	GasPrice         *hexutil.Big      `json:"gasPrice"`
	Hash             common.Hash       `json:"hash"`
	Input            hexutil.Bytes     `json:"input"`
	Nonce            hexutil.Uint64    `json:"nonce"`
	To               *common.Address   `json:"to"`
	TransactionIndex *hexutil.Uint64   `json:"transactionIndex"`
	Value            *hexutil.Big      `json:"value"`
	Type             hexutil.Uint64    `json:"type"`
	Accesses         *types.AccessList `json:"accessList,omitempty"`
	ChainID          *hexutil.Big      `json:"chainId,omitempty"`
	V                *hexutil.Big      `json:"v"`
	R                *hexutil.Big      `json:"r"`
	S                *hexutil.Big      `json:"s"`
}

// newRPCTransaction returns a transaction that will serialize to the RPC
// representation, with the given location metadata set (if available).
func newRPCTransaction(tx *types.Transaction, blockHash common.Hash, blockNumber uint64, index uint64) *RPCTransaction {
	// Determine the signer. For replay-protected transactions, use the most permissive
	// signer, because we assume that signers are backwards-compatible with old
	// transactions. For non-protected transactions, the homestead signer signer is used
	// because the return value of ChainId is zero for those transactions.
	var signer types.Signer
	if tx.Protected() {
		signer = types.LatestSignerForChainID(tx.ChainId())
	} else {
		signer = types.HomesteadSigner{}
	}

	from, _ := types.Sender(signer, tx)
	v, r, s := tx.RawSignatureValues()
	result := &RPCTransaction{
		Type:     hexutil.Uint64(tx.Type()),
		From:     from,
		Gas:      hexutil.Uint64(tx.Gas()),
		GasPrice: (*hexutil.Big)(tx.GasPrice()),
		Hash:     tx.Hash(),
		Input:    hexutil.Bytes(tx.Data()),
		Nonce:    hexutil.Uint64(tx.Nonce()),
		To:       tx.To(),
		Value:    (*hexutil.Big)(tx.Value()),
		V:        (*hexutil.Big)(v),
		R:        (*hexutil.Big)(r),
		S:        (*hexutil.Big)(s),
	}
	if blockHash != (common.Hash{}) {
		result.BlockHash = &blockHash
		result.BlockNumber = (*hexutil.Big)(new(big.Int).SetUint64(blockNumber))
		result.TransactionIndex = (*hexutil.Uint64)(&index)
	}
	if tx.Type() == types.AccessListTxType {
		al := tx.AccessList()
		result.Accesses = &al
		result.ChainID = (*hexutil.Big)(tx.ChainId())
	}
	return result
}

// newRPCPendingTransaction returns a pending transaction that will serialize to the RPC representation
func newRPCPendingTransaction(tx *types.Transaction) *RPCTransaction {
	return newRPCTransaction(tx, common.Hash{}, 0, 0)
}

// newRPCTransactionsFromBlockIndex returns transactions that will serialize to the RPC representation.
func newRPCTransactionsFromBlockIndex(b *types.Block) []*RPCTransaction {
	txs := b.Transactions()
	result := make([]*RPCTransaction, 0, len(txs))

	for idx, tx := range txs {
		result = append(result, newRPCTransaction(tx, b.Hash(), b.NumberU64(), uint64(idx)))
	}
	return result
}

// newRPCTransactionFromBlockIndex returns a transaction that will serialize to the RPC representation.
func newRPCTransactionFromBlockIndex(b *types.Block, index uint64) *RPCTransaction {
	txs := b.Transactions()
	if index >= uint64(len(txs)) {
		return nil
	}
	return newRPCTransaction(txs[index], b.Hash(), b.NumberU64(), index)
}

// newRPCRawTransactionFromBlockIndex returns the bytes of a transaction given a block and a transaction index.
func newRPCRawTransactionFromBlockIndex(b *types.Block, index uint64) hexutil.Bytes {
	txs := b.Transactions()
	if index >= uint64(len(txs)) {
		return nil
	}
	blob, _ := txs[index].MarshalBinary()
	return blob
}

// newRPCTransactionFromBlockHash returns a transaction that will serialize to the RPC representation.
func newRPCTransactionFromBlockHash(b *types.Block, hash common.Hash) *RPCTransaction {
	for idx, tx := range b.Transactions() {
		if tx.Hash() == hash {
			return newRPCTransactionFromBlockIndex(b, uint64(idx))
		}
	}
	return nil
}

// accessListResult returns an optional accesslist
// Its the result of the `debug_createAccessList` RPC call.
// It contains an error if the transaction itself failed.
type accessListResult struct {
	Accesslist *types.AccessList `json:"accessList"`
	Error      string            `json:"error,omitempty"`
	GasUsed    hexutil.Uint64    `json:"gasUsed"`
}

// CreateAccessList creates a EIP-2930 type AccessList for the given transaction.
// Reexec and BlockNrOrHash can be specified to create the accessList on top of a certain state.
func (s *PublicBlockChainAPI) CreateAccessList(ctx context.Context, args SendTxArgs, blockNrOrHash *rpc.BlockNumberOrHash) (*accessListResult, error) {
	bNrOrHash := rpc.BlockNumberOrHashWithNumber(rpc.PendingBlockNumber)
	if blockNrOrHash != nil {
		bNrOrHash = *blockNrOrHash
	}
	acl, gasUsed, vmerr, err := AccessList(ctx, s.b, bNrOrHash, args)
	if err != nil {
		return nil, err
	}
	result := &accessListResult{Accesslist: &acl, GasUsed: hexutil.Uint64(gasUsed)}
	if vmerr != nil {
		result.Error = vmerr.Error()
	}
	return result, nil
}

// AccessList creates an access list for the given transaction.
// If the accesslist creation fails an error is returned.
// If the transaction itself fails, an vmErr is returned.
func AccessList(ctx context.Context, b Backend, blockNrOrHash rpc.BlockNumberOrHash, args SendTxArgs) (acl types.AccessList, gasUsed uint64, vmErr error, err error) {
	// Retrieve the execution context
	db, header, err := b.StateAndHeaderByNumberOrHash(ctx, blockNrOrHash)
	if db == nil || err != nil {
		return nil, 0, nil, err
	}
	// If the gas amount is not set, extract this as it will depend on access
	// lists and we'll need to reestimate every time
	nogas := args.Gas == nil

	// Ensure any missing fields are filled, extract the recipient and input data
	if err := args.setDefaults(ctx, b); err != nil {
		return nil, 0, nil, err
	}
	var to common.Address
	if args.To != nil {
		to = *args.To
	} else {
		to = crypto.CreateAddress(args.From, uint64(*args.Nonce))
	}
	var input []byte
	if args.Input != nil {
		input = *args.Input
	} else if args.Data != nil {
		input = *args.Data
	}
	// Retrieve the precompiles since they don't need to be added to the access list
	precompiles := vm.ActivePrecompiles(b.ChainConfig().Rules(header.Number))

	// Create an initial tracer
	prevTracer := vm.NewAccessListTracer(nil, args.From, to, precompiles)
	if args.AccessList != nil {
		prevTracer = vm.NewAccessListTracer(*args.AccessList, args.From, to, precompiles)
	}
	for {
		// Retrieve the current access list to expand
		accessList := prevTracer.AccessList()
		log.Trace("Creating access list", "input", accessList)

		// If no gas amount was specified, each unique access list needs it's own
		// gas calculation. This is quite expensive, but we need to be accurate
		// and it's convered by the sender only anyway.
		if nogas {
			args.Gas = nil
			if err := args.setDefaults(ctx, b); err != nil {
				return nil, 0, nil, err // shouldn't happen, just in case
			}
		}
		// Copy the original db so we don't modify it
		statedb := db.Copy()
		msg := types.NewMessage(args.From, args.To, uint64(*args.Nonce), args.Value.ToInt(), uint64(*args.Gas), args.GasPrice.ToInt(), input, accessList, false)

		// Apply the transaction with the access list tracer
		tracer := vm.NewAccessListTracer(accessList, args.From, to, precompiles)
		config := vm.Config{Tracer: tracer, Debug: true}
		vmenv, _, err := b.GetEVM(ctx, msg, statedb, header, &config, deepmind.NoOpContext)
		if err != nil {
			return nil, 0, nil, err
		}
		res, err := core.ApplyMessage(vmenv, msg, new(core.GasPool).AddGas(msg.Gas()))
		if err != nil {
			return nil, 0, nil, fmt.Errorf("failed to apply transaction: %v err: %v", args.toTransaction().Hash(), err)
		}
		if tracer.Equal(prevTracer) {
			return accessList, res.UsedGas, res.Err, nil
		}
		prevTracer = tracer
	}
}

// PublicTransactionPoolAPI exposes methods for the RPC interface
type PublicTransactionPoolAPI struct {
	b         Backend
	nonceLock *AddrLocker
	signer    types.Signer
}

// NewPublicTransactionPoolAPI creates a new RPC service with methods specific for the transaction pool.
func NewPublicTransactionPoolAPI(b Backend, nonceLock *AddrLocker) *PublicTransactionPoolAPI {
	// The signer used by the API should always be the 'latest' known one because we expect
	// signers to be backwards-compatible with old transactions.
	signer := types.LatestSigner(b.ChainConfig())
	return &PublicTransactionPoolAPI{b, nonceLock, signer}
}

// GetBlockTransactionCountByNumber returns the number of transactions in the block with the given block number.
func (s *PublicTransactionPoolAPI) GetBlockTransactionCountByNumber(ctx context.Context, blockNr rpc.BlockNumber) *hexutil.Uint {
	if block, _ := s.b.BlockByNumber(ctx, blockNr); block != nil {
		n := hexutil.Uint(len(block.Transactions()))
		return &n
	}
	return nil
}

// GetBlockTransactionCountByHash returns the number of transactions in the block with the given hash.
func (s *PublicTransactionPoolAPI) GetBlockTransactionCountByHash(ctx context.Context, blockHash common.Hash) *hexutil.Uint {
	if block, _ := s.b.BlockByHash(ctx, blockHash); block != nil {
		n := hexutil.Uint(len(block.Transactions()))
		return &n
	}
	return nil
}

// GetTransactionsByBlockNumber returns all the transactions for the given block number.
func (s *PublicTransactionPoolAPI) GetTransactionsByBlockNumber(ctx context.Context, blockNr rpc.BlockNumber) []*RPCTransaction {
	if block, _ := s.b.BlockByNumber(ctx, blockNr); block != nil {
		return newRPCTransactionsFromBlockIndex(block)
	}
	return nil
}

// GetTransactionByBlockNumberAndIndex returns the transaction for the given block number and index.
func (s *PublicTransactionPoolAPI) GetTransactionByBlockNumberAndIndex(ctx context.Context, blockNr rpc.BlockNumber, index hexutil.Uint) *RPCTransaction {
	if block, _ := s.b.BlockByNumber(ctx, blockNr); block != nil {
		return newRPCTransactionFromBlockIndex(block, uint64(index))
	}
	return nil
}

// GetTransactionByBlockHashAndIndex returns the transaction for the given block hash and index.
func (s *PublicTransactionPoolAPI) GetTransactionByBlockHashAndIndex(ctx context.Context, blockHash common.Hash, index hexutil.Uint) *RPCTransaction {
	if block, _ := s.b.BlockByHash(ctx, blockHash); block != nil {
		return newRPCTransactionFromBlockIndex(block, uint64(index))
	}
	return nil
}

// GetRawTransactionByBlockNumberAndIndex returns the bytes of the transaction for the given block number and index.
func (s *PublicTransactionPoolAPI) GetRawTransactionByBlockNumberAndIndex(ctx context.Context, blockNr rpc.BlockNumber, index hexutil.Uint) hexutil.Bytes {
	if block, _ := s.b.BlockByNumber(ctx, blockNr); block != nil {
		return newRPCRawTransactionFromBlockIndex(block, uint64(index))
	}
	return nil
}

// GetRawTransactionByBlockHashAndIndex returns the bytes of the transaction for the given block hash and index.
func (s *PublicTransactionPoolAPI) GetRawTransactionByBlockHashAndIndex(ctx context.Context, blockHash common.Hash, index hexutil.Uint) hexutil.Bytes {
	if block, _ := s.b.BlockByHash(ctx, blockHash); block != nil {
		return newRPCRawTransactionFromBlockIndex(block, uint64(index))
	}
	return nil
}

// GetTransactionCount returns the number of transactions the given address has sent for the given block number
func (s *PublicTransactionPoolAPI) GetTransactionCount(ctx context.Context, address common.Address, blockNrOrHash rpc.BlockNumberOrHash) (*hexutil.Uint64, error) {
	// Ask transaction pool for the nonce which includes pending transactions
	if blockNr, ok := blockNrOrHash.Number(); ok && blockNr == rpc.PendingBlockNumber {
		nonce, err := s.b.GetPoolNonce(ctx, address)
		if err != nil {
			return nil, err
		}
		return (*hexutil.Uint64)(&nonce), nil
	}
	// Resolve block number and use its state to ask for the nonce
	state, _, err := s.b.StateAndHeaderByNumberOrHash(ctx, blockNrOrHash)
	if state == nil || err != nil {
		return nil, err
	}
	nonce := state.GetNonce(address)
	return (*hexutil.Uint64)(&nonce), state.Error()
}

// GetTransactionByHash returns the transaction for the given hash
func (s *PublicTransactionPoolAPI) GetTransactionByHash(ctx context.Context, hash common.Hash) (*RPCTransaction, error) {
	// Try to return an already finalized transaction
	tx, blockHash, blockNumber, index, err := s.b.GetTransaction(ctx, hash)
	if err != nil {
		return nil, err
	}
	if tx != nil {
		return newRPCTransaction(tx, blockHash, blockNumber, index), nil
	}
	// No finalized transaction, try to retrieve it from the pool
	if tx := s.b.GetPoolTransaction(hash); tx != nil {
		return newRPCPendingTransaction(tx), nil
	}

	// Transaction unknown, return as such
	return nil, nil
}

// GetRawTransactionByHash returns the bytes of the transaction for the given hash.
func (s *PublicTransactionPoolAPI) GetRawTransactionByHash(ctx context.Context, hash common.Hash) (hexutil.Bytes, error) {
	// Retrieve a finalized transaction, or a pooled otherwise
	tx, _, _, _, err := s.b.GetTransaction(ctx, hash)
	if err != nil {
		return nil, err
	}
	if tx == nil {
		if tx = s.b.GetPoolTransaction(hash); tx == nil {
			// Transaction not found anywhere, abort
			return nil, nil
		}
	}
	// Serialize to RLP and return
	return tx.MarshalBinary()
}

// GetTransactionReceipt returns the transaction receipt for the given transaction hash.
func (s *PublicTransactionPoolAPI) GetTransactionReceiptsByBlockNumber(ctx context.Context, blockNr rpc.BlockNumber) ([]map[string]interface{}, error) {
	blockNumber := uint64(blockNr.Int64())
	blockHash := rawdb.ReadCanonicalHash(s.b.ChainDb(), blockNumber)

	receipts, err := s.b.GetReceipts(ctx, blockHash)
	if err != nil {
		return nil, err
	}
	if receipts == nil {
		return nil, fmt.Errorf("block %d receipts not found", blockNumber)
	}
	block, err := s.b.BlockByHash(ctx, blockHash)
	if err != nil {
		return nil, err
	}
	if block == nil {
		return nil, fmt.Errorf("block %d not found", blockNumber)
	}
	txs := block.Transactions()
	if len(txs) != len(receipts) {
		return nil, fmt.Errorf("txs length doesn't equal to receipts' length")
	}

	txReceipts := make([]map[string]interface{}, 0, len(txs))
	for idx, receipt := range receipts {
		tx := txs[idx]
		var signer types.Signer = types.FrontierSigner{}
		if tx.Protected() {
			signer = types.NewEIP155Signer(tx.ChainId())
		}
		from, _ := types.Sender(signer, tx)

		fields := map[string]interface{}{
			"blockHash":         blockHash,
			"blockNumber":       hexutil.Uint64(blockNumber),
			"transactionHash":   tx.Hash(),
			"transactionIndex":  hexutil.Uint64(idx),
			"from":              from,
			"to":                tx.To(),
			"gasUsed":           hexutil.Uint64(receipt.GasUsed),
			"cumulativeGasUsed": hexutil.Uint64(receipt.CumulativeGasUsed),
			"contractAddress":   nil,
			"logs":              receipt.Logs,
			"logsBloom":         receipt.Bloom,
		}

		// Assign receipt status or post state.
		if len(receipt.PostState) > 0 {
			fields["root"] = hexutil.Bytes(receipt.PostState)
		} else {
			fields["status"] = hexutil.Uint(receipt.Status)
		}
		if receipt.Logs == nil {
			fields["logs"] = [][]*types.Log{}
		}
		// If the ContractAddress is 20 0x0 bytes, assume it is not a contract creation
		if receipt.ContractAddress != (common.Address{}) {
			fields["contractAddress"] = receipt.ContractAddress
		}

		txReceipts = append(txReceipts, fields)
	}

	return txReceipts, nil
}

// GetTransactionDataAndReceipt returns the original transaction data and transaction receipt for the given transaction hash.
func (s *PublicTransactionPoolAPI) GetTransactionDataAndReceipt(ctx context.Context, hash common.Hash) (map[string]interface{}, error) {
	tx, blockHash, blockNumber, index := rawdb.ReadTransaction(s.b.ChainDb(), hash)
	if tx == nil {
		return nil, nil
	}
	receipts, err := s.b.GetReceipts(ctx, blockHash)
	if err != nil {
		return nil, err
	}
	if len(receipts) <= int(index) {
		return nil, nil
	}
	receipt := receipts[index]

	var signer types.Signer = types.FrontierSigner{}
	if tx.Protected() {
		signer = types.NewEIP155Signer(tx.ChainId())
	}
	from, _ := types.Sender(signer, tx)

	rpcTransaction := newRPCTransaction(tx, blockHash, blockNumber, index)

	txData := map[string]interface{}{
		"blockHash":        rpcTransaction.BlockHash.String(),
		"blockNumber":      rpcTransaction.BlockNumber.String(),
		"from":             rpcTransaction.From.String(),
		"gas":              rpcTransaction.Gas.String(),
		"gasPrice":         rpcTransaction.GasPrice.String(),
		"hash":             rpcTransaction.Hash.String(),
		"input":            rpcTransaction.Input.String(),
		"nonce":            rpcTransaction.Nonce.String(),
		"to":               rpcTransaction.To.String(),
		"transactionIndex": rpcTransaction.TransactionIndex.String(),
		"value":            rpcTransaction.Value.String(),
		"v":                rpcTransaction.V.String(),
		"r":                rpcTransaction.R.String(),
		"s":                rpcTransaction.S.String(),
	}

	fields := map[string]interface{}{
		"blockHash":         blockHash,
		"blockNumber":       hexutil.Uint64(blockNumber),
		"transactionHash":   hash,
		"transactionIndex":  hexutil.Uint64(index),
		"from":              from,
		"to":                tx.To(),
		"gasUsed":           hexutil.Uint64(receipt.GasUsed),
		"cumulativeGasUsed": hexutil.Uint64(receipt.CumulativeGasUsed),
		"contractAddress":   nil,
		"logs":              receipt.Logs,
		"logsBloom":         receipt.Bloom,
	}

	// Assign receipt status or post state.
	if len(receipt.PostState) > 0 {
		fields["root"] = hexutil.Bytes(receipt.PostState)
	} else {
		fields["status"] = hexutil.Uint(receipt.Status)
	}
	if receipt.Logs == nil {
		fields["logs"] = [][]*types.Log{}
	}
	// If the ContractAddress is 20 0x0 bytes, assume it is not a contract creation
	if receipt.ContractAddress != (common.Address{}) {
		fields["contractAddress"] = receipt.ContractAddress
	}
	result := map[string]interface{}{
		"txData":  txData,
		"receipt": fields,
	}
	return result, nil
}

// GetTransactionReceipt returns the transaction receipt for the given transaction hash.
func (s *PublicTransactionPoolAPI) GetTransactionReceipt(ctx context.Context, hash common.Hash) (map[string]interface{}, error) {
	tx, blockHash, blockNumber, index, err := s.b.GetTransaction(ctx, hash)
	if err != nil {
		return nil, nil
	}
	receipts, err := s.b.GetReceipts(ctx, blockHash)
	if err != nil {
		return nil, err
	}
	if len(receipts) <= int(index) {
		return nil, nil
	}
	receipt := receipts[index]

	// Derive the sender.
	bigblock := new(big.Int).SetUint64(blockNumber)
	signer := types.MakeSigner(s.b.ChainConfig(), bigblock)
	from, _ := types.Sender(signer, tx)

	fields := map[string]interface{}{
		"blockHash":         blockHash,
		"blockNumber":       hexutil.Uint64(blockNumber),
		"transactionHash":   hash,
		"transactionIndex":  hexutil.Uint64(index),
		"from":              from,
		"to":                tx.To(),
		"gasUsed":           hexutil.Uint64(receipt.GasUsed),
		"cumulativeGasUsed": hexutil.Uint64(receipt.CumulativeGasUsed),
		"contractAddress":   nil,
		"logs":              receipt.Logs,
		"logsBloom":         receipt.Bloom,
		"type":              hexutil.Uint(tx.Type()),
	}

	// Assign receipt status or post state.
	if len(receipt.PostState) > 0 {
		fields["root"] = hexutil.Bytes(receipt.PostState)
	} else {
		fields["status"] = hexutil.Uint(receipt.Status)
	}
	if receipt.Logs == nil {
		fields["logs"] = [][]*types.Log{}
	}
	// If the ContractAddress is 20 0x0 bytes, assume it is not a contract creation
	if receipt.ContractAddress != (common.Address{}) {
		fields["contractAddress"] = receipt.ContractAddress
	}
	return fields, nil
}

// sign is a helper function that signs a transaction with the private key of the given address.
func (s *PublicTransactionPoolAPI) sign(addr common.Address, tx *types.Transaction) (*types.Transaction, error) {
	// Look up the wallet containing the requested signer
	account := accounts.Account{Address: addr}

	wallet, err := s.b.AccountManager().Find(account)
	if err != nil {
		return nil, err
	}
	// Request the wallet to sign the transaction
	return wallet.SignTx(account, tx, s.b.ChainConfig().ChainID)
}

// SendTxArgs represents the arguments to sumbit a new transaction into the transaction pool.
type SendTxArgs struct {
	From     common.Address  `json:"from"`
	To       *common.Address `json:"to"`
	Gas      *hexutil.Uint64 `json:"gas"`
	GasPrice *hexutil.Big    `json:"gasPrice"`
	Value    *hexutil.Big    `json:"value"`
	Nonce    *hexutil.Uint64 `json:"nonce"`
	// We accept "data" and "input" for backwards-compatibility reasons. "input" is the
	// newer name and should be preferred by clients.
	Data  *hexutil.Bytes `json:"data"`
	Input *hexutil.Bytes `json:"input"`

	// For non-legacy transactions
	AccessList *types.AccessList `json:"accessList,omitempty"`
	ChainID    *hexutil.Big      `json:"chainId,omitempty"`
}

// setDefaults fills in default values for unspecified tx fields.
func (args *SendTxArgs) setDefaults(ctx context.Context, b Backend) error {
	if args.GasPrice == nil {
		price, err := b.SuggestPrice(ctx)
		if err != nil {
			return err
		}
		args.GasPrice = (*hexutil.Big)(price)
	}
	if args.Value == nil {
		args.Value = new(hexutil.Big)
	}
	if args.Nonce == nil {
		nonce, err := b.GetPoolNonce(ctx, args.From)
		if err != nil {
			return err
		}
		args.Nonce = (*hexutil.Uint64)(&nonce)
	}
	if args.Data != nil && args.Input != nil && !bytes.Equal(*args.Data, *args.Input) {
		return errors.New(`both "data" and "input" are set and not equal. Please use "input" to pass transaction call data`)
	}
	if args.To == nil {
		// Contract creation
		var input []byte
		if args.Data != nil {
			input = *args.Data
		} else if args.Input != nil {
			input = *args.Input
		}
		if len(input) == 0 {
			return errors.New(`contract creation without any data provided`)
		}
	}
	// Estimate the gas usage if necessary.
	if args.Gas == nil {
		// For backwards-compatibility reason, we try both input and data
		// but input is preferred.
		input := args.Input
		if input == nil {
			input = args.Data
		}
		callArgs := CallArgs{
			From:       &args.From, // From shouldn't be nil
			To:         args.To,
			GasPrice:   args.GasPrice,
			Value:      args.Value,
			Data:       input,
			AccessList: args.AccessList,
		}
		pendingBlockNr := rpc.BlockNumberOrHashWithNumber(rpc.PendingBlockNumber)
		estimated, err := DoEstimateGas(ctx, b, callArgs, pendingBlockNr, b.RPCGasCap())
		if err != nil {
			return err
		}
		args.Gas = &estimated
		log.Trace("Estimate gas usage automatically", "gas", args.Gas)
	}
	if args.ChainID == nil {
		id := (*hexutil.Big)(b.ChainConfig().ChainID)
		args.ChainID = id
	}
	return nil
}

// toTransaction converts the arguments to a transaction.
// This assumes that setDefaults has been called.
func (args *SendTxArgs) toTransaction() *types.Transaction {
	var input []byte
	if args.Input != nil {
		input = *args.Input
	} else if args.Data != nil {
		input = *args.Data
	}
	var data types.TxData
	if args.AccessList == nil {
		data = &types.LegacyTx{
			To:       args.To,
			Nonce:    uint64(*args.Nonce),
			Gas:      uint64(*args.Gas),
			GasPrice: (*big.Int)(args.GasPrice),
			Value:    (*big.Int)(args.Value),
			Data:     input,
		}
	} else {
		data = &types.AccessListTx{
			To:         args.To,
			ChainID:    (*big.Int)(args.ChainID),
			Nonce:      uint64(*args.Nonce),
			Gas:        uint64(*args.Gas),
			GasPrice:   (*big.Int)(args.GasPrice),
			Value:      (*big.Int)(args.Value),
			Data:       input,
			AccessList: *args.AccessList,
		}
	}
	return types.NewTx(data)
}

// SubmitTransaction is a helper function that submits tx to txPool and logs a message.
func SubmitTransaction(ctx context.Context, b Backend, tx *types.Transaction) (common.Hash, error) {
	// If the transaction fee cap is already specified, ensure the
	// fee of the given transaction is _reasonable_.
	if err := checkTxFee(tx.GasPrice(), tx.Gas(), b.RPCTxFeeCap()); err != nil {
		return common.Hash{}, err
	}
	if !b.UnprotectedAllowed() && !tx.Protected() {
		// Ensure only eip155 signed transactions are submitted if EIP155Required is set.
		return common.Hash{}, errors.New("only replay-protected (EIP-155) transactions allowed over RPC")
	}
	if err := b.SendTx(ctx, tx); err != nil {
		return common.Hash{}, err
	}
	// Print a log with full tx details for manual investigations and interventions
	signer := types.MakeSigner(b.ChainConfig(), b.CurrentBlock().Number())
	from, err := types.Sender(signer, tx)
	if err != nil {
		return common.Hash{}, err
	}

	if tx.To() == nil {
		addr := crypto.CreateAddress(from, tx.Nonce())
		log.Info("Submitted contract creation", "hash", tx.Hash().Hex(), "from", from, "nonce", tx.Nonce(), "contract", addr.Hex(), "value", tx.Value())
	} else {
		log.Info("Submitted transaction", "hash", tx.Hash().Hex(), "from", from, "nonce", tx.Nonce(), "recipient", tx.To(), "value", tx.Value())
	}
	return tx.Hash(), nil
}

// SendTransaction creates a transaction for the given argument, sign it and submit it to the
// transaction pool.
func (s *PublicTransactionPoolAPI) SendTransaction(ctx context.Context, args SendTxArgs) (common.Hash, error) {
	// Look up the wallet containing the requested signer
	account := accounts.Account{Address: args.From}

	wallet, err := s.b.AccountManager().Find(account)
	if err != nil {
		return common.Hash{}, err
	}

	if args.Nonce == nil {
		// Hold the addresse's mutex around signing to prevent concurrent assignment of
		// the same nonce to multiple accounts.
		s.nonceLock.LockAddr(args.From)
		defer s.nonceLock.UnlockAddr(args.From)
	}

	// Set some sanity defaults and terminate on failure
	if err := args.setDefaults(ctx, s.b); err != nil {
		return common.Hash{}, err
	}
	// Assemble the transaction and sign with the wallet
	tx := args.toTransaction()

	signed, err := wallet.SignTx(account, tx, s.b.ChainConfig().ChainID)
	if err != nil {
		return common.Hash{}, err
	}
	return SubmitTransaction(ctx, s.b, signed)
}

// FillTransaction fills the defaults (nonce, gas, gasPrice) on a given unsigned transaction,
// and returns it to the caller for further processing (signing + broadcast)
func (s *PublicTransactionPoolAPI) FillTransaction(ctx context.Context, args SendTxArgs) (*SignTransactionResult, error) {
	// Set some sanity defaults and terminate on failure
	if err := args.setDefaults(ctx, s.b); err != nil {
		return nil, err
	}
	// Assemble the transaction and obtain rlp
	tx := args.toTransaction()
	data, err := tx.MarshalBinary()
	if err != nil {
		return nil, err
	}
	return &SignTransactionResult{data, tx}, nil
}

// SendRawTransaction will add the signed transaction to the transaction pool.
// The sender is responsible for signing the transaction and using the correct nonce.
func (s *PublicTransactionPoolAPI) SendRawTransaction(ctx context.Context, input hexutil.Bytes) (common.Hash, error) {
	tx := new(types.Transaction)
	if err := tx.UnmarshalBinary(input); err != nil {
		return common.Hash{}, err
	}
	return SubmitTransaction(ctx, s.b, tx)
}

// Sign calculates an ECDSA signature for:
// keccack256("\x19Ethereum Signed Message:\n" + len(message) + message).
//
// Note, the produced signature conforms to the secp256k1 curve R, S and V values,
// where the V value will be 27 or 28 for legacy reasons.
//
// The account associated with addr must be unlocked.
//
// https://github.com/ethereum/wiki/wiki/JSON-RPC#eth_sign
func (s *PublicTransactionPoolAPI) Sign(addr common.Address, data hexutil.Bytes) (hexutil.Bytes, error) {
	// Look up the wallet containing the requested signer
	account := accounts.Account{Address: addr}

	wallet, err := s.b.AccountManager().Find(account)
	if err != nil {
		return nil, err
	}
	// Sign the requested hash with the wallet
	signature, err := wallet.SignText(account, data)
	if err == nil {
		signature[64] += 27 // Transform V from 0/1 to 27/28 according to the yellow paper
	}
	return signature, err
}

// SignTransactionResult represents a RLP encoded signed transaction.
type SignTransactionResult struct {
	Raw hexutil.Bytes      `json:"raw"`
	Tx  *types.Transaction `json:"tx"`
}

// SignTransaction will sign the given transaction with the from account.
// The node needs to have the private key of the account corresponding with
// the given from address and it needs to be unlocked.
func (s *PublicTransactionPoolAPI) SignTransaction(ctx context.Context, args SendTxArgs) (*SignTransactionResult, error) {
	if args.Gas == nil {
		return nil, fmt.Errorf("gas not specified")
	}
	if args.GasPrice == nil {
		return nil, fmt.Errorf("gasPrice not specified")
	}
	if args.Nonce == nil {
		return nil, fmt.Errorf("nonce not specified")
	}
	if err := args.setDefaults(ctx, s.b); err != nil {
		return nil, err
	}
	// Before actually sign the transaction, ensure the transaction fee is reasonable.
	if err := checkTxFee(args.GasPrice.ToInt(), uint64(*args.Gas), s.b.RPCTxFeeCap()); err != nil {
		return nil, err
	}
	tx, err := s.sign(args.From, args.toTransaction())
	if err != nil {
		return nil, err
	}
	data, err := tx.MarshalBinary()
	if err != nil {
		return nil, err
	}
	return &SignTransactionResult{data, tx}, nil
}

// PendingTransactions returns the transactions that are in the transaction pool
// and have a from address that is one of the accounts this node manages.
func (s *PublicTransactionPoolAPI) PendingTransactions() ([]*RPCTransaction, error) {
	pending, err := s.b.GetPoolTransactions()
	if err != nil {
		return nil, err
	}
	accounts := make(map[common.Address]struct{})
	for _, wallet := range s.b.AccountManager().Wallets() {
		for _, account := range wallet.Accounts() {
			accounts[account.Address] = struct{}{}
		}
	}
	transactions := make([]*RPCTransaction, 0, len(pending))
	for _, tx := range pending {
		from, _ := types.Sender(s.signer, tx)
		if _, exists := accounts[from]; exists {
			transactions = append(transactions, newRPCPendingTransaction(tx))
		}
	}
	return transactions, nil
}

// Resend accepts an existing transaction and a new gas price and limit. It will remove
// the given transaction from the pool and reinsert it with the new gas price and limit.
func (s *PublicTransactionPoolAPI) Resend(ctx context.Context, sendArgs SendTxArgs, gasPrice *hexutil.Big, gasLimit *hexutil.Uint64) (common.Hash, error) {
	if sendArgs.Nonce == nil {
		return common.Hash{}, fmt.Errorf("missing transaction nonce in transaction spec")
	}
	if err := sendArgs.setDefaults(ctx, s.b); err != nil {
		return common.Hash{}, err
	}
	matchTx := sendArgs.toTransaction()

	// Before replacing the old transaction, ensure the _new_ transaction fee is reasonable.
	var price = matchTx.GasPrice()
	if gasPrice != nil {
		price = gasPrice.ToInt()
	}
	var gas = matchTx.Gas()
	if gasLimit != nil {
		gas = uint64(*gasLimit)
	}
	if err := checkTxFee(price, gas, s.b.RPCTxFeeCap()); err != nil {
		return common.Hash{}, err
	}
	// Iterate the pending list for replacement
	pending, err := s.b.GetPoolTransactions()
	if err != nil {
		return common.Hash{}, err
	}
	for _, p := range pending {
		wantSigHash := s.signer.Hash(matchTx)
		pFrom, err := types.Sender(s.signer, p)
		if err == nil && pFrom == sendArgs.From && s.signer.Hash(p) == wantSigHash {
			// Match. Re-sign and send the transaction.
			if gasPrice != nil && (*big.Int)(gasPrice).Sign() != 0 {
				sendArgs.GasPrice = gasPrice
			}
			if gasLimit != nil && *gasLimit != 0 {
				sendArgs.Gas = gasLimit
			}
			signedTx, err := s.sign(sendArgs.From, sendArgs.toTransaction())
			if err != nil {
				return common.Hash{}, err
			}
			if err = s.b.SendTx(ctx, signedTx); err != nil {
				return common.Hash{}, err
			}
			return signedTx.Hash(), nil
		}
	}
	return common.Hash{}, fmt.Errorf("transaction %#x not found", matchTx.Hash())
}

// PublicDebugAPI is the collection of Ethereum APIs exposed over the public
// debugging endpoint.
type PublicDebugAPI struct {
	b Backend
}

// NewPublicDebugAPI creates a new API definition for the public debug methods
// of the Ethereum service.
func NewPublicDebugAPI(b Backend) *PublicDebugAPI {
	return &PublicDebugAPI{b: b}
}

// GetBlockRlp retrieves the RLP encoded for of a single block.
func (api *PublicDebugAPI) GetBlockRlp(ctx context.Context, number uint64) (string, error) {
	block, _ := api.b.BlockByNumber(ctx, rpc.BlockNumber(number))
	if block == nil {
		return "", fmt.Errorf("block #%d not found", number)
	}
	encoded, err := rlp.EncodeToBytes(block)
	if err != nil {
		return "", err
	}
	return fmt.Sprintf("%x", encoded), nil
}

// TestSignCliqueBlock fetches the given block number, and attempts to sign it as a clique header with the
// given address, returning the address of the recovered signature
//
// This is a temporary method to debug the externalsigner integration,
// TODO: Remove this method when the integration is mature
func (api *PublicDebugAPI) TestSignCliqueBlock(ctx context.Context, address common.Address, number uint64) (common.Address, error) {
	block, _ := api.b.BlockByNumber(ctx, rpc.BlockNumber(number))
	if block == nil {
		return common.Address{}, fmt.Errorf("block #%d not found", number)
	}
	header := block.Header()
	header.Extra = make([]byte, 32+65)
	encoded := clique.CliqueRLP(header)

	// Look up the wallet containing the requested signer
	account := accounts.Account{Address: address}
	wallet, err := api.b.AccountManager().Find(account)
	if err != nil {
		return common.Address{}, err
	}

	signature, err := wallet.SignData(account, accounts.MimetypeClique, encoded)
	if err != nil {
		return common.Address{}, err
	}
	sealHash := clique.SealHash(header).Bytes()
	log.Info("test signing of clique block",
		"Sealhash", fmt.Sprintf("%x", sealHash),
		"signature", fmt.Sprintf("%x", signature))
	pubkey, err := crypto.Ecrecover(sealHash, signature)
	if err != nil {
		return common.Address{}, err
	}
	var signer common.Address
	copy(signer[:], crypto.Keccak256(pubkey[1:])[12:])

	return signer, nil
}

// PrintBlock retrieves a block and returns its pretty printed form.
func (api *PublicDebugAPI) PrintBlock(ctx context.Context, number uint64) (string, error) {
	block, _ := api.b.BlockByNumber(ctx, rpc.BlockNumber(number))
	if block == nil {
		return "", fmt.Errorf("block #%d not found", number)
	}
	return spew.Sdump(block), nil
}

// SeedHash retrieves the seed hash of a block.
func (api *PublicDebugAPI) SeedHash(ctx context.Context, number uint64) (string, error) {
	block, _ := api.b.BlockByNumber(ctx, rpc.BlockNumber(number))
	if block == nil {
		return "", fmt.Errorf("block #%d not found", number)
	}
	return fmt.Sprintf("0x%x", ethash.SeedHash(number)), nil
}

// PrivateDebugAPI is the collection of Ethereum APIs exposed over the private
// debugging endpoint.
type PrivateDebugAPI struct {
	b Backend
}

// NewPrivateDebugAPI creates a new API definition for the private debug methods
// of the Ethereum service.
func NewPrivateDebugAPI(b Backend) *PrivateDebugAPI {
	return &PrivateDebugAPI{b: b}
}

// ChaindbProperty returns leveldb properties of the key-value database.
func (api *PrivateDebugAPI) ChaindbProperty(property string) (string, error) {
	if property == "" {
		property = "leveldb.stats"
	} else if !strings.HasPrefix(property, "leveldb.") {
		property = "leveldb." + property
	}
	return api.b.ChainDb().Stat(property)
}

// ChaindbCompact flattens the entire key-value database into a single level,
// removing all unused slots and merging all keys.
func (api *PrivateDebugAPI) ChaindbCompact() error {
	for b := byte(0); b < 255; b++ {
		log.Info("Compacting chain database", "range", fmt.Sprintf("0x%0.2X-0x%0.2X", b, b+1))
		if err := api.b.ChainDb().Compact([]byte{b}, []byte{b + 1}); err != nil {
			log.Error("Database compaction failed", "err", err)
			return err
		}
	}
	return nil
}

// SetHead rewinds the head of the blockchain to a previous block.
func (api *PrivateDebugAPI) SetHead(number hexutil.Uint64) {
	api.b.SetHead(uint64(number))
}

// PublicNetAPI offers network related RPC methods
type PublicNetAPI struct {
	net            *p2p.Server
	networkVersion uint64
}

// NewPublicNetAPI creates a new net API instance.
func NewPublicNetAPI(net *p2p.Server, networkVersion uint64) *PublicNetAPI {
	return &PublicNetAPI{net, networkVersion}
}

// Listening returns an indication if the node is listening for network connections.
func (s *PublicNetAPI) Listening() bool {
	return true // always listening
}

// PeerCount returns the number of connected peers
func (s *PublicNetAPI) PeerCount() hexutil.Uint {
	return hexutil.Uint(s.net.PeerCount())
}

// Version returns the current ethereum protocol version.
func (s *PublicNetAPI) Version() string {
	return fmt.Sprintf("%d", s.networkVersion)
}

// checkTxFee is an internal function used to check whether the fee of
// the given transaction is _reasonable_(under the cap).
func checkTxFee(gasPrice *big.Int, gas uint64, cap float64) error {
	// Short circuit if there is no cap for transaction fee at all.
	if cap == 0 {
		return nil
	}
	feeEth := new(big.Float).Quo(new(big.Float).SetInt(new(big.Int).Mul(gasPrice, new(big.Int).SetUint64(gas))), new(big.Float).SetInt(big.NewInt(params.Ether)))
	feeFloat, _ := feeEth.Float64()
	if feeFloat > cap {
		return fmt.Errorf("tx fee (%.2f ether) exceeds the configured cap (%.2f ether)", feeFloat, cap)
	}
	return nil
}

// toHexSlice creates a slice of hex-strings based on []byte.
func toHexSlice(b [][]byte) []string {
	r := make([]string, len(b))
	for i := range b {
		r[i] = hexutil.Encode(b[i])
	}
	return r
}<|MERGE_RESOLUTION|>--- conflicted
+++ resolved
@@ -917,11 +917,8 @@
 			msg.Nonce(),
 			msg.Data(),
 			nil,
-<<<<<<< HEAD
-=======
 			nil,
 			nil,
->>>>>>> 030800a7
 			0,
 		)
 		dmContext.RecordTrxFrom(msg.From())
