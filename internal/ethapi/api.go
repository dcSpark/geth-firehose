--- conflicted
+++ resolved
@@ -1126,11 +1126,7 @@
 // Note, this function doesn't make and changes in the state/blockchain and is
 // useful to execute and retrieve values.
 func (s *PublicBlockChainAPI) Call(ctx context.Context, args TransactionArgs, blockNrOrHash rpc.BlockNumberOrHash, overrides *StateOverride) (hexutil.Bytes, error) {
-<<<<<<< HEAD
-	result, err := DoCall(ctx, s.b, args, blockNrOrHash, overrides, 5*time.Second, s.b.RPCGasCap(), deepmind.NoOpContext)
-=======
-	result, err := DoCall(ctx, s.b, args, blockNrOrHash, overrides, s.b.RPCEVMTimeout(), s.b.RPCGasCap())
->>>>>>> 908cbbf6
+	result, err := DoCall(ctx, s.b, args, blockNrOrHash, overrides, s.b.RPCEVMTimeout(), s.b.RPCGasCap(), deepmind.NoOpContext)
 	if err != nil {
 		return nil, err
 	}
