// Copyright 2015 The go-ethereum Authors
// This file is part of the go-ethereum library.
//
// The go-ethereum library is free software: you can redistribute it and/or modify
// it under the terms of the GNU Lesser General Public License as published by
// the Free Software Foundation, either version 3 of the License, or
// (at your option) any later version.
//
// The go-ethereum library is distributed in the hope that it will be useful,
// but WITHOUT ANY WARRANTY; without even the implied warranty of
// MERCHANTABILITY or FITNESS FOR A PARTICULAR PURPOSE. See the
// GNU Lesser General Public License for more details.
//
// You should have received a copy of the GNU Lesser General Public License
// along with the go-ethereum library. If not, see <http://www.gnu.org/licenses/>.

package ethapi

import (
	"bytes"
	"context"
	"errors"
	"fmt"
	"math/big"
	"strings"
	"time"

	"github.com/davecgh/go-spew/spew"

	"github.com/ethereum/go-ethereum/accounts"
	"github.com/ethereum/go-ethereum/accounts/abi"
	"github.com/ethereum/go-ethereum/accounts/keystore"
	"github.com/ethereum/go-ethereum/accounts/scwallet"
	"github.com/ethereum/go-ethereum/common"
	"github.com/ethereum/go-ethereum/common/gopool"
	"github.com/ethereum/go-ethereum/common/hexutil"
	"github.com/ethereum/go-ethereum/common/math"
	"github.com/ethereum/go-ethereum/consensus"
	"github.com/ethereum/go-ethereum/consensus/clique"
	"github.com/ethereum/go-ethereum/consensus/ethash"
	"github.com/ethereum/go-ethereum/core"
	"github.com/ethereum/go-ethereum/core/rawdb"
	"github.com/ethereum/go-ethereum/core/state"
	"github.com/ethereum/go-ethereum/core/types"
	"github.com/ethereum/go-ethereum/core/vm"
	"github.com/ethereum/go-ethereum/crypto"
	"github.com/ethereum/go-ethereum/deepmind"
	"github.com/ethereum/go-ethereum/log"
	"github.com/ethereum/go-ethereum/p2p"
	"github.com/ethereum/go-ethereum/params"
	"github.com/ethereum/go-ethereum/rlp"
	"github.com/ethereum/go-ethereum/rpc"
	"github.com/tyler-smith/go-bip39"
)

const UnHealthyTimeout = 5 * time.Second

// PublicEthereumAPI provides an API to access Ethereum related information.
// It offers only methods that operate on public data that is freely available to anyone.
type PublicEthereumAPI struct {
	b Backend
}

// NewPublicEthereumAPI creates a new Ethereum protocol API.
func NewPublicEthereumAPI(b Backend) *PublicEthereumAPI {
	return &PublicEthereumAPI{b}
}

// GasPrice returns a suggestion for a gas price.
func (s *PublicEthereumAPI) GasPrice(ctx context.Context) (*hexutil.Big, error) {
	price, err := s.b.SuggestPrice(ctx)
	return (*hexutil.Big)(price), err
}

// Syncing returns false in case the node is currently not syncing with the network. It can be up to date or has not
// yet received the latest block headers from its pears. In case it is synchronizing:
// - startingBlock: block number this node started to synchronise from
// - currentBlock:  block number this node is currently importing
// - highestBlock:  block number of the highest block header this node has received from peers
// - pulledStates:  number of state entries processed until now
// - knownStates:   number of known state entries that still need to be pulled
func (s *PublicEthereumAPI) Syncing() (interface{}, error) {
	progress := s.b.Downloader().Progress()

	// Return not syncing if the synchronisation already completed
	if progress.CurrentBlock >= progress.HighestBlock {
		return false, nil
	}
	// Otherwise gather the block sync stats
	return map[string]interface{}{
		"startingBlock": hexutil.Uint64(progress.StartingBlock),
		"currentBlock":  hexutil.Uint64(progress.CurrentBlock),
		"highestBlock":  hexutil.Uint64(progress.HighestBlock),
		"pulledStates":  hexutil.Uint64(progress.PulledStates),
		"knownStates":   hexutil.Uint64(progress.KnownStates),
	}, nil
}

// PublicTxPoolAPI offers and API for the transaction pool. It only operates on data that is non confidential.
type PublicTxPoolAPI struct {
	b Backend
}

// NewPublicTxPoolAPI creates a new tx pool service that gives information about the transaction pool.
func NewPublicTxPoolAPI(b Backend) *PublicTxPoolAPI {
	return &PublicTxPoolAPI{b}
}

// Content returns the transactions contained within the transaction pool.
func (s *PublicTxPoolAPI) Content() map[string]map[string]map[string]*RPCTransaction {
	content := map[string]map[string]map[string]*RPCTransaction{
		"pending": make(map[string]map[string]*RPCTransaction),
		"queued":  make(map[string]map[string]*RPCTransaction),
	}
	pending, queue := s.b.TxPoolContent()

	// Flatten the pending transactions
	for account, txs := range pending {
		dump := make(map[string]*RPCTransaction)
		for _, tx := range txs {
			dump[fmt.Sprintf("%d", tx.Nonce())] = newRPCPendingTransaction(tx)
		}
		content["pending"][account.Hex()] = dump
	}
	// Flatten the queued transactions
	for account, txs := range queue {
		dump := make(map[string]*RPCTransaction)
		for _, tx := range txs {
			dump[fmt.Sprintf("%d", tx.Nonce())] = newRPCPendingTransaction(tx)
		}
		content["queued"][account.Hex()] = dump
	}
	return content
}

// Status returns the number of pending and queued transaction in the pool.
func (s *PublicTxPoolAPI) Status() map[string]hexutil.Uint {
	pending, queue := s.b.Stats()
	return map[string]hexutil.Uint{
		"pending": hexutil.Uint(pending),
		"queued":  hexutil.Uint(queue),
	}
}

// Inspect retrieves the content of the transaction pool and flattens it into an
// easily inspectable list.
func (s *PublicTxPoolAPI) Inspect() map[string]map[string]map[string]string {
	content := map[string]map[string]map[string]string{
		"pending": make(map[string]map[string]string),
		"queued":  make(map[string]map[string]string),
	}
	pending, queue := s.b.TxPoolContent()

	// Define a formatter to flatten a transaction into a string
	var format = func(tx *types.Transaction) string {
		if to := tx.To(); to != nil {
			return fmt.Sprintf("%s: %v wei + %v gas × %v wei", tx.To().Hex(), tx.Value(), tx.Gas(), tx.GasPrice())
		}
		return fmt.Sprintf("contract creation: %v wei + %v gas × %v wei", tx.Value(), tx.Gas(), tx.GasPrice())
	}
	// Flatten the pending transactions
	for account, txs := range pending {
		dump := make(map[string]string)
		for _, tx := range txs {
			dump[fmt.Sprintf("%d", tx.Nonce())] = format(tx)
		}
		content["pending"][account.Hex()] = dump
	}
	// Flatten the queued transactions
	for account, txs := range queue {
		dump := make(map[string]string)
		for _, tx := range txs {
			dump[fmt.Sprintf("%d", tx.Nonce())] = format(tx)
		}
		content["queued"][account.Hex()] = dump
	}
	return content
}

// PublicAccountAPI provides an API to access accounts managed by this node.
// It offers only methods that can retrieve accounts.
type PublicAccountAPI struct {
	am *accounts.Manager
}

// NewPublicAccountAPI creates a new PublicAccountAPI.
func NewPublicAccountAPI(am *accounts.Manager) *PublicAccountAPI {
	return &PublicAccountAPI{am: am}
}

// Accounts returns the collection of accounts this node manages
func (s *PublicAccountAPI) Accounts() []common.Address {
	return s.am.Accounts()
}

// PrivateAccountAPI provides an API to access accounts managed by this node.
// It offers methods to create, (un)lock en list accounts. Some methods accept
// passwords and are therefore considered private by default.
type PrivateAccountAPI struct {
	am        *accounts.Manager
	nonceLock *AddrLocker
	b         Backend
}

// NewPrivateAccountAPI create a new PrivateAccountAPI.
func NewPrivateAccountAPI(b Backend, nonceLock *AddrLocker) *PrivateAccountAPI {
	return &PrivateAccountAPI{
		am:        b.AccountManager(),
		nonceLock: nonceLock,
		b:         b,
	}
}

// listAccounts will return a list of addresses for accounts this node manages.
func (s *PrivateAccountAPI) ListAccounts() []common.Address {
	return s.am.Accounts()
}

// rawWallet is a JSON representation of an accounts.Wallet interface, with its
// data contents extracted into plain fields.
type rawWallet struct {
	URL      string             `json:"url"`
	Status   string             `json:"status"`
	Failure  string             `json:"failure,omitempty"`
	Accounts []accounts.Account `json:"accounts,omitempty"`
}

// ListWallets will return a list of wallets this node manages.
func (s *PrivateAccountAPI) ListWallets() []rawWallet {
	wallets := make([]rawWallet, 0) // return [] instead of nil if empty
	for _, wallet := range s.am.Wallets() {
		status, failure := wallet.Status()

		raw := rawWallet{
			URL:      wallet.URL().String(),
			Status:   status,
			Accounts: wallet.Accounts(),
		}
		if failure != nil {
			raw.Failure = failure.Error()
		}
		wallets = append(wallets, raw)
	}
	return wallets
}

// OpenWallet initiates a hardware wallet opening procedure, establishing a USB
// connection and attempting to authenticate via the provided passphrase. Note,
// the method may return an extra challenge requiring a second open (e.g. the
// Trezor PIN matrix challenge).
func (s *PrivateAccountAPI) OpenWallet(url string, passphrase *string) error {
	wallet, err := s.am.Wallet(url)
	if err != nil {
		return err
	}
	pass := ""
	if passphrase != nil {
		pass = *passphrase
	}
	return wallet.Open(pass)
}

// DeriveAccount requests a HD wallet to derive a new account, optionally pinning
// it for later reuse.
func (s *PrivateAccountAPI) DeriveAccount(url string, path string, pin *bool) (accounts.Account, error) {
	wallet, err := s.am.Wallet(url)
	if err != nil {
		return accounts.Account{}, err
	}
	derivPath, err := accounts.ParseDerivationPath(path)
	if err != nil {
		return accounts.Account{}, err
	}
	if pin == nil {
		pin = new(bool)
	}
	return wallet.Derive(derivPath, *pin)
}

// NewAccount will create a new account and returns the address for the new account.
func (s *PrivateAccountAPI) NewAccount(password string) (common.Address, error) {
	ks, err := fetchKeystore(s.am)
	if err != nil {
		return common.Address{}, err
	}
	acc, err := ks.NewAccount(password)
	if err == nil {
		log.Info("Your new key was generated", "address", acc.Address)
		log.Warn("Please backup your key file!", "path", acc.URL.Path)
		log.Warn("Please remember your password!")
		return acc.Address, nil
	}
	return common.Address{}, err
}

// fetchKeystore retrieves the encrypted keystore from the account manager.
func fetchKeystore(am *accounts.Manager) (*keystore.KeyStore, error) {
	if ks := am.Backends(keystore.KeyStoreType); len(ks) > 0 {
		return ks[0].(*keystore.KeyStore), nil
	}
	return nil, errors.New("local keystore not used")
}

// ImportRawKey stores the given hex encoded ECDSA key into the key directory,
// encrypting it with the passphrase.
func (s *PrivateAccountAPI) ImportRawKey(privkey string, password string) (common.Address, error) {
	key, err := crypto.HexToECDSA(privkey)
	if err != nil {
		return common.Address{}, err
	}
	ks, err := fetchKeystore(s.am)
	if err != nil {
		return common.Address{}, err
	}
	acc, err := ks.ImportECDSA(key, password)
	return acc.Address, err
}

// UnlockAccount will unlock the account associated with the given address with
// the given password for duration seconds. If duration is nil it will use a
// default of 300 seconds. It returns an indication if the account was unlocked.
func (s *PrivateAccountAPI) UnlockAccount(ctx context.Context, addr common.Address, password string, duration *uint64) (bool, error) {
	// When the API is exposed by external RPC(http, ws etc), unless the user
	// explicitly specifies to allow the insecure account unlocking, otherwise
	// it is disabled.
	if s.b.ExtRPCEnabled() && !s.b.AccountManager().Config().InsecureUnlockAllowed {
		return false, errors.New("account unlock with HTTP access is forbidden")
	}

	const max = uint64(time.Duration(math.MaxInt64) / time.Second)
	var d time.Duration
	if duration == nil {
		d = 300 * time.Second
	} else if *duration > max {
		return false, errors.New("unlock duration too large")
	} else {
		d = time.Duration(*duration) * time.Second
	}
	ks, err := fetchKeystore(s.am)
	if err != nil {
		return false, err
	}
	err = ks.TimedUnlock(accounts.Account{Address: addr}, password, d)
	if err != nil {
		log.Warn("Failed account unlock attempt", "address", addr, "err", err)
	}
	return err == nil, err
}

// LockAccount will lock the account associated with the given address when it's unlocked.
func (s *PrivateAccountAPI) LockAccount(addr common.Address) bool {
	if ks, err := fetchKeystore(s.am); err == nil {
		return ks.Lock(addr) == nil
	}
	return false
}

// signTransaction sets defaults and signs the given transaction
// NOTE: the caller needs to ensure that the nonceLock is held, if applicable,
// and release it after the transaction has been submitted to the tx pool
func (s *PrivateAccountAPI) signTransaction(ctx context.Context, args *SendTxArgs, passwd string) (*types.Transaction, error) {
	// Look up the wallet containing the requested signer
	account := accounts.Account{Address: args.From}
	wallet, err := s.am.Find(account)
	if err != nil {
		return nil, err
	}
	// Set some sanity defaults and terminate on failure
	if err := args.setDefaults(ctx, s.b); err != nil {
		return nil, err
	}
	// Assemble the transaction and sign with the wallet
	tx := args.toTransaction()

	return wallet.SignTxWithPassphrase(account, passwd, tx, s.b.ChainConfig().ChainID)
}

// SendTransaction will create a transaction from the given arguments and
// tries to sign it with the key associated with args.From. If the given passwd isn't
// able to decrypt the key it fails.
func (s *PrivateAccountAPI) SendTransaction(ctx context.Context, args SendTxArgs, passwd string) (common.Hash, error) {
	if args.Nonce == nil {
		// Hold the addresse's mutex around signing to prevent concurrent assignment of
		// the same nonce to multiple accounts.
		s.nonceLock.LockAddr(args.From)
		defer s.nonceLock.UnlockAddr(args.From)
	}
	signed, err := s.signTransaction(ctx, &args, passwd)
	if err != nil {
		log.Warn("Failed transaction send attempt", "from", args.From, "to", args.To, "value", args.Value.ToInt(), "err", err)
		return common.Hash{}, err
	}
	return SubmitTransaction(ctx, s.b, signed)
}

// SignTransaction will create a transaction from the given arguments and
// tries to sign it with the key associated with args.From. If the given passwd isn't
// able to decrypt the key it fails. The transaction is returned in RLP-form, not broadcast
// to other nodes
func (s *PrivateAccountAPI) SignTransaction(ctx context.Context, args SendTxArgs, passwd string) (*SignTransactionResult, error) {
	// No need to obtain the noncelock mutex, since we won't be sending this
	// tx into the transaction pool, but right back to the user
	if args.Gas == nil {
		return nil, fmt.Errorf("gas not specified")
	}
	if args.GasPrice == nil {
		return nil, fmt.Errorf("gasPrice not specified")
	}
	if args.Nonce == nil {
		return nil, fmt.Errorf("nonce not specified")
	}
	// Before actually sign the transaction, ensure the transaction fee is reasonable.
	if err := checkTxFee(args.GasPrice.ToInt(), uint64(*args.Gas), s.b.RPCTxFeeCap()); err != nil {
		return nil, err
	}
	signed, err := s.signTransaction(ctx, &args, passwd)
	if err != nil {
		log.Warn("Failed transaction sign attempt", "from", args.From, "to", args.To, "value", args.Value.ToInt(), "err", err)
		return nil, err
	}
	data, err := signed.MarshalBinary()
	if err != nil {
		return nil, err
	}
	return &SignTransactionResult{data, signed}, nil
}

// Sign calculates an Ethereum ECDSA signature for:
// keccack256("\x19Ethereum Signed Message:\n" + len(message) + message))
//
// Note, the produced signature conforms to the secp256k1 curve R, S and V values,
// where the V value will be 27 or 28 for legacy reasons.
//
// The key used to calculate the signature is decrypted with the given password.
//
// https://github.com/ethereum/go-ethereum/wiki/Management-APIs#personal_sign
func (s *PrivateAccountAPI) Sign(ctx context.Context, data hexutil.Bytes, addr common.Address, passwd string) (hexutil.Bytes, error) {
	// Look up the wallet containing the requested signer
	account := accounts.Account{Address: addr}

	wallet, err := s.b.AccountManager().Find(account)
	if err != nil {
		return nil, err
	}
	// Assemble sign the data with the wallet
	signature, err := wallet.SignTextWithPassphrase(account, passwd, data)
	if err != nil {
		log.Warn("Failed data sign attempt", "address", addr, "err", err)
		return nil, err
	}
	signature[crypto.RecoveryIDOffset] += 27 // Transform V from 0/1 to 27/28 according to the yellow paper
	return signature, nil
}

// EcRecover returns the address for the account that was used to create the signature.
// Note, this function is compatible with eth_sign and personal_sign. As such it recovers
// the address of:
// hash = keccak256("\x19Ethereum Signed Message:\n"${message length}${message})
// addr = ecrecover(hash, signature)
//
// Note, the signature must conform to the secp256k1 curve R, S and V values, where
// the V value must be 27 or 28 for legacy reasons.
//
// https://github.com/ethereum/go-ethereum/wiki/Management-APIs#personal_ecRecover
func (s *PrivateAccountAPI) EcRecover(ctx context.Context, data, sig hexutil.Bytes) (common.Address, error) {
	if len(sig) != crypto.SignatureLength {
		return common.Address{}, fmt.Errorf("signature must be %d bytes long", crypto.SignatureLength)
	}
	if sig[crypto.RecoveryIDOffset] != 27 && sig[crypto.RecoveryIDOffset] != 28 {
		return common.Address{}, fmt.Errorf("invalid Ethereum signature (V is not 27 or 28)")
	}
	sig[crypto.RecoveryIDOffset] -= 27 // Transform yellow paper V from 27/28 to 0/1

	rpk, err := crypto.SigToPub(accounts.TextHash(data), sig)
	if err != nil {
		return common.Address{}, err
	}
	return crypto.PubkeyToAddress(*rpk), nil
}

// SignAndSendTransaction was renamed to SendTransaction. This method is deprecated
// and will be removed in the future. It primary goal is to give clients time to update.
func (s *PrivateAccountAPI) SignAndSendTransaction(ctx context.Context, args SendTxArgs, passwd string) (common.Hash, error) {
	return s.SendTransaction(ctx, args, passwd)
}

// InitializeWallet initializes a new wallet at the provided URL, by generating and returning a new private key.
func (s *PrivateAccountAPI) InitializeWallet(ctx context.Context, url string) (string, error) {
	wallet, err := s.am.Wallet(url)
	if err != nil {
		return "", err
	}

	entropy, err := bip39.NewEntropy(256)
	if err != nil {
		return "", err
	}

	mnemonic, err := bip39.NewMnemonic(entropy)
	if err != nil {
		return "", err
	}

	seed := bip39.NewSeed(mnemonic, "")

	switch wallet := wallet.(type) {
	case *scwallet.Wallet:
		return mnemonic, wallet.Initialize(seed)
	default:
		return "", fmt.Errorf("specified wallet does not support initialization")
	}
}

// Unpair deletes a pairing between wallet and geth.
func (s *PrivateAccountAPI) Unpair(ctx context.Context, url string, pin string) error {
	wallet, err := s.am.Wallet(url)
	if err != nil {
		return err
	}

	switch wallet := wallet.(type) {
	case *scwallet.Wallet:
		return wallet.Unpair([]byte(pin))
	default:
		return fmt.Errorf("specified wallet does not support pairing")
	}
}

// PublicBlockChainAPI provides an API to access the Ethereum blockchain.
// It offers only methods that operate on public data that is freely available to anyone.
type PublicBlockChainAPI struct {
	b Backend
}

// NewPublicBlockChainAPI creates a new Ethereum blockchain API.
func NewPublicBlockChainAPI(b Backend) *PublicBlockChainAPI {
	return &PublicBlockChainAPI{b}
}

// ChainId is the EIP-155 replay-protection chain id for the current ethereum chain config.
func (api *PublicBlockChainAPI) ChainId() (*hexutil.Big, error) {
	// if current block is at or past the EIP-155 replay-protection fork block, return chainID from config
	if config := api.b.ChainConfig(); config.IsEIP155(api.b.CurrentBlock().Number()) {
		return (*hexutil.Big)(config.ChainID), nil
	}
	return nil, fmt.Errorf("chain not synced beyond EIP-155 replay-protection fork block")
}

// BlockNumber returns the block number of the chain head.
func (s *PublicBlockChainAPI) BlockNumber() hexutil.Uint64 {
	header, _ := s.b.HeaderByNumber(context.Background(), rpc.LatestBlockNumber) // latest header should always be available
	return hexutil.Uint64(header.Number.Uint64())
}

// GetBalance returns the amount of wei for the given address in the state of the
// given block number. The rpc.LatestBlockNumber and rpc.PendingBlockNumber meta
// block numbers are also allowed.
func (s *PublicBlockChainAPI) GetBalance(ctx context.Context, address common.Address, blockNrOrHash rpc.BlockNumberOrHash) (*hexutil.Big, error) {
	state, _, err := s.b.StateAndHeaderByNumberOrHash(ctx, blockNrOrHash)
	if state == nil || err != nil {
		return nil, err
	}
	return (*hexutil.Big)(state.GetBalance(address)), state.Error()
}

// Result structs for GetProof
type AccountResult struct {
	Address      common.Address  `json:"address"`
	AccountProof []string        `json:"accountProof"`
	Balance      *hexutil.Big    `json:"balance"`
	CodeHash     common.Hash     `json:"codeHash"`
	Nonce        hexutil.Uint64  `json:"nonce"`
	StorageHash  common.Hash     `json:"storageHash"`
	StorageProof []StorageResult `json:"storageProof"`
}
type StorageResult struct {
	Key   string       `json:"key"`
	Value *hexutil.Big `json:"value"`
	Proof []string     `json:"proof"`
}

// GetProof returns the Merkle-proof for a given account and optionally some storage keys.
func (s *PublicBlockChainAPI) GetProof(ctx context.Context, address common.Address, storageKeys []string, blockNrOrHash rpc.BlockNumberOrHash) (*AccountResult, error) {
	state, _, err := s.b.StateAndHeaderByNumberOrHash(ctx, blockNrOrHash)
	if state == nil || err != nil {
		return nil, err
	}

	storageTrie := state.StorageTrie(address)
	storageHash := types.EmptyRootHash
	codeHash := state.GetCodeHash(address)
	storageProof := make([]StorageResult, len(storageKeys))

	// if we have a storageTrie, (which means the account exists), we can update the storagehash
	if storageTrie != nil {
		storageHash = storageTrie.Hash()
	} else {
		// no storageTrie means the account does not exist, so the codeHash is the hash of an empty bytearray.
		codeHash = crypto.Keccak256Hash(nil)
	}

	// create the proof for the storageKeys
	for i, key := range storageKeys {
		if storageTrie != nil {
			proof, storageError := state.GetStorageProof(address, common.HexToHash(key))
			if storageError != nil {
				return nil, storageError
			}
			storageProof[i] = StorageResult{key, (*hexutil.Big)(state.GetState(address, common.HexToHash(key)).Big()), toHexSlice(proof)}
		} else {
			storageProof[i] = StorageResult{key, &hexutil.Big{}, []string{}}
		}
	}

	// create the accountProof
	accountProof, proofErr := state.GetProof(address)
	if proofErr != nil {
		return nil, proofErr
	}

	return &AccountResult{
		Address:      address,
		AccountProof: toHexSlice(accountProof),
		Balance:      (*hexutil.Big)(state.GetBalance(address)),
		CodeHash:     codeHash,
		Nonce:        hexutil.Uint64(state.GetNonce(address)),
		StorageHash:  storageHash,
		StorageProof: storageProof,
	}, state.Error()
}

// GetHeaderByNumber returns the requested canonical block header.
// * When blockNr is -1 the chain head is returned.
// * When blockNr is -2 the pending chain head is returned.
func (s *PublicBlockChainAPI) GetHeaderByNumber(ctx context.Context, number rpc.BlockNumber) (map[string]interface{}, error) {
	header, err := s.b.HeaderByNumber(ctx, number)
	if header != nil && err == nil {
		response := s.rpcMarshalHeader(ctx, header)
		if number == rpc.PendingBlockNumber {
			// Pending header need to nil out a few fields
			for _, field := range []string{"hash", "nonce", "miner"} {
				response[field] = nil
			}
		}
		return response, err
	}
	return nil, err
}

// GetHeaderByHash returns the requested header by hash.
func (s *PublicBlockChainAPI) GetHeaderByHash(ctx context.Context, hash common.Hash) map[string]interface{} {
	header, _ := s.b.HeaderByHash(ctx, hash)
	if header != nil {
		return s.rpcMarshalHeader(ctx, header)
	}
	return nil
}

// GetBlockByNumber returns the requested canonical block.
// * When blockNr is -1 the chain head is returned.
// * When blockNr is -2 the pending chain head is returned.
// * When fullTx is true all transactions in the block are returned, otherwise
//   only the transaction hash is returned.
func (s *PublicBlockChainAPI) GetBlockByNumber(ctx context.Context, number rpc.BlockNumber, fullTx bool) (map[string]interface{}, error) {
	block, err := s.b.BlockByNumber(ctx, number)
	if block != nil && err == nil {
		response, err := s.rpcMarshalBlock(ctx, block, true, fullTx)
		if err == nil && number == rpc.PendingBlockNumber {
			// Pending blocks need to nil out a few fields
			for _, field := range []string{"hash", "nonce", "miner"} {
				response[field] = nil
			}
		}
		return response, err
	}
	return nil, err
}

// GetBlockByHash returns the requested block. When fullTx is true all transactions in the block are returned in full
// detail, otherwise only the transaction hash is returned.
func (s *PublicBlockChainAPI) GetBlockByHash(ctx context.Context, hash common.Hash, fullTx bool) (map[string]interface{}, error) {
	block, err := s.b.BlockByHash(ctx, hash)
	if block != nil {
		return s.rpcMarshalBlock(ctx, block, true, fullTx)
	}
	return nil, err
}

func (s *PublicBlockChainAPI) Health() bool {
	if rpc.RpcServingTimer != nil {
		return rpc.RpcServingTimer.Percentile(0.75) < float64(UnHealthyTimeout)
	}
	return true
}

// GetUncleByBlockNumberAndIndex returns the uncle block for the given block hash and index. When fullTx is true
// all transactions in the block are returned in full detail, otherwise only the transaction hash is returned.
func (s *PublicBlockChainAPI) GetUncleByBlockNumberAndIndex(ctx context.Context, blockNr rpc.BlockNumber, index hexutil.Uint) (map[string]interface{}, error) {
	block, err := s.b.BlockByNumber(ctx, blockNr)
	if block != nil {
		uncles := block.Uncles()
		if index >= hexutil.Uint(len(uncles)) {
			log.Debug("Requested uncle not found", "number", blockNr, "hash", block.Hash(), "index", index)
			return nil, nil
		}
		block = types.NewBlockWithHeader(uncles[index])
		return s.rpcMarshalBlock(ctx, block, false, false)
	}
	return nil, err
}

// GetUncleByBlockHashAndIndex returns the uncle block for the given block hash and index. When fullTx is true
// all transactions in the block are returned in full detail, otherwise only the transaction hash is returned.
func (s *PublicBlockChainAPI) GetUncleByBlockHashAndIndex(ctx context.Context, blockHash common.Hash, index hexutil.Uint) (map[string]interface{}, error) {
	block, err := s.b.BlockByHash(ctx, blockHash)
	if block != nil {
		uncles := block.Uncles()
		if index >= hexutil.Uint(len(uncles)) {
			log.Debug("Requested uncle not found", "number", block.Number(), "hash", blockHash, "index", index)
			return nil, nil
		}
		block = types.NewBlockWithHeader(uncles[index])
		return s.rpcMarshalBlock(ctx, block, false, false)
	}
	return nil, err
}

// GetUncleCountByBlockNumber returns number of uncles in the block for the given block number
func (s *PublicBlockChainAPI) GetUncleCountByBlockNumber(ctx context.Context, blockNr rpc.BlockNumber) *hexutil.Uint {
	if block, _ := s.b.BlockByNumber(ctx, blockNr); block != nil {
		n := hexutil.Uint(len(block.Uncles()))
		return &n
	}
	return nil
}

// GetUncleCountByBlockHash returns number of uncles in the block for the given block hash
func (s *PublicBlockChainAPI) GetUncleCountByBlockHash(ctx context.Context, blockHash common.Hash) *hexutil.Uint {
	if block, _ := s.b.BlockByHash(ctx, blockHash); block != nil {
		n := hexutil.Uint(len(block.Uncles()))
		return &n
	}
	return nil
}

// GetCode returns the code stored at the given address in the state for the given block number.
func (s *PublicBlockChainAPI) GetCode(ctx context.Context, address common.Address, blockNrOrHash rpc.BlockNumberOrHash) (hexutil.Bytes, error) {
	state, _, err := s.b.StateAndHeaderByNumberOrHash(ctx, blockNrOrHash)
	if state == nil || err != nil {
		return nil, err
	}
	code := state.GetCode(address)
	return code, state.Error()
}

// GetStorageAt returns the storage from the state at the given address, key and
// block number. The rpc.LatestBlockNumber and rpc.PendingBlockNumber meta block
// numbers are also allowed.
func (s *PublicBlockChainAPI) GetStorageAt(ctx context.Context, address common.Address, key string, blockNrOrHash rpc.BlockNumberOrHash) (hexutil.Bytes, error) {
	state, _, err := s.b.StateAndHeaderByNumberOrHash(ctx, blockNrOrHash)
	if state == nil || err != nil {
		return nil, err
	}
	res := state.GetState(address, common.HexToHash(key))
	return res[:], state.Error()
}

// CallArgs represents the arguments for a call.
type CallArgs struct {
	From       *common.Address   `json:"from"`
	To         *common.Address   `json:"to"`
	Gas        *hexutil.Uint64   `json:"gas"`
	GasPrice   *hexutil.Big      `json:"gasPrice"`
	Value      *hexutil.Big      `json:"value"`
	Data       *hexutil.Bytes    `json:"data"`
	AccessList *types.AccessList `json:"accessList"`
}

// ToMessage converts CallArgs to the Message type used by the core evm
func (args *CallArgs) ToMessage(globalGasCap uint64) types.Message {
	// Set sender address or use zero address if none specified.
	var addr common.Address
	if args.From != nil {
		addr = *args.From
	}

	// Set default gas & gas price if none were set
	gas := globalGasCap
	if gas == 0 {
		gas = uint64(math.MaxUint64 / 2)
	}
	if args.Gas != nil {
		gas = uint64(*args.Gas)
	}
	if globalGasCap != 0 && globalGasCap < gas {
		log.Debug("Caller gas above allowance, capping", "requested", gas, "cap", globalGasCap)
		gas = globalGasCap
	}
	gasPrice := new(big.Int)
	if args.GasPrice != nil {
		gasPrice = args.GasPrice.ToInt()
	}
	value := new(big.Int)
	if args.Value != nil {
		value = args.Value.ToInt()
	}
	var data []byte
	if args.Data != nil {
		data = *args.Data
	}
	var accessList types.AccessList
	if args.AccessList != nil {
		accessList = *args.AccessList
	}

	msg := types.NewMessage(addr, args.To, 0, value, gas, gasPrice, data, accessList, false)
	return msg
}

// OverrideAccount indicates the overriding fields of account during the execution
// of a message call.
// Note, state and stateDiff can't be specified at the same time. If state is
// set, message execution will only use the data in the given state. Otherwise
// if statDiff is set, all diff will be applied first and then execute the call
// message.
type OverrideAccount struct {
	Nonce     *hexutil.Uint64              `json:"nonce"`
	Code      *hexutil.Bytes               `json:"code"`
	Balance   **hexutil.Big                `json:"balance"`
	State     *map[common.Hash]common.Hash `json:"state"`
	StateDiff *map[common.Hash]common.Hash `json:"stateDiff"`
}

// StateOverride is the collection of overridden accounts.
type StateOverride map[common.Address]OverrideAccount

// Apply overrides the fields of specified accounts into the given state.
func (diff *StateOverride) Apply(state *state.StateDB) error {
	if diff == nil {
		return nil
	}
	for addr, account := range *diff {
		// Override account nonce.
		if account.Nonce != nil {
			state.SetNonce(addr, uint64(*account.Nonce), deepmind.NoOpContext)
		}
		// Override account(contract) code.
		if account.Code != nil {
			state.SetCode(addr, *account.Code, deepmind.NoOpContext)
		}
		// Override account balance.
		if account.Balance != nil {
			state.SetBalance(addr, (*big.Int)(*account.Balance), deepmind.NoOpContext, deepmind.IgnoredBalanceChangeReason)
		}
		if account.State != nil && account.StateDiff != nil {
			return fmt.Errorf("account %s has both 'state' and 'stateDiff'", addr.Hex())
		}
		// Replace entire state if caller requires.
		if account.State != nil {
			state.SetStorage(addr, *account.State, deepmind.NoOpContext)
		}
		// Apply state diff into specified accounts.
		if account.StateDiff != nil {
			for key, value := range *account.StateDiff {
				state.SetState(addr, key, value, deepmind.NoOpContext)
			}
		}
	}
	return nil
}
<<<<<<< HEAD

var dmUnsetTrxHash = common.Hash{}

=======

var dmUnsetTrxHash = common.Hash{}

>>>>>>> 0f0fd7ae
func DoCall(ctx context.Context, b Backend, args CallArgs, blockNrOrHash rpc.BlockNumberOrHash, overrides *StateOverride, vmCfg vm.Config, timeout time.Duration, globalGasCap uint64, dmContext *deepmind.Context) (*core.ExecutionResult, error) {
	defer func(start time.Time) { log.Debug("Executing EVM call finished", "runtime", time.Since(start)) }(time.Now())

	state, header, err := b.StateAndHeaderByNumberOrHash(ctx, blockNrOrHash)
	if state == nil || err != nil {
		return nil, err
	}
	if err := overrides.Apply(state); err != nil {
		return nil, err
	}
	// Setup context so it may be cancelled the call has completed
	// or, in case of unmetered gas, setup a context with a timeout.
	var cancel context.CancelFunc
	if timeout > 0 {
		ctx, cancel = context.WithTimeout(ctx, timeout)
	} else {
		ctx, cancel = context.WithCancel(ctx)
	}
	// Make sure the context is cancelled when the call has completed
	// this makes sure resources are cleaned up.
	defer cancel()

	// Get a new instance of the EVM.
	msg := args.ToMessage(globalGasCap)
	evm, vmError, err := b.GetEVM(ctx, msg, state, header, nil, dmContext)
	if err != nil {
		return nil, err
	}
	// Wait for the context to be done and cancel the evm. Even if the
	// EVM has finished, cancelling may be done (repeatedly)
	gopool.Submit(func() {
		<-ctx.Done()
		evm.Cancel()
	})

	if dmContext.Enabled() {
		dmContext.StartTransactionRaw(
			dmUnsetTrxHash,
			msg.To(),
			msg.Value(),
			nil, nil, nil,
			msg.Gas(),
			msg.GasPrice(),
			msg.Nonce(),
			msg.Data(),
			nil,
			0,
		)
		dmContext.RecordTrxFrom(msg.From())
	}
	// Execute the message.
	gp := new(core.GasPool).AddGas(math.MaxUint64)
	result, err := core.ApplyMessage(evm, msg, gp)
	if err := vmError(); err != nil {
		return nil, err
	}

	// If the timer caused an abort, return an appropriate error message
	if evm.Cancelled() {
		return nil, fmt.Errorf("execution aborted (timeout = %v)", timeout)
	}
	if err != nil {
		return result, fmt.Errorf("err: %w (supplied gas %d)", err, msg.Gas())
	}
	return result, nil
}

<<<<<<< HEAD
func newRevertError(result *core.ExecutionResult) *revertError {
	reason, errUnpack := abi.UnpackRevert(result.Revert())
	err := errors.New("execution reverted")
	if errUnpack == nil {
		err = fmt.Errorf("execution reverted: %v", reason)
	}
	return &revertError{
		error:  err,
		reason: hexutil.Encode(result.Revert()),
	}
}

// revertError is an API error that encompassas an EVM revertal with JSON error
// code and a binary data blob.
type revertError struct {
	error
	reason string // revert reason hex encoded
}
=======
	if dmContext.Enabled() {
		config := evm.ChainConfig()
		// Update the state with pending changes
		var root []byte
		if config.IsByzantium(header.Number) {
			state.Finalise(true)
		} else {
			root = state.IntermediateRoot(config.IsEIP158(header.Number)).Bytes()
		}

		var failed bool
		var gasUsed uint64
		if result != nil {
			failed = result.Failed()
			gasUsed = result.UsedGas
		}

		// FIXME: The ApplyMessage can in speculative mode error out with some errors that in sync mode would
		//        not have been possible. Like ErrNonceTooHight or ErrNonceTooLow. Those error will be in
		//        `err` value but there is no real way to return it right now. You will get a failed transaction
		//        without any call and that's it.

		// Create a new receipt for the transaction, storing the intermediate root and gas used by the tx
		// based on the eip phase, we're passing whether the root touch-delete accounts.
		receipt := types.NewReceipt(root, failed, gasUsed)
		receipt.TxHash = dmUnsetTrxHash
		receipt.GasUsed = gasUsed
		// if the transaction created a contract, store the creation address in the receipt.
		if msg.To() == nil {
			// FIXME (dm): This was `crypto.CreateAddress(vmenv.TxContext.Origin, tx.Nonce())`, is `tx.Nonce()` equivalent to `msg.Nonce()`?
			receipt.ContractAddress = crypto.CreateAddress(evm.TxContext.Origin, msg.Nonce())
		}
		// Set the receipt logs and create a bloom for filtering
		receipt.Logs = state.GetLogs(dmUnsetTrxHash)
		receipt.Bloom = types.CreateBloom(types.Receipts{receipt})
		receipt.BlockHash = header.Hash()
		receipt.BlockNumber = header.Number
		receipt.TransactionIndex = 0
>>>>>>> 0f0fd7ae

// ErrorCode returns the JSON error code for a revertal.
// See: https://github.com/ethereum/wiki/wiki/JSON-RPC-Error-Codes-Improvement-Proposal
func (e *revertError) ErrorCode() int {
	return 3
}

<<<<<<< HEAD
=======
	// If in deep mind context, we should most probably attach the error here inside the deep mind context
	// somehow so it's attached to the top-leve transaction trace and not return this here. The handler above
	// us will need to understand that a nil error and nil result means send me everything. For now, it will
	// simply fail, might even be the "good condition" to do.
	if err != nil {
		return result, fmt.Errorf("err: %w (supplied gas %d)", err, msg.Gas())
	}

	return result, nil
}

func newRevertError(result *core.ExecutionResult) *revertError {
	reason, errUnpack := abi.UnpackRevert(result.Revert())
	err := errors.New("execution reverted")
	if errUnpack == nil {
		err = fmt.Errorf("execution reverted: %v", reason)
	}
	return &revertError{
		error:  err,
		reason: hexutil.Encode(result.Revert()),
	}
}

// revertError is an API error that encompassas an EVM revertal with JSON error
// code and a binary data blob.
type revertError struct {
	error
	reason string // revert reason hex encoded
}

// ErrorCode returns the JSON error code for a revertal.
// See: https://github.com/ethereum/wiki/wiki/JSON-RPC-Error-Codes-Improvement-Proposal
func (e *revertError) ErrorCode() int {
	return 3
}

>>>>>>> 0f0fd7ae
// ErrorData returns the hex encoded revert reason.
func (e *revertError) ErrorData() interface{} {
	return e.reason
}

// Call executes the given transaction on the state for the given block number.
//
// Additionally, the caller can specify a batch of contract for fields overriding.
//
// Note, this function doesn't make and changes in the state/blockchain and is
// useful to execute and retrieve values.
func (s *PublicBlockChainAPI) Call(ctx context.Context, args CallArgs, blockNrOrHash rpc.BlockNumberOrHash, overrides *StateOverride) (hexutil.Bytes, error) {
	result, err := DoCall(ctx, s.b, args, blockNrOrHash, overrides, vm.Config{}, 5*time.Second, s.b.RPCGasCap(), deepmind.NoOpContext)
	if err != nil {
		return nil, err
<<<<<<< HEAD
	}
	// If the result contains a revert reason, try to unpack and return it.
	if len(result.Revert()) > 0 {
		return nil, newRevertError(result)
	}
	return result.Return(), result.Err
}

=======
	}
	// If the result contains a revert reason, try to unpack and return it.
	if len(result.Revert()) > 0 {
		return nil, newRevertError(result)
	}
	return result.Return(), result.Err
}

// Execute the given contract's call using deep mind instrumentation return raw bytes containing the
// string representation of the deep mind log output
func (s *PublicBlockChainAPI) Execute(ctx context.Context, args CallArgs, blockNrOrHash rpc.BlockNumberOrHash, overrides *StateOverride) (hexutil.Bytes, error) {
	dmContext := deepmind.NewSpeculativeExecutionContext()
	result, err := DoCall(ctx, s.b, args, blockNrOrHash, overrides, vm.Config{}, 5*time.Second, s.b.RPCGasCap(), dmContext)

	// As soon as we have an execution result, we should have a complete deep mind log, so let's return it
	if result != nil {
		return dmContext.DeepMindLog(), nil
	}

	if err != nil {
		return nil, err
	}

	return nil, errors.New("no error and no result, invalid state")
}

>>>>>>> 0f0fd7ae
func DoEstimateGas(ctx context.Context, b Backend, args CallArgs, blockNrOrHash rpc.BlockNumberOrHash, gasCap uint64) (hexutil.Uint64, error) {
	// Binary search the gas requirement, as it may be higher than the amount used
	var (
		lo  uint64 = params.TxGas - 1
		hi  uint64
		cap uint64
	)
	// Use zero address if sender unspecified.
	if args.From == nil {
		args.From = new(common.Address)
	}
	// Determine the highest gas limit can be used during the estimation.
	if args.Gas != nil && uint64(*args.Gas) >= params.TxGas {
		hi = uint64(*args.Gas)
	} else {
		// Retrieve the block to act as the gas ceiling
		block, err := b.BlockByNumberOrHash(ctx, blockNrOrHash)
		if err != nil {
			return 0, err
		}
		if block == nil {
			return 0, errors.New("block not found")
		}
		hi = block.GasLimit()
	}
	// Recap the highest gas limit with account's available balance.
	if args.GasPrice != nil && args.GasPrice.ToInt().BitLen() != 0 {
		state, _, err := b.StateAndHeaderByNumberOrHash(ctx, blockNrOrHash)
		if err != nil {
			return 0, err
		}
		balance := state.GetBalance(*args.From) // from can't be nil
		available := new(big.Int).Set(balance)
		if args.Value != nil {
			if args.Value.ToInt().Cmp(available) >= 0 {
				return 0, errors.New("insufficient funds for transfer")
			}
			available.Sub(available, args.Value.ToInt())
		}
		allowance := new(big.Int).Div(available, args.GasPrice.ToInt())

		// If the allowance is larger than maximum uint64, skip checking
		if allowance.IsUint64() && hi > allowance.Uint64() {
			transfer := args.Value
			if transfer == nil {
				transfer = new(hexutil.Big)
			}
			log.Warn("Gas estimation capped by limited funds", "original", hi, "balance", balance,
				"sent", transfer.ToInt(), "gasprice", args.GasPrice.ToInt(), "fundable", allowance)
			hi = allowance.Uint64()
		}
	}
	// Recap the highest gas allowance with specified gascap.
	if gasCap != 0 && hi > gasCap {
		log.Debug("Caller gas above allowance, capping", "requested", hi, "cap", gasCap)
		hi = gasCap
	}
	cap = hi

	// Create a helper to check if a gas allowance results in an executable transaction
	executable := func(gas uint64) (bool, *core.ExecutionResult, error) {
		args.Gas = (*hexutil.Uint64)(&gas)

		result, err := DoCall(ctx, b, args, blockNrOrHash, nil, vm.Config{}, 0, gasCap, deepmind.NoOpContext)
		if err != nil {
			if errors.Is(err, core.ErrIntrinsicGas) {
				return true, nil, nil // Special case, raise gas limit
			}
			return true, nil, err // Bail out
		}
		return result.Failed(), result, nil
	}
	// Execute the binary search and hone in on an executable gas limit
	for lo+1 < hi {
		mid := (hi + lo) / 2
		failed, _, err := executable(mid)

		// If the error is not nil(consensus error), it means the provided message
		// call or transaction will never be accepted no matter how much gas it is
		// assigned. Return the error directly, don't struggle any more.
		if err != nil {
			return 0, err
		}
		if failed {
			lo = mid
		} else {
			hi = mid
		}
	}
	// Reject the transaction as invalid if it still fails at the highest allowance
	if hi == cap {
		failed, result, err := executable(hi)
		if err != nil {
			return 0, err
		}
		if failed {
			if result != nil && result.Err != vm.ErrOutOfGas {
				if len(result.Revert()) > 0 {
					return 0, newRevertError(result)
				}
				return 0, result.Err
			}
			// Otherwise, the specified gas cap is too low
			return 0, fmt.Errorf("gas required exceeds allowance (%d)", cap)
		}
	}
	return hexutil.Uint64(hi), nil
}

// EstimateGas returns an estimate of the amount of gas needed to execute the
// given transaction against the current pending block.
func (s *PublicBlockChainAPI) EstimateGas(ctx context.Context, args CallArgs, blockNrOrHash *rpc.BlockNumberOrHash) (hexutil.Uint64, error) {
	bNrOrHash := rpc.BlockNumberOrHashWithNumber(rpc.PendingBlockNumber)
	if blockNrOrHash != nil {
		bNrOrHash = *blockNrOrHash
	}
	return DoEstimateGas(ctx, s.b, args, bNrOrHash, s.b.RPCGasCap())
}

// GetDiffAccounts returns changed accounts in a specific block number.
func (s *PublicBlockChainAPI) GetDiffAccounts(ctx context.Context, blockNr rpc.BlockNumber) ([]common.Address, error) {
	if s.b.Chain() == nil {
		return nil, fmt.Errorf("blockchain not support get diff accounts")
	}

	header, err := s.b.HeaderByNumber(ctx, blockNr)
	if err != nil {
		return nil, fmt.Errorf("block not found for block number (%d): %v", blockNr, err)
	}

	accounts, err := s.b.Chain().GetDiffAccounts(header.Hash())
	if err == nil || !errors.Is(err, core.ErrDiffLayerNotFound) {
		return accounts, err
	}

	// Replay the block when diff layer not found, it is very slow.
	block, err := s.b.BlockByNumber(ctx, blockNr)
	if err != nil {
		return nil, fmt.Errorf("block not found for block number (%d): %v", blockNr, err)
	}
	_, statedb, err := s.replay(ctx, block, nil)
	if err != nil {
		return nil, err
	}
	return statedb.GetDirtyAccounts(), nil
}

func (s *PublicBlockChainAPI) needToReplay(ctx context.Context, block *types.Block, accounts []common.Address) (bool, error) {
	receipts, err := s.b.GetReceipts(ctx, block.Hash())
	if err != nil || len(receipts) != len(block.Transactions()) {
		return false, fmt.Errorf("receipt incorrect for block number (%d): %v", block.NumberU64(), err)
	}

	accountSet := make(map[common.Address]struct{}, len(accounts))
	for _, account := range accounts {
		accountSet[account] = struct{}{}
	}
	spendValueMap := make(map[common.Address]int64, len(accounts))
	receiveValueMap := make(map[common.Address]int64, len(accounts))

	signer := types.MakeSigner(s.b.ChainConfig(), block.Number())
	for index, tx := range block.Transactions() {
		receipt := receipts[index]
		from, err := types.Sender(signer, tx)
		if err != nil {
			return false, fmt.Errorf("get sender for tx failed: %v", err)
		}

		if _, exists := accountSet[from]; exists {
			spendValueMap[from] += int64(receipt.GasUsed) * tx.GasPrice().Int64()
			if receipt.Status == types.ReceiptStatusSuccessful {
				spendValueMap[from] += tx.Value().Int64()
			}
		}

		if tx.To() == nil {
			continue
		}

		if _, exists := accountSet[*tx.To()]; exists && receipt.Status == types.ReceiptStatusSuccessful {
			receiveValueMap[*tx.To()] += tx.Value().Int64()
		}
	}

	parent, err := s.b.BlockByHash(ctx, block.ParentHash())
	if err != nil {
		return false, fmt.Errorf("block not found for block number (%d): %v", block.NumberU64()-1, err)
	}
	parentState, err := s.b.Chain().StateAt(parent.Root())
	if err != nil {
		return false, fmt.Errorf("statedb not found for block number (%d): %v", block.NumberU64()-1, err)
	}
	currentState, err := s.b.Chain().StateAt(block.Root())
	if err != nil {
		return false, fmt.Errorf("statedb not found for block number (%d): %v", block.NumberU64(), err)
	}
	for _, account := range accounts {
		parentBalance := parentState.GetBalance(account).Int64()
		currentBalance := currentState.GetBalance(account).Int64()
		if receiveValueMap[account]-spendValueMap[account] != currentBalance-parentBalance {
			return true, nil
		}
	}

	return false, nil
}

func (s *PublicBlockChainAPI) replay(ctx context.Context, block *types.Block, accounts []common.Address) (*types.DiffAccountsInBlock, *state.StateDB, error) {
	result := &types.DiffAccountsInBlock{
		Number:       block.NumberU64(),
		BlockHash:    block.Hash(),
		Transactions: make([]types.DiffAccountsInTx, 0),
	}

	parent, err := s.b.BlockByHash(ctx, block.ParentHash())
	if err != nil {
		return nil, nil, fmt.Errorf("block not found for block number (%d): %v", block.NumberU64()-1, err)
	}
	statedb, err := s.b.Chain().StateAt(parent.Root())
	if err != nil {
		return nil, nil, fmt.Errorf("state not found for block number (%d): %v", block.NumberU64()-1, err)
	}

	accountSet := make(map[common.Address]struct{}, len(accounts))
	for _, account := range accounts {
		accountSet[account] = struct{}{}
	}

	// Recompute transactions.
	signer := types.MakeSigner(s.b.ChainConfig(), block.Number())
	for _, tx := range block.Transactions() {
		// Skip data empty tx and to is one of the interested accounts tx.
		skip := false
		if len(tx.Data()) == 0 {
			skip = true
		} else if to := tx.To(); to != nil {
			if _, exists := accountSet[*to]; exists {
				skip = true
			}
		}

		diffTx := types.DiffAccountsInTx{
			TxHash:   tx.Hash(),
			Accounts: make(map[common.Address]*big.Int, len(accounts)),
		}

		if !skip {
			// Record account balance
			for _, account := range accounts {
				diffTx.Accounts[account] = statedb.GetBalance(account)
			}
		}

		// Apply transaction
		msg, _ := tx.AsMessage(signer)
		txContext := core.NewEVMTxContext(msg)
		context := core.NewEVMBlockContext(block.Header(), s.b.Chain(), nil)
		vmenv := vm.NewEVM(context, txContext, statedb, s.b.ChainConfig(), vm.Config{}, deepmind.NoOpContext)

		if posa, ok := s.b.Engine().(consensus.PoSA); ok {
			if isSystem, _ := posa.IsSystemTransaction(tx, block.Header()); isSystem {
				balance := statedb.GetBalance(consensus.SystemAddress)
				if balance.Cmp(common.Big0) > 0 {
					statedb.SetBalance(consensus.SystemAddress, big.NewInt(0), deepmind.NoOpContext, deepmind.IgnoredBalanceChangeReason)
					statedb.AddBalance(block.Header().Coinbase, balance, false, deepmind.NoOpContext, deepmind.IgnoredBalanceChangeReason)
				}
			}
		}

		if _, err := core.ApplyMessage(vmenv, msg, new(core.GasPool).AddGas(tx.Gas())); err != nil {
			return nil, nil, fmt.Errorf("transaction %#x failed: %v", tx.Hash(), err)
		}
		statedb.Finalise(vmenv.ChainConfig().IsEIP158(block.Number()))

		if !skip {
			// Compute account balance diff.
			for _, account := range accounts {
				diffTx.Accounts[account] = new(big.Int).Sub(statedb.GetBalance(account), diffTx.Accounts[account])
				if diffTx.Accounts[account].Cmp(big.NewInt(0)) == 0 {
					delete(diffTx.Accounts, account)
				}
			}

			if len(diffTx.Accounts) != 0 {
				result.Transactions = append(result.Transactions, diffTx)
			}
		}
	}

	return result, statedb, nil
}

// GetDiffAccountsWithScope returns detailed changes of some interested accounts in a specific block number.
func (s *PublicBlockChainAPI) GetDiffAccountsWithScope(ctx context.Context, blockNr rpc.BlockNumber, accounts []common.Address) (*types.DiffAccountsInBlock, error) {
	if s.b.Chain() == nil {
		return nil, fmt.Errorf("blockchain not support get diff accounts")
	}

	block, err := s.b.BlockByNumber(ctx, blockNr)
	if err != nil {
		return nil, fmt.Errorf("block not found for block number (%d): %v", blockNr, err)
	}

	needReplay, err := s.needToReplay(ctx, block, accounts)
	if err != nil {
		return nil, err
	}
	if !needReplay {
		return &types.DiffAccountsInBlock{
			Number:       uint64(blockNr),
			BlockHash:    block.Hash(),
			Transactions: make([]types.DiffAccountsInTx, 0),
		}, nil
	}

	result, _, err := s.replay(ctx, block, accounts)
	return result, err
}

// ExecutionResult groups all structured logs emitted by the EVM
// while replaying a transaction in debug mode as well as transaction
// execution status, the amount of gas used and the return value
type ExecutionResult struct {
	Gas         uint64         `json:"gas"`
	Failed      bool           `json:"failed"`
	ReturnValue string         `json:"returnValue"`
	StructLogs  []StructLogRes `json:"structLogs"`
}

// StructLogRes stores a structured log emitted by the EVM while replaying a
// transaction in debug mode
type StructLogRes struct {
	Pc      uint64             `json:"pc"`
	Op      string             `json:"op"`
	Gas     uint64             `json:"gas"`
	GasCost uint64             `json:"gasCost"`
	Depth   int                `json:"depth"`
	Error   error              `json:"error,omitempty"`
	Stack   *[]string          `json:"stack,omitempty"`
	Memory  *[]string          `json:"memory,omitempty"`
	Storage *map[string]string `json:"storage,omitempty"`
}

// FormatLogs formats EVM returned structured logs for json output
func FormatLogs(logs []vm.StructLog) []StructLogRes {
	formatted := make([]StructLogRes, len(logs))
	for index, trace := range logs {
		formatted[index] = StructLogRes{
			Pc:      trace.Pc,
			Op:      trace.Op.String(),
			Gas:     trace.Gas,
			GasCost: trace.GasCost,
			Depth:   trace.Depth,
			Error:   trace.Err,
		}
		if trace.Stack != nil {
			stack := make([]string, len(trace.Stack))
			for i, stackValue := range trace.Stack {
				stack[i] = stackValue.Hex()
			}
			formatted[index].Stack = &stack
		}
		if trace.Memory != nil {
			memory := make([]string, 0, (len(trace.Memory)+31)/32)
			for i := 0; i+32 <= len(trace.Memory); i += 32 {
				memory = append(memory, fmt.Sprintf("%x", trace.Memory[i:i+32]))
			}
			formatted[index].Memory = &memory
		}
		if trace.Storage != nil {
			storage := make(map[string]string)
			for i, storageValue := range trace.Storage {
				storage[fmt.Sprintf("%x", i)] = fmt.Sprintf("%x", storageValue)
			}
			formatted[index].Storage = &storage
		}
	}
	return formatted
}

// RPCMarshalHeader converts the given header to the RPC output .
func RPCMarshalHeader(head *types.Header) map[string]interface{} {
	return map[string]interface{}{
		"number":           (*hexutil.Big)(head.Number),
		"hash":             head.Hash(),
		"parentHash":       head.ParentHash,
		"nonce":            head.Nonce,
		"mixHash":          head.MixDigest,
		"sha3Uncles":       head.UncleHash,
		"logsBloom":        head.Bloom,
		"stateRoot":        head.Root,
		"miner":            head.Coinbase,
		"difficulty":       (*hexutil.Big)(head.Difficulty),
		"extraData":        hexutil.Bytes(head.Extra),
		"size":             hexutil.Uint64(head.Size()),
		"gasLimit":         hexutil.Uint64(head.GasLimit),
		"gasUsed":          hexutil.Uint64(head.GasUsed),
		"timestamp":        hexutil.Uint64(head.Time),
		"transactionsRoot": head.TxHash,
		"receiptsRoot":     head.ReceiptHash,
	}
}

// RPCMarshalBlock converts the given block to the RPC output which depends on fullTx. If inclTx is true transactions are
// returned. When fullTx is true the returned block contains full transaction details, otherwise it will only contain
// transaction hashes.
func RPCMarshalBlock(block *types.Block, inclTx bool, fullTx bool) (map[string]interface{}, error) {
	fields := RPCMarshalHeader(block.Header())
	fields["size"] = hexutil.Uint64(block.Size())

	if inclTx {
		formatTx := func(tx *types.Transaction) (interface{}, error) {
			return tx.Hash(), nil
		}
		if fullTx {
			formatTx = func(tx *types.Transaction) (interface{}, error) {
				return newRPCTransactionFromBlockHash(block, tx.Hash()), nil
			}
		}
		txs := block.Transactions()
		transactions := make([]interface{}, len(txs))
		var err error
		for i, tx := range txs {
			if transactions[i], err = formatTx(tx); err != nil {
				return nil, err
			}
		}
		fields["transactions"] = transactions
	}
	uncles := block.Uncles()
	uncleHashes := make([]common.Hash, len(uncles))
	for i, uncle := range uncles {
		uncleHashes[i] = uncle.Hash()
	}
	fields["uncles"] = uncleHashes

	return fields, nil
}

// rpcMarshalHeader uses the generalized output filler, then adds the total difficulty field, which requires
// a `PublicBlockchainAPI`.
func (s *PublicBlockChainAPI) rpcMarshalHeader(ctx context.Context, header *types.Header) map[string]interface{} {
	fields := RPCMarshalHeader(header)
	fields["totalDifficulty"] = (*hexutil.Big)(s.b.GetTd(ctx, header.Hash()))
	return fields
}

// rpcMarshalBlock uses the generalized output filler, then adds the total difficulty field, which requires
// a `PublicBlockchainAPI`.
func (s *PublicBlockChainAPI) rpcMarshalBlock(ctx context.Context, b *types.Block, inclTx bool, fullTx bool) (map[string]interface{}, error) {
	fields, err := RPCMarshalBlock(b, inclTx, fullTx)
	if err != nil {
		return nil, err
	}
	if inclTx {
		fields["totalDifficulty"] = (*hexutil.Big)(s.b.GetTd(ctx, b.Hash()))
	}
	return fields, err
}

// RPCTransaction represents a transaction that will serialize to the RPC representation of a transaction
type RPCTransaction struct {
	BlockHash        *common.Hash      `json:"blockHash"`
	BlockNumber      *hexutil.Big      `json:"blockNumber"`
	From             common.Address    `json:"from"`
	Gas              hexutil.Uint64    `json:"gas"`
	GasPrice         *hexutil.Big      `json:"gasPrice"`
	Hash             common.Hash       `json:"hash"`
	Input            hexutil.Bytes     `json:"input"`
	Nonce            hexutil.Uint64    `json:"nonce"`
	To               *common.Address   `json:"to"`
	TransactionIndex *hexutil.Uint64   `json:"transactionIndex"`
	Value            *hexutil.Big      `json:"value"`
	Type             hexutil.Uint64    `json:"type"`
	Accesses         *types.AccessList `json:"accessList,omitempty"`
	ChainID          *hexutil.Big      `json:"chainId,omitempty"`
	V                *hexutil.Big      `json:"v"`
	R                *hexutil.Big      `json:"r"`
	S                *hexutil.Big      `json:"s"`
}

// newRPCTransaction returns a transaction that will serialize to the RPC
// representation, with the given location metadata set (if available).
func newRPCTransaction(tx *types.Transaction, blockHash common.Hash, blockNumber uint64, index uint64) *RPCTransaction {
	// Determine the signer. For replay-protected transactions, use the most permissive
	// signer, because we assume that signers are backwards-compatible with old
	// transactions. For non-protected transactions, the homestead signer signer is used
	// because the return value of ChainId is zero for those transactions.
	var signer types.Signer
	if tx.Protected() {
		signer = types.LatestSignerForChainID(tx.ChainId())
	} else {
		signer = types.HomesteadSigner{}
	}

	from, _ := types.Sender(signer, tx)
	v, r, s := tx.RawSignatureValues()
	result := &RPCTransaction{
		Type:     hexutil.Uint64(tx.Type()),
		From:     from,
		Gas:      hexutil.Uint64(tx.Gas()),
		GasPrice: (*hexutil.Big)(tx.GasPrice()),
		Hash:     tx.Hash(),
		Input:    hexutil.Bytes(tx.Data()),
		Nonce:    hexutil.Uint64(tx.Nonce()),
		To:       tx.To(),
		Value:    (*hexutil.Big)(tx.Value()),
		V:        (*hexutil.Big)(v),
		R:        (*hexutil.Big)(r),
		S:        (*hexutil.Big)(s),
	}
	if blockHash != (common.Hash{}) {
		result.BlockHash = &blockHash
		result.BlockNumber = (*hexutil.Big)(new(big.Int).SetUint64(blockNumber))
		result.TransactionIndex = (*hexutil.Uint64)(&index)
	}
	if tx.Type() == types.AccessListTxType {
		al := tx.AccessList()
		result.Accesses = &al
		result.ChainID = (*hexutil.Big)(tx.ChainId())
	}
	return result
}

// newRPCPendingTransaction returns a pending transaction that will serialize to the RPC representation
func newRPCPendingTransaction(tx *types.Transaction) *RPCTransaction {
	return newRPCTransaction(tx, common.Hash{}, 0, 0)
}

// newRPCTransactionsFromBlockIndex returns transactions that will serialize to the RPC representation.
func newRPCTransactionsFromBlockIndex(b *types.Block) []*RPCTransaction {
	txs := b.Transactions()
	result := make([]*RPCTransaction, 0, len(txs))

	for idx, tx := range txs {
		result = append(result, newRPCTransaction(tx, b.Hash(), b.NumberU64(), uint64(idx)))
	}
	return result
}

// newRPCTransactionFromBlockIndex returns a transaction that will serialize to the RPC representation.
func newRPCTransactionFromBlockIndex(b *types.Block, index uint64) *RPCTransaction {
	txs := b.Transactions()
	if index >= uint64(len(txs)) {
		return nil
	}
	return newRPCTransaction(txs[index], b.Hash(), b.NumberU64(), index)
}

// newRPCRawTransactionFromBlockIndex returns the bytes of a transaction given a block and a transaction index.
func newRPCRawTransactionFromBlockIndex(b *types.Block, index uint64) hexutil.Bytes {
	txs := b.Transactions()
	if index >= uint64(len(txs)) {
		return nil
	}
	blob, _ := txs[index].MarshalBinary()
	return blob
}

// newRPCTransactionFromBlockHash returns a transaction that will serialize to the RPC representation.
func newRPCTransactionFromBlockHash(b *types.Block, hash common.Hash) *RPCTransaction {
	for idx, tx := range b.Transactions() {
		if tx.Hash() == hash {
			return newRPCTransactionFromBlockIndex(b, uint64(idx))
		}
	}
	return nil
}

// accessListResult returns an optional accesslist
// Its the result of the `debug_createAccessList` RPC call.
// It contains an error if the transaction itself failed.
type accessListResult struct {
	Accesslist *types.AccessList `json:"accessList"`
	Error      string            `json:"error,omitempty"`
	GasUsed    hexutil.Uint64    `json:"gasUsed"`
}

// CreateAccessList creates a EIP-2930 type AccessList for the given transaction.
// Reexec and BlockNrOrHash can be specified to create the accessList on top of a certain state.
func (s *PublicBlockChainAPI) CreateAccessList(ctx context.Context, args SendTxArgs, blockNrOrHash *rpc.BlockNumberOrHash) (*accessListResult, error) {
	bNrOrHash := rpc.BlockNumberOrHashWithNumber(rpc.PendingBlockNumber)
	if blockNrOrHash != nil {
		bNrOrHash = *blockNrOrHash
	}
	acl, gasUsed, vmerr, err := AccessList(ctx, s.b, bNrOrHash, args)
	if err != nil {
		return nil, err
	}
	result := &accessListResult{Accesslist: &acl, GasUsed: hexutil.Uint64(gasUsed)}
	if vmerr != nil {
		result.Error = vmerr.Error()
	}
	return result, nil
}

// AccessList creates an access list for the given transaction.
// If the accesslist creation fails an error is returned.
// If the transaction itself fails, an vmErr is returned.
func AccessList(ctx context.Context, b Backend, blockNrOrHash rpc.BlockNumberOrHash, args SendTxArgs) (acl types.AccessList, gasUsed uint64, vmErr error, err error) {
	// Retrieve the execution context
	db, header, err := b.StateAndHeaderByNumberOrHash(ctx, blockNrOrHash)
	if db == nil || err != nil {
		return nil, 0, nil, err
	}
	// If the gas amount is not set, extract this as it will depend on access
	// lists and we'll need to reestimate every time
	nogas := args.Gas == nil

	// Ensure any missing fields are filled, extract the recipient and input data
	if err := args.setDefaults(ctx, b); err != nil {
		return nil, 0, nil, err
	}
	var to common.Address
	if args.To != nil {
		to = *args.To
	} else {
		to = crypto.CreateAddress(args.From, uint64(*args.Nonce))
	}
	var input []byte
	if args.Input != nil {
		input = *args.Input
	} else if args.Data != nil {
		input = *args.Data
	}
	// Retrieve the precompiles since they don't need to be added to the access list
	precompiles := vm.ActivePrecompiles(b.ChainConfig().Rules(header.Number))

	// Create an initial tracer
	prevTracer := vm.NewAccessListTracer(nil, args.From, to, precompiles)
	if args.AccessList != nil {
		prevTracer = vm.NewAccessListTracer(*args.AccessList, args.From, to, precompiles)
	}
	for {
		// Retrieve the current access list to expand
		accessList := prevTracer.AccessList()
		log.Trace("Creating access list", "input", accessList)

		// If no gas amount was specified, each unique access list needs it's own
		// gas calculation. This is quite expensive, but we need to be accurate
		// and it's convered by the sender only anyway.
		if nogas {
			args.Gas = nil
			if err := args.setDefaults(ctx, b); err != nil {
				return nil, 0, nil, err // shouldn't happen, just in case
			}
		}
		// Copy the original db so we don't modify it
		statedb := db.Copy()
		msg := types.NewMessage(args.From, args.To, uint64(*args.Nonce), args.Value.ToInt(), uint64(*args.Gas), args.GasPrice.ToInt(), input, accessList, false)

		// Apply the transaction with the access list tracer
		tracer := vm.NewAccessListTracer(accessList, args.From, to, precompiles)
		config := vm.Config{Tracer: tracer, Debug: true}
		vmenv, _, err := b.GetEVM(ctx, msg, statedb, header, &config, deepmind.NoOpContext)
		if err != nil {
			return nil, 0, nil, err
		}
		res, err := core.ApplyMessage(vmenv, msg, new(core.GasPool).AddGas(msg.Gas()))
		if err != nil {
			return nil, 0, nil, fmt.Errorf("failed to apply transaction: %v err: %v", args.toTransaction().Hash(), err)
		}
		if tracer.Equal(prevTracer) {
			return accessList, res.UsedGas, res.Err, nil
		}
		prevTracer = tracer
	}
}

// PublicTransactionPoolAPI exposes methods for the RPC interface
type PublicTransactionPoolAPI struct {
	b         Backend
	nonceLock *AddrLocker
	signer    types.Signer
}

// NewPublicTransactionPoolAPI creates a new RPC service with methods specific for the transaction pool.
func NewPublicTransactionPoolAPI(b Backend, nonceLock *AddrLocker) *PublicTransactionPoolAPI {
	// The signer used by the API should always be the 'latest' known one because we expect
	// signers to be backwards-compatible with old transactions.
	signer := types.LatestSigner(b.ChainConfig())
	return &PublicTransactionPoolAPI{b, nonceLock, signer}
}

// GetBlockTransactionCountByNumber returns the number of transactions in the block with the given block number.
func (s *PublicTransactionPoolAPI) GetBlockTransactionCountByNumber(ctx context.Context, blockNr rpc.BlockNumber) *hexutil.Uint {
	if block, _ := s.b.BlockByNumber(ctx, blockNr); block != nil {
		n := hexutil.Uint(len(block.Transactions()))
		return &n
	}
	return nil
}

// GetBlockTransactionCountByHash returns the number of transactions in the block with the given hash.
func (s *PublicTransactionPoolAPI) GetBlockTransactionCountByHash(ctx context.Context, blockHash common.Hash) *hexutil.Uint {
	if block, _ := s.b.BlockByHash(ctx, blockHash); block != nil {
		n := hexutil.Uint(len(block.Transactions()))
		return &n
	}
	return nil
}

// GetTransactionsByBlockNumber returns all the transactions for the given block number.
func (s *PublicTransactionPoolAPI) GetTransactionsByBlockNumber(ctx context.Context, blockNr rpc.BlockNumber) []*RPCTransaction {
	if block, _ := s.b.BlockByNumber(ctx, blockNr); block != nil {
		return newRPCTransactionsFromBlockIndex(block)
	}
	return nil
}

// GetTransactionByBlockNumberAndIndex returns the transaction for the given block number and index.
func (s *PublicTransactionPoolAPI) GetTransactionByBlockNumberAndIndex(ctx context.Context, blockNr rpc.BlockNumber, index hexutil.Uint) *RPCTransaction {
	if block, _ := s.b.BlockByNumber(ctx, blockNr); block != nil {
		return newRPCTransactionFromBlockIndex(block, uint64(index))
	}
	return nil
}

// GetTransactionByBlockHashAndIndex returns the transaction for the given block hash and index.
func (s *PublicTransactionPoolAPI) GetTransactionByBlockHashAndIndex(ctx context.Context, blockHash common.Hash, index hexutil.Uint) *RPCTransaction {
	if block, _ := s.b.BlockByHash(ctx, blockHash); block != nil {
		return newRPCTransactionFromBlockIndex(block, uint64(index))
	}
	return nil
}

// GetRawTransactionByBlockNumberAndIndex returns the bytes of the transaction for the given block number and index.
func (s *PublicTransactionPoolAPI) GetRawTransactionByBlockNumberAndIndex(ctx context.Context, blockNr rpc.BlockNumber, index hexutil.Uint) hexutil.Bytes {
	if block, _ := s.b.BlockByNumber(ctx, blockNr); block != nil {
		return newRPCRawTransactionFromBlockIndex(block, uint64(index))
	}
	return nil
}

// GetRawTransactionByBlockHashAndIndex returns the bytes of the transaction for the given block hash and index.
func (s *PublicTransactionPoolAPI) GetRawTransactionByBlockHashAndIndex(ctx context.Context, blockHash common.Hash, index hexutil.Uint) hexutil.Bytes {
	if block, _ := s.b.BlockByHash(ctx, blockHash); block != nil {
		return newRPCRawTransactionFromBlockIndex(block, uint64(index))
	}
	return nil
}

// GetTransactionCount returns the number of transactions the given address has sent for the given block number
func (s *PublicTransactionPoolAPI) GetTransactionCount(ctx context.Context, address common.Address, blockNrOrHash rpc.BlockNumberOrHash) (*hexutil.Uint64, error) {
	// Ask transaction pool for the nonce which includes pending transactions
	if blockNr, ok := blockNrOrHash.Number(); ok && blockNr == rpc.PendingBlockNumber {
		nonce, err := s.b.GetPoolNonce(ctx, address)
		if err != nil {
			return nil, err
		}
		return (*hexutil.Uint64)(&nonce), nil
	}
	// Resolve block number and use its state to ask for the nonce
	state, _, err := s.b.StateAndHeaderByNumberOrHash(ctx, blockNrOrHash)
	if state == nil || err != nil {
		return nil, err
	}
	nonce := state.GetNonce(address)
	return (*hexutil.Uint64)(&nonce), state.Error()
}

// GetTransactionByHash returns the transaction for the given hash
func (s *PublicTransactionPoolAPI) GetTransactionByHash(ctx context.Context, hash common.Hash) (*RPCTransaction, error) {
	// Try to return an already finalized transaction
	tx, blockHash, blockNumber, index, err := s.b.GetTransaction(ctx, hash)
	if err != nil {
		return nil, err
	}
	if tx != nil {
		return newRPCTransaction(tx, blockHash, blockNumber, index), nil
	}
	// No finalized transaction, try to retrieve it from the pool
	if tx := s.b.GetPoolTransaction(hash); tx != nil {
		return newRPCPendingTransaction(tx), nil
	}

	// Transaction unknown, return as such
	return nil, nil
}

// GetRawTransactionByHash returns the bytes of the transaction for the given hash.
func (s *PublicTransactionPoolAPI) GetRawTransactionByHash(ctx context.Context, hash common.Hash) (hexutil.Bytes, error) {
	// Retrieve a finalized transaction, or a pooled otherwise
	tx, _, _, _, err := s.b.GetTransaction(ctx, hash)
	if err != nil {
		return nil, err
	}
	if tx == nil {
		if tx = s.b.GetPoolTransaction(hash); tx == nil {
			// Transaction not found anywhere, abort
			return nil, nil
		}
	}
	// Serialize to RLP and return
	return tx.MarshalBinary()
}

// GetTransactionReceipt returns the transaction receipt for the given transaction hash.
func (s *PublicTransactionPoolAPI) GetTransactionReceiptsByBlockNumber(ctx context.Context, blockNr rpc.BlockNumber) ([]map[string]interface{}, error) {
	blockNumber := uint64(blockNr.Int64())
	blockHash := rawdb.ReadCanonicalHash(s.b.ChainDb(), blockNumber)

	receipts, err := s.b.GetReceipts(ctx, blockHash)
	if err != nil {
		return nil, err
	}
	if receipts == nil {
		return nil, fmt.Errorf("block %d receipts not found", blockNumber)
	}
	block, err := s.b.BlockByHash(ctx, blockHash)
	if err != nil {
		return nil, err
	}
	if block == nil {
		return nil, fmt.Errorf("block %d not found", blockNumber)
	}
	txs := block.Transactions()
	if len(txs) != len(receipts) {
		return nil, fmt.Errorf("txs length doesn't equal to receipts' length")
	}

	txReceipts := make([]map[string]interface{}, 0, len(txs))
	for idx, receipt := range receipts {
		tx := txs[idx]
		var signer types.Signer = types.FrontierSigner{}
		if tx.Protected() {
			signer = types.NewEIP155Signer(tx.ChainId())
		}
		from, _ := types.Sender(signer, tx)

		fields := map[string]interface{}{
			"blockHash":         blockHash,
			"blockNumber":       hexutil.Uint64(blockNumber),
			"transactionHash":   tx.Hash(),
			"transactionIndex":  hexutil.Uint64(idx),
			"from":              from,
			"to":                tx.To(),
			"gasUsed":           hexutil.Uint64(receipt.GasUsed),
			"cumulativeGasUsed": hexutil.Uint64(receipt.CumulativeGasUsed),
			"contractAddress":   nil,
			"logs":              receipt.Logs,
			"logsBloom":         receipt.Bloom,
		}

		// Assign receipt status or post state.
		if len(receipt.PostState) > 0 {
			fields["root"] = hexutil.Bytes(receipt.PostState)
		} else {
			fields["status"] = hexutil.Uint(receipt.Status)
		}
		if receipt.Logs == nil {
			fields["logs"] = [][]*types.Log{}
		}
		// If the ContractAddress is 20 0x0 bytes, assume it is not a contract creation
		if receipt.ContractAddress != (common.Address{}) {
			fields["contractAddress"] = receipt.ContractAddress
		}

		txReceipts = append(txReceipts, fields)
	}

	return txReceipts, nil
}

// GetTransactionDataAndReceipt returns the original transaction data and transaction receipt for the given transaction hash.
func (s *PublicTransactionPoolAPI) GetTransactionDataAndReceipt(ctx context.Context, hash common.Hash) (map[string]interface{}, error) {
	tx, blockHash, blockNumber, index := rawdb.ReadTransaction(s.b.ChainDb(), hash)
	if tx == nil {
		return nil, nil
	}
	receipts, err := s.b.GetReceipts(ctx, blockHash)
	if err != nil {
		return nil, err
	}
	if len(receipts) <= int(index) {
		return nil, nil
	}
	receipt := receipts[index]

	var signer types.Signer = types.FrontierSigner{}
	if tx.Protected() {
		signer = types.NewEIP155Signer(tx.ChainId())
	}
	from, _ := types.Sender(signer, tx)

	rpcTransaction := newRPCTransaction(tx, blockHash, blockNumber, index)

	txData := map[string]interface{}{
		"blockHash":        rpcTransaction.BlockHash.String(),
		"blockNumber":      rpcTransaction.BlockNumber.String(),
		"from":             rpcTransaction.From.String(),
		"gas":              rpcTransaction.Gas.String(),
		"gasPrice":         rpcTransaction.GasPrice.String(),
		"hash":             rpcTransaction.Hash.String(),
		"input":            rpcTransaction.Input.String(),
		"nonce":            rpcTransaction.Nonce.String(),
		"to":               rpcTransaction.To.String(),
		"transactionIndex": rpcTransaction.TransactionIndex.String(),
		"value":            rpcTransaction.Value.String(),
		"v":                rpcTransaction.V.String(),
		"r":                rpcTransaction.R.String(),
		"s":                rpcTransaction.S.String(),
	}

<<<<<<< HEAD
=======
	fields := map[string]interface{}{
		"blockHash":         blockHash,
		"blockNumber":       hexutil.Uint64(blockNumber),
		"transactionHash":   hash,
		"transactionIndex":  hexutil.Uint64(index),
		"from":              from,
		"to":                tx.To(),
		"gasUsed":           hexutil.Uint64(receipt.GasUsed),
		"cumulativeGasUsed": hexutil.Uint64(receipt.CumulativeGasUsed),
		"contractAddress":   nil,
		"logs":              receipt.Logs,
		"logsBloom":         receipt.Bloom,
	}

	// Assign receipt status or post state.
	if len(receipt.PostState) > 0 {
		fields["root"] = hexutil.Bytes(receipt.PostState)
	} else {
		fields["status"] = hexutil.Uint(receipt.Status)
	}
	if receipt.Logs == nil {
		fields["logs"] = [][]*types.Log{}
	}
	// If the ContractAddress is 20 0x0 bytes, assume it is not a contract creation
	if receipt.ContractAddress != (common.Address{}) {
		fields["contractAddress"] = receipt.ContractAddress
	}
	result := map[string]interface{}{
		"txData":  txData,
		"receipt": fields,
	}
	return result, nil
}

// GetTransactionReceipt returns the transaction receipt for the given transaction hash.
func (s *PublicTransactionPoolAPI) GetTransactionReceipt(ctx context.Context, hash common.Hash) (map[string]interface{}, error) {
	tx, blockHash, blockNumber, index, err := s.b.GetTransaction(ctx, hash)
	if err != nil {
		return nil, nil
	}
	receipts, err := s.b.GetReceipts(ctx, blockHash)
	if err != nil {
		return nil, err
	}
	if len(receipts) <= int(index) {
		return nil, nil
	}
	receipt := receipts[index]

	// Derive the sender.
	bigblock := new(big.Int).SetUint64(blockNumber)
	signer := types.MakeSigner(s.b.ChainConfig(), bigblock)
	from, _ := types.Sender(signer, tx)

>>>>>>> 0f0fd7ae
	fields := map[string]interface{}{
		"blockHash":         blockHash,
		"blockNumber":       hexutil.Uint64(blockNumber),
		"transactionHash":   hash,
		"transactionIndex":  hexutil.Uint64(index),
		"from":              from,
		"to":                tx.To(),
		"gasUsed":           hexutil.Uint64(receipt.GasUsed),
		"cumulativeGasUsed": hexutil.Uint64(receipt.CumulativeGasUsed),
		"contractAddress":   nil,
		"logs":              receipt.Logs,
		"logsBloom":         receipt.Bloom,
		"type":              hexutil.Uint(tx.Type()),
	}

	// Assign receipt status or post state.
	if len(receipt.PostState) > 0 {
		fields["root"] = hexutil.Bytes(receipt.PostState)
	} else {
		fields["status"] = hexutil.Uint(receipt.Status)
	}
	if receipt.Logs == nil {
		fields["logs"] = [][]*types.Log{}
	}
	// If the ContractAddress is 20 0x0 bytes, assume it is not a contract creation
	if receipt.ContractAddress != (common.Address{}) {
		fields["contractAddress"] = receipt.ContractAddress
	}
	result := map[string]interface{}{
		"txData":  txData,
		"receipt": fields,
	}
	return result, nil
}

// GetTransactionReceipt returns the transaction receipt for the given transaction hash.
func (s *PublicTransactionPoolAPI) GetTransactionReceipt(ctx context.Context, hash common.Hash) (map[string]interface{}, error) {
	tx, blockHash, blockNumber, index, err := s.b.GetTransaction(ctx, hash)
	if err != nil {
		return nil, nil
	}
	receipts, err := s.b.GetReceipts(ctx, blockHash)
	if err != nil {
		return nil, err
	}
	if len(receipts) <= int(index) {
		return nil, nil
	}
	receipt := receipts[index]

	// Derive the sender.
	bigblock := new(big.Int).SetUint64(blockNumber)
	signer := types.MakeSigner(s.b.ChainConfig(), bigblock)
	from, _ := types.Sender(signer, tx)

	fields := map[string]interface{}{
		"blockHash":         blockHash,
		"blockNumber":       hexutil.Uint64(blockNumber),
		"transactionHash":   hash,
		"transactionIndex":  hexutil.Uint64(index),
		"from":              from,
		"to":                tx.To(),
		"gasUsed":           hexutil.Uint64(receipt.GasUsed),
		"cumulativeGasUsed": hexutil.Uint64(receipt.CumulativeGasUsed),
		"contractAddress":   nil,
		"logs":              receipt.Logs,
		"logsBloom":         receipt.Bloom,
		"type":              hexutil.Uint(tx.Type()),
	}

	// Assign receipt status or post state.
	if len(receipt.PostState) > 0 {
		fields["root"] = hexutil.Bytes(receipt.PostState)
	} else {
		fields["status"] = hexutil.Uint(receipt.Status)
	}
	if receipt.Logs == nil {
		fields["logs"] = [][]*types.Log{}
	}
	// If the ContractAddress is 20 0x0 bytes, assume it is not a contract creation
	if receipt.ContractAddress != (common.Address{}) {
		fields["contractAddress"] = receipt.ContractAddress
	}
	return fields, nil
}

// sign is a helper function that signs a transaction with the private key of the given address.
func (s *PublicTransactionPoolAPI) sign(addr common.Address, tx *types.Transaction) (*types.Transaction, error) {
	// Look up the wallet containing the requested signer
	account := accounts.Account{Address: addr}

	wallet, err := s.b.AccountManager().Find(account)
	if err != nil {
		return nil, err
	}
	// Request the wallet to sign the transaction
	return wallet.SignTx(account, tx, s.b.ChainConfig().ChainID)
}

// SendTxArgs represents the arguments to sumbit a new transaction into the transaction pool.
type SendTxArgs struct {
	From     common.Address  `json:"from"`
	To       *common.Address `json:"to"`
	Gas      *hexutil.Uint64 `json:"gas"`
	GasPrice *hexutil.Big    `json:"gasPrice"`
	Value    *hexutil.Big    `json:"value"`
	Nonce    *hexutil.Uint64 `json:"nonce"`
	// We accept "data" and "input" for backwards-compatibility reasons. "input" is the
	// newer name and should be preferred by clients.
	Data  *hexutil.Bytes `json:"data"`
	Input *hexutil.Bytes `json:"input"`

	// For non-legacy transactions
	AccessList *types.AccessList `json:"accessList,omitempty"`
	ChainID    *hexutil.Big      `json:"chainId,omitempty"`
}

// setDefaults fills in default values for unspecified tx fields.
func (args *SendTxArgs) setDefaults(ctx context.Context, b Backend) error {
	if args.GasPrice == nil {
		price, err := b.SuggestPrice(ctx)
		if err != nil {
			return err
		}
		args.GasPrice = (*hexutil.Big)(price)
	}
	if args.Value == nil {
		args.Value = new(hexutil.Big)
	}
	if args.Nonce == nil {
		nonce, err := b.GetPoolNonce(ctx, args.From)
		if err != nil {
			return err
		}
		args.Nonce = (*hexutil.Uint64)(&nonce)
	}
	if args.Data != nil && args.Input != nil && !bytes.Equal(*args.Data, *args.Input) {
		return errors.New(`both "data" and "input" are set and not equal. Please use "input" to pass transaction call data`)
	}
	if args.To == nil {
		// Contract creation
		var input []byte
		if args.Data != nil {
			input = *args.Data
		} else if args.Input != nil {
			input = *args.Input
		}
		if len(input) == 0 {
			return errors.New(`contract creation without any data provided`)
		}
	}
	// Estimate the gas usage if necessary.
	if args.Gas == nil {
		// For backwards-compatibility reason, we try both input and data
		// but input is preferred.
		input := args.Input
		if input == nil {
			input = args.Data
		}
		callArgs := CallArgs{
			From:       &args.From, // From shouldn't be nil
			To:         args.To,
			GasPrice:   args.GasPrice,
			Value:      args.Value,
			Data:       input,
			AccessList: args.AccessList,
		}
		pendingBlockNr := rpc.BlockNumberOrHashWithNumber(rpc.PendingBlockNumber)
		estimated, err := DoEstimateGas(ctx, b, callArgs, pendingBlockNr, b.RPCGasCap())
		if err != nil {
			return err
		}
		args.Gas = &estimated
		log.Trace("Estimate gas usage automatically", "gas", args.Gas)
	}
	if args.ChainID == nil {
		id := (*hexutil.Big)(b.ChainConfig().ChainID)
		args.ChainID = id
	}
	return nil
}

// toTransaction converts the arguments to a transaction.
// This assumes that setDefaults has been called.
func (args *SendTxArgs) toTransaction() *types.Transaction {
	var input []byte
	if args.Input != nil {
		input = *args.Input
	} else if args.Data != nil {
		input = *args.Data
	}
	var data types.TxData
	if args.AccessList == nil {
		data = &types.LegacyTx{
			To:       args.To,
			Nonce:    uint64(*args.Nonce),
			Gas:      uint64(*args.Gas),
			GasPrice: (*big.Int)(args.GasPrice),
			Value:    (*big.Int)(args.Value),
			Data:     input,
		}
	} else {
		data = &types.AccessListTx{
			To:         args.To,
			ChainID:    (*big.Int)(args.ChainID),
			Nonce:      uint64(*args.Nonce),
			Gas:        uint64(*args.Gas),
			GasPrice:   (*big.Int)(args.GasPrice),
			Value:      (*big.Int)(args.Value),
			Data:       input,
			AccessList: *args.AccessList,
		}
	}
	return types.NewTx(data)
}

// SubmitTransaction is a helper function that submits tx to txPool and logs a message.
func SubmitTransaction(ctx context.Context, b Backend, tx *types.Transaction) (common.Hash, error) {
	// If the transaction fee cap is already specified, ensure the
	// fee of the given transaction is _reasonable_.
	if err := checkTxFee(tx.GasPrice(), tx.Gas(), b.RPCTxFeeCap()); err != nil {
		return common.Hash{}, err
	}
	if !b.UnprotectedAllowed() && !tx.Protected() {
		// Ensure only eip155 signed transactions are submitted if EIP155Required is set.
		return common.Hash{}, errors.New("only replay-protected (EIP-155) transactions allowed over RPC")
	}
	if err := b.SendTx(ctx, tx); err != nil {
		return common.Hash{}, err
	}
	// Print a log with full tx details for manual investigations and interventions
	signer := types.MakeSigner(b.ChainConfig(), b.CurrentBlock().Number())
	from, err := types.Sender(signer, tx)
	if err != nil {
		return common.Hash{}, err
	}

	if tx.To() == nil {
		addr := crypto.CreateAddress(from, tx.Nonce())
		log.Info("Submitted contract creation", "hash", tx.Hash().Hex(), "from", from, "nonce", tx.Nonce(), "contract", addr.Hex(), "value", tx.Value())
	} else {
		log.Info("Submitted transaction", "hash", tx.Hash().Hex(), "from", from, "nonce", tx.Nonce(), "recipient", tx.To(), "value", tx.Value())
	}
	return tx.Hash(), nil
}

// SendTransaction creates a transaction for the given argument, sign it and submit it to the
// transaction pool.
func (s *PublicTransactionPoolAPI) SendTransaction(ctx context.Context, args SendTxArgs) (common.Hash, error) {
	// Look up the wallet containing the requested signer
	account := accounts.Account{Address: args.From}

	wallet, err := s.b.AccountManager().Find(account)
	if err != nil {
		return common.Hash{}, err
	}

	if args.Nonce == nil {
		// Hold the addresse's mutex around signing to prevent concurrent assignment of
		// the same nonce to multiple accounts.
		s.nonceLock.LockAddr(args.From)
		defer s.nonceLock.UnlockAddr(args.From)
	}

	// Set some sanity defaults and terminate on failure
	if err := args.setDefaults(ctx, s.b); err != nil {
		return common.Hash{}, err
	}
	// Assemble the transaction and sign with the wallet
	tx := args.toTransaction()

	signed, err := wallet.SignTx(account, tx, s.b.ChainConfig().ChainID)
	if err != nil {
		return common.Hash{}, err
	}
	return SubmitTransaction(ctx, s.b, signed)
}

// FillTransaction fills the defaults (nonce, gas, gasPrice) on a given unsigned transaction,
// and returns it to the caller for further processing (signing + broadcast)
func (s *PublicTransactionPoolAPI) FillTransaction(ctx context.Context, args SendTxArgs) (*SignTransactionResult, error) {
	// Set some sanity defaults and terminate on failure
	if err := args.setDefaults(ctx, s.b); err != nil {
		return nil, err
	}
	// Assemble the transaction and obtain rlp
	tx := args.toTransaction()
	data, err := tx.MarshalBinary()
	if err != nil {
		return nil, err
	}
	return &SignTransactionResult{data, tx}, nil
}

// SendRawTransaction will add the signed transaction to the transaction pool.
// The sender is responsible for signing the transaction and using the correct nonce.
func (s *PublicTransactionPoolAPI) SendRawTransaction(ctx context.Context, input hexutil.Bytes) (common.Hash, error) {
	tx := new(types.Transaction)
	if err := tx.UnmarshalBinary(input); err != nil {
		return common.Hash{}, err
	}
	return SubmitTransaction(ctx, s.b, tx)
}

// Sign calculates an ECDSA signature for:
// keccack256("\x19Ethereum Signed Message:\n" + len(message) + message).
//
// Note, the produced signature conforms to the secp256k1 curve R, S and V values,
// where the V value will be 27 or 28 for legacy reasons.
//
// The account associated with addr must be unlocked.
//
// https://github.com/ethereum/wiki/wiki/JSON-RPC#eth_sign
func (s *PublicTransactionPoolAPI) Sign(addr common.Address, data hexutil.Bytes) (hexutil.Bytes, error) {
	// Look up the wallet containing the requested signer
	account := accounts.Account{Address: addr}

	wallet, err := s.b.AccountManager().Find(account)
	if err != nil {
		return nil, err
	}
	// Sign the requested hash with the wallet
	signature, err := wallet.SignText(account, data)
	if err == nil {
		signature[64] += 27 // Transform V from 0/1 to 27/28 according to the yellow paper
	}
	return signature, err
}

// SignTransactionResult represents a RLP encoded signed transaction.
type SignTransactionResult struct {
	Raw hexutil.Bytes      `json:"raw"`
	Tx  *types.Transaction `json:"tx"`
}

// SignTransaction will sign the given transaction with the from account.
// The node needs to have the private key of the account corresponding with
// the given from address and it needs to be unlocked.
func (s *PublicTransactionPoolAPI) SignTransaction(ctx context.Context, args SendTxArgs) (*SignTransactionResult, error) {
	if args.Gas == nil {
		return nil, fmt.Errorf("gas not specified")
	}
	if args.GasPrice == nil {
		return nil, fmt.Errorf("gasPrice not specified")
	}
	if args.Nonce == nil {
		return nil, fmt.Errorf("nonce not specified")
	}
	if err := args.setDefaults(ctx, s.b); err != nil {
		return nil, err
	}
	// Before actually sign the transaction, ensure the transaction fee is reasonable.
	if err := checkTxFee(args.GasPrice.ToInt(), uint64(*args.Gas), s.b.RPCTxFeeCap()); err != nil {
		return nil, err
	}
	tx, err := s.sign(args.From, args.toTransaction())
	if err != nil {
		return nil, err
	}
	data, err := tx.MarshalBinary()
	if err != nil {
		return nil, err
	}
	return &SignTransactionResult{data, tx}, nil
}

// PendingTransactions returns the transactions that are in the transaction pool
// and have a from address that is one of the accounts this node manages.
func (s *PublicTransactionPoolAPI) PendingTransactions() ([]*RPCTransaction, error) {
	pending, err := s.b.GetPoolTransactions()
	if err != nil {
		return nil, err
	}
	accounts := make(map[common.Address]struct{})
	for _, wallet := range s.b.AccountManager().Wallets() {
		for _, account := range wallet.Accounts() {
			accounts[account.Address] = struct{}{}
		}
	}
	transactions := make([]*RPCTransaction, 0, len(pending))
	for _, tx := range pending {
		from, _ := types.Sender(s.signer, tx)
		if _, exists := accounts[from]; exists {
			transactions = append(transactions, newRPCPendingTransaction(tx))
		}
	}
	return transactions, nil
}

// Resend accepts an existing transaction and a new gas price and limit. It will remove
// the given transaction from the pool and reinsert it with the new gas price and limit.
func (s *PublicTransactionPoolAPI) Resend(ctx context.Context, sendArgs SendTxArgs, gasPrice *hexutil.Big, gasLimit *hexutil.Uint64) (common.Hash, error) {
	if sendArgs.Nonce == nil {
		return common.Hash{}, fmt.Errorf("missing transaction nonce in transaction spec")
	}
	if err := sendArgs.setDefaults(ctx, s.b); err != nil {
		return common.Hash{}, err
	}
	matchTx := sendArgs.toTransaction()

	// Before replacing the old transaction, ensure the _new_ transaction fee is reasonable.
	var price = matchTx.GasPrice()
	if gasPrice != nil {
		price = gasPrice.ToInt()
	}
	var gas = matchTx.Gas()
	if gasLimit != nil {
		gas = uint64(*gasLimit)
	}
	if err := checkTxFee(price, gas, s.b.RPCTxFeeCap()); err != nil {
		return common.Hash{}, err
	}
	// Iterate the pending list for replacement
	pending, err := s.b.GetPoolTransactions()
	if err != nil {
		return common.Hash{}, err
	}
	for _, p := range pending {
		wantSigHash := s.signer.Hash(matchTx)
		pFrom, err := types.Sender(s.signer, p)
		if err == nil && pFrom == sendArgs.From && s.signer.Hash(p) == wantSigHash {
			// Match. Re-sign and send the transaction.
			if gasPrice != nil && (*big.Int)(gasPrice).Sign() != 0 {
				sendArgs.GasPrice = gasPrice
			}
			if gasLimit != nil && *gasLimit != 0 {
				sendArgs.Gas = gasLimit
			}
			signedTx, err := s.sign(sendArgs.From, sendArgs.toTransaction())
			if err != nil {
				return common.Hash{}, err
			}
			if err = s.b.SendTx(ctx, signedTx); err != nil {
				return common.Hash{}, err
			}
			return signedTx.Hash(), nil
		}
	}
	return common.Hash{}, fmt.Errorf("transaction %#x not found", matchTx.Hash())
}

// PublicDebugAPI is the collection of Ethereum APIs exposed over the public
// debugging endpoint.
type PublicDebugAPI struct {
	b Backend
}

// NewPublicDebugAPI creates a new API definition for the public debug methods
// of the Ethereum service.
func NewPublicDebugAPI(b Backend) *PublicDebugAPI {
	return &PublicDebugAPI{b: b}
}

// GetBlockRlp retrieves the RLP encoded for of a single block.
func (api *PublicDebugAPI) GetBlockRlp(ctx context.Context, number uint64) (string, error) {
	block, _ := api.b.BlockByNumber(ctx, rpc.BlockNumber(number))
	if block == nil {
		return "", fmt.Errorf("block #%d not found", number)
	}
	encoded, err := rlp.EncodeToBytes(block)
	if err != nil {
		return "", err
	}
	return fmt.Sprintf("%x", encoded), nil
}

// TestSignCliqueBlock fetches the given block number, and attempts to sign it as a clique header with the
// given address, returning the address of the recovered signature
//
// This is a temporary method to debug the externalsigner integration,
// TODO: Remove this method when the integration is mature
func (api *PublicDebugAPI) TestSignCliqueBlock(ctx context.Context, address common.Address, number uint64) (common.Address, error) {
	block, _ := api.b.BlockByNumber(ctx, rpc.BlockNumber(number))
	if block == nil {
		return common.Address{}, fmt.Errorf("block #%d not found", number)
	}
	header := block.Header()
	header.Extra = make([]byte, 32+65)
	encoded := clique.CliqueRLP(header)

	// Look up the wallet containing the requested signer
	account := accounts.Account{Address: address}
	wallet, err := api.b.AccountManager().Find(account)
	if err != nil {
		return common.Address{}, err
	}

	signature, err := wallet.SignData(account, accounts.MimetypeClique, encoded)
	if err != nil {
		return common.Address{}, err
	}
	sealHash := clique.SealHash(header).Bytes()
	log.Info("test signing of clique block",
		"Sealhash", fmt.Sprintf("%x", sealHash),
		"signature", fmt.Sprintf("%x", signature))
	pubkey, err := crypto.Ecrecover(sealHash, signature)
	if err != nil {
		return common.Address{}, err
	}
	var signer common.Address
	copy(signer[:], crypto.Keccak256(pubkey[1:])[12:])

	return signer, nil
}

// PrintBlock retrieves a block and returns its pretty printed form.
func (api *PublicDebugAPI) PrintBlock(ctx context.Context, number uint64) (string, error) {
	block, _ := api.b.BlockByNumber(ctx, rpc.BlockNumber(number))
	if block == nil {
		return "", fmt.Errorf("block #%d not found", number)
	}
	return spew.Sdump(block), nil
}

// SeedHash retrieves the seed hash of a block.
func (api *PublicDebugAPI) SeedHash(ctx context.Context, number uint64) (string, error) {
	block, _ := api.b.BlockByNumber(ctx, rpc.BlockNumber(number))
	if block == nil {
		return "", fmt.Errorf("block #%d not found", number)
	}
	return fmt.Sprintf("0x%x", ethash.SeedHash(number)), nil
}

// PrivateDebugAPI is the collection of Ethereum APIs exposed over the private
// debugging endpoint.
type PrivateDebugAPI struct {
	b Backend
}

// NewPrivateDebugAPI creates a new API definition for the private debug methods
// of the Ethereum service.
func NewPrivateDebugAPI(b Backend) *PrivateDebugAPI {
	return &PrivateDebugAPI{b: b}
}

// ChaindbProperty returns leveldb properties of the key-value database.
func (api *PrivateDebugAPI) ChaindbProperty(property string) (string, error) {
	if property == "" {
		property = "leveldb.stats"
	} else if !strings.HasPrefix(property, "leveldb.") {
		property = "leveldb." + property
	}
	return api.b.ChainDb().Stat(property)
}

// ChaindbCompact flattens the entire key-value database into a single level,
// removing all unused slots and merging all keys.
func (api *PrivateDebugAPI) ChaindbCompact() error {
	for b := byte(0); b < 255; b++ {
		log.Info("Compacting chain database", "range", fmt.Sprintf("0x%0.2X-0x%0.2X", b, b+1))
		if err := api.b.ChainDb().Compact([]byte{b}, []byte{b + 1}); err != nil {
			log.Error("Database compaction failed", "err", err)
			return err
		}
	}
	return nil
}

// SetHead rewinds the head of the blockchain to a previous block.
func (api *PrivateDebugAPI) SetHead(number hexutil.Uint64) {
	api.b.SetHead(uint64(number))
}

// PublicNetAPI offers network related RPC methods
type PublicNetAPI struct {
	net            *p2p.Server
	networkVersion uint64
}

// NewPublicNetAPI creates a new net API instance.
func NewPublicNetAPI(net *p2p.Server, networkVersion uint64) *PublicNetAPI {
	return &PublicNetAPI{net, networkVersion}
}

// Listening returns an indication if the node is listening for network connections.
func (s *PublicNetAPI) Listening() bool {
	return true // always listening
}

// PeerCount returns the number of connected peers
func (s *PublicNetAPI) PeerCount() hexutil.Uint {
	return hexutil.Uint(s.net.PeerCount())
}

// Version returns the current ethereum protocol version.
func (s *PublicNetAPI) Version() string {
	return fmt.Sprintf("%d", s.networkVersion)
}

// checkTxFee is an internal function used to check whether the fee of
// the given transaction is _reasonable_(under the cap).
func checkTxFee(gasPrice *big.Int, gas uint64, cap float64) error {
	// Short circuit if there is no cap for transaction fee at all.
	if cap == 0 {
		return nil
	}
	feeEth := new(big.Float).Quo(new(big.Float).SetInt(new(big.Int).Mul(gasPrice, new(big.Int).SetUint64(gas))), new(big.Float).SetInt(big.NewInt(params.Ether)))
	feeFloat, _ := feeEth.Float64()
	if feeFloat > cap {
		return fmt.Errorf("tx fee (%.2f ether) exceeds the configured cap (%.2f ether)", feeFloat, cap)
	}
	return nil
}

// toHexSlice creates a slice of hex-strings based on []byte.
func toHexSlice(b [][]byte) []string {
	r := make([]string, len(b))
	for i := range b {
		r[i] = hexutil.Encode(b[i])
	}
	return r
}<|MERGE_RESOLUTION|>--- conflicted
+++ resolved
@@ -868,15 +868,9 @@
 	}
 	return nil
 }
-<<<<<<< HEAD
 
 var dmUnsetTrxHash = common.Hash{}
 
-=======
-
-var dmUnsetTrxHash = common.Hash{}
-
->>>>>>> 0f0fd7ae
 func DoCall(ctx context.Context, b Backend, args CallArgs, blockNrOrHash rpc.BlockNumberOrHash, overrides *StateOverride, vmCfg vm.Config, timeout time.Duration, globalGasCap uint64, dmContext *deepmind.Context) (*core.ExecutionResult, error) {
 	defer func(start time.Time) { log.Debug("Executing EVM call finished", "runtime", time.Since(start)) }(time.Now())
 
@@ -938,32 +932,7 @@
 	if evm.Cancelled() {
 		return nil, fmt.Errorf("execution aborted (timeout = %v)", timeout)
 	}
-	if err != nil {
-		return result, fmt.Errorf("err: %w (supplied gas %d)", err, msg.Gas())
-	}
-	return result, nil
-}
-
-<<<<<<< HEAD
-func newRevertError(result *core.ExecutionResult) *revertError {
-	reason, errUnpack := abi.UnpackRevert(result.Revert())
-	err := errors.New("execution reverted")
-	if errUnpack == nil {
-		err = fmt.Errorf("execution reverted: %v", reason)
-	}
-	return &revertError{
-		error:  err,
-		reason: hexutil.Encode(result.Revert()),
-	}
-}
-
-// revertError is an API error that encompassas an EVM revertal with JSON error
-// code and a binary data blob.
-type revertError struct {
-	error
-	reason string // revert reason hex encoded
-}
-=======
+
 	if dmContext.Enabled() {
 		config := evm.ChainConfig()
 		// Update the state with pending changes
@@ -1002,16 +971,10 @@
 		receipt.BlockHash = header.Hash()
 		receipt.BlockNumber = header.Number
 		receipt.TransactionIndex = 0
->>>>>>> 0f0fd7ae
-
-// ErrorCode returns the JSON error code for a revertal.
-// See: https://github.com/ethereum/wiki/wiki/JSON-RPC-Error-Codes-Improvement-Proposal
-func (e *revertError) ErrorCode() int {
-	return 3
-}
-
-<<<<<<< HEAD
-=======
+
+		dmContext.EndTransaction(receipt)
+	}
+
 	// If in deep mind context, we should most probably attach the error here inside the deep mind context
 	// somehow so it's attached to the top-leve transaction trace and not return this here. The handler above
 	// us will need to understand that a nil error and nil result means send me everything. For now, it will
@@ -1048,7 +1011,6 @@
 	return 3
 }
 
->>>>>>> 0f0fd7ae
 // ErrorData returns the hex encoded revert reason.
 func (e *revertError) ErrorData() interface{} {
 	return e.reason
@@ -1064,16 +1026,6 @@
 	result, err := DoCall(ctx, s.b, args, blockNrOrHash, overrides, vm.Config{}, 5*time.Second, s.b.RPCGasCap(), deepmind.NoOpContext)
 	if err != nil {
 		return nil, err
-<<<<<<< HEAD
-	}
-	// If the result contains a revert reason, try to unpack and return it.
-	if len(result.Revert()) > 0 {
-		return nil, newRevertError(result)
-	}
-	return result.Return(), result.Err
-}
-
-=======
 	}
 	// If the result contains a revert reason, try to unpack and return it.
 	if len(result.Revert()) > 0 {
@@ -1100,7 +1052,6 @@
 	return nil, errors.New("no error and no result, invalid state")
 }
 
->>>>>>> 0f0fd7ae
 func DoEstimateGas(ctx context.Context, b Backend, args CallArgs, blockNrOrHash rpc.BlockNumberOrHash, gasCap uint64) (hexutil.Uint64, error) {
 	// Binary search the gas requirement, as it may be higher than the amount used
 	var (
@@ -2005,8 +1956,6 @@
 		"s":                rpcTransaction.S.String(),
 	}
 
-<<<<<<< HEAD
-=======
 	fields := map[string]interface{}{
 		"blockHash":         blockHash,
 		"blockNumber":       hexutil.Uint64(blockNumber),
@@ -2019,62 +1968,6 @@
 		"contractAddress":   nil,
 		"logs":              receipt.Logs,
 		"logsBloom":         receipt.Bloom,
-	}
-
-	// Assign receipt status or post state.
-	if len(receipt.PostState) > 0 {
-		fields["root"] = hexutil.Bytes(receipt.PostState)
-	} else {
-		fields["status"] = hexutil.Uint(receipt.Status)
-	}
-	if receipt.Logs == nil {
-		fields["logs"] = [][]*types.Log{}
-	}
-	// If the ContractAddress is 20 0x0 bytes, assume it is not a contract creation
-	if receipt.ContractAddress != (common.Address{}) {
-		fields["contractAddress"] = receipt.ContractAddress
-	}
-	result := map[string]interface{}{
-		"txData":  txData,
-		"receipt": fields,
-	}
-	return result, nil
-}
-
-// GetTransactionReceipt returns the transaction receipt for the given transaction hash.
-func (s *PublicTransactionPoolAPI) GetTransactionReceipt(ctx context.Context, hash common.Hash) (map[string]interface{}, error) {
-	tx, blockHash, blockNumber, index, err := s.b.GetTransaction(ctx, hash)
-	if err != nil {
-		return nil, nil
-	}
-	receipts, err := s.b.GetReceipts(ctx, blockHash)
-	if err != nil {
-		return nil, err
-	}
-	if len(receipts) <= int(index) {
-		return nil, nil
-	}
-	receipt := receipts[index]
-
-	// Derive the sender.
-	bigblock := new(big.Int).SetUint64(blockNumber)
-	signer := types.MakeSigner(s.b.ChainConfig(), bigblock)
-	from, _ := types.Sender(signer, tx)
-
->>>>>>> 0f0fd7ae
-	fields := map[string]interface{}{
-		"blockHash":         blockHash,
-		"blockNumber":       hexutil.Uint64(blockNumber),
-		"transactionHash":   hash,
-		"transactionIndex":  hexutil.Uint64(index),
-		"from":              from,
-		"to":                tx.To(),
-		"gasUsed":           hexutil.Uint64(receipt.GasUsed),
-		"cumulativeGasUsed": hexutil.Uint64(receipt.CumulativeGasUsed),
-		"contractAddress":   nil,
-		"logs":              receipt.Logs,
-		"logsBloom":         receipt.Bloom,
-		"type":              hexutil.Uint(tx.Type()),
 	}
 
 	// Assign receipt status or post state.
