// Copyright 2015 The go-ethereum Authors
// This file is part of the go-ethereum library.
//
// The go-ethereum library is free software: you can redistribute it and/or modify
// it under the terms of the GNU Lesser General Public License as published by
// the Free Software Foundation, either version 3 of the License, or
// (at your option) any later version.
//
// The go-ethereum library is distributed in the hope that it will be useful,
// but WITHOUT ANY WARRANTY; without even the implied warranty of
// MERCHANTABILITY or FITNESS FOR A PARTICULAR PURPOSE. See the
// GNU Lesser General Public License for more details.
//
// You should have received a copy of the GNU Lesser General Public License
// along with the go-ethereum library. If not, see <http://www.gnu.org/licenses/>.

package ethapi

import (
	"bytes"
	"context"
	"errors"
	"fmt"
	"math/big"
	"strings"
	"time"

	"github.com/davecgh/go-spew/spew"
	"github.com/ethereum/go-ethereum/accounts"
	"github.com/ethereum/go-ethereum/accounts/abi"
	"github.com/ethereum/go-ethereum/accounts/keystore"
	"github.com/ethereum/go-ethereum/accounts/scwallet"
	"github.com/ethereum/go-ethereum/common"
	"github.com/ethereum/go-ethereum/common/hexutil"
	"github.com/ethereum/go-ethereum/common/math"
	"github.com/ethereum/go-ethereum/consensus/clique"
	"github.com/ethereum/go-ethereum/consensus/ethash"
	"github.com/ethereum/go-ethereum/core"
	"github.com/ethereum/go-ethereum/core/types"
	"github.com/ethereum/go-ethereum/core/vm"
	"github.com/ethereum/go-ethereum/crypto"
	"github.com/ethereum/go-ethereum/deepmind"
	"github.com/ethereum/go-ethereum/log"
	"github.com/ethereum/go-ethereum/p2p"
	"github.com/ethereum/go-ethereum/params"
	"github.com/ethereum/go-ethereum/rlp"
	"github.com/ethereum/go-ethereum/rpc"
	"github.com/tyler-smith/go-bip39"
)

// PublicEthereumAPI provides an API to access Ethereum related information.
// It offers only methods that operate on public data that is freely available to anyone.
type PublicEthereumAPI struct {
	b Backend
}

// NewPublicEthereumAPI creates a new Ethereum protocol API.
func NewPublicEthereumAPI(b Backend) *PublicEthereumAPI {
	return &PublicEthereumAPI{b}
}

// GasPrice returns a suggestion for a gas price.
func (s *PublicEthereumAPI) GasPrice(ctx context.Context) (*hexutil.Big, error) {
	price, err := s.b.SuggestPrice(ctx)
	return (*hexutil.Big)(price), err
}

// Syncing returns false in case the node is currently not syncing with the network. It can be up to date or has not
// yet received the latest block headers from its pears. In case it is synchronizing:
// - startingBlock: block number this node started to synchronise from
// - currentBlock:  block number this node is currently importing
// - highestBlock:  block number of the highest block header this node has received from peers
// - pulledStates:  number of state entries processed until now
// - knownStates:   number of known state entries that still need to be pulled
func (s *PublicEthereumAPI) Syncing() (interface{}, error) {
	progress := s.b.Downloader().Progress()

	// Return not syncing if the synchronisation already completed
	if progress.CurrentBlock >= progress.HighestBlock {
		return false, nil
	}
	// Otherwise gather the block sync stats
	return map[string]interface{}{
		"startingBlock": hexutil.Uint64(progress.StartingBlock),
		"currentBlock":  hexutil.Uint64(progress.CurrentBlock),
		"highestBlock":  hexutil.Uint64(progress.HighestBlock),
		"pulledStates":  hexutil.Uint64(progress.PulledStates),
		"knownStates":   hexutil.Uint64(progress.KnownStates),
	}, nil
}

// PublicTxPoolAPI offers and API for the transaction pool. It only operates on data that is non confidential.
type PublicTxPoolAPI struct {
	b Backend
}

// NewPublicTxPoolAPI creates a new tx pool service that gives information about the transaction pool.
func NewPublicTxPoolAPI(b Backend) *PublicTxPoolAPI {
	return &PublicTxPoolAPI{b}
}

// Content returns the transactions contained within the transaction pool.
func (s *PublicTxPoolAPI) Content() map[string]map[string]map[string]*RPCTransaction {
	content := map[string]map[string]map[string]*RPCTransaction{
		"pending": make(map[string]map[string]*RPCTransaction),
		"queued":  make(map[string]map[string]*RPCTransaction),
	}
	pending, queue := s.b.TxPoolContent()

	// Flatten the pending transactions
	for account, txs := range pending {
		dump := make(map[string]*RPCTransaction)
		for _, tx := range txs {
			dump[fmt.Sprintf("%d", tx.Nonce())] = newRPCPendingTransaction(tx)
		}
		content["pending"][account.Hex()] = dump
	}
	// Flatten the queued transactions
	for account, txs := range queue {
		dump := make(map[string]*RPCTransaction)
		for _, tx := range txs {
			dump[fmt.Sprintf("%d", tx.Nonce())] = newRPCPendingTransaction(tx)
		}
		content["queued"][account.Hex()] = dump
	}
	return content
}

// Status returns the number of pending and queued transaction in the pool.
func (s *PublicTxPoolAPI) Status() map[string]hexutil.Uint {
	pending, queue := s.b.Stats()
	return map[string]hexutil.Uint{
		"pending": hexutil.Uint(pending),
		"queued":  hexutil.Uint(queue),
	}
}

// Inspect retrieves the content of the transaction pool and flattens it into an
// easily inspectable list.
func (s *PublicTxPoolAPI) Inspect() map[string]map[string]map[string]string {
	content := map[string]map[string]map[string]string{
		"pending": make(map[string]map[string]string),
		"queued":  make(map[string]map[string]string),
	}
	pending, queue := s.b.TxPoolContent()

	// Define a formatter to flatten a transaction into a string
	var format = func(tx *types.Transaction) string {
		if to := tx.To(); to != nil {
			return fmt.Sprintf("%s: %v wei + %v gas × %v wei", tx.To().Hex(), tx.Value(), tx.Gas(), tx.GasPrice())
		}
		return fmt.Sprintf("contract creation: %v wei + %v gas × %v wei", tx.Value(), tx.Gas(), tx.GasPrice())
	}
	// Flatten the pending transactions
	for account, txs := range pending {
		dump := make(map[string]string)
		for _, tx := range txs {
			dump[fmt.Sprintf("%d", tx.Nonce())] = format(tx)
		}
		content["pending"][account.Hex()] = dump
	}
	// Flatten the queued transactions
	for account, txs := range queue {
		dump := make(map[string]string)
		for _, tx := range txs {
			dump[fmt.Sprintf("%d", tx.Nonce())] = format(tx)
		}
		content["queued"][account.Hex()] = dump
	}
	return content
}

// PublicAccountAPI provides an API to access accounts managed by this node.
// It offers only methods that can retrieve accounts.
type PublicAccountAPI struct {
	am *accounts.Manager
}

// NewPublicAccountAPI creates a new PublicAccountAPI.
func NewPublicAccountAPI(am *accounts.Manager) *PublicAccountAPI {
	return &PublicAccountAPI{am: am}
}

// Accounts returns the collection of accounts this node manages
func (s *PublicAccountAPI) Accounts() []common.Address {
	return s.am.Accounts()
}

// PrivateAccountAPI provides an API to access accounts managed by this node.
// It offers methods to create, (un)lock en list accounts. Some methods accept
// passwords and are therefore considered private by default.
type PrivateAccountAPI struct {
	am        *accounts.Manager
	nonceLock *AddrLocker
	b         Backend
}

// NewPrivateAccountAPI create a new PrivateAccountAPI.
func NewPrivateAccountAPI(b Backend, nonceLock *AddrLocker) *PrivateAccountAPI {
	return &PrivateAccountAPI{
		am:        b.AccountManager(),
		nonceLock: nonceLock,
		b:         b,
	}
}

// listAccounts will return a list of addresses for accounts this node manages.
func (s *PrivateAccountAPI) ListAccounts() []common.Address {
	return s.am.Accounts()
}

// rawWallet is a JSON representation of an accounts.Wallet interface, with its
// data contents extracted into plain fields.
type rawWallet struct {
	URL      string             `json:"url"`
	Status   string             `json:"status"`
	Failure  string             `json:"failure,omitempty"`
	Accounts []accounts.Account `json:"accounts,omitempty"`
}

// ListWallets will return a list of wallets this node manages.
func (s *PrivateAccountAPI) ListWallets() []rawWallet {
	wallets := make([]rawWallet, 0) // return [] instead of nil if empty
	for _, wallet := range s.am.Wallets() {
		status, failure := wallet.Status()

		raw := rawWallet{
			URL:      wallet.URL().String(),
			Status:   status,
			Accounts: wallet.Accounts(),
		}
		if failure != nil {
			raw.Failure = failure.Error()
		}
		wallets = append(wallets, raw)
	}
	return wallets
}

// OpenWallet initiates a hardware wallet opening procedure, establishing a USB
// connection and attempting to authenticate via the provided passphrase. Note,
// the method may return an extra challenge requiring a second open (e.g. the
// Trezor PIN matrix challenge).
func (s *PrivateAccountAPI) OpenWallet(url string, passphrase *string) error {
	wallet, err := s.am.Wallet(url)
	if err != nil {
		return err
	}
	pass := ""
	if passphrase != nil {
		pass = *passphrase
	}
	return wallet.Open(pass)
}

// DeriveAccount requests a HD wallet to derive a new account, optionally pinning
// it for later reuse.
func (s *PrivateAccountAPI) DeriveAccount(url string, path string, pin *bool) (accounts.Account, error) {
	wallet, err := s.am.Wallet(url)
	if err != nil {
		return accounts.Account{}, err
	}
	derivPath, err := accounts.ParseDerivationPath(path)
	if err != nil {
		return accounts.Account{}, err
	}
	if pin == nil {
		pin = new(bool)
	}
	return wallet.Derive(derivPath, *pin)
}

// NewAccount will create a new account and returns the address for the new account.
func (s *PrivateAccountAPI) NewAccount(password string) (common.Address, error) {
	ks, err := fetchKeystore(s.am)
	if err != nil {
		return common.Address{}, err
	}
	acc, err := ks.NewAccount(password)
	if err == nil {
		log.Info("Your new key was generated", "address", acc.Address)
		log.Warn("Please backup your key file!", "path", acc.URL.Path)
		log.Warn("Please remember your password!")
		return acc.Address, nil
	}
	return common.Address{}, err
}

// fetchKeystore retrieves the encrypted keystore from the account manager.
func fetchKeystore(am *accounts.Manager) (*keystore.KeyStore, error) {
	if ks := am.Backends(keystore.KeyStoreType); len(ks) > 0 {
		return ks[0].(*keystore.KeyStore), nil
	}
	return nil, errors.New("local keystore not used")
}

// ImportRawKey stores the given hex encoded ECDSA key into the key directory,
// encrypting it with the passphrase.
func (s *PrivateAccountAPI) ImportRawKey(privkey string, password string) (common.Address, error) {
	key, err := crypto.HexToECDSA(privkey)
	if err != nil {
		return common.Address{}, err
	}
	ks, err := fetchKeystore(s.am)
	if err != nil {
		return common.Address{}, err
	}
	acc, err := ks.ImportECDSA(key, password)
	return acc.Address, err
}

// UnlockAccount will unlock the account associated with the given address with
// the given password for duration seconds. If duration is nil it will use a
// default of 300 seconds. It returns an indication if the account was unlocked.
func (s *PrivateAccountAPI) UnlockAccount(ctx context.Context, addr common.Address, password string, duration *uint64) (bool, error) {
	// When the API is exposed by external RPC(http, ws etc), unless the user
	// explicitly specifies to allow the insecure account unlocking, otherwise
	// it is disabled.
	if s.b.ExtRPCEnabled() && !s.b.AccountManager().Config().InsecureUnlockAllowed {
		return false, errors.New("account unlock with HTTP access is forbidden")
	}

	const max = uint64(time.Duration(math.MaxInt64) / time.Second)
	var d time.Duration
	if duration == nil {
		d = 300 * time.Second
	} else if *duration > max {
		return false, errors.New("unlock duration too large")
	} else {
		d = time.Duration(*duration) * time.Second
	}
	ks, err := fetchKeystore(s.am)
	if err != nil {
		return false, err
	}
	err = ks.TimedUnlock(accounts.Account{Address: addr}, password, d)
	if err != nil {
		log.Warn("Failed account unlock attempt", "address", addr, "err", err)
	}
	return err == nil, err
}

// LockAccount will lock the account associated with the given address when it's unlocked.
func (s *PrivateAccountAPI) LockAccount(addr common.Address) bool {
	if ks, err := fetchKeystore(s.am); err == nil {
		return ks.Lock(addr) == nil
	}
	return false
}

// signTransaction sets defaults and signs the given transaction
// NOTE: the caller needs to ensure that the nonceLock is held, if applicable,
// and release it after the transaction has been submitted to the tx pool
func (s *PrivateAccountAPI) signTransaction(ctx context.Context, args *SendTxArgs, passwd string) (*types.Transaction, error) {
	// Look up the wallet containing the requested signer
	account := accounts.Account{Address: args.From}
	wallet, err := s.am.Find(account)
	if err != nil {
		return nil, err
	}
	// Set some sanity defaults and terminate on failure
	if err := args.setDefaults(ctx, s.b); err != nil {
		return nil, err
	}
	// Assemble the transaction and sign with the wallet
	tx := args.toTransaction()

	return wallet.SignTxWithPassphrase(account, passwd, tx, s.b.ChainConfig().ChainID)
}

// SendTransaction will create a transaction from the given arguments and
// tries to sign it with the key associated with args.From. If the given passwd isn't
// able to decrypt the key it fails.
func (s *PrivateAccountAPI) SendTransaction(ctx context.Context, args SendTxArgs, passwd string) (common.Hash, error) {
	if args.Nonce == nil {
		// Hold the addresse's mutex around signing to prevent concurrent assignment of
		// the same nonce to multiple accounts.
		s.nonceLock.LockAddr(args.From)
		defer s.nonceLock.UnlockAddr(args.From)
	}
	signed, err := s.signTransaction(ctx, &args, passwd)
	if err != nil {
		log.Warn("Failed transaction send attempt", "from", args.From, "to", args.To, "value", args.Value.ToInt(), "err", err)
		return common.Hash{}, err
	}
	return SubmitTransaction(ctx, s.b, signed)
}

// SignTransaction will create a transaction from the given arguments and
// tries to sign it with the key associated with args.From. If the given passwd isn't
// able to decrypt the key it fails. The transaction is returned in RLP-form, not broadcast
// to other nodes
func (s *PrivateAccountAPI) SignTransaction(ctx context.Context, args SendTxArgs, passwd string) (*SignTransactionResult, error) {
	// No need to obtain the noncelock mutex, since we won't be sending this
	// tx into the transaction pool, but right back to the user
	if args.Gas == nil {
		return nil, fmt.Errorf("gas not specified")
	}
	if args.GasPrice == nil {
		return nil, fmt.Errorf("gasPrice not specified")
	}
	if args.Nonce == nil {
		return nil, fmt.Errorf("nonce not specified")
	}
	// Before actually sign the transaction, ensure the transaction fee is reasonable.
	if err := checkTxFee(args.GasPrice.ToInt(), uint64(*args.Gas), s.b.RPCTxFeeCap()); err != nil {
		return nil, err
	}
	signed, err := s.signTransaction(ctx, &args, passwd)
	if err != nil {
		log.Warn("Failed transaction sign attempt", "from", args.From, "to", args.To, "value", args.Value.ToInt(), "err", err)
		return nil, err
	}
	data, err := signed.MarshalBinary()
	if err != nil {
		return nil, err
	}
	return &SignTransactionResult{data, signed}, nil
}

// Sign calculates an Ethereum ECDSA signature for:
// keccack256("\x19Ethereum Signed Message:\n" + len(message) + message))
//
// Note, the produced signature conforms to the secp256k1 curve R, S and V values,
// where the V value will be 27 or 28 for legacy reasons.
//
// The key used to calculate the signature is decrypted with the given password.
//
// https://github.com/ethereum/go-ethereum/wiki/Management-APIs#personal_sign
func (s *PrivateAccountAPI) Sign(ctx context.Context, data hexutil.Bytes, addr common.Address, passwd string) (hexutil.Bytes, error) {
	// Look up the wallet containing the requested signer
	account := accounts.Account{Address: addr}

	wallet, err := s.b.AccountManager().Find(account)
	if err != nil {
		return nil, err
	}
	// Assemble sign the data with the wallet
	signature, err := wallet.SignTextWithPassphrase(account, passwd, data)
	if err != nil {
		log.Warn("Failed data sign attempt", "address", addr, "err", err)
		return nil, err
	}
	signature[crypto.RecoveryIDOffset] += 27 // Transform V from 0/1 to 27/28 according to the yellow paper
	return signature, nil
}

// EcRecover returns the address for the account that was used to create the signature.
// Note, this function is compatible with eth_sign and personal_sign. As such it recovers
// the address of:
// hash = keccak256("\x19Ethereum Signed Message:\n"${message length}${message})
// addr = ecrecover(hash, signature)
//
// Note, the signature must conform to the secp256k1 curve R, S and V values, where
// the V value must be 27 or 28 for legacy reasons.
//
// https://github.com/ethereum/go-ethereum/wiki/Management-APIs#personal_ecRecover
func (s *PrivateAccountAPI) EcRecover(ctx context.Context, data, sig hexutil.Bytes) (common.Address, error) {
	if len(sig) != crypto.SignatureLength {
		return common.Address{}, fmt.Errorf("signature must be %d bytes long", crypto.SignatureLength)
	}
	if sig[crypto.RecoveryIDOffset] != 27 && sig[crypto.RecoveryIDOffset] != 28 {
		return common.Address{}, fmt.Errorf("invalid Ethereum signature (V is not 27 or 28)")
	}
	sig[crypto.RecoveryIDOffset] -= 27 // Transform yellow paper V from 27/28 to 0/1

	rpk, err := crypto.SigToPub(accounts.TextHash(data), sig)
	if err != nil {
		return common.Address{}, err
	}
	return crypto.PubkeyToAddress(*rpk), nil
}

// SignAndSendTransaction was renamed to SendTransaction. This method is deprecated
// and will be removed in the future. It primary goal is to give clients time to update.
func (s *PrivateAccountAPI) SignAndSendTransaction(ctx context.Context, args SendTxArgs, passwd string) (common.Hash, error) {
	return s.SendTransaction(ctx, args, passwd)
}

// InitializeWallet initializes a new wallet at the provided URL, by generating and returning a new private key.
func (s *PrivateAccountAPI) InitializeWallet(ctx context.Context, url string) (string, error) {
	wallet, err := s.am.Wallet(url)
	if err != nil {
		return "", err
	}

	entropy, err := bip39.NewEntropy(256)
	if err != nil {
		return "", err
	}

	mnemonic, err := bip39.NewMnemonic(entropy)
	if err != nil {
		return "", err
	}

	seed := bip39.NewSeed(mnemonic, "")

	switch wallet := wallet.(type) {
	case *scwallet.Wallet:
		return mnemonic, wallet.Initialize(seed)
	default:
		return "", fmt.Errorf("specified wallet does not support initialization")
	}
}

// Unpair deletes a pairing between wallet and geth.
func (s *PrivateAccountAPI) Unpair(ctx context.Context, url string, pin string) error {
	wallet, err := s.am.Wallet(url)
	if err != nil {
		return err
	}

	switch wallet := wallet.(type) {
	case *scwallet.Wallet:
		return wallet.Unpair([]byte(pin))
	default:
		return fmt.Errorf("specified wallet does not support pairing")
	}
}

// PublicBlockChainAPI provides an API to access the Ethereum blockchain.
// It offers only methods that operate on public data that is freely available to anyone.
type PublicBlockChainAPI struct {
	b Backend
}

// NewPublicBlockChainAPI creates a new Ethereum blockchain API.
func NewPublicBlockChainAPI(b Backend) *PublicBlockChainAPI {
	return &PublicBlockChainAPI{b}
}

// ChainId is the EIP-155 replay-protection chain id for the current ethereum chain config.
func (api *PublicBlockChainAPI) ChainId() (*hexutil.Big, error) {
	// if current block is at or past the EIP-155 replay-protection fork block, return chainID from config
	if config := api.b.ChainConfig(); config.IsEIP155(api.b.CurrentBlock().Number()) {
		return (*hexutil.Big)(config.ChainID), nil
	}
	return nil, fmt.Errorf("chain not synced beyond EIP-155 replay-protection fork block")
}

// BlockNumber returns the block number of the chain head.
func (s *PublicBlockChainAPI) BlockNumber() hexutil.Uint64 {
	header, _ := s.b.HeaderByNumber(context.Background(), rpc.LatestBlockNumber) // latest header should always be available
	return hexutil.Uint64(header.Number.Uint64())
}

// GetBalance returns the amount of wei for the given address in the state of the
// given block number. The rpc.LatestBlockNumber and rpc.PendingBlockNumber meta
// block numbers are also allowed.
func (s *PublicBlockChainAPI) GetBalance(ctx context.Context, address common.Address, blockNrOrHash rpc.BlockNumberOrHash) (*hexutil.Big, error) {
	state, _, err := s.b.StateAndHeaderByNumberOrHash(ctx, blockNrOrHash)
	if state == nil || err != nil {
		return nil, err
	}
	return (*hexutil.Big)(state.GetBalance(address)), state.Error()
}

// Result structs for GetProof
type AccountResult struct {
	Address      common.Address  `json:"address"`
	AccountProof []string        `json:"accountProof"`
	Balance      *hexutil.Big    `json:"balance"`
	CodeHash     common.Hash     `json:"codeHash"`
	Nonce        hexutil.Uint64  `json:"nonce"`
	StorageHash  common.Hash     `json:"storageHash"`
	StorageProof []StorageResult `json:"storageProof"`
}
type StorageResult struct {
	Key   string       `json:"key"`
	Value *hexutil.Big `json:"value"`
	Proof []string     `json:"proof"`
}

// GetProof returns the Merkle-proof for a given account and optionally some storage keys.
func (s *PublicBlockChainAPI) GetProof(ctx context.Context, address common.Address, storageKeys []string, blockNrOrHash rpc.BlockNumberOrHash) (*AccountResult, error) {
	state, _, err := s.b.StateAndHeaderByNumberOrHash(ctx, blockNrOrHash)
	if state == nil || err != nil {
		return nil, err
	}

	storageTrie := state.StorageTrie(address)
	storageHash := types.EmptyRootHash
	codeHash := state.GetCodeHash(address)
	storageProof := make([]StorageResult, len(storageKeys))

	// if we have a storageTrie, (which means the account exists), we can update the storagehash
	if storageTrie != nil {
		storageHash = storageTrie.Hash()
	} else {
		// no storageTrie means the account does not exist, so the codeHash is the hash of an empty bytearray.
		codeHash = crypto.Keccak256Hash(nil)
	}

	// create the proof for the storageKeys
	for i, key := range storageKeys {
		if storageTrie != nil {
			proof, storageError := state.GetStorageProof(address, common.HexToHash(key))
			if storageError != nil {
				return nil, storageError
			}
			storageProof[i] = StorageResult{key, (*hexutil.Big)(state.GetState(address, common.HexToHash(key)).Big()), toHexSlice(proof)}
		} else {
			storageProof[i] = StorageResult{key, &hexutil.Big{}, []string{}}
		}
	}

	// create the accountProof
	accountProof, proofErr := state.GetProof(address)
	if proofErr != nil {
		return nil, proofErr
	}

	return &AccountResult{
		Address:      address,
		AccountProof: toHexSlice(accountProof),
		Balance:      (*hexutil.Big)(state.GetBalance(address)),
		CodeHash:     codeHash,
		Nonce:        hexutil.Uint64(state.GetNonce(address)),
		StorageHash:  storageHash,
		StorageProof: storageProof,
	}, state.Error()
}

// GetHeaderByNumber returns the requested canonical block header.
// * When blockNr is -1 the chain head is returned.
// * When blockNr is -2 the pending chain head is returned.
func (s *PublicBlockChainAPI) GetHeaderByNumber(ctx context.Context, number rpc.BlockNumber) (map[string]interface{}, error) {
	header, err := s.b.HeaderByNumber(ctx, number)
	if header != nil && err == nil {
		response := s.rpcMarshalHeader(ctx, header)
		if number == rpc.PendingBlockNumber {
			// Pending header need to nil out a few fields
			for _, field := range []string{"hash", "nonce", "miner"} {
				response[field] = nil
			}
		}
		return response, err
	}
	return nil, err
}

// GetHeaderByHash returns the requested header by hash.
func (s *PublicBlockChainAPI) GetHeaderByHash(ctx context.Context, hash common.Hash) map[string]interface{} {
	header, _ := s.b.HeaderByHash(ctx, hash)
	if header != nil {
		return s.rpcMarshalHeader(ctx, header)
	}
	return nil
}

// GetBlockByNumber returns the requested canonical block.
// * When blockNr is -1 the chain head is returned.
// * When blockNr is -2 the pending chain head is returned.
// * When fullTx is true all transactions in the block are returned, otherwise
//   only the transaction hash is returned.
func (s *PublicBlockChainAPI) GetBlockByNumber(ctx context.Context, number rpc.BlockNumber, fullTx bool) (map[string]interface{}, error) {
	block, err := s.b.BlockByNumber(ctx, number)
	if block != nil && err == nil {
		response, err := s.rpcMarshalBlock(ctx, block, true, fullTx)
		if err == nil && number == rpc.PendingBlockNumber {
			// Pending blocks need to nil out a few fields
			for _, field := range []string{"hash", "nonce", "miner"} {
				response[field] = nil
			}
		}
		return response, err
	}
	return nil, err
}

// GetBlockByHash returns the requested block. When fullTx is true all transactions in the block are returned in full
// detail, otherwise only the transaction hash is returned.
func (s *PublicBlockChainAPI) GetBlockByHash(ctx context.Context, hash common.Hash, fullTx bool) (map[string]interface{}, error) {
	block, err := s.b.BlockByHash(ctx, hash)
	if block != nil {
		return s.rpcMarshalBlock(ctx, block, true, fullTx)
	}
	return nil, err
}

// GetUncleByBlockNumberAndIndex returns the uncle block for the given block hash and index. When fullTx is true
// all transactions in the block are returned in full detail, otherwise only the transaction hash is returned.
func (s *PublicBlockChainAPI) GetUncleByBlockNumberAndIndex(ctx context.Context, blockNr rpc.BlockNumber, index hexutil.Uint) (map[string]interface{}, error) {
	block, err := s.b.BlockByNumber(ctx, blockNr)
	if block != nil {
		uncles := block.Uncles()
		if index >= hexutil.Uint(len(uncles)) {
			log.Debug("Requested uncle not found", "number", blockNr, "hash", block.Hash(), "index", index)
			return nil, nil
		}
		block = types.NewBlockWithHeader(uncles[index])
		return s.rpcMarshalBlock(ctx, block, false, false)
	}
	return nil, err
}

// GetUncleByBlockHashAndIndex returns the uncle block for the given block hash and index. When fullTx is true
// all transactions in the block are returned in full detail, otherwise only the transaction hash is returned.
func (s *PublicBlockChainAPI) GetUncleByBlockHashAndIndex(ctx context.Context, blockHash common.Hash, index hexutil.Uint) (map[string]interface{}, error) {
	block, err := s.b.BlockByHash(ctx, blockHash)
	if block != nil {
		uncles := block.Uncles()
		if index >= hexutil.Uint(len(uncles)) {
			log.Debug("Requested uncle not found", "number", block.Number(), "hash", blockHash, "index", index)
			return nil, nil
		}
		block = types.NewBlockWithHeader(uncles[index])
		return s.rpcMarshalBlock(ctx, block, false, false)
	}
	return nil, err
}

// GetUncleCountByBlockNumber returns number of uncles in the block for the given block number
func (s *PublicBlockChainAPI) GetUncleCountByBlockNumber(ctx context.Context, blockNr rpc.BlockNumber) *hexutil.Uint {
	if block, _ := s.b.BlockByNumber(ctx, blockNr); block != nil {
		n := hexutil.Uint(len(block.Uncles()))
		return &n
	}
	return nil
}

// GetUncleCountByBlockHash returns number of uncles in the block for the given block hash
func (s *PublicBlockChainAPI) GetUncleCountByBlockHash(ctx context.Context, blockHash common.Hash) *hexutil.Uint {
	if block, _ := s.b.BlockByHash(ctx, blockHash); block != nil {
		n := hexutil.Uint(len(block.Uncles()))
		return &n
	}
	return nil
}

// GetCode returns the code stored at the given address in the state for the given block number.
func (s *PublicBlockChainAPI) GetCode(ctx context.Context, address common.Address, blockNrOrHash rpc.BlockNumberOrHash) (hexutil.Bytes, error) {
	state, _, err := s.b.StateAndHeaderByNumberOrHash(ctx, blockNrOrHash)
	if state == nil || err != nil {
		return nil, err
	}
	code := state.GetCode(address)
	return code, state.Error()
}

// GetStorageAt returns the storage from the state at the given address, key and
// block number. The rpc.LatestBlockNumber and rpc.PendingBlockNumber meta block
// numbers are also allowed.
func (s *PublicBlockChainAPI) GetStorageAt(ctx context.Context, address common.Address, key string, blockNrOrHash rpc.BlockNumberOrHash) (hexutil.Bytes, error) {
	state, _, err := s.b.StateAndHeaderByNumberOrHash(ctx, blockNrOrHash)
	if state == nil || err != nil {
		return nil, err
	}
	res := state.GetState(address, common.HexToHash(key))
	return res[:], state.Error()
}

// CallArgs represents the arguments for a call.
type CallArgs struct {
	From       *common.Address   `json:"from"`
	To         *common.Address   `json:"to"`
	Gas        *hexutil.Uint64   `json:"gas"`
	GasPrice   *hexutil.Big      `json:"gasPrice"`
	Value      *hexutil.Big      `json:"value"`
	Data       *hexutil.Bytes    `json:"data"`
	AccessList *types.AccessList `json:"accessList"`
}

// ToMessage converts CallArgs to the Message type used by the core evm
func (args *CallArgs) ToMessage(globalGasCap uint64) types.Message {
	// Set sender address or use zero address if none specified.
	var addr common.Address
	if args.From != nil {
		addr = *args.From
	}

	// Set default gas & gas price if none were set
	gas := globalGasCap
	if gas == 0 {
		gas = uint64(math.MaxUint64 / 2)
	}
	if args.Gas != nil {
		gas = uint64(*args.Gas)
	}
	if globalGasCap != 0 && globalGasCap < gas {
		log.Warn("Caller gas above allowance, capping", "requested", gas, "cap", globalGasCap)
		gas = globalGasCap
	}
	gasPrice := new(big.Int)
	if args.GasPrice != nil {
		gasPrice = args.GasPrice.ToInt()
	}
	value := new(big.Int)
	if args.Value != nil {
		value = args.Value.ToInt()
	}
	var data []byte
	if args.Data != nil {
		data = *args.Data
	}
	var accessList types.AccessList
	if args.AccessList != nil {
		accessList = *args.AccessList
	}

	msg := types.NewMessage(addr, args.To, 0, value, gas, gasPrice, data, accessList, false)
	return msg
}

// account indicates the overriding fields of account during the execution of
// a message call.
// Note, state and stateDiff can't be specified at the same time. If state is
// set, message execution will only use the data in the given state. Otherwise
// if statDiff is set, all diff will be applied first and then execute the call
// message.
type account struct {
	Nonce     *hexutil.Uint64              `json:"nonce"`
	Code      *hexutil.Bytes               `json:"code"`
	Balance   **hexutil.Big                `json:"balance"`
	State     *map[common.Hash]common.Hash `json:"state"`
	StateDiff *map[common.Hash]common.Hash `json:"stateDiff"`
}

var dmUnsetTrxHash = common.Hash{}

func DoCall(ctx context.Context, b Backend, args CallArgs, blockNrOrHash rpc.BlockNumberOrHash, overrides map[common.Address]account, vmCfg vm.Config, timeout time.Duration, globalGasCap uint64, dmContext *deepmind.Context) (*core.ExecutionResult, error) {
	defer func(start time.Time) { log.Debug("Executing EVM call finished", "runtime", time.Since(start)) }(time.Now())

	state, header, err := b.StateAndHeaderByNumberOrHash(ctx, blockNrOrHash)
	if state == nil || err != nil {
		return nil, err
	}
	// Override the fields of specified contracts before execution.
	for addr, account := range overrides {
		// Override account nonce.
		if account.Nonce != nil {
			state.SetNonce(addr, uint64(*account.Nonce), deepmind.NoOpContext)
		}
		// Override account(contract) code.
		if account.Code != nil {
			state.SetCode(addr, *account.Code, deepmind.NoOpContext)
		}
		// Override account balance.
		if account.Balance != nil {
			state.SetBalance(addr, (*big.Int)(*account.Balance), deepmind.NoOpContext, deepmind.IgnoredBalanceChangeReason)
		}
		if account.State != nil && account.StateDiff != nil {
			return nil, fmt.Errorf("account %s has both 'state' and 'stateDiff'", addr.Hex())
		}
		// Replace entire state if caller requires.
		if account.State != nil {
			state.SetStorage(addr, *account.State, deepmind.NoOpContext)
		}
		// Apply state diff into specified accounts.
		if account.StateDiff != nil {
			for key, value := range *account.StateDiff {
				state.SetState(addr, key, value, deepmind.NoOpContext)
			}
		}
	}
	// Setup context so it may be cancelled the call has completed
	// or, in case of unmetered gas, setup a context with a timeout.
	var cancel context.CancelFunc
	if timeout > 0 {
		ctx, cancel = context.WithTimeout(ctx, timeout)
	} else {
		ctx, cancel = context.WithCancel(ctx)
	}
	// Make sure the context is cancelled when the call has completed
	// this makes sure resources are cleaned up.
	defer cancel()

	// Get a new instance of the EVM.
	msg := args.ToMessage(globalGasCap)
<<<<<<< HEAD
	evm, vmError, err := b.GetEVM(ctx, msg, state, header, dmContext)
=======
	evm, vmError, err := b.GetEVM(ctx, msg, state, header, nil)
>>>>>>> 97d11b01
	if err != nil {
		return nil, err
	}
	// Wait for the context to be done and cancel the evm. Even if the
	// EVM has finished, cancelling may be done (repeatedly)
	go func() {
		<-ctx.Done()
		evm.Cancel()
	}()

	if dmContext.Enabled() {
		dmContext.StartTransactionRaw(
			dmUnsetTrxHash,
			msg.To(),
			msg.Value(),
			nil, nil, nil,
			msg.Gas(),
			msg.GasPrice(),
			msg.Nonce(),
			msg.Data(),
		)
		dmContext.RecordTrxFrom(msg.From())
	}

	// Execute the message.
	gp := new(core.GasPool).AddGas(math.MaxUint64)
	result, err := core.ApplyMessage(evm, msg, gp)
	if err := vmError(); err != nil {
		return nil, err
	}

	// If the timer caused an abort, return an appropriate error message
	if evm.Cancelled() {
		return nil, fmt.Errorf("execution aborted (timeout = %v)", timeout)
	}

	if dmContext.Enabled() {
		config := evm.ChainConfig()
		// Update the state with pending changes
		var root []byte
		if config.IsByzantium(header.Number) {
			state.Finalise(true)
		} else {
			root = state.IntermediateRoot(config.IsEIP158(header.Number)).Bytes()
		}

		var failed bool
		var gasUsed uint64
		if result != nil {
			failed = result.Failed()
			gasUsed = result.UsedGas
		}

		// FIXME: The ApplyMessage can in speculative mode error out with some errors that in sync mode would
		//        not have been possible. Like ErrNonceTooHight or ErrNonceTooLow. Those error will be in
		//        `err` value but there is no real way to return it right now. You will get a failed transaction
		//        without any call and that's it.

		// Create a new receipt for the transaction, storing the intermediate root and gas used by the tx
		// based on the eip phase, we're passing whether the root touch-delete accounts.
		receipt := types.NewReceipt(root, failed, gasUsed)
		receipt.TxHash = dmUnsetTrxHash
		receipt.GasUsed = gasUsed
		// if the transaction created a contract, store the creation address in the receipt.
		if msg.To() == nil {
			// FIXME (dm): This was `crypto.CreateAddress(vmenv.TxContext.Origin, tx.Nonce())`, is `tx.Nonce()` equivalent to `msg.Nonce()`?
			receipt.ContractAddress = crypto.CreateAddress(evm.TxContext.Origin, msg.Nonce())
		}
		// Set the receipt logs and create a bloom for filtering
		receipt.Logs = state.GetLogs(dmUnsetTrxHash)
		receipt.Bloom = types.CreateBloom(types.Receipts{receipt})
		receipt.BlockHash = header.Hash()
		receipt.BlockNumber = header.Number
		receipt.TransactionIndex = 0

		dmContext.EndTransaction(receipt)
	}

	// If in deep mind context, we should most probably attach the error here inside the deep mind context
	// somehow so it's attached to the top-leve transaction trace and not return this here. The handler above
	// us will need to understand that a nil error and nil result means send me everything. For now, it will
	// simply fail, might even be the "good condition" to do.
	if err != nil {
		return result, fmt.Errorf("err: %w (supplied gas %d)", err, msg.Gas())
	}

	return result, nil
}

func newRevertError(result *core.ExecutionResult) *revertError {
	reason, errUnpack := abi.UnpackRevert(result.Revert())
	err := errors.New("execution reverted")
	if errUnpack == nil {
		err = fmt.Errorf("execution reverted: %v", reason)
	}
	return &revertError{
		error:  err,
		reason: hexutil.Encode(result.Revert()),
	}
}

// revertError is an API error that encompassas an EVM revertal with JSON error
// code and a binary data blob.
type revertError struct {
	error
	reason string // revert reason hex encoded
}

// ErrorCode returns the JSON error code for a revertal.
// See: https://github.com/ethereum/wiki/wiki/JSON-RPC-Error-Codes-Improvement-Proposal
func (e *revertError) ErrorCode() int {
	return 3
}

// ErrorData returns the hex encoded revert reason.
func (e *revertError) ErrorData() interface{} {
	return e.reason
}

// Call executes the given transaction on the state for the given block number.
//
// Additionally, the caller can specify a batch of contract for fields overriding.
//
// Note, this function doesn't make and changes in the state/blockchain and is
// useful to execute and retrieve values.
func (s *PublicBlockChainAPI) Call(ctx context.Context, args CallArgs, blockNrOrHash rpc.BlockNumberOrHash, overrides *map[common.Address]account) (hexutil.Bytes, error) {
	var accounts map[common.Address]account
	if overrides != nil {
		accounts = *overrides
	}
	result, err := DoCall(ctx, s.b, args, blockNrOrHash, accounts, vm.Config{}, 5*time.Second, s.b.RPCGasCap(), deepmind.NoOpContext)
	if err != nil {
		return nil, err
	}
	// If the result contains a revert reason, try to unpack and return it.
	if len(result.Revert()) > 0 {
		return nil, newRevertError(result)
	}
	return result.Return(), result.Err
}

// Execute the given contract's call using deep mind instrumentation return raw bytes containing the
// string representation of the deep mind log output
func (s *PublicBlockChainAPI) Execute(ctx context.Context, args CallArgs, blockNrOrHash rpc.BlockNumberOrHash, overrides *map[common.Address]account) (hexutil.Bytes, error) {
	var accounts map[common.Address]account
	if overrides != nil {
		accounts = *overrides
	}

	dmContext := deepmind.NewSpeculativeExecutionContext()
	result, err := DoCall(ctx, s.b, args, blockNrOrHash, accounts, vm.Config{}, 5*time.Second, s.b.RPCGasCap(), dmContext)

	// As soon as we have an execution result, we should have a complete deep mind log, so let's return it
	if result != nil {
		return dmContext.DeepMindLog(), nil
	}

	if err != nil {
		return nil, err
	}

	return nil, errors.New("no error and no result, invalid state")
}

func DoEstimateGas(ctx context.Context, b Backend, args CallArgs, blockNrOrHash rpc.BlockNumberOrHash, gasCap uint64) (hexutil.Uint64, error) {
	// Binary search the gas requirement, as it may be higher than the amount used
	var (
		lo  uint64 = params.TxGas - 1
		hi  uint64
		cap uint64
	)
	// Use zero address if sender unspecified.
	if args.From == nil {
		args.From = new(common.Address)
	}
	// Determine the highest gas limit can be used during the estimation.
	if args.Gas != nil && uint64(*args.Gas) >= params.TxGas {
		hi = uint64(*args.Gas)
	} else {
		// Retrieve the block to act as the gas ceiling
		block, err := b.BlockByNumberOrHash(ctx, blockNrOrHash)
		if err != nil {
			return 0, err
		}
		if block == nil {
			return 0, errors.New("block not found")
		}
		hi = block.GasLimit()
	}
	// Recap the highest gas limit with account's available balance.
	if args.GasPrice != nil && args.GasPrice.ToInt().BitLen() != 0 {
		state, _, err := b.StateAndHeaderByNumberOrHash(ctx, blockNrOrHash)
		if err != nil {
			return 0, err
		}
		balance := state.GetBalance(*args.From) // from can't be nil
		available := new(big.Int).Set(balance)
		if args.Value != nil {
			if args.Value.ToInt().Cmp(available) >= 0 {
				return 0, errors.New("insufficient funds for transfer")
			}
			available.Sub(available, args.Value.ToInt())
		}
		allowance := new(big.Int).Div(available, args.GasPrice.ToInt())

		// If the allowance is larger than maximum uint64, skip checking
		if allowance.IsUint64() && hi > allowance.Uint64() {
			transfer := args.Value
			if transfer == nil {
				transfer = new(hexutil.Big)
			}
			log.Warn("Gas estimation capped by limited funds", "original", hi, "balance", balance,
				"sent", transfer.ToInt(), "gasprice", args.GasPrice.ToInt(), "fundable", allowance)
			hi = allowance.Uint64()
		}
	}
	// Recap the highest gas allowance with specified gascap.
	if gasCap != 0 && hi > gasCap {
		log.Warn("Caller gas above allowance, capping", "requested", hi, "cap", gasCap)
		hi = gasCap
	}
	cap = hi

	// Create a helper to check if a gas allowance results in an executable transaction
	executable := func(gas uint64) (bool, *core.ExecutionResult, error) {
		args.Gas = (*hexutil.Uint64)(&gas)

		result, err := DoCall(ctx, b, args, blockNrOrHash, nil, vm.Config{}, 0, gasCap, deepmind.NoOpContext)
		if err != nil {
			if errors.Is(err, core.ErrIntrinsicGas) {
				return true, nil, nil // Special case, raise gas limit
			}
			return true, nil, err // Bail out
		}
		return result.Failed(), result, nil
	}
	// Execute the binary search and hone in on an executable gas limit
	for lo+1 < hi {
		mid := (hi + lo) / 2
		failed, _, err := executable(mid)

		// If the error is not nil(consensus error), it means the provided message
		// call or transaction will never be accepted no matter how much gas it is
		// assigned. Return the error directly, don't struggle any more.
		if err != nil {
			return 0, err
		}
		if failed {
			lo = mid
		} else {
			hi = mid
		}
	}
	// Reject the transaction as invalid if it still fails at the highest allowance
	if hi == cap {
		failed, result, err := executable(hi)
		if err != nil {
			return 0, err
		}
		if failed {
			if result != nil && result.Err != vm.ErrOutOfGas {
				if len(result.Revert()) > 0 {
					return 0, newRevertError(result)
				}
				return 0, result.Err
			}
			// Otherwise, the specified gas cap is too low
			return 0, fmt.Errorf("gas required exceeds allowance (%d)", cap)
		}
	}
	return hexutil.Uint64(hi), nil
}

// EstimateGas returns an estimate of the amount of gas needed to execute the
// given transaction against the current pending block.
func (s *PublicBlockChainAPI) EstimateGas(ctx context.Context, args CallArgs, blockNrOrHash *rpc.BlockNumberOrHash) (hexutil.Uint64, error) {
	bNrOrHash := rpc.BlockNumberOrHashWithNumber(rpc.PendingBlockNumber)
	if blockNrOrHash != nil {
		bNrOrHash = *blockNrOrHash
	}
	return DoEstimateGas(ctx, s.b, args, bNrOrHash, s.b.RPCGasCap())
}

// ExecutionResult groups all structured logs emitted by the EVM
// while replaying a transaction in debug mode as well as transaction
// execution status, the amount of gas used and the return value
type ExecutionResult struct {
	Gas         uint64         `json:"gas"`
	Failed      bool           `json:"failed"`
	ReturnValue string         `json:"returnValue"`
	StructLogs  []StructLogRes `json:"structLogs"`
}

// StructLogRes stores a structured log emitted by the EVM while replaying a
// transaction in debug mode
type StructLogRes struct {
	Pc      uint64             `json:"pc"`
	Op      string             `json:"op"`
	Gas     uint64             `json:"gas"`
	GasCost uint64             `json:"gasCost"`
	Depth   int                `json:"depth"`
	Error   error              `json:"error,omitempty"`
	Stack   *[]string          `json:"stack,omitempty"`
	Memory  *[]string          `json:"memory,omitempty"`
	Storage *map[string]string `json:"storage,omitempty"`
}

// FormatLogs formats EVM returned structured logs for json output
func FormatLogs(logs []vm.StructLog) []StructLogRes {
	formatted := make([]StructLogRes, len(logs))
	for index, trace := range logs {
		formatted[index] = StructLogRes{
			Pc:      trace.Pc,
			Op:      trace.Op.String(),
			Gas:     trace.Gas,
			GasCost: trace.GasCost,
			Depth:   trace.Depth,
			Error:   trace.Err,
		}
		if trace.Stack != nil {
			stack := make([]string, len(trace.Stack))
			for i, stackValue := range trace.Stack {
				stack[i] = fmt.Sprintf("%x", math.PaddedBigBytes(stackValue, 32))
			}
			formatted[index].Stack = &stack
		}
		if trace.Memory != nil {
			memory := make([]string, 0, (len(trace.Memory)+31)/32)
			for i := 0; i+32 <= len(trace.Memory); i += 32 {
				memory = append(memory, fmt.Sprintf("%x", trace.Memory[i:i+32]))
			}
			formatted[index].Memory = &memory
		}
		if trace.Storage != nil {
			storage := make(map[string]string)
			for i, storageValue := range trace.Storage {
				storage[fmt.Sprintf("%x", i)] = fmt.Sprintf("%x", storageValue)
			}
			formatted[index].Storage = &storage
		}
	}
	return formatted
}

// RPCMarshalHeader converts the given header to the RPC output .
func RPCMarshalHeader(head *types.Header) map[string]interface{} {
	return map[string]interface{}{
		"number":           (*hexutil.Big)(head.Number),
		"hash":             head.Hash(),
		"parentHash":       head.ParentHash,
		"nonce":            head.Nonce,
		"mixHash":          head.MixDigest,
		"sha3Uncles":       head.UncleHash,
		"logsBloom":        head.Bloom,
		"stateRoot":        head.Root,
		"miner":            head.Coinbase,
		"difficulty":       (*hexutil.Big)(head.Difficulty),
		"extraData":        hexutil.Bytes(head.Extra),
		"size":             hexutil.Uint64(head.Size()),
		"gasLimit":         hexutil.Uint64(head.GasLimit),
		"gasUsed":          hexutil.Uint64(head.GasUsed),
		"timestamp":        hexutil.Uint64(head.Time),
		"transactionsRoot": head.TxHash,
		"receiptsRoot":     head.ReceiptHash,
	}
}

// RPCMarshalBlock converts the given block to the RPC output which depends on fullTx. If inclTx is true transactions are
// returned. When fullTx is true the returned block contains full transaction details, otherwise it will only contain
// transaction hashes.
func RPCMarshalBlock(block *types.Block, inclTx bool, fullTx bool) (map[string]interface{}, error) {
	fields := RPCMarshalHeader(block.Header())
	fields["size"] = hexutil.Uint64(block.Size())

	if inclTx {
		formatTx := func(tx *types.Transaction) (interface{}, error) {
			return tx.Hash(), nil
		}
		if fullTx {
			formatTx = func(tx *types.Transaction) (interface{}, error) {
				return newRPCTransactionFromBlockHash(block, tx.Hash()), nil
			}
		}
		txs := block.Transactions()
		transactions := make([]interface{}, len(txs))
		var err error
		for i, tx := range txs {
			if transactions[i], err = formatTx(tx); err != nil {
				return nil, err
			}
		}
		fields["transactions"] = transactions
	}
	uncles := block.Uncles()
	uncleHashes := make([]common.Hash, len(uncles))
	for i, uncle := range uncles {
		uncleHashes[i] = uncle.Hash()
	}
	fields["uncles"] = uncleHashes

	return fields, nil
}

// rpcMarshalHeader uses the generalized output filler, then adds the total difficulty field, which requires
// a `PublicBlockchainAPI`.
func (s *PublicBlockChainAPI) rpcMarshalHeader(ctx context.Context, header *types.Header) map[string]interface{} {
	fields := RPCMarshalHeader(header)
	fields["totalDifficulty"] = (*hexutil.Big)(s.b.GetTd(ctx, header.Hash()))
	return fields
}

// rpcMarshalBlock uses the generalized output filler, then adds the total difficulty field, which requires
// a `PublicBlockchainAPI`.
func (s *PublicBlockChainAPI) rpcMarshalBlock(ctx context.Context, b *types.Block, inclTx bool, fullTx bool) (map[string]interface{}, error) {
	fields, err := RPCMarshalBlock(b, inclTx, fullTx)
	if err != nil {
		return nil, err
	}
	if inclTx {
		fields["totalDifficulty"] = (*hexutil.Big)(s.b.GetTd(ctx, b.Hash()))
	}
	return fields, err
}

// RPCTransaction represents a transaction that will serialize to the RPC representation of a transaction
type RPCTransaction struct {
	BlockHash        *common.Hash      `json:"blockHash"`
	BlockNumber      *hexutil.Big      `json:"blockNumber"`
	From             common.Address    `json:"from"`
	Gas              hexutil.Uint64    `json:"gas"`
	GasPrice         *hexutil.Big      `json:"gasPrice"`
	Hash             common.Hash       `json:"hash"`
	Input            hexutil.Bytes     `json:"input"`
	Nonce            hexutil.Uint64    `json:"nonce"`
	To               *common.Address   `json:"to"`
	TransactionIndex *hexutil.Uint64   `json:"transactionIndex"`
	Value            *hexutil.Big      `json:"value"`
	Type             hexutil.Uint64    `json:"type"`
	Accesses         *types.AccessList `json:"accessList,omitempty"`
	ChainID          *hexutil.Big      `json:"chainId,omitempty"`
	V                *hexutil.Big      `json:"v"`
	R                *hexutil.Big      `json:"r"`
	S                *hexutil.Big      `json:"s"`
}

// newRPCTransaction returns a transaction that will serialize to the RPC
// representation, with the given location metadata set (if available).
func newRPCTransaction(tx *types.Transaction, blockHash common.Hash, blockNumber uint64, index uint64) *RPCTransaction {
	// Determine the signer. For replay-protected transactions, use the most permissive
	// signer, because we assume that signers are backwards-compatible with old
	// transactions. For non-protected transactions, the homestead signer signer is used
	// because the return value of ChainId is zero for those transactions.
	var signer types.Signer
	if tx.Protected() {
		signer = types.LatestSignerForChainID(tx.ChainId())
	} else {
		signer = types.HomesteadSigner{}
	}

	from, _ := types.Sender(signer, tx)
	v, r, s := tx.RawSignatureValues()
	result := &RPCTransaction{
		Type:     hexutil.Uint64(tx.Type()),
		From:     from,
		Gas:      hexutil.Uint64(tx.Gas()),
		GasPrice: (*hexutil.Big)(tx.GasPrice()),
		Hash:     tx.Hash(),
		Input:    hexutil.Bytes(tx.Data()),
		Nonce:    hexutil.Uint64(tx.Nonce()),
		To:       tx.To(),
		Value:    (*hexutil.Big)(tx.Value()),
		V:        (*hexutil.Big)(v),
		R:        (*hexutil.Big)(r),
		S:        (*hexutil.Big)(s),
	}
	if blockHash != (common.Hash{}) {
		result.BlockHash = &blockHash
		result.BlockNumber = (*hexutil.Big)(new(big.Int).SetUint64(blockNumber))
		result.TransactionIndex = (*hexutil.Uint64)(&index)
	}
	if tx.Type() == types.AccessListTxType {
		al := tx.AccessList()
		result.Accesses = &al
		result.ChainID = (*hexutil.Big)(tx.ChainId())
	}
	return result
}

// newRPCPendingTransaction returns a pending transaction that will serialize to the RPC representation
func newRPCPendingTransaction(tx *types.Transaction) *RPCTransaction {
	return newRPCTransaction(tx, common.Hash{}, 0, 0)
}

// newRPCTransactionFromBlockIndex returns a transaction that will serialize to the RPC representation.
func newRPCTransactionFromBlockIndex(b *types.Block, index uint64) *RPCTransaction {
	txs := b.Transactions()
	if index >= uint64(len(txs)) {
		return nil
	}
	return newRPCTransaction(txs[index], b.Hash(), b.NumberU64(), index)
}

// newRPCRawTransactionFromBlockIndex returns the bytes of a transaction given a block and a transaction index.
func newRPCRawTransactionFromBlockIndex(b *types.Block, index uint64) hexutil.Bytes {
	txs := b.Transactions()
	if index >= uint64(len(txs)) {
		return nil
	}
	blob, _ := txs[index].MarshalBinary()
	return blob
}

// newRPCTransactionFromBlockHash returns a transaction that will serialize to the RPC representation.
func newRPCTransactionFromBlockHash(b *types.Block, hash common.Hash) *RPCTransaction {
	for idx, tx := range b.Transactions() {
		if tx.Hash() == hash {
			return newRPCTransactionFromBlockIndex(b, uint64(idx))
		}
	}
	return nil
}

// accessListResult returns an optional accesslist
// Its the result of the `debug_createAccessList` RPC call.
// It contains an error if the transaction itself failed.
type accessListResult struct {
	Accesslist *types.AccessList `json:"accessList"`
	Error      string            `json:"error,omitempty"`
	GasUsed    hexutil.Uint64    `json:"gasUsed"`
}

// CreateAccessList creates a EIP-2930 type AccessList for the given transaction.
// Reexec and BlockNrOrHash can be specified to create the accessList on top of a certain state.
func (s *PublicBlockChainAPI) CreateAccessList(ctx context.Context, args SendTxArgs, blockNrOrHash *rpc.BlockNumberOrHash) (*accessListResult, error) {
	bNrOrHash := rpc.BlockNumberOrHashWithNumber(rpc.PendingBlockNumber)
	if blockNrOrHash != nil {
		bNrOrHash = *blockNrOrHash
	}
	acl, gasUsed, vmerr, err := AccessList(ctx, s.b, bNrOrHash, args)
	if err != nil {
		return nil, err
	}
	result := &accessListResult{Accesslist: &acl, GasUsed: hexutil.Uint64(gasUsed)}
	if vmerr != nil {
		result.Error = vmerr.Error()
	}
	return result, nil
}

// AccessList creates an access list for the given transaction.
// If the accesslist creation fails an error is returned.
// If the transaction itself fails, an vmErr is returned.
func AccessList(ctx context.Context, b Backend, blockNrOrHash rpc.BlockNumberOrHash, args SendTxArgs) (acl types.AccessList, gasUsed uint64, vmErr error, err error) {
	// Retrieve the execution context
	db, header, err := b.StateAndHeaderByNumberOrHash(ctx, blockNrOrHash)
	if db == nil || err != nil {
		return nil, 0, nil, err
	}
	// If the gas amount is not set, extract this as it will depend on access
	// lists and we'll need to reestimate every time
	nogas := args.Gas == nil

	// Ensure any missing fields are filled, extract the recipient and input data
	if err := args.setDefaults(ctx, b); err != nil {
		return nil, 0, nil, err
	}
	var to common.Address
	if args.To != nil {
		to = *args.To
	} else {
		to = crypto.CreateAddress(args.From, uint64(*args.Nonce))
	}
	var input []byte
	if args.Input != nil {
		input = *args.Input
	} else if args.Data != nil {
		input = *args.Data
	}
	// Retrieve the precompiles since they don't need to be added to the access list
	precompiles := vm.ActivePrecompiles(b.ChainConfig().Rules(header.Number))

	// Create an initial tracer
	prevTracer := vm.NewAccessListTracer(nil, args.From, to, precompiles)
	if args.AccessList != nil {
		prevTracer = vm.NewAccessListTracer(*args.AccessList, args.From, to, precompiles)
	}
	for {
		// Retrieve the current access list to expand
		accessList := prevTracer.AccessList()
		log.Trace("Creating access list", "input", accessList)

		// If no gas amount was specified, each unique access list needs it's own
		// gas calculation. This is quite expensive, but we need to be accurate
		// and it's convered by the sender only anyway.
		if nogas {
			args.Gas = nil
			if err := args.setDefaults(ctx, b); err != nil {
				return nil, 0, nil, err // shouldn't happen, just in case
			}
		}
		// Copy the original db so we don't modify it
		statedb := db.Copy()
		msg := types.NewMessage(args.From, args.To, uint64(*args.Nonce), args.Value.ToInt(), uint64(*args.Gas), args.GasPrice.ToInt(), input, accessList, false)

		// Apply the transaction with the access list tracer
		tracer := vm.NewAccessListTracer(accessList, args.From, to, precompiles)
		config := vm.Config{Tracer: tracer, Debug: true}
		vmenv, _, err := b.GetEVM(ctx, msg, statedb, header, &config)
		if err != nil {
			return nil, 0, nil, err
		}
		res, err := core.ApplyMessage(vmenv, msg, new(core.GasPool).AddGas(msg.Gas()))
		if err != nil {
			return nil, 0, nil, fmt.Errorf("failed to apply transaction: %v err: %v", args.toTransaction().Hash(), err)
		}
		if tracer.Equal(prevTracer) {
			return accessList, res.UsedGas, res.Err, nil
		}
		prevTracer = tracer
	}
}

// PublicTransactionPoolAPI exposes methods for the RPC interface
type PublicTransactionPoolAPI struct {
	b         Backend
	nonceLock *AddrLocker
	signer    types.Signer
}

// NewPublicTransactionPoolAPI creates a new RPC service with methods specific for the transaction pool.
func NewPublicTransactionPoolAPI(b Backend, nonceLock *AddrLocker) *PublicTransactionPoolAPI {
	// The signer used by the API should always be the 'latest' known one because we expect
	// signers to be backwards-compatible with old transactions.
	signer := types.LatestSigner(b.ChainConfig())
	return &PublicTransactionPoolAPI{b, nonceLock, signer}
}

// GetBlockTransactionCountByNumber returns the number of transactions in the block with the given block number.
func (s *PublicTransactionPoolAPI) GetBlockTransactionCountByNumber(ctx context.Context, blockNr rpc.BlockNumber) *hexutil.Uint {
	if block, _ := s.b.BlockByNumber(ctx, blockNr); block != nil {
		n := hexutil.Uint(len(block.Transactions()))
		return &n
	}
	return nil
}

// GetBlockTransactionCountByHash returns the number of transactions in the block with the given hash.
func (s *PublicTransactionPoolAPI) GetBlockTransactionCountByHash(ctx context.Context, blockHash common.Hash) *hexutil.Uint {
	if block, _ := s.b.BlockByHash(ctx, blockHash); block != nil {
		n := hexutil.Uint(len(block.Transactions()))
		return &n
	}
	return nil
}

// GetTransactionByBlockNumberAndIndex returns the transaction for the given block number and index.
func (s *PublicTransactionPoolAPI) GetTransactionByBlockNumberAndIndex(ctx context.Context, blockNr rpc.BlockNumber, index hexutil.Uint) *RPCTransaction {
	if block, _ := s.b.BlockByNumber(ctx, blockNr); block != nil {
		return newRPCTransactionFromBlockIndex(block, uint64(index))
	}
	return nil
}

// GetTransactionByBlockHashAndIndex returns the transaction for the given block hash and index.
func (s *PublicTransactionPoolAPI) GetTransactionByBlockHashAndIndex(ctx context.Context, blockHash common.Hash, index hexutil.Uint) *RPCTransaction {
	if block, _ := s.b.BlockByHash(ctx, blockHash); block != nil {
		return newRPCTransactionFromBlockIndex(block, uint64(index))
	}
	return nil
}

// GetRawTransactionByBlockNumberAndIndex returns the bytes of the transaction for the given block number and index.
func (s *PublicTransactionPoolAPI) GetRawTransactionByBlockNumberAndIndex(ctx context.Context, blockNr rpc.BlockNumber, index hexutil.Uint) hexutil.Bytes {
	if block, _ := s.b.BlockByNumber(ctx, blockNr); block != nil {
		return newRPCRawTransactionFromBlockIndex(block, uint64(index))
	}
	return nil
}

// GetRawTransactionByBlockHashAndIndex returns the bytes of the transaction for the given block hash and index.
func (s *PublicTransactionPoolAPI) GetRawTransactionByBlockHashAndIndex(ctx context.Context, blockHash common.Hash, index hexutil.Uint) hexutil.Bytes {
	if block, _ := s.b.BlockByHash(ctx, blockHash); block != nil {
		return newRPCRawTransactionFromBlockIndex(block, uint64(index))
	}
	return nil
}

// GetTransactionCount returns the number of transactions the given address has sent for the given block number
func (s *PublicTransactionPoolAPI) GetTransactionCount(ctx context.Context, address common.Address, blockNrOrHash rpc.BlockNumberOrHash) (*hexutil.Uint64, error) {
	// Ask transaction pool for the nonce which includes pending transactions
	if blockNr, ok := blockNrOrHash.Number(); ok && blockNr == rpc.PendingBlockNumber {
		nonce, err := s.b.GetPoolNonce(ctx, address)
		if err != nil {
			return nil, err
		}
		return (*hexutil.Uint64)(&nonce), nil
	}
	// Resolve block number and use its state to ask for the nonce
	state, _, err := s.b.StateAndHeaderByNumberOrHash(ctx, blockNrOrHash)
	if state == nil || err != nil {
		return nil, err
	}
	nonce := state.GetNonce(address)
	return (*hexutil.Uint64)(&nonce), state.Error()
}

// GetTransactionByHash returns the transaction for the given hash
func (s *PublicTransactionPoolAPI) GetTransactionByHash(ctx context.Context, hash common.Hash) (*RPCTransaction, error) {
	// Try to return an already finalized transaction
	tx, blockHash, blockNumber, index, err := s.b.GetTransaction(ctx, hash)
	if err != nil {
		return nil, err
	}
	if tx != nil {
		return newRPCTransaction(tx, blockHash, blockNumber, index), nil
	}
	// No finalized transaction, try to retrieve it from the pool
	if tx := s.b.GetPoolTransaction(hash); tx != nil {
		return newRPCPendingTransaction(tx), nil
	}

	// Transaction unknown, return as such
	return nil, nil
}

// GetRawTransactionByHash returns the bytes of the transaction for the given hash.
func (s *PublicTransactionPoolAPI) GetRawTransactionByHash(ctx context.Context, hash common.Hash) (hexutil.Bytes, error) {
	// Retrieve a finalized transaction, or a pooled otherwise
	tx, _, _, _, err := s.b.GetTransaction(ctx, hash)
	if err != nil {
		return nil, err
	}
	if tx == nil {
		if tx = s.b.GetPoolTransaction(hash); tx == nil {
			// Transaction not found anywhere, abort
			return nil, nil
		}
	}
	// Serialize to RLP and return
	return tx.MarshalBinary()
}

// GetTransactionReceipt returns the transaction receipt for the given transaction hash.
func (s *PublicTransactionPoolAPI) GetTransactionReceipt(ctx context.Context, hash common.Hash) (map[string]interface{}, error) {
	tx, blockHash, blockNumber, index, err := s.b.GetTransaction(ctx, hash)
	if err != nil {
		return nil, nil
	}
	receipts, err := s.b.GetReceipts(ctx, blockHash)
	if err != nil {
		return nil, err
	}
	if len(receipts) <= int(index) {
		return nil, nil
	}
	receipt := receipts[index]

	// Derive the sender.
	bigblock := new(big.Int).SetUint64(blockNumber)
	signer := types.MakeSigner(s.b.ChainConfig(), bigblock)
	from, _ := types.Sender(signer, tx)

	fields := map[string]interface{}{
		"blockHash":         blockHash,
		"blockNumber":       hexutil.Uint64(blockNumber),
		"transactionHash":   hash,
		"transactionIndex":  hexutil.Uint64(index),
		"from":              from,
		"to":                tx.To(),
		"gasUsed":           hexutil.Uint64(receipt.GasUsed),
		"cumulativeGasUsed": hexutil.Uint64(receipt.CumulativeGasUsed),
		"contractAddress":   nil,
		"logs":              receipt.Logs,
		"logsBloom":         receipt.Bloom,
		"type":              hexutil.Uint(tx.Type()),
	}

	// Assign receipt status or post state.
	if len(receipt.PostState) > 0 {
		fields["root"] = hexutil.Bytes(receipt.PostState)
	} else {
		fields["status"] = hexutil.Uint(receipt.Status)
	}
	if receipt.Logs == nil {
		fields["logs"] = [][]*types.Log{}
	}
	// If the ContractAddress is 20 0x0 bytes, assume it is not a contract creation
	if receipt.ContractAddress != (common.Address{}) {
		fields["contractAddress"] = receipt.ContractAddress
	}
	return fields, nil
}

// sign is a helper function that signs a transaction with the private key of the given address.
func (s *PublicTransactionPoolAPI) sign(addr common.Address, tx *types.Transaction) (*types.Transaction, error) {
	// Look up the wallet containing the requested signer
	account := accounts.Account{Address: addr}

	wallet, err := s.b.AccountManager().Find(account)
	if err != nil {
		return nil, err
	}
	// Request the wallet to sign the transaction
	return wallet.SignTx(account, tx, s.b.ChainConfig().ChainID)
}

// SendTxArgs represents the arguments to sumbit a new transaction into the transaction pool.
type SendTxArgs struct {
	From     common.Address  `json:"from"`
	To       *common.Address `json:"to"`
	Gas      *hexutil.Uint64 `json:"gas"`
	GasPrice *hexutil.Big    `json:"gasPrice"`
	Value    *hexutil.Big    `json:"value"`
	Nonce    *hexutil.Uint64 `json:"nonce"`
	// We accept "data" and "input" for backwards-compatibility reasons. "input" is the
	// newer name and should be preferred by clients.
	Data  *hexutil.Bytes `json:"data"`
	Input *hexutil.Bytes `json:"input"`

	// For non-legacy transactions
	AccessList *types.AccessList `json:"accessList,omitempty"`
	ChainID    *hexutil.Big      `json:"chainId,omitempty"`
}

// setDefaults fills in default values for unspecified tx fields.
func (args *SendTxArgs) setDefaults(ctx context.Context, b Backend) error {
	if args.GasPrice == nil {
		price, err := b.SuggestPrice(ctx)
		if err != nil {
			return err
		}
		args.GasPrice = (*hexutil.Big)(price)
	}
	if args.Value == nil {
		args.Value = new(hexutil.Big)
	}
	if args.Nonce == nil {
		nonce, err := b.GetPoolNonce(ctx, args.From)
		if err != nil {
			return err
		}
		args.Nonce = (*hexutil.Uint64)(&nonce)
	}
	if args.Data != nil && args.Input != nil && !bytes.Equal(*args.Data, *args.Input) {
		return errors.New(`both "data" and "input" are set and not equal. Please use "input" to pass transaction call data`)
	}
	if args.To == nil {
		// Contract creation
		var input []byte
		if args.Data != nil {
			input = *args.Data
		} else if args.Input != nil {
			input = *args.Input
		}
		if len(input) == 0 {
			return errors.New(`contract creation without any data provided`)
		}
	}
	// Estimate the gas usage if necessary.
	if args.Gas == nil {
		// For backwards-compatibility reason, we try both input and data
		// but input is preferred.
		input := args.Input
		if input == nil {
			input = args.Data
		}
		callArgs := CallArgs{
			From:       &args.From, // From shouldn't be nil
			To:         args.To,
			GasPrice:   args.GasPrice,
			Value:      args.Value,
			Data:       input,
			AccessList: args.AccessList,
		}
		pendingBlockNr := rpc.BlockNumberOrHashWithNumber(rpc.PendingBlockNumber)
		estimated, err := DoEstimateGas(ctx, b, callArgs, pendingBlockNr, b.RPCGasCap())
		if err != nil {
			return err
		}
		args.Gas = &estimated
		log.Trace("Estimate gas usage automatically", "gas", args.Gas)
	}
	if args.ChainID == nil {
		id := (*hexutil.Big)(b.ChainConfig().ChainID)
		args.ChainID = id
	}
	return nil
}

// toTransaction converts the arguments to a transaction.
// This assumes that setDefaults has been called.
func (args *SendTxArgs) toTransaction() *types.Transaction {
	var input []byte
	if args.Input != nil {
		input = *args.Input
	} else if args.Data != nil {
		input = *args.Data
	}
	var data types.TxData
	if args.AccessList == nil {
		data = &types.LegacyTx{
			To:       args.To,
			Nonce:    uint64(*args.Nonce),
			Gas:      uint64(*args.Gas),
			GasPrice: (*big.Int)(args.GasPrice),
			Value:    (*big.Int)(args.Value),
			Data:     input,
		}
	} else {
		data = &types.AccessListTx{
			To:         args.To,
			ChainID:    (*big.Int)(args.ChainID),
			Nonce:      uint64(*args.Nonce),
			Gas:        uint64(*args.Gas),
			GasPrice:   (*big.Int)(args.GasPrice),
			Value:      (*big.Int)(args.Value),
			Data:       input,
			AccessList: *args.AccessList,
		}
	}
	return types.NewTx(data)
}

// SubmitTransaction is a helper function that submits tx to txPool and logs a message.
func SubmitTransaction(ctx context.Context, b Backend, tx *types.Transaction) (common.Hash, error) {
	// If the transaction fee cap is already specified, ensure the
	// fee of the given transaction is _reasonable_.
	if err := checkTxFee(tx.GasPrice(), tx.Gas(), b.RPCTxFeeCap()); err != nil {
		return common.Hash{}, err
	}
	if !b.UnprotectedAllowed() && !tx.Protected() {
		// Ensure only eip155 signed transactions are submitted if EIP155Required is set.
		return common.Hash{}, errors.New("only replay-protected (EIP-155) transactions allowed over RPC")
	}
	if err := b.SendTx(ctx, tx); err != nil {
		return common.Hash{}, err
	}
	// Print a log with full tx details for manual investigations and interventions
	signer := types.MakeSigner(b.ChainConfig(), b.CurrentBlock().Number())
	from, err := types.Sender(signer, tx)
	if err != nil {
		return common.Hash{}, err
	}

	if tx.To() == nil {
		addr := crypto.CreateAddress(from, tx.Nonce())
		log.Info("Submitted contract creation", "hash", tx.Hash().Hex(), "from", from, "nonce", tx.Nonce(), "contract", addr.Hex(), "value", tx.Value())
	} else {
		log.Info("Submitted transaction", "hash", tx.Hash().Hex(), "from", from, "nonce", tx.Nonce(), "recipient", tx.To(), "value", tx.Value())
	}
	return tx.Hash(), nil
}

// SendTransaction creates a transaction for the given argument, sign it and submit it to the
// transaction pool.
func (s *PublicTransactionPoolAPI) SendTransaction(ctx context.Context, args SendTxArgs) (common.Hash, error) {
	// Look up the wallet containing the requested signer
	account := accounts.Account{Address: args.From}

	wallet, err := s.b.AccountManager().Find(account)
	if err != nil {
		return common.Hash{}, err
	}

	if args.Nonce == nil {
		// Hold the addresse's mutex around signing to prevent concurrent assignment of
		// the same nonce to multiple accounts.
		s.nonceLock.LockAddr(args.From)
		defer s.nonceLock.UnlockAddr(args.From)
	}

	// Set some sanity defaults and terminate on failure
	if err := args.setDefaults(ctx, s.b); err != nil {
		return common.Hash{}, err
	}
	// Assemble the transaction and sign with the wallet
	tx := args.toTransaction()

	signed, err := wallet.SignTx(account, tx, s.b.ChainConfig().ChainID)
	if err != nil {
		return common.Hash{}, err
	}
	return SubmitTransaction(ctx, s.b, signed)
}

// FillTransaction fills the defaults (nonce, gas, gasPrice) on a given unsigned transaction,
// and returns it to the caller for further processing (signing + broadcast)
func (s *PublicTransactionPoolAPI) FillTransaction(ctx context.Context, args SendTxArgs) (*SignTransactionResult, error) {
	// Set some sanity defaults and terminate on failure
	if err := args.setDefaults(ctx, s.b); err != nil {
		return nil, err
	}
	// Assemble the transaction and obtain rlp
	tx := args.toTransaction()
	data, err := tx.MarshalBinary()
	if err != nil {
		return nil, err
	}
	return &SignTransactionResult{data, tx}, nil
}

// SendRawTransaction will add the signed transaction to the transaction pool.
// The sender is responsible for signing the transaction and using the correct nonce.
func (s *PublicTransactionPoolAPI) SendRawTransaction(ctx context.Context, input hexutil.Bytes) (common.Hash, error) {
	tx := new(types.Transaction)
	if err := tx.UnmarshalBinary(input); err != nil {
		return common.Hash{}, err
	}
	return SubmitTransaction(ctx, s.b, tx)
}

// Sign calculates an ECDSA signature for:
// keccack256("\x19Ethereum Signed Message:\n" + len(message) + message).
//
// Note, the produced signature conforms to the secp256k1 curve R, S and V values,
// where the V value will be 27 or 28 for legacy reasons.
//
// The account associated with addr must be unlocked.
//
// https://github.com/ethereum/wiki/wiki/JSON-RPC#eth_sign
func (s *PublicTransactionPoolAPI) Sign(addr common.Address, data hexutil.Bytes) (hexutil.Bytes, error) {
	// Look up the wallet containing the requested signer
	account := accounts.Account{Address: addr}

	wallet, err := s.b.AccountManager().Find(account)
	if err != nil {
		return nil, err
	}
	// Sign the requested hash with the wallet
	signature, err := wallet.SignText(account, data)
	if err == nil {
		signature[64] += 27 // Transform V from 0/1 to 27/28 according to the yellow paper
	}
	return signature, err
}

// SignTransactionResult represents a RLP encoded signed transaction.
type SignTransactionResult struct {
	Raw hexutil.Bytes      `json:"raw"`
	Tx  *types.Transaction `json:"tx"`
}

// SignTransaction will sign the given transaction with the from account.
// The node needs to have the private key of the account corresponding with
// the given from address and it needs to be unlocked.
func (s *PublicTransactionPoolAPI) SignTransaction(ctx context.Context, args SendTxArgs) (*SignTransactionResult, error) {
	if args.Gas == nil {
		return nil, fmt.Errorf("gas not specified")
	}
	if args.GasPrice == nil {
		return nil, fmt.Errorf("gasPrice not specified")
	}
	if args.Nonce == nil {
		return nil, fmt.Errorf("nonce not specified")
	}
	if err := args.setDefaults(ctx, s.b); err != nil {
		return nil, err
	}
	// Before actually sign the transaction, ensure the transaction fee is reasonable.
	if err := checkTxFee(args.GasPrice.ToInt(), uint64(*args.Gas), s.b.RPCTxFeeCap()); err != nil {
		return nil, err
	}
	tx, err := s.sign(args.From, args.toTransaction())
	if err != nil {
		return nil, err
	}
	data, err := tx.MarshalBinary()
	if err != nil {
		return nil, err
	}
	return &SignTransactionResult{data, tx}, nil
}

// PendingTransactions returns the transactions that are in the transaction pool
// and have a from address that is one of the accounts this node manages.
func (s *PublicTransactionPoolAPI) PendingTransactions() ([]*RPCTransaction, error) {
	pending, err := s.b.GetPoolTransactions()
	if err != nil {
		return nil, err
	}
	accounts := make(map[common.Address]struct{})
	for _, wallet := range s.b.AccountManager().Wallets() {
		for _, account := range wallet.Accounts() {
			accounts[account.Address] = struct{}{}
		}
	}
	transactions := make([]*RPCTransaction, 0, len(pending))
	for _, tx := range pending {
		from, _ := types.Sender(s.signer, tx)
		if _, exists := accounts[from]; exists {
			transactions = append(transactions, newRPCPendingTransaction(tx))
		}
	}
	return transactions, nil
}

// Resend accepts an existing transaction and a new gas price and limit. It will remove
// the given transaction from the pool and reinsert it with the new gas price and limit.
func (s *PublicTransactionPoolAPI) Resend(ctx context.Context, sendArgs SendTxArgs, gasPrice *hexutil.Big, gasLimit *hexutil.Uint64) (common.Hash, error) {
	if sendArgs.Nonce == nil {
		return common.Hash{}, fmt.Errorf("missing transaction nonce in transaction spec")
	}
	if err := sendArgs.setDefaults(ctx, s.b); err != nil {
		return common.Hash{}, err
	}
	matchTx := sendArgs.toTransaction()

	// Before replacing the old transaction, ensure the _new_ transaction fee is reasonable.
	var price = matchTx.GasPrice()
	if gasPrice != nil {
		price = gasPrice.ToInt()
	}
	var gas = matchTx.Gas()
	if gasLimit != nil {
		gas = uint64(*gasLimit)
	}
	if err := checkTxFee(price, gas, s.b.RPCTxFeeCap()); err != nil {
		return common.Hash{}, err
	}
	// Iterate the pending list for replacement
	pending, err := s.b.GetPoolTransactions()
	if err != nil {
		return common.Hash{}, err
	}
	for _, p := range pending {
		wantSigHash := s.signer.Hash(matchTx)
		pFrom, err := types.Sender(s.signer, p)
		if err == nil && pFrom == sendArgs.From && s.signer.Hash(p) == wantSigHash {
			// Match. Re-sign and send the transaction.
			if gasPrice != nil && (*big.Int)(gasPrice).Sign() != 0 {
				sendArgs.GasPrice = gasPrice
			}
			if gasLimit != nil && *gasLimit != 0 {
				sendArgs.Gas = gasLimit
			}
			signedTx, err := s.sign(sendArgs.From, sendArgs.toTransaction())
			if err != nil {
				return common.Hash{}, err
			}
			if err = s.b.SendTx(ctx, signedTx); err != nil {
				return common.Hash{}, err
			}
			return signedTx.Hash(), nil
		}
	}
	return common.Hash{}, fmt.Errorf("transaction %#x not found", matchTx.Hash())
}

// PublicDebugAPI is the collection of Ethereum APIs exposed over the public
// debugging endpoint.
type PublicDebugAPI struct {
	b Backend
}

// NewPublicDebugAPI creates a new API definition for the public debug methods
// of the Ethereum service.
func NewPublicDebugAPI(b Backend) *PublicDebugAPI {
	return &PublicDebugAPI{b: b}
}

// GetBlockRlp retrieves the RLP encoded for of a single block.
func (api *PublicDebugAPI) GetBlockRlp(ctx context.Context, number uint64) (string, error) {
	block, _ := api.b.BlockByNumber(ctx, rpc.BlockNumber(number))
	if block == nil {
		return "", fmt.Errorf("block #%d not found", number)
	}
	encoded, err := rlp.EncodeToBytes(block)
	if err != nil {
		return "", err
	}
	return fmt.Sprintf("%x", encoded), nil
}

// TestSignCliqueBlock fetches the given block number, and attempts to sign it as a clique header with the
// given address, returning the address of the recovered signature
//
// This is a temporary method to debug the externalsigner integration,
// TODO: Remove this method when the integration is mature
func (api *PublicDebugAPI) TestSignCliqueBlock(ctx context.Context, address common.Address, number uint64) (common.Address, error) {
	block, _ := api.b.BlockByNumber(ctx, rpc.BlockNumber(number))
	if block == nil {
		return common.Address{}, fmt.Errorf("block #%d not found", number)
	}
	header := block.Header()
	header.Extra = make([]byte, 32+65)
	encoded := clique.CliqueRLP(header)

	// Look up the wallet containing the requested signer
	account := accounts.Account{Address: address}
	wallet, err := api.b.AccountManager().Find(account)
	if err != nil {
		return common.Address{}, err
	}

	signature, err := wallet.SignData(account, accounts.MimetypeClique, encoded)
	if err != nil {
		return common.Address{}, err
	}
	sealHash := clique.SealHash(header).Bytes()
	log.Info("test signing of clique block",
		"Sealhash", fmt.Sprintf("%x", sealHash),
		"signature", fmt.Sprintf("%x", signature))
	pubkey, err := crypto.Ecrecover(sealHash, signature)
	if err != nil {
		return common.Address{}, err
	}
	var signer common.Address
	copy(signer[:], crypto.Keccak256(pubkey[1:])[12:])

	return signer, nil
}

// PrintBlock retrieves a block and returns its pretty printed form.
func (api *PublicDebugAPI) PrintBlock(ctx context.Context, number uint64) (string, error) {
	block, _ := api.b.BlockByNumber(ctx, rpc.BlockNumber(number))
	if block == nil {
		return "", fmt.Errorf("block #%d not found", number)
	}
	return spew.Sdump(block), nil
}

// SeedHash retrieves the seed hash of a block.
func (api *PublicDebugAPI) SeedHash(ctx context.Context, number uint64) (string, error) {
	block, _ := api.b.BlockByNumber(ctx, rpc.BlockNumber(number))
	if block == nil {
		return "", fmt.Errorf("block #%d not found", number)
	}
	return fmt.Sprintf("0x%x", ethash.SeedHash(number)), nil
}

// PrivateDebugAPI is the collection of Ethereum APIs exposed over the private
// debugging endpoint.
type PrivateDebugAPI struct {
	b Backend
}

// NewPrivateDebugAPI creates a new API definition for the private debug methods
// of the Ethereum service.
func NewPrivateDebugAPI(b Backend) *PrivateDebugAPI {
	return &PrivateDebugAPI{b: b}
}

// ChaindbProperty returns leveldb properties of the key-value database.
func (api *PrivateDebugAPI) ChaindbProperty(property string) (string, error) {
	if property == "" {
		property = "leveldb.stats"
	} else if !strings.HasPrefix(property, "leveldb.") {
		property = "leveldb." + property
	}
	return api.b.ChainDb().Stat(property)
}

// ChaindbCompact flattens the entire key-value database into a single level,
// removing all unused slots and merging all keys.
func (api *PrivateDebugAPI) ChaindbCompact() error {
	for b := byte(0); b < 255; b++ {
		log.Info("Compacting chain database", "range", fmt.Sprintf("0x%0.2X-0x%0.2X", b, b+1))
		if err := api.b.ChainDb().Compact([]byte{b}, []byte{b + 1}); err != nil {
			log.Error("Database compaction failed", "err", err)
			return err
		}
	}
	return nil
}

// SetHead rewinds the head of the blockchain to a previous block.
func (api *PrivateDebugAPI) SetHead(number hexutil.Uint64) {
	api.b.SetHead(uint64(number))
}

// PublicNetAPI offers network related RPC methods
type PublicNetAPI struct {
	net            *p2p.Server
	networkVersion uint64
}

// NewPublicNetAPI creates a new net API instance.
func NewPublicNetAPI(net *p2p.Server, networkVersion uint64) *PublicNetAPI {
	return &PublicNetAPI{net, networkVersion}
}

// Listening returns an indication if the node is listening for network connections.
func (s *PublicNetAPI) Listening() bool {
	return true // always listening
}

// PeerCount returns the number of connected peers
func (s *PublicNetAPI) PeerCount() hexutil.Uint {
	return hexutil.Uint(s.net.PeerCount())
}

// Version returns the current ethereum protocol version.
func (s *PublicNetAPI) Version() string {
	return fmt.Sprintf("%d", s.networkVersion)
}

// checkTxFee is an internal function used to check whether the fee of
// the given transaction is _reasonable_(under the cap).
func checkTxFee(gasPrice *big.Int, gas uint64, cap float64) error {
	// Short circuit if there is no cap for transaction fee at all.
	if cap == 0 {
		return nil
	}
	feeEth := new(big.Float).Quo(new(big.Float).SetInt(new(big.Int).Mul(gasPrice, new(big.Int).SetUint64(gas))), new(big.Float).SetInt(big.NewInt(params.Ether)))
	feeFloat, _ := feeEth.Float64()
	if feeFloat > cap {
		return fmt.Errorf("tx fee (%.2f ether) exceeds the configured cap (%.2f ether)", feeFloat, cap)
	}
	return nil
}

// toHexSlice creates a slice of hex-strings based on []byte.
func toHexSlice(b [][]byte) []string {
	r := make([]string, len(b))
	for i := range b {
		r[i] = hexutil.Encode(b[i])
	}
	return r
}<|MERGE_RESOLUTION|>--- conflicted
+++ resolved
@@ -868,11 +868,7 @@
 
 	// Get a new instance of the EVM.
 	msg := args.ToMessage(globalGasCap)
-<<<<<<< HEAD
-	evm, vmError, err := b.GetEVM(ctx, msg, state, header, dmContext)
-=======
-	evm, vmError, err := b.GetEVM(ctx, msg, state, header, nil)
->>>>>>> 97d11b01
+	evm, vmError, err := b.GetEVM(ctx, msg, state, header, nil, dmContext)
 	if err != nil {
 		return nil, err
 	}
@@ -1480,7 +1476,7 @@
 		// Apply the transaction with the access list tracer
 		tracer := vm.NewAccessListTracer(accessList, args.From, to, precompiles)
 		config := vm.Config{Tracer: tracer, Debug: true}
-		vmenv, _, err := b.GetEVM(ctx, msg, statedb, header, &config)
+		vmenv, _, err := b.GetEVM(ctx, msg, statedb, header, &config, deepmind.NoOpContext)
 		if err != nil {
 			return nil, 0, nil, err
 		}
