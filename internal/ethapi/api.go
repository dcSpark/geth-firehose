// Copyright 2015 The go-ethereum Authors
// This file is part of the go-ethereum library.
//
// The go-ethereum library is free software: you can redistribute it and/or modify
// it under the terms of the GNU Lesser General Public License as published by
// the Free Software Foundation, either version 3 of the License, or
// (at your option) any later version.
//
// The go-ethereum library is distributed in the hope that it will be useful,
// but WITHOUT ANY WARRANTY; without even the implied warranty of
// MERCHANTABILITY or FITNESS FOR A PARTICULAR PURPOSE. See the
// GNU Lesser General Public License for more details.
//
// You should have received a copy of the GNU Lesser General Public License
// along with the go-ethereum library. If not, see <http://www.gnu.org/licenses/>.

package ethapi

import (
	"context"
	"errors"
	"fmt"
	"math/big"
	"strings"
	"time"

	"github.com/davecgh/go-spew/spew"
	"github.com/ethereum/go-ethereum/accounts"
	"github.com/ethereum/go-ethereum/accounts/abi"
	"github.com/ethereum/go-ethereum/accounts/keystore"
	"github.com/ethereum/go-ethereum/accounts/scwallet"
	"github.com/ethereum/go-ethereum/common"
	"github.com/ethereum/go-ethereum/common/hexutil"
	"github.com/ethereum/go-ethereum/common/math"
	"github.com/ethereum/go-ethereum/consensus/clique"
	"github.com/ethereum/go-ethereum/consensus/ethash"
	"github.com/ethereum/go-ethereum/consensus/misc"
	"github.com/ethereum/go-ethereum/core"
	"github.com/ethereum/go-ethereum/core/rawdb"
	"github.com/ethereum/go-ethereum/core/state"
	"github.com/ethereum/go-ethereum/core/types"
	"github.com/ethereum/go-ethereum/core/vm"
	"github.com/ethereum/go-ethereum/crypto"
	"github.com/ethereum/go-ethereum/deepmind"
	"github.com/ethereum/go-ethereum/eth/tracers/logger"
	"github.com/ethereum/go-ethereum/log"
	"github.com/ethereum/go-ethereum/p2p"
	"github.com/ethereum/go-ethereum/params"
	"github.com/ethereum/go-ethereum/rlp"
	"github.com/ethereum/go-ethereum/rpc"
	"github.com/tyler-smith/go-bip39"
)

// PublicEthereumAPI provides an API to access Ethereum related information.
// It offers only methods that operate on public data that is freely available to anyone.
type PublicEthereumAPI struct {
	b Backend
}

// NewPublicEthereumAPI creates a new Ethereum protocol API.
func NewPublicEthereumAPI(b Backend) *PublicEthereumAPI {
	return &PublicEthereumAPI{b}
}

// GasPrice returns a suggestion for a gas price for legacy transactions.
func (s *PublicEthereumAPI) GasPrice(ctx context.Context) (*hexutil.Big, error) {
	tipcap, err := s.b.SuggestGasTipCap(ctx)
	if err != nil {
		return nil, err
	}
	if head := s.b.CurrentHeader(); head.BaseFee != nil {
		tipcap.Add(tipcap, head.BaseFee)
	}
	return (*hexutil.Big)(tipcap), err
}

// MaxPriorityFeePerGas returns a suggestion for a gas tip cap for dynamic fee transactions.
func (s *PublicEthereumAPI) MaxPriorityFeePerGas(ctx context.Context) (*hexutil.Big, error) {
	tipcap, err := s.b.SuggestGasTipCap(ctx)
	if err != nil {
		return nil, err
	}
	return (*hexutil.Big)(tipcap), err
}

type feeHistoryResult struct {
	OldestBlock  *hexutil.Big     `json:"oldestBlock"`
	Reward       [][]*hexutil.Big `json:"reward,omitempty"`
	BaseFee      []*hexutil.Big   `json:"baseFeePerGas,omitempty"`
	GasUsedRatio []float64        `json:"gasUsedRatio"`
}

func (s *PublicEthereumAPI) FeeHistory(ctx context.Context, blockCount rpc.DecimalOrHex, lastBlock rpc.BlockNumber, rewardPercentiles []float64) (*feeHistoryResult, error) {
	oldest, reward, baseFee, gasUsed, err := s.b.FeeHistory(ctx, int(blockCount), lastBlock, rewardPercentiles)
	if err != nil {
		return nil, err
	}
	results := &feeHistoryResult{
		OldestBlock:  (*hexutil.Big)(oldest),
		GasUsedRatio: gasUsed,
	}
	if reward != nil {
		results.Reward = make([][]*hexutil.Big, len(reward))
		for i, w := range reward {
			results.Reward[i] = make([]*hexutil.Big, len(w))
			for j, v := range w {
				results.Reward[i][j] = (*hexutil.Big)(v)
			}
		}
	}
	if baseFee != nil {
		results.BaseFee = make([]*hexutil.Big, len(baseFee))
		for i, v := range baseFee {
			results.BaseFee[i] = (*hexutil.Big)(v)
		}
	}
	return results, nil
}

// Syncing returns false in case the node is currently not syncing with the network. It can be up to date or has not
// yet received the latest block headers from its pears. In case it is synchronizing:
// - startingBlock: block number this node started to synchronise from
// - currentBlock:  block number this node is currently importing
// - highestBlock:  block number of the highest block header this node has received from peers
// - pulledStates:  number of state entries processed until now
// - knownStates:   number of known state entries that still need to be pulled
func (s *PublicEthereumAPI) Syncing() (interface{}, error) {
	progress := s.b.SyncProgress()

	// Return not syncing if the synchronisation already completed
	if progress.CurrentBlock >= progress.HighestBlock {
		return false, nil
	}
	// Otherwise gather the block sync stats
	return map[string]interface{}{
		"startingBlock":       hexutil.Uint64(progress.StartingBlock),
		"currentBlock":        hexutil.Uint64(progress.CurrentBlock),
		"highestBlock":        hexutil.Uint64(progress.HighestBlock),
		"syncedAccounts":      hexutil.Uint64(progress.SyncedAccounts),
		"syncedAccountBytes":  hexutil.Uint64(progress.SyncedAccountBytes),
		"syncedBytecodes":     hexutil.Uint64(progress.SyncedBytecodes),
		"syncedBytecodeBytes": hexutil.Uint64(progress.SyncedBytecodeBytes),
		"syncedStorage":       hexutil.Uint64(progress.SyncedStorage),
		"syncedStorageBytes":  hexutil.Uint64(progress.SyncedStorageBytes),
		"healedTrienodes":     hexutil.Uint64(progress.HealedTrienodes),
		"healedTrienodeBytes": hexutil.Uint64(progress.HealedTrienodeBytes),
		"healedBytecodes":     hexutil.Uint64(progress.HealedBytecodes),
		"healedBytecodeBytes": hexutil.Uint64(progress.HealedBytecodeBytes),
		"healingTrienodes":    hexutil.Uint64(progress.HealingTrienodes),
		"healingBytecode":     hexutil.Uint64(progress.HealingBytecode),
	}, nil
}

// PublicTxPoolAPI offers and API for the transaction pool. It only operates on data that is non confidential.
type PublicTxPoolAPI struct {
	b Backend
}

// NewPublicTxPoolAPI creates a new tx pool service that gives information about the transaction pool.
func NewPublicTxPoolAPI(b Backend) *PublicTxPoolAPI {
	return &PublicTxPoolAPI{b}
}

// Content returns the transactions contained within the transaction pool.
func (s *PublicTxPoolAPI) Content() map[string]map[string]map[string]*RPCTransaction {
	content := map[string]map[string]map[string]*RPCTransaction{
		"pending": make(map[string]map[string]*RPCTransaction),
		"queued":  make(map[string]map[string]*RPCTransaction),
	}
	pending, queue := s.b.TxPoolContent()
	curHeader := s.b.CurrentHeader()
	// Flatten the pending transactions
	for account, txs := range pending {
		dump := make(map[string]*RPCTransaction)
		for _, tx := range txs {
			dump[fmt.Sprintf("%d", tx.Nonce())] = newRPCPendingTransaction(tx, curHeader, s.b.ChainConfig())
		}
		content["pending"][account.Hex()] = dump
	}
	// Flatten the queued transactions
	for account, txs := range queue {
		dump := make(map[string]*RPCTransaction)
		for _, tx := range txs {
			dump[fmt.Sprintf("%d", tx.Nonce())] = newRPCPendingTransaction(tx, curHeader, s.b.ChainConfig())
		}
		content["queued"][account.Hex()] = dump
	}
	return content
}

// ContentFrom returns the transactions contained within the transaction pool.
func (s *PublicTxPoolAPI) ContentFrom(addr common.Address) map[string]map[string]*RPCTransaction {
	content := make(map[string]map[string]*RPCTransaction, 2)
	pending, queue := s.b.TxPoolContentFrom(addr)
	curHeader := s.b.CurrentHeader()

	// Build the pending transactions
	dump := make(map[string]*RPCTransaction, len(pending))
	for _, tx := range pending {
		dump[fmt.Sprintf("%d", tx.Nonce())] = newRPCPendingTransaction(tx, curHeader, s.b.ChainConfig())
	}
	content["pending"] = dump

	// Build the queued transactions
	dump = make(map[string]*RPCTransaction, len(queue))
	for _, tx := range queue {
		dump[fmt.Sprintf("%d", tx.Nonce())] = newRPCPendingTransaction(tx, curHeader, s.b.ChainConfig())
	}
	content["queued"] = dump

	return content
}

// Status returns the number of pending and queued transaction in the pool.
func (s *PublicTxPoolAPI) Status() map[string]hexutil.Uint {
	pending, queue := s.b.Stats()
	return map[string]hexutil.Uint{
		"pending": hexutil.Uint(pending),
		"queued":  hexutil.Uint(queue),
	}
}

// Inspect retrieves the content of the transaction pool and flattens it into an
// easily inspectable list.
func (s *PublicTxPoolAPI) Inspect() map[string]map[string]map[string]string {
	content := map[string]map[string]map[string]string{
		"pending": make(map[string]map[string]string),
		"queued":  make(map[string]map[string]string),
	}
	pending, queue := s.b.TxPoolContent()

	// Define a formatter to flatten a transaction into a string
	var format = func(tx *types.Transaction) string {
		if to := tx.To(); to != nil {
			return fmt.Sprintf("%s: %v wei + %v gas × %v wei", tx.To().Hex(), tx.Value(), tx.Gas(), tx.GasPrice())
		}
		return fmt.Sprintf("contract creation: %v wei + %v gas × %v wei", tx.Value(), tx.Gas(), tx.GasPrice())
	}
	// Flatten the pending transactions
	for account, txs := range pending {
		dump := make(map[string]string)
		for _, tx := range txs {
			dump[fmt.Sprintf("%d", tx.Nonce())] = format(tx)
		}
		content["pending"][account.Hex()] = dump
	}
	// Flatten the queued transactions
	for account, txs := range queue {
		dump := make(map[string]string)
		for _, tx := range txs {
			dump[fmt.Sprintf("%d", tx.Nonce())] = format(tx)
		}
		content["queued"][account.Hex()] = dump
	}
	return content
}

// PublicAccountAPI provides an API to access accounts managed by this node.
// It offers only methods that can retrieve accounts.
type PublicAccountAPI struct {
	am *accounts.Manager
}

// NewPublicAccountAPI creates a new PublicAccountAPI.
func NewPublicAccountAPI(am *accounts.Manager) *PublicAccountAPI {
	return &PublicAccountAPI{am: am}
}

// Accounts returns the collection of accounts this node manages
func (s *PublicAccountAPI) Accounts() []common.Address {
	return s.am.Accounts()
}

// PrivateAccountAPI provides an API to access accounts managed by this node.
// It offers methods to create, (un)lock en list accounts. Some methods accept
// passwords and are therefore considered private by default.
type PrivateAccountAPI struct {
	am        *accounts.Manager
	nonceLock *AddrLocker
	b         Backend
}

// NewPrivateAccountAPI create a new PrivateAccountAPI.
func NewPrivateAccountAPI(b Backend, nonceLock *AddrLocker) *PrivateAccountAPI {
	return &PrivateAccountAPI{
		am:        b.AccountManager(),
		nonceLock: nonceLock,
		b:         b,
	}
}

// ListAccounts will return a list of addresses for accounts this node manages.
func (s *PrivateAccountAPI) ListAccounts() []common.Address {
	return s.am.Accounts()
}

// rawWallet is a JSON representation of an accounts.Wallet interface, with its
// data contents extracted into plain fields.
type rawWallet struct {
	URL      string             `json:"url"`
	Status   string             `json:"status"`
	Failure  string             `json:"failure,omitempty"`
	Accounts []accounts.Account `json:"accounts,omitempty"`
}

// ListWallets will return a list of wallets this node manages.
func (s *PrivateAccountAPI) ListWallets() []rawWallet {
	wallets := make([]rawWallet, 0) // return [] instead of nil if empty
	for _, wallet := range s.am.Wallets() {
		status, failure := wallet.Status()

		raw := rawWallet{
			URL:      wallet.URL().String(),
			Status:   status,
			Accounts: wallet.Accounts(),
		}
		if failure != nil {
			raw.Failure = failure.Error()
		}
		wallets = append(wallets, raw)
	}
	return wallets
}

// OpenWallet initiates a hardware wallet opening procedure, establishing a USB
// connection and attempting to authenticate via the provided passphrase. Note,
// the method may return an extra challenge requiring a second open (e.g. the
// Trezor PIN matrix challenge).
func (s *PrivateAccountAPI) OpenWallet(url string, passphrase *string) error {
	wallet, err := s.am.Wallet(url)
	if err != nil {
		return err
	}
	pass := ""
	if passphrase != nil {
		pass = *passphrase
	}
	return wallet.Open(pass)
}

// DeriveAccount requests a HD wallet to derive a new account, optionally pinning
// it for later reuse.
func (s *PrivateAccountAPI) DeriveAccount(url string, path string, pin *bool) (accounts.Account, error) {
	wallet, err := s.am.Wallet(url)
	if err != nil {
		return accounts.Account{}, err
	}
	derivPath, err := accounts.ParseDerivationPath(path)
	if err != nil {
		return accounts.Account{}, err
	}
	if pin == nil {
		pin = new(bool)
	}
	return wallet.Derive(derivPath, *pin)
}

// NewAccount will create a new account and returns the address for the new account.
func (s *PrivateAccountAPI) NewAccount(password string) (common.Address, error) {
	ks, err := fetchKeystore(s.am)
	if err != nil {
		return common.Address{}, err
	}
	acc, err := ks.NewAccount(password)
	if err == nil {
		log.Info("Your new key was generated", "address", acc.Address)
		log.Warn("Please backup your key file!", "path", acc.URL.Path)
		log.Warn("Please remember your password!")
		return acc.Address, nil
	}
	return common.Address{}, err
}

// fetchKeystore retrieves the encrypted keystore from the account manager.
func fetchKeystore(am *accounts.Manager) (*keystore.KeyStore, error) {
	if ks := am.Backends(keystore.KeyStoreType); len(ks) > 0 {
		return ks[0].(*keystore.KeyStore), nil
	}
	return nil, errors.New("local keystore not used")
}

// ImportRawKey stores the given hex encoded ECDSA key into the key directory,
// encrypting it with the passphrase.
func (s *PrivateAccountAPI) ImportRawKey(privkey string, password string) (common.Address, error) {
	key, err := crypto.HexToECDSA(privkey)
	if err != nil {
		return common.Address{}, err
	}
	ks, err := fetchKeystore(s.am)
	if err != nil {
		return common.Address{}, err
	}
	acc, err := ks.ImportECDSA(key, password)
	return acc.Address, err
}

// UnlockAccount will unlock the account associated with the given address with
// the given password for duration seconds. If duration is nil it will use a
// default of 300 seconds. It returns an indication if the account was unlocked.
func (s *PrivateAccountAPI) UnlockAccount(ctx context.Context, addr common.Address, password string, duration *uint64) (bool, error) {
	// When the API is exposed by external RPC(http, ws etc), unless the user
	// explicitly specifies to allow the insecure account unlocking, otherwise
	// it is disabled.
	if s.b.ExtRPCEnabled() && !s.b.AccountManager().Config().InsecureUnlockAllowed {
		return false, errors.New("account unlock with HTTP access is forbidden")
	}

	const max = uint64(time.Duration(math.MaxInt64) / time.Second)
	var d time.Duration
	if duration == nil {
		d = 300 * time.Second
	} else if *duration > max {
		return false, errors.New("unlock duration too large")
	} else {
		d = time.Duration(*duration) * time.Second
	}
	ks, err := fetchKeystore(s.am)
	if err != nil {
		return false, err
	}
	err = ks.TimedUnlock(accounts.Account{Address: addr}, password, d)
	if err != nil {
		log.Warn("Failed account unlock attempt", "address", addr, "err", err)
	}
	return err == nil, err
}

// LockAccount will lock the account associated with the given address when it's unlocked.
func (s *PrivateAccountAPI) LockAccount(addr common.Address) bool {
	if ks, err := fetchKeystore(s.am); err == nil {
		return ks.Lock(addr) == nil
	}
	return false
}

// signTransaction sets defaults and signs the given transaction
// NOTE: the caller needs to ensure that the nonceLock is held, if applicable,
// and release it after the transaction has been submitted to the tx pool
func (s *PrivateAccountAPI) signTransaction(ctx context.Context, args *TransactionArgs, passwd string) (*types.Transaction, error) {
	// Look up the wallet containing the requested signer
	account := accounts.Account{Address: args.from()}
	wallet, err := s.am.Find(account)
	if err != nil {
		return nil, err
	}
	// Set some sanity defaults and terminate on failure
	if err := args.setDefaults(ctx, s.b); err != nil {
		return nil, err
	}
	// Assemble the transaction and sign with the wallet
	tx := args.toTransaction()

	return wallet.SignTxWithPassphrase(account, passwd, tx, s.b.ChainConfig().ChainID)
}

// SendTransaction will create a transaction from the given arguments and
// tries to sign it with the key associated with args.From. If the given
// passwd isn't able to decrypt the key it fails.
func (s *PrivateAccountAPI) SendTransaction(ctx context.Context, args TransactionArgs, passwd string) (common.Hash, error) {
	if args.Nonce == nil {
		// Hold the addresse's mutex around signing to prevent concurrent assignment of
		// the same nonce to multiple accounts.
		s.nonceLock.LockAddr(args.from())
		defer s.nonceLock.UnlockAddr(args.from())
	}
	signed, err := s.signTransaction(ctx, &args, passwd)
	if err != nil {
		log.Warn("Failed transaction send attempt", "from", args.from(), "to", args.To, "value", args.Value.ToInt(), "err", err)
		return common.Hash{}, err
	}
	return SubmitTransaction(ctx, s.b, signed)
}

// SignTransaction will create a transaction from the given arguments and
// tries to sign it with the key associated with args.From. If the given passwd isn't
// able to decrypt the key it fails. The transaction is returned in RLP-form, not broadcast
// to other nodes
func (s *PrivateAccountAPI) SignTransaction(ctx context.Context, args TransactionArgs, passwd string) (*SignTransactionResult, error) {
	// No need to obtain the noncelock mutex, since we won't be sending this
	// tx into the transaction pool, but right back to the user
	if args.From == nil {
		return nil, fmt.Errorf("sender not specified")
	}
	if args.Gas == nil {
		return nil, fmt.Errorf("gas not specified")
	}
	if args.GasPrice == nil && (args.MaxFeePerGas == nil || args.MaxPriorityFeePerGas == nil) {
		return nil, fmt.Errorf("missing gasPrice or maxFeePerGas/maxPriorityFeePerGas")
	}
	if args.Nonce == nil {
		return nil, fmt.Errorf("nonce not specified")
	}
	// Before actually signing the transaction, ensure the transaction fee is reasonable.
	tx := args.toTransaction()
	if err := checkTxFee(tx.GasPrice(), tx.Gas(), s.b.RPCTxFeeCap()); err != nil {
		return nil, err
	}
	signed, err := s.signTransaction(ctx, &args, passwd)
	if err != nil {
		log.Warn("Failed transaction sign attempt", "from", args.from(), "to", args.To, "value", args.Value.ToInt(), "err", err)
		return nil, err
	}
	data, err := signed.MarshalBinary()
	if err != nil {
		return nil, err
	}
	return &SignTransactionResult{data, signed}, nil
}

// Sign calculates an Ethereum ECDSA signature for:
// keccack256("\x19Ethereum Signed Message:\n" + len(message) + message))
//
// Note, the produced signature conforms to the secp256k1 curve R, S and V values,
// where the V value will be 27 or 28 for legacy reasons.
//
// The key used to calculate the signature is decrypted with the given password.
//
// https://github.com/ethereum/go-ethereum/wiki/Management-APIs#personal_sign
func (s *PrivateAccountAPI) Sign(ctx context.Context, data hexutil.Bytes, addr common.Address, passwd string) (hexutil.Bytes, error) {
	// Look up the wallet containing the requested signer
	account := accounts.Account{Address: addr}

	wallet, err := s.b.AccountManager().Find(account)
	if err != nil {
		return nil, err
	}
	// Assemble sign the data with the wallet
	signature, err := wallet.SignTextWithPassphrase(account, passwd, data)
	if err != nil {
		log.Warn("Failed data sign attempt", "address", addr, "err", err)
		return nil, err
	}
	signature[crypto.RecoveryIDOffset] += 27 // Transform V from 0/1 to 27/28 according to the yellow paper
	return signature, nil
}

// EcRecover returns the address for the account that was used to create the signature.
// Note, this function is compatible with eth_sign and personal_sign. As such it recovers
// the address of:
// hash = keccak256("\x19Ethereum Signed Message:\n"${message length}${message})
// addr = ecrecover(hash, signature)
//
// Note, the signature must conform to the secp256k1 curve R, S and V values, where
// the V value must be 27 or 28 for legacy reasons.
//
// https://github.com/ethereum/go-ethereum/wiki/Management-APIs#personal_ecRecover
func (s *PrivateAccountAPI) EcRecover(ctx context.Context, data, sig hexutil.Bytes) (common.Address, error) {
	if len(sig) != crypto.SignatureLength {
		return common.Address{}, fmt.Errorf("signature must be %d bytes long", crypto.SignatureLength)
	}
	if sig[crypto.RecoveryIDOffset] != 27 && sig[crypto.RecoveryIDOffset] != 28 {
		return common.Address{}, fmt.Errorf("invalid Ethereum signature (V is not 27 or 28)")
	}
	sig[crypto.RecoveryIDOffset] -= 27 // Transform yellow paper V from 27/28 to 0/1

	rpk, err := crypto.SigToPub(accounts.TextHash(data), sig)
	if err != nil {
		return common.Address{}, err
	}
	return crypto.PubkeyToAddress(*rpk), nil
}

// SignAndSendTransaction was renamed to SendTransaction. This method is deprecated
// and will be removed in the future. It primary goal is to give clients time to update.
func (s *PrivateAccountAPI) SignAndSendTransaction(ctx context.Context, args TransactionArgs, passwd string) (common.Hash, error) {
	return s.SendTransaction(ctx, args, passwd)
}

// InitializeWallet initializes a new wallet at the provided URL, by generating and returning a new private key.
func (s *PrivateAccountAPI) InitializeWallet(ctx context.Context, url string) (string, error) {
	wallet, err := s.am.Wallet(url)
	if err != nil {
		return "", err
	}

	entropy, err := bip39.NewEntropy(256)
	if err != nil {
		return "", err
	}

	mnemonic, err := bip39.NewMnemonic(entropy)
	if err != nil {
		return "", err
	}

	seed := bip39.NewSeed(mnemonic, "")

	switch wallet := wallet.(type) {
	case *scwallet.Wallet:
		return mnemonic, wallet.Initialize(seed)
	default:
		return "", fmt.Errorf("specified wallet does not support initialization")
	}
}

// Unpair deletes a pairing between wallet and geth.
func (s *PrivateAccountAPI) Unpair(ctx context.Context, url string, pin string) error {
	wallet, err := s.am.Wallet(url)
	if err != nil {
		return err
	}

	switch wallet := wallet.(type) {
	case *scwallet.Wallet:
		return wallet.Unpair([]byte(pin))
	default:
		return fmt.Errorf("specified wallet does not support pairing")
	}
}

// PublicBlockChainAPI provides an API to access the Ethereum blockchain.
// It offers only methods that operate on public data that is freely available to anyone.
type PublicBlockChainAPI struct {
	b Backend
}

// NewPublicBlockChainAPI creates a new Ethereum blockchain API.
func NewPublicBlockChainAPI(b Backend) *PublicBlockChainAPI {
	return &PublicBlockChainAPI{b}
}

// GetTransactionReceiptsByBlock returns the transaction receipts for the given block number or hash.
func (s *PublicBlockChainAPI) GetTransactionReceiptsByBlock(ctx context.Context, blockNrOrHash rpc.BlockNumberOrHash) ([]map[string]interface{}, error) {
	block, err := s.b.BlockByNumberOrHash(ctx, blockNrOrHash)
	if err != nil {
		return nil, err
	}

	receipts, err := s.b.GetReceipts(ctx, block.Hash())
	if err != nil {
		return nil, err
	}

	txs := block.Transactions()

	var txHash common.Hash

	borReceipt := rawdb.ReadBorReceipt(s.b.ChainDb(), block.Hash(), block.NumberU64())
	if borReceipt != nil {
		receipts = append(receipts, borReceipt)
		txHash = types.GetDerivedBorTxHash(types.BorReceiptKey(block.Number().Uint64(), block.Hash()))
		if txHash != (common.Hash{}) {
			borTx, _, _, _, _ := s.b.GetBorBlockTransactionWithBlockHash(ctx, txHash, block.Hash())
			txs = append(txs, borTx)
		}
	}

	if len(txs) != len(receipts) {
<<<<<<< HEAD
		return nil, fmt.Errorf("txs length doesn't equal to receipts' length, got %d txs but %d receipts", len(txs), len(receipts))
=======
		return nil, fmt.Errorf("txs length %d doesn't equal to receipts' length %d", len(txs), len(receipts))
>>>>>>> 9a0ed706
	}

	txReceipts := make([]map[string]interface{}, 0, len(txs))
	for idx, receipt := range receipts {
		tx := txs[idx]
		var signer types.Signer = types.FrontierSigner{}
		if tx.Protected() {
			signer = types.NewEIP155Signer(tx.ChainId())
		}
		from, _ := types.Sender(signer, tx)

		fields := map[string]interface{}{
			"blockHash":         block.Hash(),
			"blockNumber":       hexutil.Uint64(block.NumberU64()),
			"transactionHash":   tx.Hash(),
			"transactionIndex":  hexutil.Uint64(idx),
			"from":              from,
			"to":                tx.To(),
			"gasUsed":           hexutil.Uint64(receipt.GasUsed),
			"cumulativeGasUsed": hexutil.Uint64(receipt.CumulativeGasUsed),
			"contractAddress":   nil,
			"logs":              receipt.Logs,
			"logsBloom":         receipt.Bloom,
		}

		// Assign receipt status or post state.
		if len(receipt.PostState) > 0 {
			fields["root"] = hexutil.Bytes(receipt.PostState)
		} else {
			fields["status"] = hexutil.Uint(receipt.Status)
		}
		if receipt.Logs == nil {
			fields["logs"] = [][]*types.Log{}
		}
		if borReceipt != nil {
			fields["transactionHash"] = txHash
		}
		// If the ContractAddress is 20 0x0 bytes, assume it is not a contract creation
		if receipt.ContractAddress != (common.Address{}) {
			fields["contractAddress"] = receipt.ContractAddress
		}

		txReceipts = append(txReceipts, fields)
	}

	return txReceipts, nil
}

// ChainId is the EIP-155 replay-protection chain id for the current ethereum chain config.
func (api *PublicBlockChainAPI) ChainId() (*hexutil.Big, error) {
	// if current block is at or past the EIP-155 replay-protection fork block, return chainID from config
	if config := api.b.ChainConfig(); config.IsEIP155(api.b.CurrentBlock().Number()) {
		return (*hexutil.Big)(config.ChainID), nil
	}
	return nil, fmt.Errorf("chain not synced beyond EIP-155 replay-protection fork block")
}

// BlockNumber returns the block number of the chain head.
func (s *PublicBlockChainAPI) BlockNumber() hexutil.Uint64 {
	header, _ := s.b.HeaderByNumber(context.Background(), rpc.LatestBlockNumber) // latest header should always be available
	return hexutil.Uint64(header.Number.Uint64())
}

// GetBalance returns the amount of wei for the given address in the state of the
// given block number. The rpc.LatestBlockNumber and rpc.PendingBlockNumber meta
// block numbers are also allowed.
func (s *PublicBlockChainAPI) GetBalance(ctx context.Context, address common.Address, blockNrOrHash rpc.BlockNumberOrHash) (*hexutil.Big, error) {
	state, _, err := s.b.StateAndHeaderByNumberOrHash(ctx, blockNrOrHash)
	if state == nil || err != nil {
		return nil, err
	}
	return (*hexutil.Big)(state.GetBalance(address)), state.Error()
}

// Result structs for GetProof
type AccountResult struct {
	Address      common.Address  `json:"address"`
	AccountProof []string        `json:"accountProof"`
	Balance      *hexutil.Big    `json:"balance"`
	CodeHash     common.Hash     `json:"codeHash"`
	Nonce        hexutil.Uint64  `json:"nonce"`
	StorageHash  common.Hash     `json:"storageHash"`
	StorageProof []StorageResult `json:"storageProof"`
}

type StorageResult struct {
	Key   string       `json:"key"`
	Value *hexutil.Big `json:"value"`
	Proof []string     `json:"proof"`
}

// GetProof returns the Merkle-proof for a given account and optionally some storage keys.
func (s *PublicBlockChainAPI) GetProof(ctx context.Context, address common.Address, storageKeys []string, blockNrOrHash rpc.BlockNumberOrHash) (*AccountResult, error) {
	state, _, err := s.b.StateAndHeaderByNumberOrHash(ctx, blockNrOrHash)
	if state == nil || err != nil {
		return nil, err
	}

	storageTrie := state.StorageTrie(address)
	storageHash := types.EmptyRootHash
	codeHash := state.GetCodeHash(address)
	storageProof := make([]StorageResult, len(storageKeys))

	// if we have a storageTrie, (which means the account exists), we can update the storagehash
	if storageTrie != nil {
		storageHash = storageTrie.Hash()
	} else {
		// no storageTrie means the account does not exist, so the codeHash is the hash of an empty bytearray.
		codeHash = crypto.Keccak256Hash(nil)
	}

	// create the proof for the storageKeys
	for i, key := range storageKeys {
		if storageTrie != nil {
			proof, storageError := state.GetStorageProof(address, common.HexToHash(key))
			if storageError != nil {
				return nil, storageError
			}
			storageProof[i] = StorageResult{key, (*hexutil.Big)(state.GetState(address, common.HexToHash(key)).Big()), toHexSlice(proof)}
		} else {
			storageProof[i] = StorageResult{key, &hexutil.Big{}, []string{}}
		}
	}

	// create the accountProof
	accountProof, proofErr := state.GetProof(address)
	if proofErr != nil {
		return nil, proofErr
	}

	return &AccountResult{
		Address:      address,
		AccountProof: toHexSlice(accountProof),
		Balance:      (*hexutil.Big)(state.GetBalance(address)),
		CodeHash:     codeHash,
		Nonce:        hexutil.Uint64(state.GetNonce(address)),
		StorageHash:  storageHash,
		StorageProof: storageProof,
	}, state.Error()
}

// GetHeaderByNumber returns the requested canonical block header.
// * When blockNr is -1 the chain head is returned.
// * When blockNr is -2 the pending chain head is returned.
func (s *PublicBlockChainAPI) GetHeaderByNumber(ctx context.Context, number rpc.BlockNumber) (map[string]interface{}, error) {
	header, err := s.b.HeaderByNumber(ctx, number)
	if header != nil && err == nil {
		response := s.rpcMarshalHeader(ctx, header)
		if number == rpc.PendingBlockNumber {
			// Pending header need to nil out a few fields
			for _, field := range []string{"hash", "nonce", "miner"} {
				response[field] = nil
			}
		}
		return response, err
	}
	return nil, err
}

// GetHeaderByHash returns the requested header by hash.
func (s *PublicBlockChainAPI) GetHeaderByHash(ctx context.Context, hash common.Hash) map[string]interface{} {
	header, _ := s.b.HeaderByHash(ctx, hash)
	if header != nil {
		return s.rpcMarshalHeader(ctx, header)
	}
	return nil
}

// GetBlockByNumber returns the requested canonical block.
// * When blockNr is -1 the chain head is returned.
// * When blockNr is -2 the pending chain head is returned.
// * When fullTx is true all transactions in the block are returned, otherwise
//   only the transaction hash is returned.
func (s *PublicBlockChainAPI) GetBlockByNumber(ctx context.Context, number rpc.BlockNumber, fullTx bool) (map[string]interface{}, error) {
	block, err := s.b.BlockByNumber(ctx, number)
	if block != nil && err == nil {
		response, err := s.rpcMarshalBlock(ctx, block, true, fullTx)
		if err == nil && number == rpc.PendingBlockNumber {
			// Pending blocks need to nil out a few fields
			for _, field := range []string{"hash", "nonce", "miner"} {
				response[field] = nil
			}
		}

		// append marshalled bor transaction
		if err == nil && response != nil {
			response = s.appendRPCMarshalBorTransaction(ctx, block, response, fullTx)
		}

		return response, err
	}
	return nil, err
}

// GetBlockByHash returns the requested block. When fullTx is true all transactions in the block are returned in full
// detail, otherwise only the transaction hash is returned.
func (s *PublicBlockChainAPI) GetBlockByHash(ctx context.Context, hash common.Hash, fullTx bool) (map[string]interface{}, error) {
	block, err := s.b.BlockByHash(ctx, hash)
	if block != nil {
		response, err := s.rpcMarshalBlock(ctx, block, true, fullTx)
		// append marshalled bor transaction
		if err == nil && response != nil {
			return s.appendRPCMarshalBorTransaction(ctx, block, response, fullTx), err
		}
		return response, err
	}
	return nil, err
}

// GetUncleByBlockNumberAndIndex returns the uncle block for the given block hash and index.
func (s *PublicBlockChainAPI) GetUncleByBlockNumberAndIndex(ctx context.Context, blockNr rpc.BlockNumber, index hexutil.Uint) (map[string]interface{}, error) {
	block, err := s.b.BlockByNumber(ctx, blockNr)
	if block != nil {
		uncles := block.Uncles()
		if index >= hexutil.Uint(len(uncles)) {
			log.Debug("Requested uncle not found", "number", blockNr, "hash", block.Hash(), "index", index)
			return nil, nil
		}
		block = types.NewBlockWithHeader(uncles[index])
		return s.rpcMarshalBlock(ctx, block, false, false)
	}
	return nil, err
}

// GetUncleByBlockHashAndIndex returns the uncle block for the given block hash and index.
func (s *PublicBlockChainAPI) GetUncleByBlockHashAndIndex(ctx context.Context, blockHash common.Hash, index hexutil.Uint) (map[string]interface{}, error) {
	block, err := s.b.BlockByHash(ctx, blockHash)
	if block != nil {
		uncles := block.Uncles()
		if index >= hexutil.Uint(len(uncles)) {
			log.Debug("Requested uncle not found", "number", block.Number(), "hash", blockHash, "index", index)
			return nil, nil
		}
		block = types.NewBlockWithHeader(uncles[index])
		return s.rpcMarshalBlock(ctx, block, false, false)
	}
	return nil, err
}

// GetUncleCountByBlockNumber returns number of uncles in the block for the given block number
func (s *PublicBlockChainAPI) GetUncleCountByBlockNumber(ctx context.Context, blockNr rpc.BlockNumber) *hexutil.Uint {
	if block, _ := s.b.BlockByNumber(ctx, blockNr); block != nil {
		n := hexutil.Uint(len(block.Uncles()))
		return &n
	}
	return nil
}

// GetUncleCountByBlockHash returns number of uncles in the block for the given block hash
func (s *PublicBlockChainAPI) GetUncleCountByBlockHash(ctx context.Context, blockHash common.Hash) *hexutil.Uint {
	if block, _ := s.b.BlockByHash(ctx, blockHash); block != nil {
		n := hexutil.Uint(len(block.Uncles()))
		return &n
	}
	return nil
}

// GetCode returns the code stored at the given address in the state for the given block number.
func (s *PublicBlockChainAPI) GetCode(ctx context.Context, address common.Address, blockNrOrHash rpc.BlockNumberOrHash) (hexutil.Bytes, error) {
	state, _, err := s.b.StateAndHeaderByNumberOrHash(ctx, blockNrOrHash)
	if state == nil || err != nil {
		return nil, err
	}
	code := state.GetCode(address)
	return code, state.Error()
}

// GetStorageAt returns the storage from the state at the given address, key and
// block number. The rpc.LatestBlockNumber and rpc.PendingBlockNumber meta block
// numbers are also allowed.
func (s *PublicBlockChainAPI) GetStorageAt(ctx context.Context, address common.Address, key string, blockNrOrHash rpc.BlockNumberOrHash) (hexutil.Bytes, error) {
	state, _, err := s.b.StateAndHeaderByNumberOrHash(ctx, blockNrOrHash)
	if state == nil || err != nil {
		return nil, err
	}
	res := state.GetState(address, common.HexToHash(key))
	return res[:], state.Error()
}

// OverrideAccount indicates the overriding fields of account during the execution
// of a message call.
// Note, state and stateDiff can't be specified at the same time. If state is
// set, message execution will only use the data in the given state. Otherwise
// if statDiff is set, all diff will be applied first and then execute the call
// message.
type OverrideAccount struct {
	Nonce     *hexutil.Uint64              `json:"nonce"`
	Code      *hexutil.Bytes               `json:"code"`
	Balance   **hexutil.Big                `json:"balance"`
	State     *map[common.Hash]common.Hash `json:"state"`
	StateDiff *map[common.Hash]common.Hash `json:"stateDiff"`
}

// StateOverride is the collection of overridden accounts.
type StateOverride map[common.Address]OverrideAccount

// Apply overrides the fields of specified accounts into the given state.
func (diff *StateOverride) Apply(state *state.StateDB) error {
	if diff == nil {
		return nil
	}
	for addr, account := range *diff {
		// Override account nonce.
		if account.Nonce != nil {
			state.SetNonce(addr, uint64(*account.Nonce), deepmind.NoOpContext)
		}
		// Override account(contract) code.
		if account.Code != nil {
			state.SetCode(addr, *account.Code, deepmind.NoOpContext)
		}
		// Override account balance.
		if account.Balance != nil {
			state.SetBalance(addr, (*big.Int)(*account.Balance), deepmind.NoOpContext, deepmind.IgnoredBalanceChangeReason)
		}
		if account.State != nil && account.StateDiff != nil {
			return fmt.Errorf("account %s has both 'state' and 'stateDiff'", addr.Hex())
		}
		// Replace entire state if caller requires.
		if account.State != nil {
			state.SetStorage(addr, *account.State, deepmind.NoOpContext)
		}
		// Apply state diff into specified accounts.
		if account.StateDiff != nil {
			for key, value := range *account.StateDiff {
				state.SetState(addr, key, value, deepmind.NoOpContext)
			}
		}
	}
	return nil
}

var dmUnsetTrxHash = common.Hash{}

func DoCall(ctx context.Context, b Backend, args TransactionArgs, blockNrOrHash rpc.BlockNumberOrHash, overrides *StateOverride, timeout time.Duration, globalGasCap uint64, dmContext *deepmind.Context) (*core.ExecutionResult, error) {
	defer func(start time.Time) { log.Debug("Executing EVM call finished", "runtime", time.Since(start)) }(time.Now())

	state, header, err := b.StateAndHeaderByNumberOrHash(ctx, blockNrOrHash)
	if state == nil || err != nil {
		return nil, err
	}
	if err := overrides.Apply(state); err != nil {
		return nil, err
	}
	// Setup context so it may be cancelled the call has completed
	// or, in case of unmetered gas, setup a context with a timeout.
	var cancel context.CancelFunc
	if timeout > 0 {
		ctx, cancel = context.WithTimeout(ctx, timeout)
	} else {
		ctx, cancel = context.WithCancel(ctx)
	}
	// Make sure the context is cancelled when the call has completed
	// this makes sure resources are cleaned up.
	defer cancel()

	// Get a new instance of the EVM.
	msg, err := args.ToMessage(globalGasCap, header.BaseFee)
	if err != nil {
		return nil, err
	}
	evm, vmError, err := b.GetEVM(ctx, msg, state, header, &vm.Config{NoBaseFee: true}, dmContext)
	if err != nil {
		return nil, err
	}
	// Wait for the context to be done and cancel the evm. Even if the
	// EVM has finished, cancelling may be done (repeatedly)
	go func() {
		<-ctx.Done()
		evm.Cancel()
	}()

	if dmContext.Enabled() {
		dmContext.StartTransactionRaw(
			dmUnsetTrxHash,
			msg.To(),
			msg.Value(),
			nil, nil, nil,
			msg.Gas(),
			msg.GasPrice(),
			msg.Nonce(),
			msg.Data(),
			nil,
			nil,
			nil,
			0,
		)
		dmContext.RecordTrxFrom(msg.From())
	}

	// Execute the message.
	gp := new(core.GasPool).AddGas(math.MaxUint64)
	result, err := core.ApplyMessage(evm, msg, gp)
	if err := vmError(); err != nil {
		return nil, err
	}

	// If the timer caused an abort, return an appropriate error message
	if evm.Cancelled() {
		return nil, fmt.Errorf("execution aborted (timeout = %v)", timeout)
	}

	if dmContext.Enabled() {
		config := evm.ChainConfig()
		// Update the state with pending changes
		var root []byte
		if config.IsByzantium(header.Number) {
			state.Finalise(true)
		} else {
			root = state.IntermediateRoot(config.IsEIP158(header.Number)).Bytes()
		}

		var failed bool
		var gasUsed uint64
		if result != nil {
			failed = result.Failed()
			gasUsed = result.UsedGas
		}

		// FIXME: The ApplyMessage can in speculative mode error out with some errors that in sync mode would
		//        not have been possible. Like ErrNonceTooHight or ErrNonceTooLow. Those error will be in
		//        `err` value but there is no real way to return it right now. You will get a failed transaction
		//        without any call and that's it.
		blockHash := header.Hash()

		// Create a new receipt for the transaction, storing the intermediate root and gas used by the tx
		// based on the eip phase, we're passing whether the root touch-delete accounts.
		receipt := types.NewReceipt(root, failed, gasUsed)
		receipt.TxHash = dmUnsetTrxHash
		receipt.GasUsed = gasUsed
		// if the transaction created a contract, store the creation address in the receipt.
		if msg.To() == nil {
			// FIXME (dm): This was `crypto.CreateAddress(vmenv.Context.Origin, tx.Nonce())`, is `tx.Nonce()` equivalent to `msg.Nonce()`?
			receipt.ContractAddress = crypto.CreateAddress(evm.TxContext.Origin, msg.Nonce())
		}
		// Set the receipt logs and create a bloom for filtering
		receipt.Logs = state.GetLogs(dmUnsetTrxHash, blockHash)
		receipt.Bloom = types.CreateBloom(types.Receipts{receipt})
		receipt.BlockHash = blockHash
		receipt.BlockNumber = header.Number
		receipt.TransactionIndex = 0

		dmContext.EndTransaction(receipt)
	}

	// If in deep mind context, we should most probably attach the error here inside the deep mind context
	// somehow so it's attached to the top-leve transaction trace and not return this here. The handler above
	// us will need to understand that a nil error and nil result means send me everything. For now, it will
	// simply fail, might even be the "good condition" to do.
	if err != nil {
		return result, fmt.Errorf("err: %w (supplied gas %d)", err, msg.Gas())
	}

	return result, nil
}

func newRevertError(result *core.ExecutionResult) *revertError {
	reason, errUnpack := abi.UnpackRevert(result.Revert())
	err := errors.New("execution reverted")
	if errUnpack == nil {
		err = fmt.Errorf("execution reverted: %v", reason)
	}
	return &revertError{
		error:  err,
		reason: hexutil.Encode(result.Revert()),
	}
}

// revertError is an API error that encompassas an EVM revertal with JSON error
// code and a binary data blob.
type revertError struct {
	error
	reason string // revert reason hex encoded
}

// ErrorCode returns the JSON error code for a revertal.
// See: https://github.com/ethereum/wiki/wiki/JSON-RPC-Error-Codes-Improvement-Proposal
func (e *revertError) ErrorCode() int {
	return 3
}

// ErrorData returns the hex encoded revert reason.
func (e *revertError) ErrorData() interface{} {
	return e.reason
}

// Call executes the given transaction on the state for the given block number.
//
// Additionally, the caller can specify a batch of contract for fields overriding.
//
// Note, this function doesn't make and changes in the state/blockchain and is
// useful to execute and retrieve values.
func (s *PublicBlockChainAPI) Call(ctx context.Context, args TransactionArgs, blockNrOrHash rpc.BlockNumberOrHash, overrides *StateOverride) (hexutil.Bytes, error) {
	result, err := DoCall(ctx, s.b, args, blockNrOrHash, overrides, s.b.RPCEVMTimeout(), s.b.RPCGasCap(), deepmind.NoOpContext)
	if err != nil {
		return nil, err
	}
	// If the result contains a revert reason, try to unpack and return it.
	if len(result.Revert()) > 0 {
		return nil, newRevertError(result)
	}
	return result.Return(), result.Err
}

// Execute the given contract's call using deep mind instrumentation return raw bytes containing the
// string representation of the deep mind log output
func (s *PublicBlockChainAPI) Execute(ctx context.Context, args TransactionArgs, blockNrOrHash rpc.BlockNumberOrHash, overrides *StateOverride) (hexutil.Bytes, error) {
	dmContext := deepmind.NewSpeculativeExecutionContext()
	result, err := DoCall(ctx, s.b, args, blockNrOrHash, overrides, 5*time.Second, s.b.RPCGasCap(), dmContext)

	// As soon as we have an execution result, we should have a complete deep mind log, so let's return it
	if result != nil {
		return dmContext.DeepMindLog(), nil
	}

	if err != nil {
		return nil, err
	}

	return nil, errors.New("no error and no result, invalid state")
}

func DoEstimateGas(ctx context.Context, b Backend, args TransactionArgs, blockNrOrHash rpc.BlockNumberOrHash, gasCap uint64) (hexutil.Uint64, error) {
	// Binary search the gas requirement, as it may be higher than the amount used
	var (
		lo  uint64 = params.TxGas - 1
		hi  uint64
		cap uint64
	)
	// Use zero address if sender unspecified.
	if args.From == nil {
		args.From = new(common.Address)
	}
	// Determine the highest gas limit can be used during the estimation.
	if args.Gas != nil && uint64(*args.Gas) >= params.TxGas {
		hi = uint64(*args.Gas)
	} else {
		// Retrieve the block to act as the gas ceiling
		block, err := b.BlockByNumberOrHash(ctx, blockNrOrHash)
		if err != nil {
			return 0, err
		}
		if block == nil {
			return 0, errors.New("block not found")
		}
		hi = block.GasLimit()
	}
	// Normalize the max fee per gas the call is willing to spend.
	var feeCap *big.Int
	if args.GasPrice != nil && (args.MaxFeePerGas != nil || args.MaxPriorityFeePerGas != nil) {
		return 0, errors.New("both gasPrice and (maxFeePerGas or maxPriorityFeePerGas) specified")
	} else if args.GasPrice != nil {
		feeCap = args.GasPrice.ToInt()
	} else if args.MaxFeePerGas != nil {
		feeCap = args.MaxFeePerGas.ToInt()
	} else {
		feeCap = common.Big0
	}
	// Recap the highest gas limit with account's available balance.
	if feeCap.BitLen() != 0 {
		state, _, err := b.StateAndHeaderByNumberOrHash(ctx, blockNrOrHash)
		if err != nil {
			return 0, err
		}
		balance := state.GetBalance(*args.From) // from can't be nil
		available := new(big.Int).Set(balance)
		if args.Value != nil {
			if args.Value.ToInt().Cmp(available) >= 0 {
				return 0, errors.New("insufficient funds for transfer")
			}
			available.Sub(available, args.Value.ToInt())
		}
		allowance := new(big.Int).Div(available, feeCap)

		// If the allowance is larger than maximum uint64, skip checking
		if allowance.IsUint64() && hi > allowance.Uint64() {
			transfer := args.Value
			if transfer == nil {
				transfer = new(hexutil.Big)
			}
			log.Warn("Gas estimation capped by limited funds", "original", hi, "balance", balance,
				"sent", transfer.ToInt(), "maxFeePerGas", feeCap, "fundable", allowance)
			hi = allowance.Uint64()
		}
	}
	// Recap the highest gas allowance with specified gascap.
	if gasCap != 0 && hi > gasCap {
		log.Debug("Caller gas above allowance, capping", "requested", hi, "cap", gasCap)
		hi = gasCap
	}
	cap = hi

	// Create a helper to check if a gas allowance results in an executable transaction
	executable := func(gas uint64) (bool, *core.ExecutionResult, error) {
		args.Gas = (*hexutil.Uint64)(&gas)

		result, err := DoCall(ctx, b, args, blockNrOrHash, nil, 0, gasCap, deepmind.NoOpContext)
		if err != nil {
			if errors.Is(err, core.ErrIntrinsicGas) {
				return true, nil, nil // Special case, raise gas limit
			}
			return true, nil, err // Bail out
		}
		return result.Failed(), result, nil
	}
	// Execute the binary search and hone in on an executable gas limit
	for lo+1 < hi {
		mid := (hi + lo) / 2
		failed, _, err := executable(mid)

		// If the error is not nil(consensus error), it means the provided message
		// call or transaction will never be accepted no matter how much gas it is
		// assigned. Return the error directly, don't struggle any more.
		if err != nil {
			return 0, err
		}
		if failed {
			lo = mid
		} else {
			hi = mid
		}
	}
	// Reject the transaction as invalid if it still fails at the highest allowance
	if hi == cap {
		failed, result, err := executable(hi)
		if err != nil {
			return 0, err
		}
		if failed {
			if result != nil && result.Err != vm.ErrOutOfGas {
				if len(result.Revert()) > 0 {
					return 0, newRevertError(result)
				}
				return 0, result.Err
			}
			// Otherwise, the specified gas cap is too low
			return 0, fmt.Errorf("gas required exceeds allowance (%d)", cap)
		}
	}
	return hexutil.Uint64(hi), nil
}

// EstimateGas returns an estimate of the amount of gas needed to execute the
// given transaction against the current pending block.
func (s *PublicBlockChainAPI) EstimateGas(ctx context.Context, args TransactionArgs, blockNrOrHash *rpc.BlockNumberOrHash) (hexutil.Uint64, error) {
	bNrOrHash := rpc.BlockNumberOrHashWithNumber(rpc.PendingBlockNumber)
	if blockNrOrHash != nil {
		bNrOrHash = *blockNrOrHash
	}
	return DoEstimateGas(ctx, s.b, args, bNrOrHash, s.b.RPCGasCap())
}

// ExecutionResult groups all structured logs emitted by the EVM
// while replaying a transaction in debug mode as well as transaction
// execution status, the amount of gas used and the return value
type ExecutionResult struct {
	Gas         uint64         `json:"gas"`
	Failed      bool           `json:"failed"`
	ReturnValue string         `json:"returnValue"`
	StructLogs  []StructLogRes `json:"structLogs"`
}

// StructLogRes stores a structured log emitted by the EVM while replaying a
// transaction in debug mode
type StructLogRes struct {
	Pc      uint64             `json:"pc"`
	Op      string             `json:"op"`
	Gas     uint64             `json:"gas"`
	GasCost uint64             `json:"gasCost"`
	Depth   int                `json:"depth"`
	Error   string             `json:"error,omitempty"`
	Stack   *[]string          `json:"stack,omitempty"`
	Memory  *[]string          `json:"memory,omitempty"`
	Storage *map[string]string `json:"storage,omitempty"`
}

// FormatLogs formats EVM returned structured logs for json output
func FormatLogs(logs []logger.StructLog) []StructLogRes {
	formatted := make([]StructLogRes, len(logs))
	for index, trace := range logs {
		formatted[index] = StructLogRes{
			Pc:      trace.Pc,
			Op:      trace.Op.String(),
			Gas:     trace.Gas,
			GasCost: trace.GasCost,
			Depth:   trace.Depth,
			Error:   trace.ErrorString(),
		}
		if trace.Stack != nil {
			stack := make([]string, len(trace.Stack))
			for i, stackValue := range trace.Stack {
				stack[i] = stackValue.Hex()
			}
			formatted[index].Stack = &stack
		}
		if trace.Memory != nil {
			memory := make([]string, 0, (len(trace.Memory)+31)/32)
			for i := 0; i+32 <= len(trace.Memory); i += 32 {
				memory = append(memory, fmt.Sprintf("%x", trace.Memory[i:i+32]))
			}
			formatted[index].Memory = &memory
		}
		if trace.Storage != nil {
			storage := make(map[string]string)
			for i, storageValue := range trace.Storage {
				storage[fmt.Sprintf("%x", i)] = fmt.Sprintf("%x", storageValue)
			}
			formatted[index].Storage = &storage
		}
	}
	return formatted
}

// RPCMarshalHeader converts the given header to the RPC output .
func RPCMarshalHeader(head *types.Header) map[string]interface{} {
	result := map[string]interface{}{
		"number":           (*hexutil.Big)(head.Number),
		"hash":             head.Hash(),
		"parentHash":       head.ParentHash,
		"nonce":            head.Nonce,
		"mixHash":          head.MixDigest,
		"sha3Uncles":       head.UncleHash,
		"logsBloom":        head.Bloom,
		"stateRoot":        head.Root,
		"miner":            head.Coinbase,
		"difficulty":       (*hexutil.Big)(head.Difficulty),
		"extraData":        hexutil.Bytes(head.Extra),
		"size":             hexutil.Uint64(head.Size()),
		"gasLimit":         hexutil.Uint64(head.GasLimit),
		"gasUsed":          hexutil.Uint64(head.GasUsed),
		"timestamp":        hexutil.Uint64(head.Time),
		"transactionsRoot": head.TxHash,
		"receiptsRoot":     head.ReceiptHash,
	}

	if head.BaseFee != nil {
		result["baseFeePerGas"] = (*hexutil.Big)(head.BaseFee)
	}

	return result
}

// RPCMarshalBlock converts the given block to the RPC output which depends on fullTx. If inclTx is true transactions are
// returned. When fullTx is true the returned block contains full transaction details, otherwise it will only contain
// transaction hashes.
func RPCMarshalBlock(block *types.Block, inclTx bool, fullTx bool, config *params.ChainConfig) (map[string]interface{}, error) {
	fields := RPCMarshalHeader(block.Header())
	fields["size"] = hexutil.Uint64(block.Size())

	if inclTx {
		formatTx := func(tx *types.Transaction) (interface{}, error) {
			return tx.Hash(), nil
		}
		if fullTx {
			formatTx = func(tx *types.Transaction) (interface{}, error) {
				return newRPCTransactionFromBlockHash(block, tx.Hash(), config), nil
			}
		}
		txs := block.Transactions()
		transactions := make([]interface{}, len(txs))
		var err error
		for i, tx := range txs {
			if transactions[i], err = formatTx(tx); err != nil {
				return nil, err
			}
		}
		fields["transactions"] = transactions
	}
	uncles := block.Uncles()
	uncleHashes := make([]common.Hash, len(uncles))
	for i, uncle := range uncles {
		uncleHashes[i] = uncle.Hash()
	}
	fields["uncles"] = uncleHashes

	return fields, nil
}

// rpcMarshalHeader uses the generalized output filler, then adds the total difficulty field, which requires
// a `PublicBlockchainAPI`.
func (s *PublicBlockChainAPI) rpcMarshalHeader(ctx context.Context, header *types.Header) map[string]interface{} {
	fields := RPCMarshalHeader(header)
	fields["totalDifficulty"] = (*hexutil.Big)(s.b.GetTd(ctx, header.Hash()))
	return fields
}

// rpcMarshalBlock uses the generalized output filler, then adds the total difficulty field, which requires
// a `PublicBlockchainAPI`.
func (s *PublicBlockChainAPI) rpcMarshalBlock(ctx context.Context, b *types.Block, inclTx bool, fullTx bool) (map[string]interface{}, error) {
	fields, err := RPCMarshalBlock(b, inclTx, fullTx, s.b.ChainConfig())
	if err != nil {
		return nil, err
	}
	if inclTx {
		fields["totalDifficulty"] = (*hexutil.Big)(s.b.GetTd(ctx, b.Hash()))
	}
	return fields, err
}

// RPCTransaction represents a transaction that will serialize to the RPC representation of a transaction
type RPCTransaction struct {
	BlockHash        *common.Hash      `json:"blockHash"`
	BlockNumber      *hexutil.Big      `json:"blockNumber"`
	From             common.Address    `json:"from"`
	Gas              hexutil.Uint64    `json:"gas"`
	GasPrice         *hexutil.Big      `json:"gasPrice"`
	GasFeeCap        *hexutil.Big      `json:"maxFeePerGas,omitempty"`
	GasTipCap        *hexutil.Big      `json:"maxPriorityFeePerGas,omitempty"`
	Hash             common.Hash       `json:"hash"`
	Input            hexutil.Bytes     `json:"input"`
	Nonce            hexutil.Uint64    `json:"nonce"`
	To               *common.Address   `json:"to"`
	TransactionIndex *hexutil.Uint64   `json:"transactionIndex"`
	Value            *hexutil.Big      `json:"value"`
	Type             hexutil.Uint64    `json:"type"`
	Accesses         *types.AccessList `json:"accessList,omitempty"`
	ChainID          *hexutil.Big      `json:"chainId,omitempty"`
	V                *hexutil.Big      `json:"v"`
	R                *hexutil.Big      `json:"r"`
	S                *hexutil.Big      `json:"s"`
}

// newRPCTransaction returns a transaction that will serialize to the RPC
// representation, with the given location metadata set (if available).
func newRPCTransaction(tx *types.Transaction, blockHash common.Hash, blockNumber uint64, index uint64, baseFee *big.Int, config *params.ChainConfig) *RPCTransaction {
	signer := types.MakeSigner(config, big.NewInt(0).SetUint64(blockNumber))
	from, _ := types.Sender(signer, tx)
	v, r, s := tx.RawSignatureValues()
	result := &RPCTransaction{
		Type:     hexutil.Uint64(tx.Type()),
		From:     from,
		Gas:      hexutil.Uint64(tx.Gas()),
		GasPrice: (*hexutil.Big)(tx.GasPrice()),
		Hash:     tx.Hash(),
		Input:    hexutil.Bytes(tx.Data()),
		Nonce:    hexutil.Uint64(tx.Nonce()),
		To:       tx.To(),
		Value:    (*hexutil.Big)(tx.Value()),
		V:        (*hexutil.Big)(v),
		R:        (*hexutil.Big)(r),
		S:        (*hexutil.Big)(s),
	}
	if blockHash != (common.Hash{}) {
		result.BlockHash = &blockHash
		result.BlockNumber = (*hexutil.Big)(new(big.Int).SetUint64(blockNumber))
		result.TransactionIndex = (*hexutil.Uint64)(&index)
	}
	switch tx.Type() {
	case types.AccessListTxType:
		al := tx.AccessList()
		result.Accesses = &al
		result.ChainID = (*hexutil.Big)(tx.ChainId())
	case types.DynamicFeeTxType:
		al := tx.AccessList()
		result.Accesses = &al
		result.ChainID = (*hexutil.Big)(tx.ChainId())
		result.GasFeeCap = (*hexutil.Big)(tx.GasFeeCap())
		result.GasTipCap = (*hexutil.Big)(tx.GasTipCap())
		// if the transaction has been mined, compute the effective gas price
		if baseFee != nil && blockHash != (common.Hash{}) {
			// price = min(tip, gasFeeCap - baseFee) + baseFee
			price := math.BigMin(new(big.Int).Add(tx.GasTipCap(), baseFee), tx.GasFeeCap())
			result.GasPrice = (*hexutil.Big)(price)
		} else {
			result.GasPrice = (*hexutil.Big)(tx.GasFeeCap())
		}
	}
	return result
}

// newRPCPendingTransaction returns a pending transaction that will serialize to the RPC representation
func newRPCPendingTransaction(tx *types.Transaction, current *types.Header, config *params.ChainConfig) *RPCTransaction {
	var baseFee *big.Int
	blockNumber := uint64(0)
	if current != nil {
		baseFee = misc.CalcBaseFee(config, current)
		blockNumber = current.Number.Uint64()
	}
	return newRPCTransaction(tx, common.Hash{}, blockNumber, 0, baseFee, config)
}

// newRPCTransactionFromBlockIndex returns a transaction that will serialize to the RPC representation.
func newRPCTransactionFromBlockIndex(b *types.Block, index uint64, config *params.ChainConfig) *RPCTransaction {
	txs := b.Transactions()
	if index >= uint64(len(txs)) {
		return nil
	}
	return newRPCTransaction(txs[index], b.Hash(), b.NumberU64(), index, b.BaseFee(), config)
}

// newRPCRawTransactionFromBlockIndex returns the bytes of a transaction given a block and a transaction index.
func newRPCRawTransactionFromBlockIndex(b *types.Block, index uint64) hexutil.Bytes {
	txs := b.Transactions()
	if index >= uint64(len(txs)) {
		return nil
	}
	blob, _ := txs[index].MarshalBinary()
	return blob
}

// newRPCTransactionFromBlockHash returns a transaction that will serialize to the RPC representation.
func newRPCTransactionFromBlockHash(b *types.Block, hash common.Hash, config *params.ChainConfig) *RPCTransaction {
	for idx, tx := range b.Transactions() {
		if tx.Hash() == hash {
			return newRPCTransactionFromBlockIndex(b, uint64(idx), config)
		}
	}
	return nil
}

// accessListResult returns an optional accesslist
// Its the result of the `debug_createAccessList` RPC call.
// It contains an error if the transaction itself failed.
type accessListResult struct {
	Accesslist *types.AccessList `json:"accessList"`
	Error      string            `json:"error,omitempty"`
	GasUsed    hexutil.Uint64    `json:"gasUsed"`
}

// CreateAccessList creates a EIP-2930 type AccessList for the given transaction.
// Reexec and BlockNrOrHash can be specified to create the accessList on top of a certain state.
func (s *PublicBlockChainAPI) CreateAccessList(ctx context.Context, args TransactionArgs, blockNrOrHash *rpc.BlockNumberOrHash) (*accessListResult, error) {
	bNrOrHash := rpc.BlockNumberOrHashWithNumber(rpc.PendingBlockNumber)
	if blockNrOrHash != nil {
		bNrOrHash = *blockNrOrHash
	}
	acl, gasUsed, vmerr, err := AccessList(ctx, s.b, bNrOrHash, args)
	if err != nil {
		return nil, err
	}
	result := &accessListResult{Accesslist: &acl, GasUsed: hexutil.Uint64(gasUsed)}
	if vmerr != nil {
		result.Error = vmerr.Error()
	}
	return result, nil
}

// AccessList creates an access list for the given transaction.
// If the accesslist creation fails an error is returned.
// If the transaction itself fails, an vmErr is returned.
func AccessList(ctx context.Context, b Backend, blockNrOrHash rpc.BlockNumberOrHash, args TransactionArgs) (acl types.AccessList, gasUsed uint64, vmErr error, err error) {
	// Retrieve the execution context
	db, header, err := b.StateAndHeaderByNumberOrHash(ctx, blockNrOrHash)
	if db == nil || err != nil {
		return nil, 0, nil, err
	}
	// If the gas amount is not set, extract this as it will depend on access
	// lists and we'll need to reestimate every time
	nogas := args.Gas == nil

	// Ensure any missing fields are filled, extract the recipient and input data
	if err := args.setDefaults(ctx, b); err != nil {
		return nil, 0, nil, err
	}
	var to common.Address
	if args.To != nil {
		to = *args.To
	} else {
		to = crypto.CreateAddress(args.from(), uint64(*args.Nonce))
	}
<<<<<<< HEAD
	// Retrieve the precompiles since they don't need to be added to the access list
	precompiles := vm.ActivePrecompiles(b.ChainConfig().Rules(header.Number))

	// Create an initial tracer
	prevTracer := vm.NewAccessListTracer(nil, args.from(), to, precompiles)
	if args.AccessList != nil {
		prevTracer = vm.NewAccessListTracer(*args.AccessList, args.from(), to, precompiles)
=======
	isPostMerge := header.Difficulty.Cmp(common.Big0) == 0
	// Retrieve the precompiles since they don't need to be added to the access list
	precompiles := vm.ActivePrecompiles(b.ChainConfig().Rules(header.Number, isPostMerge))

	// Create an initial tracer
	prevTracer := logger.NewAccessListTracer(nil, args.from(), to, precompiles)
	if args.AccessList != nil {
		prevTracer = logger.NewAccessListTracer(*args.AccessList, args.from(), to, precompiles)
>>>>>>> 9a0ed706
	}
	for {
		// Retrieve the current access list to expand
		accessList := prevTracer.AccessList()
		log.Trace("Creating access list", "input", accessList)

		// If no gas amount was specified, each unique access list needs it's own
		// gas calculation. This is quite expensive, but we need to be accurate
		// and it's convered by the sender only anyway.
		if nogas {
			args.Gas = nil
			if err := args.setDefaults(ctx, b); err != nil {
				return nil, 0, nil, err // shouldn't happen, just in case
			}
		}
		// Copy the original db so we don't modify it
		statedb := db.Copy()
		// Set the accesslist to the last al
		args.AccessList = &accessList
		msg, err := args.ToMessage(b.RPCGasCap(), header.BaseFee)
		if err != nil {
			return nil, 0, nil, err
		}

		// Apply the transaction with the access list tracer
<<<<<<< HEAD
		tracer := vm.NewAccessListTracer(accessList, args.from(), to, precompiles)
=======
		tracer := logger.NewAccessListTracer(accessList, args.from(), to, precompiles)
>>>>>>> 9a0ed706
		config := vm.Config{Tracer: tracer, Debug: true, NoBaseFee: true}
		vmenv, _, err := b.GetEVM(ctx, msg, statedb, header, &config, deepmind.NoOpContext)
		if err != nil {
			return nil, 0, nil, err
		}
		res, err := core.ApplyMessage(vmenv, msg, new(core.GasPool).AddGas(msg.Gas()))
		if err != nil {
			return nil, 0, nil, fmt.Errorf("failed to apply transaction: %v err: %v", args.toTransaction().Hash(), err)
		}
		if tracer.Equal(prevTracer) {
			return accessList, res.UsedGas, res.Err, nil
		}
		prevTracer = tracer
	}
}

// PublicTransactionPoolAPI exposes methods for the RPC interface
type PublicTransactionPoolAPI struct {
	b         Backend
	nonceLock *AddrLocker
	signer    types.Signer
}

// NewPublicTransactionPoolAPI creates a new RPC service with methods specific for the transaction pool.
func NewPublicTransactionPoolAPI(b Backend, nonceLock *AddrLocker) *PublicTransactionPoolAPI {
	// The signer used by the API should always be the 'latest' known one because we expect
	// signers to be backwards-compatible with old transactions.
	signer := types.LatestSigner(b.ChainConfig())
	return &PublicTransactionPoolAPI{b, nonceLock, signer}
}

// GetBlockTransactionCountByNumber returns the number of transactions in the block with the given block number.
func (s *PublicTransactionPoolAPI) GetBlockTransactionCountByNumber(ctx context.Context, blockNr rpc.BlockNumber) *hexutil.Uint {
	if block, _ := s.b.BlockByNumber(ctx, blockNr); block != nil {
		n := hexutil.Uint(len(block.Transactions()))
		return &n
	}
	return nil
}

// GetBlockTransactionCountByHash returns the number of transactions in the block with the given hash.
func (s *PublicTransactionPoolAPI) GetBlockTransactionCountByHash(ctx context.Context, blockHash common.Hash) *hexutil.Uint {
	if block, _ := s.b.BlockByHash(ctx, blockHash); block != nil {
		n := hexutil.Uint(len(block.Transactions()))
		return &n
	}
	return nil
}

// GetTransactionByBlockNumberAndIndex returns the transaction for the given block number and index.
func (s *PublicTransactionPoolAPI) GetTransactionByBlockNumberAndIndex(ctx context.Context, blockNr rpc.BlockNumber, index hexutil.Uint) *RPCTransaction {
	if block, _ := s.b.BlockByNumber(ctx, blockNr); block != nil {
		return newRPCTransactionFromBlockIndex(block, uint64(index), s.b.ChainConfig())
	}
	return nil
}

// GetTransactionByBlockHashAndIndex returns the transaction for the given block hash and index.
func (s *PublicTransactionPoolAPI) GetTransactionByBlockHashAndIndex(ctx context.Context, blockHash common.Hash, index hexutil.Uint) *RPCTransaction {
	if block, _ := s.b.BlockByHash(ctx, blockHash); block != nil {
		return newRPCTransactionFromBlockIndex(block, uint64(index), s.b.ChainConfig())
	}
	return nil
}

// GetRawTransactionByBlockNumberAndIndex returns the bytes of the transaction for the given block number and index.
func (s *PublicTransactionPoolAPI) GetRawTransactionByBlockNumberAndIndex(ctx context.Context, blockNr rpc.BlockNumber, index hexutil.Uint) hexutil.Bytes {
	if block, _ := s.b.BlockByNumber(ctx, blockNr); block != nil {
		return newRPCRawTransactionFromBlockIndex(block, uint64(index))
	}
	return nil
}

// GetRawTransactionByBlockHashAndIndex returns the bytes of the transaction for the given block hash and index.
func (s *PublicTransactionPoolAPI) GetRawTransactionByBlockHashAndIndex(ctx context.Context, blockHash common.Hash, index hexutil.Uint) hexutil.Bytes {
	if block, _ := s.b.BlockByHash(ctx, blockHash); block != nil {
		return newRPCRawTransactionFromBlockIndex(block, uint64(index))
	}
	return nil
}

// GetTransactionCount returns the number of transactions the given address has sent for the given block number
func (s *PublicTransactionPoolAPI) GetTransactionCount(ctx context.Context, address common.Address, blockNrOrHash rpc.BlockNumberOrHash) (*hexutil.Uint64, error) {
	// Ask transaction pool for the nonce which includes pending transactions
	if blockNr, ok := blockNrOrHash.Number(); ok && blockNr == rpc.PendingBlockNumber {
		nonce, err := s.b.GetPoolNonce(ctx, address)
		if err != nil {
			return nil, err
		}
		return (*hexutil.Uint64)(&nonce), nil
	}
	// Resolve block number and use its state to ask for the nonce
	state, _, err := s.b.StateAndHeaderByNumberOrHash(ctx, blockNrOrHash)
	if state == nil || err != nil {
		return nil, err
	}
	nonce := state.GetNonce(address)
	return (*hexutil.Uint64)(&nonce), state.Error()
}

// GetTransactionByHash returns the transaction for the given hash
func (s *PublicTransactionPoolAPI) GetTransactionByHash(ctx context.Context, hash common.Hash) (*RPCTransaction, error) {
	borTx := false

	// Try to return an already finalized transaction
	tx, blockHash, blockNumber, index, err := s.b.GetTransaction(ctx, hash)
	if err != nil {

		return nil, err
	}
	// fetch bor block tx if necessary
	if tx == nil {
		if tx, blockHash, blockNumber, index, err = s.b.GetBorBlockTransaction(ctx, hash); err != nil {
			return nil, err
		}

		borTx = true
	}

	if tx != nil {
		header, err := s.b.HeaderByHash(ctx, blockHash)
		if err != nil {
			return nil, err
		}
		resultTx := newRPCTransaction(tx, blockHash, blockNumber, index, header.BaseFee, s.b.ChainConfig())

		if borTx {
			// newRPCTransaction calculates hash based on RLP of the transaction data.
			// In case of bor block tx, we need simple derived tx hash (same as function argument) instead of RLP hash
			resultTx.Hash = hash
		}

		return resultTx, nil
	}
	// No finalized transaction, try to retrieve it from the pool
	if tx := s.b.GetPoolTransaction(hash); tx != nil {
		return newRPCPendingTransaction(tx, s.b.CurrentHeader(), s.b.ChainConfig()), nil
	}

	// Transaction unknown, return as such
	return nil, nil
}

// GetRawTransactionByHash returns the bytes of the transaction for the given hash.
func (s *PublicTransactionPoolAPI) GetRawTransactionByHash(ctx context.Context, hash common.Hash) (hexutil.Bytes, error) {
	// Retrieve a finalized transaction, or a pooled otherwise
	tx, _, _, _, err := s.b.GetTransaction(ctx, hash)
	if err != nil {
		return nil, err
	}
	if tx == nil {
		if tx = s.b.GetPoolTransaction(hash); tx == nil {
			// Transaction not found anywhere, abort
			return nil, nil
		}
	}
	// Serialize to RLP and return
	return tx.MarshalBinary()
}

// GetTransactionReceipt returns the transaction receipt for the given transaction hash.
func (s *PublicTransactionPoolAPI) GetTransactionReceipt(ctx context.Context, hash common.Hash) (map[string]interface{}, error) {
	borTx := false

	tx, blockHash, blockNumber, index := rawdb.ReadTransaction(s.b.ChainDb(), hash)
	if tx == nil {
		tx, blockHash, blockNumber, index = rawdb.ReadBorTransaction(s.b.ChainDb(), hash)
		borTx = true
	}

	if tx == nil {
		return nil, nil
	}

	var receipt *types.Receipt

	if borTx {
		// Fetch bor block receipt
		receipt = rawdb.ReadBorReceipt(s.b.ChainDb(), blockHash, blockNumber)
	} else {
		receipts, err := s.b.GetReceipts(ctx, blockHash)
		if err != nil {
			return nil, err
		}
		if len(receipts) <= int(index) {
			return nil, nil
		}
		receipt = receipts[index]
	}

	// Derive the sender.
	bigblock := new(big.Int).SetUint64(blockNumber)
	signer := types.MakeSigner(s.b.ChainConfig(), bigblock)
	from, _ := types.Sender(signer, tx)

	fields := map[string]interface{}{
		"blockHash":         blockHash,
		"blockNumber":       hexutil.Uint64(blockNumber),
		"transactionHash":   hash,
		"transactionIndex":  hexutil.Uint64(index),
		"from":              from,
		"to":                tx.To(),
		"gasUsed":           hexutil.Uint64(receipt.GasUsed),
		"cumulativeGasUsed": hexutil.Uint64(receipt.CumulativeGasUsed),
		"contractAddress":   nil,
		"logs":              receipt.Logs,
		"logsBloom":         receipt.Bloom,
		"type":              hexutil.Uint(tx.Type()),
	}
	// Assign the effective gas price paid
	if !s.b.ChainConfig().IsLondon(bigblock) {
		fields["effectiveGasPrice"] = hexutil.Uint64(tx.GasPrice().Uint64())
	} else {
		header, err := s.b.HeaderByHash(ctx, blockHash)
		if err != nil {
			return nil, err
		}
		gasPrice := new(big.Int).Add(header.BaseFee, tx.EffectiveGasTipValue(header.BaseFee))
		fields["effectiveGasPrice"] = hexutil.Uint64(gasPrice.Uint64())
	}
	// Assign receipt status or post state.
	if len(receipt.PostState) > 0 {
		fields["root"] = hexutil.Bytes(receipt.PostState)
	} else {
		fields["status"] = hexutil.Uint(receipt.Status)
	}
	if receipt.Logs == nil {
		fields["logs"] = []*types.Log{}
	}
	// If the ContractAddress is 20 0x0 bytes, assume it is not a contract creation
	if receipt.ContractAddress != (common.Address{}) {
		fields["contractAddress"] = receipt.ContractAddress
	}
	return fields, nil
}

// sign is a helper function that signs a transaction with the private key of the given address.
func (s *PublicTransactionPoolAPI) sign(addr common.Address, tx *types.Transaction) (*types.Transaction, error) {
	// Look up the wallet containing the requested signer
	account := accounts.Account{Address: addr}

	wallet, err := s.b.AccountManager().Find(account)
	if err != nil {
		return nil, err
	}
	// Request the wallet to sign the transaction
	return wallet.SignTx(account, tx, s.b.ChainConfig().ChainID)
}

// SubmitTransaction is a helper function that submits tx to txPool and logs a message.
func SubmitTransaction(ctx context.Context, b Backend, tx *types.Transaction) (common.Hash, error) {
	// If the transaction fee cap is already specified, ensure the
	// fee of the given transaction is _reasonable_.
	if err := checkTxFee(tx.GasPrice(), tx.Gas(), b.RPCTxFeeCap()); err != nil {
		return common.Hash{}, err
	}
	if !b.UnprotectedAllowed() && !tx.Protected() {
		// Ensure only eip155 signed transactions are submitted if EIP155Required is set.
		return common.Hash{}, errors.New("only replay-protected (EIP-155) transactions allowed over RPC")
	}
	if err := b.SendTx(ctx, tx); err != nil {
		return common.Hash{}, err
	}
	// Print a log with full tx details for manual investigations and interventions
	signer := types.MakeSigner(b.ChainConfig(), b.CurrentBlock().Number())
	from, err := types.Sender(signer, tx)
	if err != nil {
		return common.Hash{}, err
	}

	if tx.To() == nil {
		addr := crypto.CreateAddress(from, tx.Nonce())
		log.Info("Submitted contract creation", "hash", tx.Hash().Hex(), "from", from, "nonce", tx.Nonce(), "contract", addr.Hex(), "value", tx.Value())
	} else {
		log.Info("Submitted transaction", "hash", tx.Hash().Hex(), "from", from, "nonce", tx.Nonce(), "recipient", tx.To(), "value", tx.Value())
	}
	return tx.Hash(), nil
}

// SendTransaction creates a transaction for the given argument, sign it and submit it to the
// transaction pool.
func (s *PublicTransactionPoolAPI) SendTransaction(ctx context.Context, args TransactionArgs) (common.Hash, error) {
	// Look up the wallet containing the requested signer
	account := accounts.Account{Address: args.from()}

	wallet, err := s.b.AccountManager().Find(account)
	if err != nil {
		return common.Hash{}, err
	}

	if args.Nonce == nil {
		// Hold the addresse's mutex around signing to prevent concurrent assignment of
		// the same nonce to multiple accounts.
		s.nonceLock.LockAddr(args.from())
		defer s.nonceLock.UnlockAddr(args.from())
	}

	// Set some sanity defaults and terminate on failure
	if err := args.setDefaults(ctx, s.b); err != nil {
		return common.Hash{}, err
	}
	// Assemble the transaction and sign with the wallet
	tx := args.toTransaction()

	signed, err := wallet.SignTx(account, tx, s.b.ChainConfig().ChainID)
	if err != nil {
		return common.Hash{}, err
	}
	return SubmitTransaction(ctx, s.b, signed)
}

// FillTransaction fills the defaults (nonce, gas, gasPrice or 1559 fields)
// on a given unsigned transaction, and returns it to the caller for further
// processing (signing + broadcast).
func (s *PublicTransactionPoolAPI) FillTransaction(ctx context.Context, args TransactionArgs) (*SignTransactionResult, error) {
	// Set some sanity defaults and terminate on failure
	if err := args.setDefaults(ctx, s.b); err != nil {
		return nil, err
	}
	// Assemble the transaction and obtain rlp
	tx := args.toTransaction()
	data, err := tx.MarshalBinary()
	if err != nil {
		return nil, err
	}
	return &SignTransactionResult{data, tx}, nil
}

// SendRawTransaction will add the signed transaction to the transaction pool.
// The sender is responsible for signing the transaction and using the correct nonce.
func (s *PublicTransactionPoolAPI) SendRawTransaction(ctx context.Context, input hexutil.Bytes) (common.Hash, error) {
	tx := new(types.Transaction)
	if err := tx.UnmarshalBinary(input); err != nil {
		return common.Hash{}, err
	}
	return SubmitTransaction(ctx, s.b, tx)
}

// Sign calculates an ECDSA signature for:
// keccack256("\x19Ethereum Signed Message:\n" + len(message) + message).
//
// Note, the produced signature conforms to the secp256k1 curve R, S and V values,
// where the V value will be 27 or 28 for legacy reasons.
//
// The account associated with addr must be unlocked.
//
// https://github.com/ethereum/wiki/wiki/JSON-RPC#eth_sign
func (s *PublicTransactionPoolAPI) Sign(addr common.Address, data hexutil.Bytes) (hexutil.Bytes, error) {
	// Look up the wallet containing the requested signer
	account := accounts.Account{Address: addr}

	wallet, err := s.b.AccountManager().Find(account)
	if err != nil {
		return nil, err
	}
	// Sign the requested hash with the wallet
	signature, err := wallet.SignText(account, data)
	if err == nil {
		signature[64] += 27 // Transform V from 0/1 to 27/28 according to the yellow paper
	}
	return signature, err
}

// SignTransactionResult represents a RLP encoded signed transaction.
type SignTransactionResult struct {
	Raw hexutil.Bytes      `json:"raw"`
	Tx  *types.Transaction `json:"tx"`
}

// SignTransaction will sign the given transaction with the from account.
// The node needs to have the private key of the account corresponding with
// the given from address and it needs to be unlocked.
func (s *PublicTransactionPoolAPI) SignTransaction(ctx context.Context, args TransactionArgs) (*SignTransactionResult, error) {
	if args.Gas == nil {
		return nil, fmt.Errorf("gas not specified")
	}
	if args.GasPrice == nil && (args.MaxPriorityFeePerGas == nil || args.MaxFeePerGas == nil) {
		return nil, fmt.Errorf("missing gasPrice or maxFeePerGas/maxPriorityFeePerGas")
	}
	if args.Nonce == nil {
		return nil, fmt.Errorf("nonce not specified")
	}
	if err := args.setDefaults(ctx, s.b); err != nil {
		return nil, err
	}
	// Before actually sign the transaction, ensure the transaction fee is reasonable.
	tx := args.toTransaction()
	if err := checkTxFee(tx.GasPrice(), tx.Gas(), s.b.RPCTxFeeCap()); err != nil {
		return nil, err
	}
	signed, err := s.sign(args.from(), tx)
	if err != nil {
		return nil, err
	}
	data, err := signed.MarshalBinary()
	if err != nil {
		return nil, err
	}
	return &SignTransactionResult{data, signed}, nil
}

// PendingTransactions returns the transactions that are in the transaction pool
// and have a from address that is one of the accounts this node manages.
func (s *PublicTransactionPoolAPI) PendingTransactions() ([]*RPCTransaction, error) {
	pending, err := s.b.GetPoolTransactions()
	if err != nil {
		return nil, err
	}
	accounts := make(map[common.Address]struct{})
	for _, wallet := range s.b.AccountManager().Wallets() {
		for _, account := range wallet.Accounts() {
			accounts[account.Address] = struct{}{}
		}
	}
	curHeader := s.b.CurrentHeader()
	transactions := make([]*RPCTransaction, 0, len(pending))
	for _, tx := range pending {
		from, _ := types.Sender(s.signer, tx)
		if _, exists := accounts[from]; exists {
			transactions = append(transactions, newRPCPendingTransaction(tx, curHeader, s.b.ChainConfig()))
		}
	}
	return transactions, nil
}

// Resend accepts an existing transaction and a new gas price and limit. It will remove
// the given transaction from the pool and reinsert it with the new gas price and limit.
func (s *PublicTransactionPoolAPI) Resend(ctx context.Context, sendArgs TransactionArgs, gasPrice *hexutil.Big, gasLimit *hexutil.Uint64) (common.Hash, error) {
	if sendArgs.Nonce == nil {
		return common.Hash{}, fmt.Errorf("missing transaction nonce in transaction spec")
	}
	if err := sendArgs.setDefaults(ctx, s.b); err != nil {
		return common.Hash{}, err
	}
	matchTx := sendArgs.toTransaction()

	// Before replacing the old transaction, ensure the _new_ transaction fee is reasonable.
	var price = matchTx.GasPrice()
	if gasPrice != nil {
		price = gasPrice.ToInt()
	}
	var gas = matchTx.Gas()
	if gasLimit != nil {
		gas = uint64(*gasLimit)
	}
	if err := checkTxFee(price, gas, s.b.RPCTxFeeCap()); err != nil {
		return common.Hash{}, err
	}
	// Iterate the pending list for replacement
	pending, err := s.b.GetPoolTransactions()
	if err != nil {
		return common.Hash{}, err
	}
	for _, p := range pending {
		wantSigHash := s.signer.Hash(matchTx)
		pFrom, err := types.Sender(s.signer, p)
		if err == nil && pFrom == sendArgs.from() && s.signer.Hash(p) == wantSigHash {
			// Match. Re-sign and send the transaction.
			if gasPrice != nil && (*big.Int)(gasPrice).Sign() != 0 {
				sendArgs.GasPrice = gasPrice
			}
			if gasLimit != nil && *gasLimit != 0 {
				sendArgs.Gas = gasLimit
			}
			signedTx, err := s.sign(sendArgs.from(), sendArgs.toTransaction())
			if err != nil {
				return common.Hash{}, err
			}
			if err = s.b.SendTx(ctx, signedTx); err != nil {
				return common.Hash{}, err
			}
			return signedTx.Hash(), nil
		}
	}
	return common.Hash{}, fmt.Errorf("transaction %#x not found", matchTx.Hash())
}

// PublicDebugAPI is the collection of Ethereum APIs exposed over the public
// debugging endpoint.
type PublicDebugAPI struct {
	b Backend
}

// NewPublicDebugAPI creates a new API definition for the public debug methods
// of the Ethereum service.
func NewPublicDebugAPI(b Backend) *PublicDebugAPI {
	return &PublicDebugAPI{b: b}
}

// GetHeaderRlp retrieves the RLP encoded for of a single header.
func (api *PublicDebugAPI) GetHeaderRlp(ctx context.Context, number uint64) (hexutil.Bytes, error) {
	header, _ := api.b.HeaderByNumber(ctx, rpc.BlockNumber(number))
	if header == nil {
		return nil, fmt.Errorf("header #%d not found", number)
	}
	return rlp.EncodeToBytes(header)
}

// GetBlockRlp retrieves the RLP encoded for of a single block.
func (api *PublicDebugAPI) GetBlockRlp(ctx context.Context, number uint64) (hexutil.Bytes, error) {
	block, _ := api.b.BlockByNumber(ctx, rpc.BlockNumber(number))
	if block == nil {
		return nil, fmt.Errorf("block #%d not found", number)
	}
	return rlp.EncodeToBytes(block)
}

// TestSignCliqueBlock fetches the given block number, and attempts to sign it as a clique header with the
// given address, returning the address of the recovered signature
//
// This is a temporary method to debug the externalsigner integration,
// TODO: Remove this method when the integration is mature
func (api *PublicDebugAPI) TestSignCliqueBlock(ctx context.Context, address common.Address, number uint64) (common.Address, error) {
	block, _ := api.b.BlockByNumber(ctx, rpc.BlockNumber(number))
	if block == nil {
		return common.Address{}, fmt.Errorf("block #%d not found", number)
	}
	header := block.Header()
	header.Extra = make([]byte, 32+65)
	encoded := clique.CliqueRLP(header)

	// Look up the wallet containing the requested signer
	account := accounts.Account{Address: address}
	wallet, err := api.b.AccountManager().Find(account)
	if err != nil {
		return common.Address{}, err
	}

	signature, err := wallet.SignData(account, accounts.MimetypeClique, encoded)
	if err != nil {
		return common.Address{}, err
	}
	sealHash := clique.SealHash(header).Bytes()
	log.Info("test signing of clique block",
		"Sealhash", fmt.Sprintf("%x", sealHash),
		"signature", fmt.Sprintf("%x", signature))
	pubkey, err := crypto.Ecrecover(sealHash, signature)
	if err != nil {
		return common.Address{}, err
	}
	var signer common.Address
	copy(signer[:], crypto.Keccak256(pubkey[1:])[12:])

	return signer, nil
}

// PrintBlock retrieves a block and returns its pretty printed form.
func (api *PublicDebugAPI) PrintBlock(ctx context.Context, number uint64) (string, error) {
	block, _ := api.b.BlockByNumber(ctx, rpc.BlockNumber(number))
	if block == nil {
		return "", fmt.Errorf("block #%d not found", number)
	}
	return spew.Sdump(block), nil
}

// SeedHash retrieves the seed hash of a block.
func (api *PublicDebugAPI) SeedHash(ctx context.Context, number uint64) (string, error) {
	block, _ := api.b.BlockByNumber(ctx, rpc.BlockNumber(number))
	if block == nil {
		return "", fmt.Errorf("block #%d not found", number)
	}
	return fmt.Sprintf("0x%x", ethash.SeedHash(number)), nil
}

// PrivateDebugAPI is the collection of Ethereum APIs exposed over the private
// debugging endpoint.
type PrivateDebugAPI struct {
	b Backend
}

// NewPrivateDebugAPI creates a new API definition for the private debug methods
// of the Ethereum service.
func NewPrivateDebugAPI(b Backend) *PrivateDebugAPI {
	return &PrivateDebugAPI{b: b}
}

// ChaindbProperty returns leveldb properties of the key-value database.
func (api *PrivateDebugAPI) ChaindbProperty(property string) (string, error) {
	if property == "" {
		property = "leveldb.stats"
	} else if !strings.HasPrefix(property, "leveldb.") {
		property = "leveldb." + property
	}
	return api.b.ChainDb().Stat(property)
}

// ChaindbCompact flattens the entire key-value database into a single level,
// removing all unused slots and merging all keys.
func (api *PrivateDebugAPI) ChaindbCompact() error {
	for b := byte(0); b < 255; b++ {
		log.Info("Compacting chain database", "range", fmt.Sprintf("0x%0.2X-0x%0.2X", b, b+1))
		if err := api.b.ChainDb().Compact([]byte{b}, []byte{b + 1}); err != nil {
			log.Error("Database compaction failed", "err", err)
			return err
		}
	}
	return nil
}

// SetHead rewinds the head of the blockchain to a previous block.
func (api *PrivateDebugAPI) SetHead(number hexutil.Uint64) {
	api.b.SetHead(uint64(number))
}

// PublicNetAPI offers network related RPC methods
type PublicNetAPI struct {
	net            *p2p.Server
	networkVersion uint64
}

// NewPublicNetAPI creates a new net API instance.
func NewPublicNetAPI(net *p2p.Server, networkVersion uint64) *PublicNetAPI {
	return &PublicNetAPI{net, networkVersion}
}

// Listening returns an indication if the node is listening for network connections.
func (s *PublicNetAPI) Listening() bool {
	return true // always listening
}

// PeerCount returns the number of connected peers
func (s *PublicNetAPI) PeerCount() hexutil.Uint {
	return hexutil.Uint(s.net.PeerCount())
}

// Version returns the current ethereum protocol version.
func (s *PublicNetAPI) Version() string {
	return fmt.Sprintf("%d", s.networkVersion)
}

// checkTxFee is an internal function used to check whether the fee of
// the given transaction is _reasonable_(under the cap).
func checkTxFee(gasPrice *big.Int, gas uint64, cap float64) error {
	// Short circuit if there is no cap for transaction fee at all.
	if cap == 0 {
		return nil
	}
	feeEth := new(big.Float).Quo(new(big.Float).SetInt(new(big.Int).Mul(gasPrice, new(big.Int).SetUint64(gas))), new(big.Float).SetInt(big.NewInt(params.Ether)))
	feeFloat, _ := feeEth.Float64()
	if feeFloat > cap {
		return fmt.Errorf("tx fee (%.2f ether) exceeds the configured cap (%.2f ether)", feeFloat, cap)
	}
	return nil
}

// toHexSlice creates a slice of hex-strings based on []byte.
func toHexSlice(b [][]byte) []string {
	r := make([]string, len(b))
	for i := range b {
		r[i] = hexutil.Encode(b[i])
	}
	return r
}<|MERGE_RESOLUTION|>--- conflicted
+++ resolved
@@ -646,11 +646,7 @@
 	}
 
 	if len(txs) != len(receipts) {
-<<<<<<< HEAD
-		return nil, fmt.Errorf("txs length doesn't equal to receipts' length, got %d txs but %d receipts", len(txs), len(receipts))
-=======
 		return nil, fmt.Errorf("txs length %d doesn't equal to receipts' length %d", len(txs), len(receipts))
->>>>>>> 9a0ed706
 	}
 
 	txReceipts := make([]map[string]interface{}, 0, len(txs))
@@ -1610,15 +1606,6 @@
 	} else {
 		to = crypto.CreateAddress(args.from(), uint64(*args.Nonce))
 	}
-<<<<<<< HEAD
-	// Retrieve the precompiles since they don't need to be added to the access list
-	precompiles := vm.ActivePrecompiles(b.ChainConfig().Rules(header.Number))
-
-	// Create an initial tracer
-	prevTracer := vm.NewAccessListTracer(nil, args.from(), to, precompiles)
-	if args.AccessList != nil {
-		prevTracer = vm.NewAccessListTracer(*args.AccessList, args.from(), to, precompiles)
-=======
 	isPostMerge := header.Difficulty.Cmp(common.Big0) == 0
 	// Retrieve the precompiles since they don't need to be added to the access list
 	precompiles := vm.ActivePrecompiles(b.ChainConfig().Rules(header.Number, isPostMerge))
@@ -1627,7 +1614,6 @@
 	prevTracer := logger.NewAccessListTracer(nil, args.from(), to, precompiles)
 	if args.AccessList != nil {
 		prevTracer = logger.NewAccessListTracer(*args.AccessList, args.from(), to, precompiles)
->>>>>>> 9a0ed706
 	}
 	for {
 		// Retrieve the current access list to expand
@@ -1653,11 +1639,7 @@
 		}
 
 		// Apply the transaction with the access list tracer
-<<<<<<< HEAD
-		tracer := vm.NewAccessListTracer(accessList, args.from(), to, precompiles)
-=======
 		tracer := logger.NewAccessListTracer(accessList, args.from(), to, precompiles)
->>>>>>> 9a0ed706
 		config := vm.Config{Tracer: tracer, Debug: true, NoBaseFee: true}
 		vmenv, _, err := b.GetEVM(ctx, msg, statedb, header, &config, deepmind.NoOpContext)
 		if err != nil {
