--- conflicted
+++ resolved
@@ -887,7 +887,6 @@
 		evm.Cancel()
 	}()
 
-<<<<<<< HEAD
 	if dmContext.Enabled() {
 		dmContext.StartTransactionRaw(
 			dmUnsetTrxHash,
@@ -902,11 +901,7 @@
 		dmContext.RecordTrxFrom(msg.From())
 	}
 
-	// Setup the gas pool (also for unmetered requests)
-	// and apply the message.
-=======
 	// Execute the message.
->>>>>>> 11880ac9
 	gp := new(core.GasPool).AddGas(math.MaxUint64)
 	result, err := core.ApplyMessage(evm, msg, gp)
 	if err := vmError(); err != nil {
@@ -948,7 +943,7 @@
 		// if the transaction created a contract, store the creation address in the receipt.
 		if msg.To() == nil {
 			// FIXME (dm): This was `crypto.CreateAddress(vmenv.Context.Origin, tx.Nonce())`, is `tx.Nonce()` equivalent to `msg.Nonce()`?
-			receipt.ContractAddress = crypto.CreateAddress(evm.Context.Origin, msg.Nonce())
+			receipt.ContractAddress = crypto.CreateAddress(evm.TxContext.Origin, msg.Nonce())
 		}
 		// Set the receipt logs and create a bloom for filtering
 		receipt.Logs = state.GetLogs(dmUnsetTrxHash)
