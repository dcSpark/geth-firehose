--- conflicted
+++ resolved
@@ -41,13 +41,8 @@
 type Backend interface {
 	// General Ethereum API
 	Downloader() *downloader.Downloader
-<<<<<<< HEAD
-	ProtocolVersion() int
-	SuggestPrice(ctx context.Context) (*big.Int, error)
-=======
 	SuggestGasTipCap(ctx context.Context) (*big.Int, error)
 	FeeHistory(ctx context.Context, blockCount int, lastBlock rpc.BlockNumber, rewardPercentiles []float64) (*big.Int, [][]*big.Int, []*big.Int, []float64, error)
->>>>>>> 8738f023
 	PricePrediction(ctx context.Context) ([]uint, error)
 	ChainDb() ethdb.Database
 	AccountManager() *accounts.Manager
