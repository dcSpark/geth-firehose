--- conflicted
+++ resolved
@@ -18,27 +18,6 @@
 package web3ext
 
 var Modules = map[string]string{
-<<<<<<< HEAD
-	"accounting": AccountingJs,
-	"admin":      AdminJs,
-	"chequebook": ChequebookJs,
-	"clique":     CliqueJs,
-	"ethash":     EthashJs,
-	"debug":      DebugJs,
-	"eth":        EthJs,
-	"miner":      MinerJs,
-	"net":        NetJs,
-	"personal":   PersonalJs,
-	"rpc":        RpcJs,
-	"shh":        ShhJs,
-	"swarmfs":    SwarmfsJs,
-	"txpool":     TxpoolJs,
-	"les":        LESJs,
-	"vflux":      VfluxJs,
-
-	// Bor related apis
-	"bor": BorJs,
-=======
 	"admin":    AdminJs,
 	"clique":   CliqueJs,
 	"ethash":   EthashJs,
@@ -51,7 +30,9 @@
 	"txpool":   TxpoolJs,
 	"les":      LESJs,
 	"vflux":    VfluxJs,
->>>>>>> 12f0ff40
+
+	// Bor related apis
+	"bor": BorJs,
 }
 
 const CliqueJs = `
