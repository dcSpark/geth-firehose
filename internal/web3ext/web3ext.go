// Copyright 2015 The go-ethereum Authors
// This file is part of the go-ethereum library.
//
// The go-ethereum library is free software: you can redistribute it and/or modify
// it under the terms of the GNU Lesser General Public License as published by
// the Free Software Foundation, either version 3 of the License, or
// (at your option) any later version.
//
// The go-ethereum library is distributed in the hope that it will be useful,
// but WITHOUT ANY WARRANTY; without even the implied warranty of
// MERCHANTABILITY or FITNESS FOR A PARTICULAR PURPOSE. See the
// GNU Lesser General Public License for more details.
//
// You should have received a copy of the GNU Lesser General Public License
// along with the go-ethereum library. If not, see <http://www.gnu.org/licenses/>.

// package web3ext contains geth specific web3.js extensions.
package web3ext

var Modules = map[string]string{
	"admin":    AdminJs,
	"clique":   CliqueJs,
	"ethash":   EthashJs,
	"debug":    DebugJs,
	"eth":      EthJs,
	"miner":    MinerJs,
	"net":      NetJs,
	"personal": PersonalJs,
	"rpc":      RpcJs,
	"txpool":   TxpoolJs,
	"les":      LESJs,
	"vflux":    VfluxJs,

	// Bor related apis
	"bor": BorJs,
}

const CliqueJs = `
web3._extend({
	property: 'clique',
	methods: [
		new web3._extend.Method({
			name: 'getSnapshot',
			call: 'clique_getSnapshot',
			params: 1,
			inputFormatter: [web3._extend.formatters.inputBlockNumberFormatter]
		}),
		new web3._extend.Method({
			name: 'getSnapshotAtHash',
			call: 'clique_getSnapshotAtHash',
			params: 1
		}),
		new web3._extend.Method({
			name: 'getSigners',
			call: 'clique_getSigners',
			params: 1,
			inputFormatter: [web3._extend.formatters.inputBlockNumberFormatter]
		}),
		new web3._extend.Method({
			name: 'getSignersAtHash',
			call: 'clique_getSignersAtHash',
			params: 1
		}),
		new web3._extend.Method({
			name: 'propose',
			call: 'clique_propose',
			params: 2
		}),
		new web3._extend.Method({
			name: 'discard',
			call: 'clique_discard',
			params: 1
		}),
		new web3._extend.Method({
			name: 'status',
			call: 'clique_status',
			params: 0
		}),
		new web3._extend.Method({
			name: 'getSigner',
			call: 'clique_getSigner',
			params: 1,
			inputFormatter: [null]
		}),
	],
	properties: [
		new web3._extend.Property({
			name: 'proposals',
			getter: 'clique_proposals'
		}),
	]
});
`

const EthashJs = `
web3._extend({
	property: 'ethash',
	methods: [
		new web3._extend.Method({
			name: 'getWork',
			call: 'ethash_getWork',
			params: 0
		}),
		new web3._extend.Method({
			name: 'getHashrate',
			call: 'ethash_getHashrate',
			params: 0
		}),
		new web3._extend.Method({
			name: 'submitWork',
			call: 'ethash_submitWork',
			params: 3,
		}),
		new web3._extend.Method({
			name: 'submitHashrate',
			call: 'ethash_submitHashrate',
			params: 2,
		}),
	]
});
`

const AdminJs = `
web3._extend({
	property: 'admin',
	methods: [
		new web3._extend.Method({
			name: 'addPeer',
			call: 'admin_addPeer',
			params: 1
		}),
		new web3._extend.Method({
			name: 'removePeer',
			call: 'admin_removePeer',
			params: 1
		}),
		new web3._extend.Method({
			name: 'addTrustedPeer',
			call: 'admin_addTrustedPeer',
			params: 1
		}),
		new web3._extend.Method({
			name: 'removeTrustedPeer',
			call: 'admin_removeTrustedPeer',
			params: 1
		}),
		new web3._extend.Method({
			name: 'exportChain',
			call: 'admin_exportChain',
			params: 3,
			inputFormatter: [null, null, null]
		}),
		new web3._extend.Method({
			name: 'importChain',
			call: 'admin_importChain',
			params: 1
		}),
		new web3._extend.Method({
			name: 'sleepBlocks',
			call: 'admin_sleepBlocks',
			params: 2
		}),
		new web3._extend.Method({
			name: 'startHTTP',
			call: 'admin_startHTTP',
			params: 5,
			inputFormatter: [null, null, null, null, null]
		}),
		new web3._extend.Method({
			name: 'stopHTTP',
			call: 'admin_stopHTTP'
		}),
		// This method is deprecated.
		new web3._extend.Method({
			name: 'startRPC',
			call: 'admin_startRPC',
			params: 5,
			inputFormatter: [null, null, null, null, null]
		}),
		// This method is deprecated.
		new web3._extend.Method({
			name: 'stopRPC',
			call: 'admin_stopRPC'
		}),
		new web3._extend.Method({
			name: 'startWS',
			call: 'admin_startWS',
			params: 4,
			inputFormatter: [null, null, null, null]
		}),
		new web3._extend.Method({
			name: 'stopWS',
			call: 'admin_stopWS'
		}),
	],
	properties: [
		new web3._extend.Property({
			name: 'nodeInfo',
			getter: 'admin_nodeInfo'
		}),
		new web3._extend.Property({
			name: 'peers',
			getter: 'admin_peers'
		}),
		new web3._extend.Property({
			name: 'datadir',
			getter: 'admin_datadir'
		}),
	]
});
`

const DebugJs = `
web3._extend({
	property: 'debug',
	methods: [
		new web3._extend.Method({
			name: 'accountRange',
			call: 'debug_accountRange',
			params: 6,
			inputFormatter: [web3._extend.formatters.inputDefaultBlockNumberFormatter, null, null, null, null, null],
		}),
		new web3._extend.Method({
			name: 'printBlock',
			call: 'debug_printBlock',
			params: 1,
			outputFormatter: console.log
		}),
		new web3._extend.Method({
			name: 'getHeaderRlp',
			call: 'debug_getHeaderRlp',
			params: 1
		}),
		new web3._extend.Method({
			name: 'getBlockRlp',
			call: 'debug_getBlockRlp',
			params: 1
		}),
		new web3._extend.Method({
			name: 'testSignCliqueBlock',
			call: 'debug_testSignCliqueBlock',
			params: 2,
			inputFormatter: [web3._extend.formatters.inputAddressFormatter, null],
		}),
		new web3._extend.Method({
			name: 'setHead',
			call: 'debug_setHead',
			params: 1
		}),
		new web3._extend.Method({
			name: 'seedHash',
			call: 'debug_seedHash',
			params: 1
		}),
		new web3._extend.Method({
			name: 'dumpBlock',
			call: 'debug_dumpBlock',
			params: 1,
			inputFormatter: [web3._extend.formatters.inputBlockNumberFormatter]
		}),
		new web3._extend.Method({
			name: 'chaindbProperty',
			call: 'debug_chaindbProperty',
			params: 1,
			outputFormatter: console.log
		}),
		new web3._extend.Method({
			name: 'chaindbCompact',
			call: 'debug_chaindbCompact',
		}),
		new web3._extend.Method({
			name: 'verbosity',
			call: 'debug_verbosity',
			params: 1
		}),
		new web3._extend.Method({
			name: 'vmodule',
			call: 'debug_vmodule',
			params: 1
		}),
		new web3._extend.Method({
			name: 'backtraceAt',
			call: 'debug_backtraceAt',
			params: 1,
		}),
		new web3._extend.Method({
			name: 'stacks',
			call: 'debug_stacks',
			params: 1,
			inputFormatter: [null],
			outputFormatter: console.log
		}),
		new web3._extend.Method({
			name: 'freeOSMemory',
			call: 'debug_freeOSMemory',
			params: 0,
		}),
		new web3._extend.Method({
			name: 'setGCPercent',
			call: 'debug_setGCPercent',
			params: 1,
		}),
		new web3._extend.Method({
			name: 'memStats',
			call: 'debug_memStats',
			params: 0,
		}),
		new web3._extend.Method({
			name: 'gcStats',
			call: 'debug_gcStats',
			params: 0,
		}),
		new web3._extend.Method({
			name: 'cpuProfile',
			call: 'debug_cpuProfile',
			params: 2
		}),
		new web3._extend.Method({
			name: 'startCPUProfile',
			call: 'debug_startCPUProfile',
			params: 1
		}),
		new web3._extend.Method({
			name: 'stopCPUProfile',
			call: 'debug_stopCPUProfile',
			params: 0
		}),
		new web3._extend.Method({
			name: 'goTrace',
			call: 'debug_goTrace',
			params: 2
		}),
		new web3._extend.Method({
			name: 'startGoTrace',
			call: 'debug_startGoTrace',
			params: 1
		}),
		new web3._extend.Method({
			name: 'stopGoTrace',
			call: 'debug_stopGoTrace',
			params: 0
		}),
		new web3._extend.Method({
			name: 'blockProfile',
			call: 'debug_blockProfile',
			params: 2
		}),
		new web3._extend.Method({
			name: 'setBlockProfileRate',
			call: 'debug_setBlockProfileRate',
			params: 1
		}),
		new web3._extend.Method({
			name: 'writeBlockProfile',
			call: 'debug_writeBlockProfile',
			params: 1
		}),
		new web3._extend.Method({
			name: 'mutexProfile',
			call: 'debug_mutexProfile',
			params: 2
		}),
		new web3._extend.Method({
			name: 'setMutexProfileFraction',
			call: 'debug_setMutexProfileFraction',
			params: 1
		}),
		new web3._extend.Method({
			name: 'writeMutexProfile',
			call: 'debug_writeMutexProfile',
			params: 1
		}),
		new web3._extend.Method({
			name: 'writeMemProfile',
			call: 'debug_writeMemProfile',
			params: 1
		}),
		new web3._extend.Method({
			name: 'traceBlock',
			call: 'debug_traceBlock',
			params: 2,
			inputFormatter: [null, null]
		}),
		new web3._extend.Method({
			name: 'traceBlockFromFile',
			call: 'debug_traceBlockFromFile',
			params: 2,
			inputFormatter: [null, null]
		}),
		new web3._extend.Method({
			name: 'traceBadBlock',
			call: 'debug_traceBadBlock',
			params: 1,
			inputFormatter: [null]
		}),
		new web3._extend.Method({
			name: 'standardTraceBadBlockToFile',
			call: 'debug_standardTraceBadBlockToFile',
			params: 2,
			inputFormatter: [null, null]
		}),
		new web3._extend.Method({
			name: 'intermediateRoots',
			call: 'debug_intermediateRoots',
			params: 2,
			inputFormatter: [null, null]
		}),
		new web3._extend.Method({
			name: 'standardTraceBlockToFile',
			call: 'debug_standardTraceBlockToFile',
			params: 2,
			inputFormatter: [null, null]
		}),
		new web3._extend.Method({
			name: 'traceBlockByNumber',
			call: 'debug_traceBlockByNumber',
			params: 2,
			inputFormatter: [web3._extend.formatters.inputBlockNumberFormatter, null]
		}),
		new web3._extend.Method({
			name: 'traceBlockByHash',
			call: 'debug_traceBlockByHash',
			params: 2,
			inputFormatter: [null, null]
		}),
		new web3._extend.Method({
			name: 'traceTransaction',
			call: 'debug_traceTransaction',
			params: 2,
			inputFormatter: [null, null]
		}),
		new web3._extend.Method({
			name: 'traceCall',
			call: 'debug_traceCall',
			params: 3,
			inputFormatter: [null, null, null]
		}),
		new web3._extend.Method({
			name: 'preimage',
			call: 'debug_preimage',
			params: 1,
			inputFormatter: [null]
		}),
		new web3._extend.Method({
			name: 'getBadBlocks',
			call: 'debug_getBadBlocks',
			params: 0,
		}),
		new web3._extend.Method({
			name: 'storageRangeAt',
			call: 'debug_storageRangeAt',
			params: 5,
		}),
		new web3._extend.Method({
			name: 'getModifiedAccountsByNumber',
			call: 'debug_getModifiedAccountsByNumber',
			params: 2,
			inputFormatter: [null, null],
		}),
		new web3._extend.Method({
			name: 'getModifiedAccountsByHash',
			call: 'debug_getModifiedAccountsByHash',
			params: 2,
			inputFormatter:[null, null],
		}),
		new web3._extend.Method({
			name: 'freezeClient',
			call: 'debug_freezeClient',
			params: 1,
		}),
		new web3._extend.Method({
			name: 'getAccessibleState',
			call: 'debug_getAccessibleState',
			params: 2,
			inputFormatter:[web3._extend.formatters.inputBlockNumberFormatter, web3._extend.formatters.inputBlockNumberFormatter],
		}),
	],
	properties: []
});
`

const EthJs = `
web3._extend({
	property: 'eth',
	methods: [
		new web3._extend.Method({
			name: 'getTransactionReceiptsByBlock',
			call: 'eth_getTransactionReceiptsByBlock',
			params: 1
		}),
		new web3._extend.Method({
			name: 'chainId',
			call: 'eth_chainId',
			params: 0
		}),
		new web3._extend.Method({
			name: 'sign',
			call: 'eth_sign',
			params: 2,
			inputFormatter: [web3._extend.formatters.inputAddressFormatter, null]
		}),
		new web3._extend.Method({
			name: 'resend',
			call: 'eth_resend',
			params: 3,
			inputFormatter: [web3._extend.formatters.inputTransactionFormatter, web3._extend.utils.fromDecimal, web3._extend.utils.fromDecimal]
		}),
		new web3._extend.Method({
			name: 'signTransaction',
			call: 'eth_signTransaction',
			params: 1,
			inputFormatter: [web3._extend.formatters.inputTransactionFormatter]
		}),
		new web3._extend.Method({
			name: 'estimateGas',
			call: 'eth_estimateGas',
			params: 2,
			inputFormatter: [web3._extend.formatters.inputCallFormatter, web3._extend.formatters.inputBlockNumberFormatter],
			outputFormatter: web3._extend.utils.toDecimal
		}),
		new web3._extend.Method({
			name: 'submitTransaction',
			call: 'eth_submitTransaction',
			params: 1,
			inputFormatter: [web3._extend.formatters.inputTransactionFormatter]
		}),
		new web3._extend.Method({
			name: 'fillTransaction',
			call: 'eth_fillTransaction',
			params: 1,
			inputFormatter: [web3._extend.formatters.inputTransactionFormatter]
		}),
		new web3._extend.Method({
			name: 'getHeaderByNumber',
			call: 'eth_getHeaderByNumber',
			params: 1,
			inputFormatter: [web3._extend.formatters.inputBlockNumberFormatter]
		}),
		new web3._extend.Method({
			name: 'getHeaderByHash',
			call: 'eth_getHeaderByHash',
			params: 1
		}),
		new web3._extend.Method({
			name: 'getBlockByNumber',
			call: 'eth_getBlockByNumber',
			params: 2,
			inputFormatter: [web3._extend.formatters.inputBlockNumberFormatter, function (val) { return !!val; }]
		}),
		new web3._extend.Method({
			name: 'getBlockByHash',
			call: 'eth_getBlockByHash',
			params: 2,
			inputFormatter: [null, function (val) { return !!val; }]
		}),
		new web3._extend.Method({
			name: 'getRawTransaction',
			call: 'eth_getRawTransactionByHash',
			params: 1
		}),
		new web3._extend.Method({
			name: 'getRawTransactionFromBlock',
			call: function(args) {
				return (web3._extend.utils.isString(args[0]) && args[0].indexOf('0x') === 0) ? 'eth_getRawTransactionByBlockHashAndIndex' : 'eth_getRawTransactionByBlockNumberAndIndex';
			},
			params: 2,
			inputFormatter: [web3._extend.formatters.inputBlockNumberFormatter, web3._extend.utils.toHex]
		}),
		new web3._extend.Method({
			name: 'getProof',
			call: 'eth_getProof',
			params: 3,
			inputFormatter: [web3._extend.formatters.inputAddressFormatter, null, web3._extend.formatters.inputBlockNumberFormatter]
		}),
		new web3._extend.Method({
			name: 'createAccessList',
			call: 'eth_createAccessList',
			params: 2,
			inputFormatter: [null, web3._extend.formatters.inputBlockNumberFormatter],
		}),
		new web3._extend.Method({
			name: 'feeHistory',
			call: 'eth_feeHistory',
			params: 3,
			inputFormatter: [null, web3._extend.formatters.inputBlockNumberFormatter, null]
		}),
<<<<<<< HEAD
=======
		new web3._extend.Method({
			name: 'getLogs',
			call: 'eth_getLogs',
			params: 1,
		}),
>>>>>>> 9a0ed706
	],
	properties: [
		new web3._extend.Property({
			name: 'pendingTransactions',
			getter: 'eth_pendingTransactions',
			outputFormatter: function(txs) {
				var formatted = [];
				for (var i = 0; i < txs.length; i++) {
					formatted.push(web3._extend.formatters.outputTransactionFormatter(txs[i]));
					formatted[i].blockHash = null;
				}
				return formatted;
			}
		}),
		new web3._extend.Property({
			name: 'maxPriorityFeePerGas',
			getter: 'eth_maxPriorityFeePerGas',
			outputFormatter: web3._extend.utils.toBigNumber
		}),
	]
});
`

const MinerJs = `
web3._extend({
	property: 'miner',
	methods: [
		new web3._extend.Method({
			name: 'start',
			call: 'miner_start',
			params: 1,
			inputFormatter: [null]
		}),
		new web3._extend.Method({
			name: 'stop',
			call: 'miner_stop'
		}),
		new web3._extend.Method({
			name: 'setEtherbase',
			call: 'miner_setEtherbase',
			params: 1,
			inputFormatter: [web3._extend.formatters.inputAddressFormatter]
		}),
		new web3._extend.Method({
			name: 'setExtra',
			call: 'miner_setExtra',
			params: 1
		}),
		new web3._extend.Method({
			name: 'setGasPrice',
			call: 'miner_setGasPrice',
			params: 1,
			inputFormatter: [web3._extend.utils.fromDecimal]
		}),
		new web3._extend.Method({
			name: 'setGasLimit',
			call: 'miner_setGasLimit',
			params: 1,
			inputFormatter: [web3._extend.utils.fromDecimal]
		}),
		new web3._extend.Method({
			name: 'setRecommitInterval',
			call: 'miner_setRecommitInterval',
			params: 1,
		}),
		new web3._extend.Method({
			name: 'getHashrate',
			call: 'miner_getHashrate'
		}),
	],
	properties: []
});
`

const NetJs = `
web3._extend({
	property: 'net',
	methods: [],
	properties: [
		new web3._extend.Property({
			name: 'version',
			getter: 'net_version'
		}),
	]
});
`

const PersonalJs = `
web3._extend({
	property: 'personal',
	methods: [
		new web3._extend.Method({
			name: 'importRawKey',
			call: 'personal_importRawKey',
			params: 2
		}),
		new web3._extend.Method({
			name: 'sign',
			call: 'personal_sign',
			params: 3,
			inputFormatter: [null, web3._extend.formatters.inputAddressFormatter, null]
		}),
		new web3._extend.Method({
			name: 'ecRecover',
			call: 'personal_ecRecover',
			params: 2
		}),
		new web3._extend.Method({
			name: 'openWallet',
			call: 'personal_openWallet',
			params: 2
		}),
		new web3._extend.Method({
			name: 'deriveAccount',
			call: 'personal_deriveAccount',
			params: 3
		}),
		new web3._extend.Method({
			name: 'signTransaction',
			call: 'personal_signTransaction',
			params: 2,
			inputFormatter: [web3._extend.formatters.inputTransactionFormatter, null]
		}),
		new web3._extend.Method({
			name: 'unpair',
			call: 'personal_unpair',
			params: 2
		}),
		new web3._extend.Method({
			name: 'initializeWallet',
			call: 'personal_initializeWallet',
			params: 1
		})
	],
	properties: [
		new web3._extend.Property({
			name: 'listWallets',
			getter: 'personal_listWallets'
		}),
	]
})
`

const RpcJs = `
web3._extend({
	property: 'rpc',
	methods: [],
	properties: [
		new web3._extend.Property({
			name: 'modules',
			getter: 'rpc_modules'
		}),
	]
});
`

const TxpoolJs = `
web3._extend({
	property: 'txpool',
	methods: [],
	properties:
	[
		new web3._extend.Property({
			name: 'content',
			getter: 'txpool_content'
		}),
		new web3._extend.Property({
			name: 'inspect',
			getter: 'txpool_inspect'
		}),
		new web3._extend.Property({
			name: 'status',
			getter: 'txpool_status',
			outputFormatter: function(status) {
				status.pending = web3._extend.utils.toDecimal(status.pending);
				status.queued = web3._extend.utils.toDecimal(status.queued);
				return status;
			}
		}),
		new web3._extend.Method({
			name: 'contentFrom',
			call: 'txpool_contentFrom',
			params: 1,
		}),
	]
});
`

const LESJs = `
web3._extend({
	property: 'les',
	methods:
	[
		new web3._extend.Method({
			name: 'getCheckpoint',
			call: 'les_getCheckpoint',
			params: 1
		}),
		new web3._extend.Method({
			name: 'clientInfo',
			call: 'les_clientInfo',
			params: 1
		}),
		new web3._extend.Method({
			name: 'priorityClientInfo',
			call: 'les_priorityClientInfo',
			params: 3
		}),
		new web3._extend.Method({
			name: 'setClientParams',
			call: 'les_setClientParams',
			params: 2
		}),
		new web3._extend.Method({
			name: 'setDefaultParams',
			call: 'les_setDefaultParams',
			params: 1
		}),
		new web3._extend.Method({
			name: 'addBalance',
			call: 'les_addBalance',
			params: 2
		}),
	],
	properties:
	[
		new web3._extend.Property({
			name: 'latestCheckpoint',
			getter: 'les_latestCheckpoint'
		}),
		new web3._extend.Property({
			name: 'checkpointContractAddress',
			getter: 'les_getCheckpointContractAddress'
		}),
		new web3._extend.Property({
			name: 'serverInfo',
			getter: 'les_serverInfo'
		}),
	]
});
`

const VfluxJs = `
web3._extend({
	property: 'vflux',
	methods:
	[
		new web3._extend.Method({
			name: 'distribution',
			call: 'vflux_distribution',
			params: 2
		}),
		new web3._extend.Method({
			name: 'timeout',
			call: 'vflux_timeout',
			params: 2
		}),
		new web3._extend.Method({
			name: 'value',
			call: 'vflux_value',
			params: 2
		}),
	],
	properties:
	[
		new web3._extend.Property({
			name: 'requestStats',
			getter: 'vflux_requestStats'
		}),
	]
});
`<|MERGE_RESOLUTION|>--- conflicted
+++ resolved
@@ -584,14 +584,11 @@
 			params: 3,
 			inputFormatter: [null, web3._extend.formatters.inputBlockNumberFormatter, null]
 		}),
-<<<<<<< HEAD
-=======
 		new web3._extend.Method({
 			name: 'getLogs',
 			call: 'eth_getLogs',
 			params: 1,
 		}),
->>>>>>> 9a0ed706
 	],
 	properties: [
 		new web3._extend.Property({
