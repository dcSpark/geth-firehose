// Copyright 2016 The go-ethereum Authors
// This file is part of the go-ethereum library.
//
// The go-ethereum library is free software: you can redistribute it and/or modify
// it under the terms of the GNU Lesser General Public License as published by
// the Free Software Foundation, either version 3 of the License, or
// (at your option) any later version.
//
// The go-ethereum library is distributed in the hope that it will be useful,
// but WITHOUT ANY WARRANTY; without even the implied warranty of
// MERCHANTABILITY or FITNESS FOR A PARTICULAR PURPOSE. See the
// GNU Lesser General Public License for more details.
//
// You should have received a copy of the GNU Lesser General Public License
// along with the go-ethereum library. If not, see <http://www.gnu.org/licenses/>.

package build

import (
	"archive/tar"
	"archive/zip"
	"compress/gzip"
	"fmt"
	"io"
	"os"
	"path/filepath"
	"strings"
)

type Archive interface {
	// Directory adds a new directory entry to the archive and sets the
	// directory for subsequent calls to Header.
	Directory(name string) error

	// Header adds a new file to the archive. The file is added to the directory
	// set by Directory. The content of the file must be written to the returned
	// writer.
	Header(os.FileInfo) (io.Writer, error)

	// Close flushes the archive and closes the underlying file.
	Close() error
}

func NewArchive(file *os.File) (Archive, string) {
	switch {
	case strings.HasSuffix(file.Name(), ".zip"):
		return NewZipArchive(file), strings.TrimSuffix(file.Name(), ".zip")
	case strings.HasSuffix(file.Name(), ".tar.gz"):
		return NewTarballArchive(file), strings.TrimSuffix(file.Name(), ".tar.gz")
	default:
		return nil, ""
	}
}

// AddFile appends an existing file to an archive.
func AddFile(a Archive, file string) error {
	fd, err := os.Open(file)
	if err != nil {
		return err
	}
	defer fd.Close()
	fi, err := fd.Stat()
	if err != nil {
		return err
	}
	w, err := a.Header(fi)
	if err != nil {
		return err
	}
	if _, err := io.Copy(w, fd); err != nil {
		return err
	}
	return nil
}

// WriteArchive creates an archive containing the given files.
func WriteArchive(name string, files []string) (err error) {
	archfd, err := os.Create(name)
	if err != nil {
		return err
	}

	defer func() {
		archfd.Close()
		// Remove the half-written archive on failure.
		if err != nil {
			os.Remove(name)
		}
	}()
	archive, basename := NewArchive(archfd)
	if archive == nil {
		return fmt.Errorf("unknown archive extension")
	}
	fmt.Println(name)
	if err := archive.Directory(basename); err != nil {
		return err
	}
	for _, file := range files {
		fmt.Println("   +", filepath.Base(file))
		if err := AddFile(archive, file); err != nil {
			return err
		}
	}
	return archive.Close()
}

type ZipArchive struct {
	dir  string
	zipw *zip.Writer
	file io.Closer
}

func NewZipArchive(w io.WriteCloser) Archive {
	return &ZipArchive{"", zip.NewWriter(w), w}
}

func (a *ZipArchive) Directory(name string) error {
	a.dir = name + "/"
	return nil
}

func (a *ZipArchive) Header(fi os.FileInfo) (io.Writer, error) {
	head, err := zip.FileInfoHeader(fi)
	if err != nil {
		return nil, fmt.Errorf("can't make zip header: %v", err)
	}
	head.Name = a.dir + head.Name
	head.Method = zip.Deflate
	w, err := a.zipw.CreateHeader(head)
	if err != nil {
		return nil, fmt.Errorf("can't add zip header: %v", err)
	}
	return w, nil
}

func (a *ZipArchive) Close() error {
	if err := a.zipw.Close(); err != nil {
		return err
	}
	return a.file.Close()
}

type TarballArchive struct {
	dir  string
	tarw *tar.Writer
	gzw  *gzip.Writer
	file io.Closer
}

func NewTarballArchive(w io.WriteCloser) Archive {
	gzw := gzip.NewWriter(w)
	tarw := tar.NewWriter(gzw)
	return &TarballArchive{"", tarw, gzw, w}
}

func (a *TarballArchive) Directory(name string) error {
	a.dir = name + "/"
	return a.tarw.WriteHeader(&tar.Header{
		Name:     a.dir,
		Mode:     0755,
		Typeflag: tar.TypeDir,
	})
}

func (a *TarballArchive) Header(fi os.FileInfo) (io.Writer, error) {
	head, err := tar.FileInfoHeader(fi, "")
	if err != nil {
		return nil, fmt.Errorf("can't make tar header: %v", err)
	}
	head.Name = a.dir + head.Name
	if err := a.tarw.WriteHeader(head); err != nil {
		return nil, fmt.Errorf("can't add tar header: %v", err)
	}
	return a.tarw, nil
}

func (a *TarballArchive) Close() error {
	if err := a.tarw.Close(); err != nil {
		return err
	}
	if err := a.gzw.Close(); err != nil {
		return err
	}
	return a.file.Close()
}

<<<<<<< HEAD
func ExtractTarballArchive(archive string, dest string) error {
	// We're only interested in gzipped archives, wrap the reader now
=======
// ExtractArchive unpacks a .zip or .tar.gz archive to the destination directory.
func ExtractArchive(archive string, dest string) error {
>>>>>>> cc05b050
	ar, err := os.Open(archive)
	if err != nil {
		return err
	}
	defer ar.Close()

<<<<<<< HEAD
=======
	switch {
	case strings.HasSuffix(archive, ".tar.gz"):
		return extractTarball(ar, dest)
	case strings.HasSuffix(archive, ".zip"):
		return extractZip(ar, dest)
	default:
		return fmt.Errorf("unhandled archive type %s", archive)
	}
}

// extractTarball unpacks a .tar.gz file.
func extractTarball(ar io.Reader, dest string) error {
>>>>>>> cc05b050
	gzr, err := gzip.NewReader(ar)
	if err != nil {
		return err
	}
	defer gzr.Close()

<<<<<<< HEAD
	// Iterate over all the files in the tarball
	tr := tar.NewReader(gzr)
	for {
		// Fetch the next tarball header and abort if needed
=======
	tr := tar.NewReader(gzr)
	for {
		// Move to the next file header.
>>>>>>> cc05b050
		header, err := tr.Next()
		if err != nil {
			if err == io.EOF {
				return nil
			}
			return err
		}
<<<<<<< HEAD
		// Figure out the target and create it
		target := filepath.Join(dest, header.Name)

		switch header.Typeflag {
		case tar.TypeReg:
			if err := os.MkdirAll(filepath.Dir(target), 0755); err != nil {
				return err
			}
			file, err := os.OpenFile(target, os.O_CREATE|os.O_RDWR, os.FileMode(header.Mode))
			if err != nil {
				return err
			}
			if _, err := io.Copy(file, tr); err != nil {
				return err
			}
			file.Close()
		}
	}
=======
		// We only care about regular files, directory modes
		// and special file types are not supported.
		if header.Typeflag == tar.TypeReg {
			armode := header.FileInfo().Mode()
			err := extractFile(header.Name, armode, tr, dest)
			if err != nil {
				return fmt.Errorf("extract %s: %v", header.Name, err)
			}
		}
	}
}

// extractZip unpacks the given .zip file.
func extractZip(ar *os.File, dest string) error {
	info, err := ar.Stat()
	if err != nil {
		return err
	}
	zr, err := zip.NewReader(ar, info.Size())
	if err != nil {
		return err
	}

	for _, zf := range zr.File {
		if !zf.Mode().IsRegular() {
			continue
		}

		data, err := zf.Open()
		if err != nil {
			return err
		}
		err = extractFile(zf.Name, zf.Mode(), data, dest)
		data.Close()
		if err != nil {
			return fmt.Errorf("extract %s: %v", zf.Name, err)
		}
	}
	return nil
}

// extractFile extracts a single file from an archive.
func extractFile(arpath string, armode os.FileMode, data io.Reader, dest string) error {
	// Check that path is inside destination directory.
	target := filepath.Join(dest, filepath.FromSlash(arpath))
	if !strings.HasPrefix(target, filepath.Clean(dest)+string(os.PathSeparator)) {
		return fmt.Errorf("path %q escapes archive destination", target)
	}

	// Ensure the destination directory exists.
	if err := os.MkdirAll(filepath.Dir(target), 0755); err != nil {
		return err
	}

	// Copy file data.
	file, err := os.OpenFile(target, os.O_CREATE|os.O_WRONLY|os.O_TRUNC, armode)
	if err != nil {
		return err
	}
	if _, err := io.Copy(file, data); err != nil {
		file.Close()
		os.Remove(target)
		return err
	}
	return file.Close()
>>>>>>> cc05b050
}<|MERGE_RESOLUTION|>--- conflicted
+++ resolved
@@ -184,21 +184,14 @@
 	return a.file.Close()
 }
 
-<<<<<<< HEAD
-func ExtractTarballArchive(archive string, dest string) error {
-	// We're only interested in gzipped archives, wrap the reader now
-=======
 // ExtractArchive unpacks a .zip or .tar.gz archive to the destination directory.
 func ExtractArchive(archive string, dest string) error {
->>>>>>> cc05b050
 	ar, err := os.Open(archive)
 	if err != nil {
 		return err
 	}
 	defer ar.Close()
 
-<<<<<<< HEAD
-=======
 	switch {
 	case strings.HasSuffix(archive, ".tar.gz"):
 		return extractTarball(ar, dest)
@@ -211,23 +204,15 @@
 
 // extractTarball unpacks a .tar.gz file.
 func extractTarball(ar io.Reader, dest string) error {
->>>>>>> cc05b050
 	gzr, err := gzip.NewReader(ar)
 	if err != nil {
 		return err
 	}
 	defer gzr.Close()
 
-<<<<<<< HEAD
-	// Iterate over all the files in the tarball
-	tr := tar.NewReader(gzr)
-	for {
-		// Fetch the next tarball header and abort if needed
-=======
 	tr := tar.NewReader(gzr)
 	for {
 		// Move to the next file header.
->>>>>>> cc05b050
 		header, err := tr.Next()
 		if err != nil {
 			if err == io.EOF {
@@ -235,26 +220,6 @@
 			}
 			return err
 		}
-<<<<<<< HEAD
-		// Figure out the target and create it
-		target := filepath.Join(dest, header.Name)
-
-		switch header.Typeflag {
-		case tar.TypeReg:
-			if err := os.MkdirAll(filepath.Dir(target), 0755); err != nil {
-				return err
-			}
-			file, err := os.OpenFile(target, os.O_CREATE|os.O_RDWR, os.FileMode(header.Mode))
-			if err != nil {
-				return err
-			}
-			if _, err := io.Copy(file, tr); err != nil {
-				return err
-			}
-			file.Close()
-		}
-	}
-=======
 		// We only care about regular files, directory modes
 		// and special file types are not supported.
 		if header.Typeflag == tar.TypeReg {
@@ -320,5 +285,4 @@
 		return err
 	}
 	return file.Close()
->>>>>>> cc05b050
 }