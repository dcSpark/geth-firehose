// Copyright 2015 The go-ethereum Authors
// This file is part of the go-ethereum library.
//
// The go-ethereum library is free software: you can redistribute it and/or modify
// it under the terms of the GNU Lesser General Public License as published by
// the Free Software Foundation, either version 3 of the License, or
// (at your option) any later version.
//
// The go-ethereum library is distributed in the hope that it will be useful,
// but WITHOUT ANY WARRANTY; without even the implied warranty of
// MERCHANTABILITY or FITNESS FOR A PARTICULAR PURPOSE. See the
// GNU Lesser General Public License for more details.
//
// You should have received a copy of the GNU Lesser General Public License
// along with the go-ethereum library. If not, see <http://www.gnu.org/licenses/>.

package core

import (
	"crypto/ecdsa"
	"errors"
	"fmt"
	"io/ioutil"
	"math/big"
	"math/rand"
	"os"
	"testing"
	"time"

	"github.com/ethereum/go-ethereum/common"
	"github.com/ethereum/go-ethereum/core/rawdb"
	"github.com/ethereum/go-ethereum/core/state"
	"github.com/ethereum/go-ethereum/core/types"
	"github.com/ethereum/go-ethereum/crypto"
	"github.com/ethereum/go-ethereum/deepmind"
	"github.com/ethereum/go-ethereum/event"
	"github.com/ethereum/go-ethereum/params"
	"github.com/ethereum/go-ethereum/trie"
)

// testTxPoolConfig is a transaction pool configuration without stateful disk
// sideeffects used during testing.
var testTxPoolConfig TxPoolConfig

func init() {
	testTxPoolConfig = DefaultTxPoolConfig
	testTxPoolConfig.Journal = ""
}

type testBlockChain struct {
	statedb       *state.StateDB
	gasLimit      uint64
	chainHeadFeed *event.Feed
}

func (bc *testBlockChain) CurrentBlock() *types.Block {
	return types.NewBlock(&types.Header{
		GasLimit: bc.gasLimit,
	}, nil, nil, nil, trie.NewStackTrie(nil))
}

func (bc *testBlockChain) GetBlock(hash common.Hash, number uint64) *types.Block {
	return bc.CurrentBlock()
}

func (bc *testBlockChain) StateAt(common.Hash) (*state.StateDB, error) {
	return bc.statedb, nil
}

func (bc *testBlockChain) SubscribeChainHeadEvent(ch chan<- ChainHeadEvent) event.Subscription {
	return bc.chainHeadFeed.Subscribe(ch)
}

func transaction(nonce uint64, gaslimit uint64, key *ecdsa.PrivateKey) *types.Transaction {
	return pricedTransaction(nonce, gaslimit, big.NewInt(1), key)
}

func pricedTransaction(nonce uint64, gaslimit uint64, gasprice *big.Int, key *ecdsa.PrivateKey) *types.Transaction {
	tx, _ := types.SignTx(types.NewTransaction(nonce, common.Address{}, big.NewInt(100), gaslimit, gasprice, nil), types.HomesteadSigner{}, key)
	return tx
}

func pricedDataTransaction(nonce uint64, gaslimit uint64, gasprice *big.Int, key *ecdsa.PrivateKey, bytes uint64) *types.Transaction {
	data := make([]byte, bytes)
	rand.Read(data)

	tx, _ := types.SignTx(types.NewTransaction(nonce, common.Address{}, big.NewInt(0), gaslimit, gasprice, data), types.HomesteadSigner{}, key)
	return tx
}

func setupTxPool() (*TxPool, *ecdsa.PrivateKey) {
	statedb, _ := state.New(common.Hash{}, state.NewDatabase(rawdb.NewMemoryDatabase()), nil)
	blockchain := &testBlockChain{statedb, 10000000, new(event.Feed)}

	key, _ := crypto.GenerateKey()
	pool := NewTxPool(testTxPoolConfig, params.TestChainConfig, blockchain)

	return pool, key
}

// validateTxPoolInternals checks various consistency invariants within the pool.
func validateTxPoolInternals(pool *TxPool) error {
	pool.mu.RLock()
	defer pool.mu.RUnlock()

	// Ensure the total transaction set is consistent with pending + queued
	pending, queued := pool.stats()
	if total := pool.all.Count(); total != pending+queued {
		return fmt.Errorf("total transaction count %d != %d pending + %d queued", total, pending, queued)
	}
	pool.priced.Reheap()
	priced, remote := pool.priced.remotes.Len(), pool.all.RemoteCount()
	if priced != remote {
		return fmt.Errorf("total priced transaction count %d != %d", priced, remote)
	}
	// Ensure the next nonce to assign is the correct one
	for addr, txs := range pool.pending {
		// Find the last transaction
		var last uint64
		for nonce := range txs.txs.items {
			if last < nonce {
				last = nonce
			}
		}
		if nonce := pool.pendingNonces.get(addr); nonce != last+1 {
			return fmt.Errorf("pending nonce mismatch: have %v, want %v", nonce, last+1)
		}
	}
	return nil
}

// validateEvents checks that the correct number of transaction addition events
// were fired on the pool's event feed.
func validateEvents(events chan NewTxsEvent, count int) error {
	var received []*types.Transaction

	for len(received) < count {
		select {
		case ev := <-events:
			received = append(received, ev.Txs...)
		case <-time.After(time.Second):
			return fmt.Errorf("event #%d not fired", len(received))
		}
	}
	if len(received) > count {
		return fmt.Errorf("more than %d events fired: %v", count, received[count:])
	}
	select {
	case ev := <-events:
		return fmt.Errorf("more than %d events fired: %v", count, ev.Txs)

	case <-time.After(50 * time.Millisecond):
		// This branch should be "default", but it's a data race between goroutines,
		// reading the event channel and pushing into it, so better wait a bit ensuring
		// really nothing gets injected.
	}
	return nil
}

func deriveSender(tx *types.Transaction) (common.Address, error) {
	return types.Sender(types.HomesteadSigner{}, tx)
}

type testChain struct {
	*testBlockChain
	address common.Address
	trigger *bool
}

// testChain.State() is used multiple times to reset the pending state.
// when simulate is true it will create a state that indicates
// that tx0 and tx1 are included in the chain.
func (c *testChain) State() (*state.StateDB, error) {
	// delay "state change" by one. The tx pool fetches the
	// state multiple times and by delaying it a bit we simulate
	// a state change between those fetches.
	stdb := c.statedb
	if *c.trigger {
		c.statedb, _ = state.New(common.Hash{}, state.NewDatabase(rawdb.NewMemoryDatabase()), nil)
		// simulate that the new head block included tx0 and tx1
		c.statedb.SetNonce(c.address, 2, deepmind.NoOpContext)
		c.statedb.SetBalance(c.address, new(big.Int).SetUint64(params.Ether), deepmind.NoOpContext, "test")
		*c.trigger = false
	}
	return stdb, nil
}

// This test simulates a scenario where a new block is imported during a
// state reset and tests whether the pending state is in sync with the
// block head event that initiated the resetState().
func TestStateChangeDuringTransactionPoolReset(t *testing.T) {
	t.Parallel()

	var (
		key, _     = crypto.GenerateKey()
		address    = crypto.PubkeyToAddress(key.PublicKey)
		statedb, _ = state.New(common.Hash{}, state.NewDatabase(rawdb.NewMemoryDatabase()), nil)
		trigger    = false
	)

	// setup pool with 2 transaction in it
	statedb.SetBalance(address, new(big.Int).SetUint64(params.Ether), deepmind.NoOpContext, "test")
	blockchain := &testChain{&testBlockChain{statedb, 1000000000, new(event.Feed)}, address, &trigger}

	tx0 := transaction(0, 100000, key)
	tx1 := transaction(1, 100000, key)

	pool := NewTxPool(testTxPoolConfig, params.TestChainConfig, blockchain)
	defer pool.Stop()

	nonce := pool.Nonce(address)
	if nonce != 0 {
		t.Fatalf("Invalid nonce, want 0, got %d", nonce)
	}

	pool.AddRemotesSync([]*types.Transaction{tx0, tx1})

	nonce = pool.Nonce(address)
	if nonce != 2 {
		t.Fatalf("Invalid nonce, want 2, got %d", nonce)
	}

	// trigger state change in the background
	trigger = true
	<-pool.requestReset(nil, nil)

	_, err := pool.Pending()
	if err != nil {
		t.Fatalf("Could not fetch pending transactions: %v", err)
	}
	nonce = pool.Nonce(address)
	if nonce != 2 {
		t.Fatalf("Invalid nonce, want 2, got %d", nonce)
	}
}

func TestInvalidTransactions(t *testing.T) {
	t.Parallel()

	pool, key := setupTxPool()
	defer pool.Stop()

	tx := transaction(0, 100, key)
	from, _ := deriveSender(tx)

<<<<<<< HEAD
	pool.currentState.AddBalance(from, big.NewInt(1), false, deepmind.NoOpContext, "test")
	if err := pool.AddRemote(tx); err != ErrInsufficientFunds {
=======
	pool.currentState.AddBalance(from, big.NewInt(1))
	if err := pool.AddRemote(tx); !errors.Is(err, ErrInsufficientFunds) {
>>>>>>> 8c32b589
		t.Error("expected", ErrInsufficientFunds)
	}

	balance := new(big.Int).Add(tx.Value(), new(big.Int).Mul(new(big.Int).SetUint64(tx.Gas()), tx.GasPrice()))
<<<<<<< HEAD
	pool.currentState.AddBalance(from, balance, false, deepmind.NoOpContext, "test")
	if err := pool.AddRemote(tx); err != ErrIntrinsicGas {
=======
	pool.currentState.AddBalance(from, balance)
	if err := pool.AddRemote(tx); !errors.Is(err, ErrIntrinsicGas) {
>>>>>>> 8c32b589
		t.Error("expected", ErrIntrinsicGas, "got", err)
	}

	pool.currentState.SetNonce(from, 1, deepmind.NoOpContext)
	pool.currentState.AddBalance(from, big.NewInt(0xffffffffffffff), false, deepmind.NoOpContext, "test")
	tx = transaction(0, 100000, key)
	if err := pool.AddRemote(tx); !errors.Is(err, ErrNonceTooLow) {
		t.Error("expected", ErrNonceTooLow)
	}

	tx = transaction(1, 100000, key)
	pool.gasPrice = big.NewInt(1000)
	if err := pool.AddRemote(tx); err != ErrUnderpriced {
		t.Error("expected", ErrUnderpriced, "got", err)
	}
	if err := pool.AddLocal(tx); err != nil {
		t.Error("expected", nil, "got", err)
	}
}

func TestTransactionQueue(t *testing.T) {
	t.Parallel()

	pool, key := setupTxPool()
	defer pool.Stop()

	tx := transaction(0, 100, key)
	from, _ := deriveSender(tx)
	pool.currentState.AddBalance(from, big.NewInt(1000), false, deepmind.NoOpContext, "test")
	<-pool.requestReset(nil, nil)

	pool.enqueueTx(tx.Hash(), tx, false, true)
	<-pool.requestPromoteExecutables(newAccountSet(pool.signer, from))
	if len(pool.pending) != 1 {
		t.Error("expected valid txs to be 1 is", len(pool.pending))
	}

	tx = transaction(1, 100, key)
	from, _ = deriveSender(tx)
<<<<<<< HEAD
	pool.currentState.SetNonce(from, 2, deepmind.NoOpContext)
	pool.enqueueTx(tx.Hash(), tx)
=======
	pool.currentState.SetNonce(from, 2)
	pool.enqueueTx(tx.Hash(), tx, false, true)
>>>>>>> 8c32b589

	<-pool.requestPromoteExecutables(newAccountSet(pool.signer, from))
	if _, ok := pool.pending[from].txs.items[tx.Nonce()]; ok {
		t.Error("expected transaction to be in tx pool")
	}
	if len(pool.queue) > 0 {
		t.Error("expected transaction queue to be empty. is", len(pool.queue))
	}
}

func TestTransactionQueue2(t *testing.T) {
	t.Parallel()

	pool, key := setupTxPool()
	defer pool.Stop()

	tx1 := transaction(0, 100, key)
	tx2 := transaction(10, 100, key)
	tx3 := transaction(11, 100, key)
	from, _ := deriveSender(tx1)
	pool.currentState.AddBalance(from, big.NewInt(1000), false, deepmind.NoOpContext, "test")
	pool.reset(nil, nil)

	pool.enqueueTx(tx1.Hash(), tx1, false, true)
	pool.enqueueTx(tx2.Hash(), tx2, false, true)
	pool.enqueueTx(tx3.Hash(), tx3, false, true)

	pool.promoteExecutables([]common.Address{from})
	if len(pool.pending) != 1 {
		t.Error("expected pending length to be 1, got", len(pool.pending))
	}
	if pool.queue[from].Len() != 2 {
		t.Error("expected len(queue) == 2, got", pool.queue[from].Len())
	}
}

func TestTransactionNegativeValue(t *testing.T) {
	t.Parallel()

	pool, key := setupTxPool()
	defer pool.Stop()

	tx, _ := types.SignTx(types.NewTransaction(0, common.Address{}, big.NewInt(-1), 100, big.NewInt(1), nil), types.HomesteadSigner{}, key)
	from, _ := deriveSender(tx)
	pool.currentState.AddBalance(from, big.NewInt(1), false, deepmind.NoOpContext, "test")
	if err := pool.AddRemote(tx); err != ErrNegativeValue {
		t.Error("expected", ErrNegativeValue, "got", err)
	}
}

func TestTransactionChainFork(t *testing.T) {
	t.Parallel()

	pool, key := setupTxPool()
	defer pool.Stop()

	addr := crypto.PubkeyToAddress(key.PublicKey)
	resetState := func() {
		statedb, _ := state.New(common.Hash{}, state.NewDatabase(rawdb.NewMemoryDatabase()), nil)
		statedb.AddBalance(addr, big.NewInt(100000000000000), false, deepmind.NoOpContext, "test")

		pool.chain = &testBlockChain{statedb, 1000000, new(event.Feed)}
		<-pool.requestReset(nil, nil)
	}
	resetState()

	tx := transaction(0, 100000, key)
	if _, err := pool.add(tx, false, deepmind.NoOpContext); err != nil {
		t.Error("didn't expect error", err)
	}
	pool.removeTx(tx.Hash(), true)

	// reset the pool's internal state
	resetState()
	if _, err := pool.add(tx, false, deepmind.NoOpContext); err != nil {
		t.Error("didn't expect error", err)
	}
}

func TestTransactionDoubleNonce(t *testing.T) {
	t.Parallel()

	pool, key := setupTxPool()
	defer pool.Stop()

	addr := crypto.PubkeyToAddress(key.PublicKey)
	resetState := func() {
		statedb, _ := state.New(common.Hash{}, state.NewDatabase(rawdb.NewMemoryDatabase()), nil)
		statedb.AddBalance(addr, big.NewInt(100000000000000), false, deepmind.NoOpContext, "test")

		pool.chain = &testBlockChain{statedb, 1000000, new(event.Feed)}
		<-pool.requestReset(nil, nil)
	}
	resetState()

	signer := types.HomesteadSigner{}
	tx1, _ := types.SignTx(types.NewTransaction(0, common.Address{}, big.NewInt(100), 100000, big.NewInt(1), nil), signer, key)
	tx2, _ := types.SignTx(types.NewTransaction(0, common.Address{}, big.NewInt(100), 1000000, big.NewInt(2), nil), signer, key)
	tx3, _ := types.SignTx(types.NewTransaction(0, common.Address{}, big.NewInt(100), 1000000, big.NewInt(1), nil), signer, key)

	// Add the first two transaction, ensure higher priced stays only
	if replace, err := pool.add(tx1, false, deepmind.NoOpContext); err != nil || replace {
		t.Errorf("first transaction insert failed (%v) or reported replacement (%v)", err, replace)
	}
	if replace, err := pool.add(tx2, false, deepmind.NoOpContext); err != nil || !replace {
		t.Errorf("second transaction insert failed (%v) or not reported replacement (%v)", err, replace)
	}
	<-pool.requestPromoteExecutables(newAccountSet(signer, addr))
	if pool.pending[addr].Len() != 1 {
		t.Error("expected 1 pending transactions, got", pool.pending[addr].Len())
	}
	if tx := pool.pending[addr].txs.items[0]; tx.Hash() != tx2.Hash() {
		t.Errorf("transaction mismatch: have %x, want %x", tx.Hash(), tx2.Hash())
	}

	// Add the third transaction and ensure it's not saved (smaller price)
	pool.add(tx3, false, deepmind.NoOpContext)
	<-pool.requestPromoteExecutables(newAccountSet(signer, addr))
	if pool.pending[addr].Len() != 1 {
		t.Error("expected 1 pending transactions, got", pool.pending[addr].Len())
	}
	if tx := pool.pending[addr].txs.items[0]; tx.Hash() != tx2.Hash() {
		t.Errorf("transaction mismatch: have %x, want %x", tx.Hash(), tx2.Hash())
	}
	// Ensure the total transaction count is correct
	if pool.all.Count() != 1 {
		t.Error("expected 1 total transactions, got", pool.all.Count())
	}
}

func TestTransactionMissingNonce(t *testing.T) {
	t.Parallel()

	pool, key := setupTxPool()
	defer pool.Stop()

	addr := crypto.PubkeyToAddress(key.PublicKey)
	pool.currentState.AddBalance(addr, big.NewInt(100000000000000), false, deepmind.NoOpContext, "test")
	tx := transaction(1, 100000, key)
	if _, err := pool.add(tx, false, deepmind.NoOpContext); err != nil {
		t.Error("didn't expect error", err)
	}
	if len(pool.pending) != 0 {
		t.Error("expected 0 pending transactions, got", len(pool.pending))
	}
	if pool.queue[addr].Len() != 1 {
		t.Error("expected 1 queued transaction, got", pool.queue[addr].Len())
	}
	if pool.all.Count() != 1 {
		t.Error("expected 1 total transactions, got", pool.all.Count())
	}
}

func TestTransactionNonceRecovery(t *testing.T) {
	t.Parallel()

	const n = 10
	pool, key := setupTxPool()
	defer pool.Stop()

	addr := crypto.PubkeyToAddress(key.PublicKey)
	pool.currentState.SetNonce(addr, n, deepmind.NoOpContext)
	pool.currentState.AddBalance(addr, big.NewInt(100000000000000), false, deepmind.NoOpContext, "test")
	<-pool.requestReset(nil, nil)

	tx := transaction(n, 100000, key)
	if err := pool.AddRemote(tx); err != nil {
		t.Error(err)
	}
	// simulate some weird re-order of transactions and missing nonce(s)
	pool.currentState.SetNonce(addr, n-1, deepmind.NoOpContext)
	<-pool.requestReset(nil, nil)
	if fn := pool.Nonce(addr); fn != n-1 {
		t.Errorf("expected nonce to be %d, got %d", n-1, fn)
	}
}

// Tests that if an account runs out of funds, any pending and queued transactions
// are dropped.
func TestTransactionDropping(t *testing.T) {
	t.Parallel()

	// Create a test account and fund it
	pool, key := setupTxPool()
	defer pool.Stop()

	account := crypto.PubkeyToAddress(key.PublicKey)
	pool.currentState.AddBalance(account, big.NewInt(1000), false, deepmind.NoOpContext, "test")

	// Add some pending and some queued transactions
	var (
		tx0  = transaction(0, 100, key)
		tx1  = transaction(1, 200, key)
		tx2  = transaction(2, 300, key)
		tx10 = transaction(10, 100, key)
		tx11 = transaction(11, 200, key)
		tx12 = transaction(12, 300, key)
	)
	pool.all.Add(tx0, false)
	pool.priced.Put(tx0, false)
	pool.promoteTx(account, tx0.Hash(), tx0)

	pool.all.Add(tx1, false)
	pool.priced.Put(tx1, false)
	pool.promoteTx(account, tx1.Hash(), tx1)

	pool.all.Add(tx2, false)
	pool.priced.Put(tx2, false)
	pool.promoteTx(account, tx2.Hash(), tx2)

	pool.enqueueTx(tx10.Hash(), tx10, false, true)
	pool.enqueueTx(tx11.Hash(), tx11, false, true)
	pool.enqueueTx(tx12.Hash(), tx12, false, true)

	// Check that pre and post validations leave the pool as is
	if pool.pending[account].Len() != 3 {
		t.Errorf("pending transaction mismatch: have %d, want %d", pool.pending[account].Len(), 3)
	}
	if pool.queue[account].Len() != 3 {
		t.Errorf("queued transaction mismatch: have %d, want %d", pool.queue[account].Len(), 3)
	}
	if pool.all.Count() != 6 {
		t.Errorf("total transaction mismatch: have %d, want %d", pool.all.Count(), 6)
	}
	<-pool.requestReset(nil, nil)
	if pool.pending[account].Len() != 3 {
		t.Errorf("pending transaction mismatch: have %d, want %d", pool.pending[account].Len(), 3)
	}
	if pool.queue[account].Len() != 3 {
		t.Errorf("queued transaction mismatch: have %d, want %d", pool.queue[account].Len(), 3)
	}
	if pool.all.Count() != 6 {
		t.Errorf("total transaction mismatch: have %d, want %d", pool.all.Count(), 6)
	}
	// Reduce the balance of the account, and check that invalidated transactions are dropped
	pool.currentState.AddBalance(account, big.NewInt(-650), false, deepmind.NoOpContext, "test")
	<-pool.requestReset(nil, nil)

	if _, ok := pool.pending[account].txs.items[tx0.Nonce()]; !ok {
		t.Errorf("funded pending transaction missing: %v", tx0)
	}
	if _, ok := pool.pending[account].txs.items[tx1.Nonce()]; !ok {
		t.Errorf("funded pending transaction missing: %v", tx0)
	}
	if _, ok := pool.pending[account].txs.items[tx2.Nonce()]; ok {
		t.Errorf("out-of-fund pending transaction present: %v", tx1)
	}
	if _, ok := pool.queue[account].txs.items[tx10.Nonce()]; !ok {
		t.Errorf("funded queued transaction missing: %v", tx10)
	}
	if _, ok := pool.queue[account].txs.items[tx11.Nonce()]; !ok {
		t.Errorf("funded queued transaction missing: %v", tx10)
	}
	if _, ok := pool.queue[account].txs.items[tx12.Nonce()]; ok {
		t.Errorf("out-of-fund queued transaction present: %v", tx11)
	}
	if pool.all.Count() != 4 {
		t.Errorf("total transaction mismatch: have %d, want %d", pool.all.Count(), 4)
	}
	// Reduce the block gas limit, check that invalidated transactions are dropped
	pool.chain.(*testBlockChain).gasLimit = 100
	<-pool.requestReset(nil, nil)

	if _, ok := pool.pending[account].txs.items[tx0.Nonce()]; !ok {
		t.Errorf("funded pending transaction missing: %v", tx0)
	}
	if _, ok := pool.pending[account].txs.items[tx1.Nonce()]; ok {
		t.Errorf("over-gased pending transaction present: %v", tx1)
	}
	if _, ok := pool.queue[account].txs.items[tx10.Nonce()]; !ok {
		t.Errorf("funded queued transaction missing: %v", tx10)
	}
	if _, ok := pool.queue[account].txs.items[tx11.Nonce()]; ok {
		t.Errorf("over-gased queued transaction present: %v", tx11)
	}
	if pool.all.Count() != 2 {
		t.Errorf("total transaction mismatch: have %d, want %d", pool.all.Count(), 2)
	}
}

// Tests that if a transaction is dropped from the current pending pool (e.g. out
// of fund), all consecutive (still valid, but not executable) transactions are
// postponed back into the future queue to prevent broadcasting them.
func TestTransactionPostponing(t *testing.T) {
	t.Parallel()

	// Create the pool to test the postponing with
	statedb, _ := state.New(common.Hash{}, state.NewDatabase(rawdb.NewMemoryDatabase()), nil)
	blockchain := &testBlockChain{statedb, 1000000, new(event.Feed)}

	pool := NewTxPool(testTxPoolConfig, params.TestChainConfig, blockchain)
	defer pool.Stop()

	// Create two test accounts to produce different gap profiles with
	keys := make([]*ecdsa.PrivateKey, 2)
	accs := make([]common.Address, len(keys))

	for i := 0; i < len(keys); i++ {
		keys[i], _ = crypto.GenerateKey()
		accs[i] = crypto.PubkeyToAddress(keys[i].PublicKey)

		pool.currentState.AddBalance(crypto.PubkeyToAddress(keys[i].PublicKey), big.NewInt(50100), false, deepmind.NoOpContext, "test")
	}
	// Add a batch consecutive pending transactions for validation
	txs := []*types.Transaction{}
	for i, key := range keys {

		for j := 0; j < 100; j++ {
			var tx *types.Transaction
			if (i+j)%2 == 0 {
				tx = transaction(uint64(j), 25000, key)
			} else {
				tx = transaction(uint64(j), 50000, key)
			}
			txs = append(txs, tx)
		}
	}
	for i, err := range pool.AddRemotesSync(txs) {
		if err != nil {
			t.Fatalf("tx %d: failed to add transactions: %v", i, err)
		}
	}
	// Check that pre and post validations leave the pool as is
	if pending := pool.pending[accs[0]].Len() + pool.pending[accs[1]].Len(); pending != len(txs) {
		t.Errorf("pending transaction mismatch: have %d, want %d", pending, len(txs))
	}
	if len(pool.queue) != 0 {
		t.Errorf("queued accounts mismatch: have %d, want %d", len(pool.queue), 0)
	}
	if pool.all.Count() != len(txs) {
		t.Errorf("total transaction mismatch: have %d, want %d", pool.all.Count(), len(txs))
	}
	<-pool.requestReset(nil, nil)
	if pending := pool.pending[accs[0]].Len() + pool.pending[accs[1]].Len(); pending != len(txs) {
		t.Errorf("pending transaction mismatch: have %d, want %d", pending, len(txs))
	}
	if len(pool.queue) != 0 {
		t.Errorf("queued accounts mismatch: have %d, want %d", len(pool.queue), 0)
	}
	if pool.all.Count() != len(txs) {
		t.Errorf("total transaction mismatch: have %d, want %d", pool.all.Count(), len(txs))
	}
	// Reduce the balance of the account, and check that transactions are reorganised
	for _, addr := range accs {
		pool.currentState.AddBalance(addr, big.NewInt(-1), false, deepmind.NoOpContext, "test")
	}
	<-pool.requestReset(nil, nil)

	// The first account's first transaction remains valid, check that subsequent
	// ones are either filtered out, or queued up for later.
	if _, ok := pool.pending[accs[0]].txs.items[txs[0].Nonce()]; !ok {
		t.Errorf("tx %d: valid and funded transaction missing from pending pool: %v", 0, txs[0])
	}
	if _, ok := pool.queue[accs[0]].txs.items[txs[0].Nonce()]; ok {
		t.Errorf("tx %d: valid and funded transaction present in future queue: %v", 0, txs[0])
	}
	for i, tx := range txs[1:100] {
		if i%2 == 1 {
			if _, ok := pool.pending[accs[0]].txs.items[tx.Nonce()]; ok {
				t.Errorf("tx %d: valid but future transaction present in pending pool: %v", i+1, tx)
			}
			if _, ok := pool.queue[accs[0]].txs.items[tx.Nonce()]; !ok {
				t.Errorf("tx %d: valid but future transaction missing from future queue: %v", i+1, tx)
			}
		} else {
			if _, ok := pool.pending[accs[0]].txs.items[tx.Nonce()]; ok {
				t.Errorf("tx %d: out-of-fund transaction present in pending pool: %v", i+1, tx)
			}
			if _, ok := pool.queue[accs[0]].txs.items[tx.Nonce()]; ok {
				t.Errorf("tx %d: out-of-fund transaction present in future queue: %v", i+1, tx)
			}
		}
	}
	// The second account's first transaction got invalid, check that all transactions
	// are either filtered out, or queued up for later.
	if pool.pending[accs[1]] != nil {
		t.Errorf("invalidated account still has pending transactions")
	}
	for i, tx := range txs[100:] {
		if i%2 == 1 {
			if _, ok := pool.queue[accs[1]].txs.items[tx.Nonce()]; !ok {
				t.Errorf("tx %d: valid but future transaction missing from future queue: %v", 100+i, tx)
			}
		} else {
			if _, ok := pool.queue[accs[1]].txs.items[tx.Nonce()]; ok {
				t.Errorf("tx %d: out-of-fund transaction present in future queue: %v", 100+i, tx)
			}
		}
	}
	if pool.all.Count() != len(txs)/2 {
		t.Errorf("total transaction mismatch: have %d, want %d", pool.all.Count(), len(txs)/2)
	}
}

// Tests that if the transaction pool has both executable and non-executable
// transactions from an origin account, filling the nonce gap moves all queued
// ones into the pending pool.
func TestTransactionGapFilling(t *testing.T) {
	t.Parallel()

	// Create a test account and fund it
	pool, key := setupTxPool()
	defer pool.Stop()

	account := crypto.PubkeyToAddress(key.PublicKey)
	pool.currentState.AddBalance(account, big.NewInt(1000000), false, deepmind.NoOpContext, "test")

	// Keep track of transaction events to ensure all executables get announced
	events := make(chan NewTxsEvent, testTxPoolConfig.AccountQueue+5)
	sub := pool.txFeed.Subscribe(events)
	defer sub.Unsubscribe()

	// Create a pending and a queued transaction with a nonce-gap in between
	pool.AddRemotesSync([]*types.Transaction{
		transaction(0, 100000, key),
		transaction(2, 100000, key),
	})
	pending, queued := pool.Stats()
	if pending != 1 {
		t.Fatalf("pending transactions mismatched: have %d, want %d", pending, 1)
	}
	if queued != 1 {
		t.Fatalf("queued transactions mismatched: have %d, want %d", queued, 1)
	}
	if err := validateEvents(events, 1); err != nil {
		t.Fatalf("original event firing failed: %v", err)
	}
	if err := validateTxPoolInternals(pool); err != nil {
		t.Fatalf("pool internal state corrupted: %v", err)
	}
	// Fill the nonce gap and ensure all transactions become pending
	if err := pool.addRemoteSync(transaction(1, 100000, key)); err != nil {
		t.Fatalf("failed to add gapped transaction: %v", err)
	}
	pending, queued = pool.Stats()
	if pending != 3 {
		t.Fatalf("pending transactions mismatched: have %d, want %d", pending, 3)
	}
	if queued != 0 {
		t.Fatalf("queued transactions mismatched: have %d, want %d", queued, 0)
	}
	if err := validateEvents(events, 2); err != nil {
		t.Fatalf("gap-filling event firing failed: %v", err)
	}
	if err := validateTxPoolInternals(pool); err != nil {
		t.Fatalf("pool internal state corrupted: %v", err)
	}
}

// Tests that if the transaction count belonging to a single account goes above
// some threshold, the higher transactions are dropped to prevent DOS attacks.
func TestTransactionQueueAccountLimiting(t *testing.T) {
	t.Parallel()

	// Create a test account and fund it
	pool, key := setupTxPool()
	defer pool.Stop()

	account := crypto.PubkeyToAddress(key.PublicKey)
	pool.currentState.AddBalance(account, big.NewInt(1000000), false, deepmind.NoOpContext, "test")

	// Keep queuing up transactions and make sure all above a limit are dropped
	for i := uint64(1); i <= testTxPoolConfig.AccountQueue+5; i++ {
		if err := pool.addRemoteSync(transaction(i, 100000, key)); err != nil {
			t.Fatalf("tx %d: failed to add transaction: %v", i, err)
		}
		if len(pool.pending) != 0 {
			t.Errorf("tx %d: pending pool size mismatch: have %d, want %d", i, len(pool.pending), 0)
		}
		if i <= testTxPoolConfig.AccountQueue {
			if pool.queue[account].Len() != int(i) {
				t.Errorf("tx %d: queue size mismatch: have %d, want %d", i, pool.queue[account].Len(), i)
			}
		} else {
			if pool.queue[account].Len() != int(testTxPoolConfig.AccountQueue) {
				t.Errorf("tx %d: queue limit mismatch: have %d, want %d", i, pool.queue[account].Len(), testTxPoolConfig.AccountQueue)
			}
		}
	}
	if pool.all.Count() != int(testTxPoolConfig.AccountQueue) {
		t.Errorf("total transaction mismatch: have %d, want %d", pool.all.Count(), testTxPoolConfig.AccountQueue)
	}
}

// Tests that if the transaction count belonging to multiple accounts go above
// some threshold, the higher transactions are dropped to prevent DOS attacks.
//
// This logic should not hold for local transactions, unless the local tracking
// mechanism is disabled.
func TestTransactionQueueGlobalLimiting(t *testing.T) {
	testTransactionQueueGlobalLimiting(t, false)
}
func TestTransactionQueueGlobalLimitingNoLocals(t *testing.T) {
	testTransactionQueueGlobalLimiting(t, true)
}

func testTransactionQueueGlobalLimiting(t *testing.T, nolocals bool) {
	t.Parallel()

	// Create the pool to test the limit enforcement with
	statedb, _ := state.New(common.Hash{}, state.NewDatabase(rawdb.NewMemoryDatabase()), nil)
	blockchain := &testBlockChain{statedb, 1000000, new(event.Feed)}

	config := testTxPoolConfig
	config.NoLocals = nolocals
	config.GlobalQueue = config.AccountQueue*3 - 1 // reduce the queue limits to shorten test time (-1 to make it non divisible)

	pool := NewTxPool(config, params.TestChainConfig, blockchain)
	defer pool.Stop()

	// Create a number of test accounts and fund them (last one will be the local)
	keys := make([]*ecdsa.PrivateKey, 5)
	for i := 0; i < len(keys); i++ {
		keys[i], _ = crypto.GenerateKey()
		pool.currentState.AddBalance(crypto.PubkeyToAddress(keys[i].PublicKey), big.NewInt(1000000), false, deepmind.NoOpContext, "test")
	}
	local := keys[len(keys)-1]

	// Generate and queue a batch of transactions
	nonces := make(map[common.Address]uint64)

	txs := make(types.Transactions, 0, 3*config.GlobalQueue)
	for len(txs) < cap(txs) {
		key := keys[rand.Intn(len(keys)-1)] // skip adding transactions with the local account
		addr := crypto.PubkeyToAddress(key.PublicKey)

		txs = append(txs, transaction(nonces[addr]+1, 100000, key))
		nonces[addr]++
	}
	// Import the batch and verify that limits have been enforced
	pool.AddRemotesSync(txs)

	queued := 0
	for addr, list := range pool.queue {
		if list.Len() > int(config.AccountQueue) {
			t.Errorf("addr %x: queued accounts overflown allowance: %d > %d", addr, list.Len(), config.AccountQueue)
		}
		queued += list.Len()
	}
	if queued > int(config.GlobalQueue) {
		t.Fatalf("total transactions overflow allowance: %d > %d", queued, config.GlobalQueue)
	}
	// Generate a batch of transactions from the local account and import them
	txs = txs[:0]
	for i := uint64(0); i < 3*config.GlobalQueue; i++ {
		txs = append(txs, transaction(i+1, 100000, local))
	}
	pool.AddLocals(txs)

	// If locals are disabled, the previous eviction algorithm should apply here too
	if nolocals {
		queued := 0
		for addr, list := range pool.queue {
			if list.Len() > int(config.AccountQueue) {
				t.Errorf("addr %x: queued accounts overflown allowance: %d > %d", addr, list.Len(), config.AccountQueue)
			}
			queued += list.Len()
		}
		if queued > int(config.GlobalQueue) {
			t.Fatalf("total transactions overflow allowance: %d > %d", queued, config.GlobalQueue)
		}
	} else {
		// Local exemptions are enabled, make sure the local account owned the queue
		if len(pool.queue) != 1 {
			t.Errorf("multiple accounts in queue: have %v, want %v", len(pool.queue), 1)
		}
		// Also ensure no local transactions are ever dropped, even if above global limits
		if queued := pool.queue[crypto.PubkeyToAddress(local.PublicKey)].Len(); uint64(queued) != 3*config.GlobalQueue {
			t.Fatalf("local account queued transaction count mismatch: have %v, want %v", queued, 3*config.GlobalQueue)
		}
	}
}

// Tests that if an account remains idle for a prolonged amount of time, any
// non-executable transactions queued up are dropped to prevent wasting resources
// on shuffling them around.
//
// This logic should not hold for local transactions, unless the local tracking
// mechanism is disabled.
func TestTransactionQueueTimeLimiting(t *testing.T) {
	testTransactionQueueTimeLimiting(t, false)
}
func TestTransactionQueueTimeLimitingNoLocals(t *testing.T) {
	testTransactionQueueTimeLimiting(t, true)
}

func testTransactionQueueTimeLimiting(t *testing.T, nolocals bool) {
	// Reduce the eviction interval to a testable amount
	defer func(old time.Duration) { evictionInterval = old }(evictionInterval)
	evictionInterval = time.Millisecond * 100

	// Create the pool to test the non-expiration enforcement
	statedb, _ := state.New(common.Hash{}, state.NewDatabase(rawdb.NewMemoryDatabase()), nil)
	blockchain := &testBlockChain{statedb, 1000000, new(event.Feed)}

	config := testTxPoolConfig
	config.Lifetime = time.Second
	config.NoLocals = nolocals

	pool := NewTxPool(config, params.TestChainConfig, blockchain)
	defer pool.Stop()

	// Create two test accounts to ensure remotes expire but locals do not
	local, _ := crypto.GenerateKey()
	remote, _ := crypto.GenerateKey()

	pool.currentState.AddBalance(crypto.PubkeyToAddress(local.PublicKey), big.NewInt(1000000000), false, deepmind.NoOpContext, "test")
	pool.currentState.AddBalance(crypto.PubkeyToAddress(remote.PublicKey), big.NewInt(1000000000), false, deepmind.NoOpContext, "test")

	// Add the two transactions and ensure they both are queued up
	if err := pool.AddLocal(pricedTransaction(1, 100000, big.NewInt(1), local)); err != nil {
		t.Fatalf("failed to add local transaction: %v", err)
	}
	if err := pool.AddRemote(pricedTransaction(1, 100000, big.NewInt(1), remote)); err != nil {
		t.Fatalf("failed to add remote transaction: %v", err)
	}
	pending, queued := pool.Stats()
	if pending != 0 {
		t.Fatalf("pending transactions mismatched: have %d, want %d", pending, 0)
	}
	if queued != 2 {
		t.Fatalf("queued transactions mismatched: have %d, want %d", queued, 2)
	}
	if err := validateTxPoolInternals(pool); err != nil {
		t.Fatalf("pool internal state corrupted: %v", err)
	}

	// Allow the eviction interval to run
	time.Sleep(2 * evictionInterval)

	// Transactions should not be evicted from the queue yet since lifetime duration has not passed
	pending, queued = pool.Stats()
	if pending != 0 {
		t.Fatalf("pending transactions mismatched: have %d, want %d", pending, 0)
	}
	if queued != 2 {
		t.Fatalf("queued transactions mismatched: have %d, want %d", queued, 2)
	}
	if err := validateTxPoolInternals(pool); err != nil {
		t.Fatalf("pool internal state corrupted: %v", err)
	}

	// Wait a bit for eviction to run and clean up any leftovers, and ensure only the local remains
	time.Sleep(2 * config.Lifetime)

	pending, queued = pool.Stats()
	if pending != 0 {
		t.Fatalf("pending transactions mismatched: have %d, want %d", pending, 0)
	}
	if nolocals {
		if queued != 0 {
			t.Fatalf("queued transactions mismatched: have %d, want %d", queued, 0)
		}
	} else {
		if queued != 1 {
			t.Fatalf("queued transactions mismatched: have %d, want %d", queued, 1)
		}
	}
	if err := validateTxPoolInternals(pool); err != nil {
		t.Fatalf("pool internal state corrupted: %v", err)
	}

	// remove current transactions and increase nonce to prepare for a reset and cleanup
	statedb.SetNonce(crypto.PubkeyToAddress(remote.PublicKey), 2)
	statedb.SetNonce(crypto.PubkeyToAddress(local.PublicKey), 2)
	<-pool.requestReset(nil, nil)

	// make sure queue, pending are cleared
	pending, queued = pool.Stats()
	if pending != 0 {
		t.Fatalf("pending transactions mismatched: have %d, want %d", pending, 0)
	}
	if queued != 0 {
		t.Fatalf("queued transactions mismatched: have %d, want %d", queued, 0)
	}
	if err := validateTxPoolInternals(pool); err != nil {
		t.Fatalf("pool internal state corrupted: %v", err)
	}

	// Queue gapped transactions
	if err := pool.AddLocal(pricedTransaction(4, 100000, big.NewInt(1), local)); err != nil {
		t.Fatalf("failed to add remote transaction: %v", err)
	}
	if err := pool.addRemoteSync(pricedTransaction(4, 100000, big.NewInt(1), remote)); err != nil {
		t.Fatalf("failed to add remote transaction: %v", err)
	}
	time.Sleep(5 * evictionInterval) // A half lifetime pass

	// Queue executable transactions, the life cycle should be restarted.
	if err := pool.AddLocal(pricedTransaction(2, 100000, big.NewInt(1), local)); err != nil {
		t.Fatalf("failed to add remote transaction: %v", err)
	}
	if err := pool.addRemoteSync(pricedTransaction(2, 100000, big.NewInt(1), remote)); err != nil {
		t.Fatalf("failed to add remote transaction: %v", err)
	}
	time.Sleep(6 * evictionInterval)

	// All gapped transactions shouldn't be kicked out
	pending, queued = pool.Stats()
	if pending != 2 {
		t.Fatalf("pending transactions mismatched: have %d, want %d", pending, 2)
	}
	if queued != 2 {
		t.Fatalf("queued transactions mismatched: have %d, want %d", queued, 3)
	}
	if err := validateTxPoolInternals(pool); err != nil {
		t.Fatalf("pool internal state corrupted: %v", err)
	}

	// The whole life time pass after last promotion, kick out stale transactions
	time.Sleep(2 * config.Lifetime)
	pending, queued = pool.Stats()
	if pending != 2 {
		t.Fatalf("pending transactions mismatched: have %d, want %d", pending, 2)
	}
	if nolocals {
		if queued != 0 {
			t.Fatalf("queued transactions mismatched: have %d, want %d", queued, 0)
		}
	} else {
		if queued != 1 {
			t.Fatalf("queued transactions mismatched: have %d, want %d", queued, 1)
		}
	}
	if err := validateTxPoolInternals(pool); err != nil {
		t.Fatalf("pool internal state corrupted: %v", err)
	}
}

// Tests that even if the transaction count belonging to a single account goes
// above some threshold, as long as the transactions are executable, they are
// accepted.
func TestTransactionPendingLimiting(t *testing.T) {
	t.Parallel()

	// Create a test account and fund it
	pool, key := setupTxPool()
	defer pool.Stop()

	account := crypto.PubkeyToAddress(key.PublicKey)
	pool.currentState.AddBalance(account, big.NewInt(1000000), false, deepmind.NoOpContext, "test")

	// Keep track of transaction events to ensure all executables get announced
	events := make(chan NewTxsEvent, testTxPoolConfig.AccountQueue+5)
	sub := pool.txFeed.Subscribe(events)
	defer sub.Unsubscribe()

	// Keep queuing up transactions and make sure all above a limit are dropped
	for i := uint64(0); i < testTxPoolConfig.AccountQueue+5; i++ {
		if err := pool.addRemoteSync(transaction(i, 100000, key)); err != nil {
			t.Fatalf("tx %d: failed to add transaction: %v", i, err)
		}
		if pool.pending[account].Len() != int(i)+1 {
			t.Errorf("tx %d: pending pool size mismatch: have %d, want %d", i, pool.pending[account].Len(), i+1)
		}
		if len(pool.queue) != 0 {
			t.Errorf("tx %d: queue size mismatch: have %d, want %d", i, pool.queue[account].Len(), 0)
		}
	}
	if pool.all.Count() != int(testTxPoolConfig.AccountQueue+5) {
		t.Errorf("total transaction mismatch: have %d, want %d", pool.all.Count(), testTxPoolConfig.AccountQueue+5)
	}
	if err := validateEvents(events, int(testTxPoolConfig.AccountQueue+5)); err != nil {
		t.Fatalf("event firing failed: %v", err)
	}
	if err := validateTxPoolInternals(pool); err != nil {
		t.Fatalf("pool internal state corrupted: %v", err)
	}
}

// Tests that if the transaction count belonging to multiple accounts go above
// some hard threshold, the higher transactions are dropped to prevent DOS
// attacks.
func TestTransactionPendingGlobalLimiting(t *testing.T) {
	t.Parallel()

	// Create the pool to test the limit enforcement with
	statedb, _ := state.New(common.Hash{}, state.NewDatabase(rawdb.NewMemoryDatabase()), nil)
	blockchain := &testBlockChain{statedb, 1000000, new(event.Feed)}

	config := testTxPoolConfig
	config.GlobalSlots = config.AccountSlots * 10

	pool := NewTxPool(config, params.TestChainConfig, blockchain)
	defer pool.Stop()

	// Create a number of test accounts and fund them
	keys := make([]*ecdsa.PrivateKey, 5)
	for i := 0; i < len(keys); i++ {
		keys[i], _ = crypto.GenerateKey()
		pool.currentState.AddBalance(crypto.PubkeyToAddress(keys[i].PublicKey), big.NewInt(1000000), false, deepmind.NoOpContext, "test")
	}
	// Generate and queue a batch of transactions
	nonces := make(map[common.Address]uint64)

	txs := types.Transactions{}
	for _, key := range keys {
		addr := crypto.PubkeyToAddress(key.PublicKey)
		for j := 0; j < int(config.GlobalSlots)/len(keys)*2; j++ {
			txs = append(txs, transaction(nonces[addr], 100000, key))
			nonces[addr]++
		}
	}
	// Import the batch and verify that limits have been enforced
	pool.AddRemotesSync(txs)

	pending := 0
	for _, list := range pool.pending {
		pending += list.Len()
	}
	if pending > int(config.GlobalSlots) {
		t.Fatalf("total pending transactions overflow allowance: %d > %d", pending, config.GlobalSlots)
	}
	if err := validateTxPoolInternals(pool); err != nil {
		t.Fatalf("pool internal state corrupted: %v", err)
	}
}

// Test the limit on transaction size is enforced correctly.
// This test verifies every transaction having allowed size
// is added to the pool, and longer transactions are rejected.
func TestTransactionAllowedTxSize(t *testing.T) {
	t.Parallel()

	// Create a test account and fund it
	pool, key := setupTxPool()
	defer pool.Stop()

	account := crypto.PubkeyToAddress(key.PublicKey)
	pool.currentState.AddBalance(account, big.NewInt(1000000000), false, deepmind.NoOpContext, "test")

	// Compute maximal data size for transactions (lower bound).
	//
	// It is assumed the fields in the transaction (except of the data) are:
	//   - nonce     <= 32 bytes
	//   - gasPrice  <= 32 bytes
	//   - gasLimit  <= 32 bytes
	//   - recipient == 20 bytes
	//   - value     <= 32 bytes
	//   - signature == 65 bytes
	// All those fields are summed up to at most 213 bytes.
	baseSize := uint64(213)
	dataSize := txMaxSize - baseSize

	// Try adding a transaction with maximal allowed size
	tx := pricedDataTransaction(0, pool.currentMaxGas, big.NewInt(1), key, dataSize)
	if err := pool.addRemoteSync(tx); err != nil {
		t.Fatalf("failed to add transaction of size %d, close to maximal: %v", int(tx.Size()), err)
	}
	// Try adding a transaction with random allowed size
	if err := pool.addRemoteSync(pricedDataTransaction(1, pool.currentMaxGas, big.NewInt(1), key, uint64(rand.Intn(int(dataSize))))); err != nil {
		t.Fatalf("failed to add transaction of random allowed size: %v", err)
	}
	// Try adding a transaction of minimal not allowed size
	if err := pool.addRemoteSync(pricedDataTransaction(2, pool.currentMaxGas, big.NewInt(1), key, txMaxSize)); err == nil {
		t.Fatalf("expected rejection on slightly oversize transaction")
	}
	// Try adding a transaction of random not allowed size
	if err := pool.addRemoteSync(pricedDataTransaction(2, pool.currentMaxGas, big.NewInt(1), key, dataSize+1+uint64(rand.Intn(10*txMaxSize)))); err == nil {
		t.Fatalf("expected rejection on oversize transaction")
	}
	// Run some sanity checks on the pool internals
	pending, queued := pool.Stats()
	if pending != 2 {
		t.Fatalf("pending transactions mismatched: have %d, want %d", pending, 2)
	}
	if queued != 0 {
		t.Fatalf("queued transactions mismatched: have %d, want %d", queued, 0)
	}
	if err := validateTxPoolInternals(pool); err != nil {
		t.Fatalf("pool internal state corrupted: %v", err)
	}
}

// Tests that if transactions start being capped, transactions are also removed from 'all'
func TestTransactionCapClearsFromAll(t *testing.T) {
	t.Parallel()

	// Create the pool to test the limit enforcement with
	statedb, _ := state.New(common.Hash{}, state.NewDatabase(rawdb.NewMemoryDatabase()), nil)
	blockchain := &testBlockChain{statedb, 1000000, new(event.Feed)}

	config := testTxPoolConfig
	config.AccountSlots = 2
	config.AccountQueue = 2
	config.GlobalSlots = 8

	pool := NewTxPool(config, params.TestChainConfig, blockchain)
	defer pool.Stop()

	// Create a number of test accounts and fund them
	key, _ := crypto.GenerateKey()
	addr := crypto.PubkeyToAddress(key.PublicKey)
	pool.currentState.AddBalance(addr, big.NewInt(1000000), false, deepmind.NoOpContext, "test")

	txs := types.Transactions{}
	for j := 0; j < int(config.GlobalSlots)*2; j++ {
		txs = append(txs, transaction(uint64(j), 100000, key))
	}
	// Import the batch and verify that limits have been enforced
	pool.AddRemotes(txs)
	if err := validateTxPoolInternals(pool); err != nil {
		t.Fatalf("pool internal state corrupted: %v", err)
	}
}

// Tests that if the transaction count belonging to multiple accounts go above
// some hard threshold, if they are under the minimum guaranteed slot count then
// the transactions are still kept.
func TestTransactionPendingMinimumAllowance(t *testing.T) {
	t.Parallel()

	// Create the pool to test the limit enforcement with
	statedb, _ := state.New(common.Hash{}, state.NewDatabase(rawdb.NewMemoryDatabase()), nil)
	blockchain := &testBlockChain{statedb, 1000000, new(event.Feed)}

	config := testTxPoolConfig
	config.GlobalSlots = 1

	pool := NewTxPool(config, params.TestChainConfig, blockchain)
	defer pool.Stop()

	// Create a number of test accounts and fund them
	keys := make([]*ecdsa.PrivateKey, 5)
	for i := 0; i < len(keys); i++ {
		keys[i], _ = crypto.GenerateKey()
		pool.currentState.AddBalance(crypto.PubkeyToAddress(keys[i].PublicKey), big.NewInt(1000000), false, deepmind.NoOpContext, "test")
	}
	// Generate and queue a batch of transactions
	nonces := make(map[common.Address]uint64)

	txs := types.Transactions{}
	for _, key := range keys {
		addr := crypto.PubkeyToAddress(key.PublicKey)
		for j := 0; j < int(config.AccountSlots)*2; j++ {
			txs = append(txs, transaction(nonces[addr], 100000, key))
			nonces[addr]++
		}
	}
	// Import the batch and verify that limits have been enforced
	pool.AddRemotesSync(txs)

	for addr, list := range pool.pending {
		if list.Len() != int(config.AccountSlots) {
			t.Errorf("addr %x: total pending transactions mismatch: have %d, want %d", addr, list.Len(), config.AccountSlots)
		}
	}
	if err := validateTxPoolInternals(pool); err != nil {
		t.Fatalf("pool internal state corrupted: %v", err)
	}
}

// Tests that setting the transaction pool gas price to a higher value correctly
// discards everything cheaper than that and moves any gapped transactions back
// from the pending pool to the queue.
//
// Note, local transactions are never allowed to be dropped.
func TestTransactionPoolRepricing(t *testing.T) {
	t.Parallel()

	// Create the pool to test the pricing enforcement with
	statedb, _ := state.New(common.Hash{}, state.NewDatabase(rawdb.NewMemoryDatabase()), nil)
	blockchain := &testBlockChain{statedb, 1000000, new(event.Feed)}

	pool := NewTxPool(testTxPoolConfig, params.TestChainConfig, blockchain)
	defer pool.Stop()

	// Keep track of transaction events to ensure all executables get announced
	events := make(chan NewTxsEvent, 32)
	sub := pool.txFeed.Subscribe(events)
	defer sub.Unsubscribe()

	// Create a number of test accounts and fund them
	keys := make([]*ecdsa.PrivateKey, 4)
	for i := 0; i < len(keys); i++ {
		keys[i], _ = crypto.GenerateKey()
		pool.currentState.AddBalance(crypto.PubkeyToAddress(keys[i].PublicKey), big.NewInt(1000000), false, deepmind.NoOpContext, "test")
	}
	// Generate and queue a batch of transactions, both pending and queued
	txs := types.Transactions{}

	txs = append(txs, pricedTransaction(0, 100000, big.NewInt(2), keys[0]))
	txs = append(txs, pricedTransaction(1, 100000, big.NewInt(1), keys[0]))
	txs = append(txs, pricedTransaction(2, 100000, big.NewInt(2), keys[0]))

	txs = append(txs, pricedTransaction(0, 100000, big.NewInt(1), keys[1]))
	txs = append(txs, pricedTransaction(1, 100000, big.NewInt(2), keys[1]))
	txs = append(txs, pricedTransaction(2, 100000, big.NewInt(2), keys[1]))

	txs = append(txs, pricedTransaction(1, 100000, big.NewInt(2), keys[2]))
	txs = append(txs, pricedTransaction(2, 100000, big.NewInt(1), keys[2]))
	txs = append(txs, pricedTransaction(3, 100000, big.NewInt(2), keys[2]))

	ltx := pricedTransaction(0, 100000, big.NewInt(1), keys[3])

	// Import the batch and that both pending and queued transactions match up
	pool.AddRemotesSync(txs)
	pool.AddLocal(ltx)

	pending, queued := pool.Stats()
	if pending != 7 {
		t.Fatalf("pending transactions mismatched: have %d, want %d", pending, 7)
	}
	if queued != 3 {
		t.Fatalf("queued transactions mismatched: have %d, want %d", queued, 3)
	}
	if err := validateEvents(events, 7); err != nil {
		t.Fatalf("original event firing failed: %v", err)
	}
	if err := validateTxPoolInternals(pool); err != nil {
		t.Fatalf("pool internal state corrupted: %v", err)
	}
	// Reprice the pool and check that underpriced transactions get dropped
	pool.SetGasPrice(big.NewInt(2))

	pending, queued = pool.Stats()
	if pending != 2 {
		t.Fatalf("pending transactions mismatched: have %d, want %d", pending, 2)
	}
	if queued != 5 {
		t.Fatalf("queued transactions mismatched: have %d, want %d", queued, 5)
	}
	if err := validateEvents(events, 0); err != nil {
		t.Fatalf("reprice event firing failed: %v", err)
	}
	if err := validateTxPoolInternals(pool); err != nil {
		t.Fatalf("pool internal state corrupted: %v", err)
	}
	// Check that we can't add the old transactions back
	if err := pool.AddRemote(pricedTransaction(1, 100000, big.NewInt(1), keys[0])); err != ErrUnderpriced {
		t.Fatalf("adding underpriced pending transaction error mismatch: have %v, want %v", err, ErrUnderpriced)
	}
	if err := pool.AddRemote(pricedTransaction(0, 100000, big.NewInt(1), keys[1])); err != ErrUnderpriced {
		t.Fatalf("adding underpriced pending transaction error mismatch: have %v, want %v", err, ErrUnderpriced)
	}
	if err := pool.AddRemote(pricedTransaction(2, 100000, big.NewInt(1), keys[2])); err != ErrUnderpriced {
		t.Fatalf("adding underpriced queued transaction error mismatch: have %v, want %v", err, ErrUnderpriced)
	}
	if err := validateEvents(events, 0); err != nil {
		t.Fatalf("post-reprice event firing failed: %v", err)
	}
	if err := validateTxPoolInternals(pool); err != nil {
		t.Fatalf("pool internal state corrupted: %v", err)
	}
	// However we can add local underpriced transactions
	tx := pricedTransaction(1, 100000, big.NewInt(1), keys[3])
	if err := pool.AddLocal(tx); err != nil {
		t.Fatalf("failed to add underpriced local transaction: %v", err)
	}
	if pending, _ = pool.Stats(); pending != 3 {
		t.Fatalf("pending transactions mismatched: have %d, want %d", pending, 3)
	}
	if err := validateEvents(events, 1); err != nil {
		t.Fatalf("post-reprice local event firing failed: %v", err)
	}
	if err := validateTxPoolInternals(pool); err != nil {
		t.Fatalf("pool internal state corrupted: %v", err)
	}
	// And we can fill gaps with properly priced transactions
	if err := pool.AddRemote(pricedTransaction(1, 100000, big.NewInt(2), keys[0])); err != nil {
		t.Fatalf("failed to add pending transaction: %v", err)
	}
	if err := pool.AddRemote(pricedTransaction(0, 100000, big.NewInt(2), keys[1])); err != nil {
		t.Fatalf("failed to add pending transaction: %v", err)
	}
	if err := pool.AddRemote(pricedTransaction(2, 100000, big.NewInt(2), keys[2])); err != nil {
		t.Fatalf("failed to add queued transaction: %v", err)
	}
	if err := validateEvents(events, 5); err != nil {
		t.Fatalf("post-reprice event firing failed: %v", err)
	}
	if err := validateTxPoolInternals(pool); err != nil {
		t.Fatalf("pool internal state corrupted: %v", err)
	}
}

// Tests that setting the transaction pool gas price to a higher value does not
// remove local transactions.
func TestTransactionPoolRepricingKeepsLocals(t *testing.T) {
	t.Parallel()

	// Create the pool to test the pricing enforcement with
	statedb, _ := state.New(common.Hash{}, state.NewDatabase(rawdb.NewMemoryDatabase()), nil)
	blockchain := &testBlockChain{statedb, 1000000, new(event.Feed)}

	pool := NewTxPool(testTxPoolConfig, params.TestChainConfig, blockchain)
	defer pool.Stop()

	// Create a number of test accounts and fund them
	keys := make([]*ecdsa.PrivateKey, 3)
	for i := 0; i < len(keys); i++ {
		keys[i], _ = crypto.GenerateKey()
		pool.currentState.AddBalance(crypto.PubkeyToAddress(keys[i].PublicKey), big.NewInt(1000*1000000), false, deepmind.NoOpContext, "test")
	}
	// Create transaction (both pending and queued) with a linearly growing gasprice
	for i := uint64(0); i < 500; i++ {
		// Add pending transaction.
		pendingTx := pricedTransaction(i, 100000, big.NewInt(int64(i)), keys[2])
		if err := pool.AddLocal(pendingTx); err != nil {
			t.Fatal(err)
		}
		// Add queued transaction.
		queuedTx := pricedTransaction(i+501, 100000, big.NewInt(int64(i)), keys[2])
		if err := pool.AddLocal(queuedTx); err != nil {
			t.Fatal(err)
		}
	}
	pending, queued := pool.Stats()
	expPending, expQueued := 500, 500
	validate := func() {
		pending, queued = pool.Stats()
		if pending != expPending {
			t.Fatalf("pending transactions mismatched: have %d, want %d", pending, expPending)
		}
		if queued != expQueued {
			t.Fatalf("queued transactions mismatched: have %d, want %d", queued, expQueued)
		}

		if err := validateTxPoolInternals(pool); err != nil {
			t.Fatalf("pool internal state corrupted: %v", err)
		}
	}
	validate()

	// Reprice the pool and check that nothing is dropped
	pool.SetGasPrice(big.NewInt(2))
	validate()

	pool.SetGasPrice(big.NewInt(2))
	pool.SetGasPrice(big.NewInt(4))
	pool.SetGasPrice(big.NewInt(8))
	pool.SetGasPrice(big.NewInt(100))
	validate()
}

// Tests that when the pool reaches its global transaction limit, underpriced
// transactions are gradually shifted out for more expensive ones and any gapped
// pending transactions are moved into the queue.
//
// Note, local transactions are never allowed to be dropped.
func TestTransactionPoolUnderpricing(t *testing.T) {
	t.Parallel()

	// Create the pool to test the pricing enforcement with
	statedb, _ := state.New(common.Hash{}, state.NewDatabase(rawdb.NewMemoryDatabase()), nil)
	blockchain := &testBlockChain{statedb, 1000000, new(event.Feed)}

	config := testTxPoolConfig
	config.GlobalSlots = 2
	config.GlobalQueue = 2

	pool := NewTxPool(config, params.TestChainConfig, blockchain)
	defer pool.Stop()

	// Keep track of transaction events to ensure all executables get announced
	events := make(chan NewTxsEvent, 32)
	sub := pool.txFeed.Subscribe(events)
	defer sub.Unsubscribe()

	// Create a number of test accounts and fund them
	keys := make([]*ecdsa.PrivateKey, 4)
	for i := 0; i < len(keys); i++ {
		keys[i], _ = crypto.GenerateKey()
		pool.currentState.AddBalance(crypto.PubkeyToAddress(keys[i].PublicKey), big.NewInt(1000000), false, deepmind.NoOpContext, "test")
	}
	// Generate and queue a batch of transactions, both pending and queued
	txs := types.Transactions{}

	txs = append(txs, pricedTransaction(0, 100000, big.NewInt(1), keys[0]))
	txs = append(txs, pricedTransaction(1, 100000, big.NewInt(2), keys[0]))

	txs = append(txs, pricedTransaction(1, 100000, big.NewInt(1), keys[1]))

	ltx := pricedTransaction(0, 100000, big.NewInt(1), keys[2])

	// Import the batch and that both pending and queued transactions match up
	pool.AddRemotes(txs)
	pool.AddLocal(ltx)

	pending, queued := pool.Stats()
	if pending != 3 {
		t.Fatalf("pending transactions mismatched: have %d, want %d", pending, 3)
	}
	if queued != 1 {
		t.Fatalf("queued transactions mismatched: have %d, want %d", queued, 1)
	}
	if err := validateEvents(events, 3); err != nil {
		t.Fatalf("original event firing failed: %v", err)
	}
	if err := validateTxPoolInternals(pool); err != nil {
		t.Fatalf("pool internal state corrupted: %v", err)
	}
	// Ensure that adding an underpriced transaction on block limit fails
	if err := pool.AddRemote(pricedTransaction(0, 100000, big.NewInt(1), keys[1])); err != ErrUnderpriced {
		t.Fatalf("adding underpriced pending transaction error mismatch: have %v, want %v", err, ErrUnderpriced)
	}
	// Ensure that adding high priced transactions drops cheap ones, but not own
	if err := pool.AddRemote(pricedTransaction(0, 100000, big.NewInt(3), keys[1])); err != nil { // +K1:0 => -K1:1 => Pend K0:0, K0:1, K1:0, K2:0; Que -
		t.Fatalf("failed to add well priced transaction: %v", err)
	}
	if err := pool.AddRemote(pricedTransaction(2, 100000, big.NewInt(4), keys[1])); err != nil { // +K1:2 => -K0:0 => Pend K1:0, K2:0; Que K0:1 K1:2
		t.Fatalf("failed to add well priced transaction: %v", err)
	}
	if err := pool.AddRemote(pricedTransaction(3, 100000, big.NewInt(5), keys[1])); err != nil { // +K1:3 => -K0:1 => Pend K1:0, K2:0; Que K1:2 K1:3
		t.Fatalf("failed to add well priced transaction: %v", err)
	}
	pending, queued = pool.Stats()
	if pending != 2 {
		t.Fatalf("pending transactions mismatched: have %d, want %d", pending, 2)
	}
	if queued != 2 {
		t.Fatalf("queued transactions mismatched: have %d, want %d", queued, 2)
	}
	if err := validateEvents(events, 1); err != nil {
		t.Fatalf("additional event firing failed: %v", err)
	}
	if err := validateTxPoolInternals(pool); err != nil {
		t.Fatalf("pool internal state corrupted: %v", err)
	}
	// Ensure that adding local transactions can push out even higher priced ones
	ltx = pricedTransaction(1, 100000, big.NewInt(0), keys[2])
	if err := pool.AddLocal(ltx); err != nil {
		t.Fatalf("failed to append underpriced local transaction: %v", err)
	}
	ltx = pricedTransaction(0, 100000, big.NewInt(0), keys[3])
	if err := pool.AddLocal(ltx); err != nil {
		t.Fatalf("failed to add new underpriced local transaction: %v", err)
	}
	pending, queued = pool.Stats()
	if pending != 3 {
		t.Fatalf("pending transactions mismatched: have %d, want %d", pending, 3)
	}
	if queued != 1 {
		t.Fatalf("queued transactions mismatched: have %d, want %d", queued, 1)
	}
	if err := validateEvents(events, 2); err != nil {
		t.Fatalf("local event firing failed: %v", err)
	}
	if err := validateTxPoolInternals(pool); err != nil {
		t.Fatalf("pool internal state corrupted: %v", err)
	}
}

// Tests that more expensive transactions push out cheap ones from the pool, but
// without producing instability by creating gaps that start jumping transactions
// back and forth between queued/pending.
func TestTransactionPoolStableUnderpricing(t *testing.T) {
	t.Parallel()

	// Create the pool to test the pricing enforcement with
	statedb, _ := state.New(common.Hash{}, state.NewDatabase(rawdb.NewMemoryDatabase()), nil)
	blockchain := &testBlockChain{statedb, 1000000, new(event.Feed)}

	config := testTxPoolConfig
	config.GlobalSlots = 128
	config.GlobalQueue = 0

	pool := NewTxPool(config, params.TestChainConfig, blockchain)
	defer pool.Stop()

	// Keep track of transaction events to ensure all executables get announced
	events := make(chan NewTxsEvent, 32)
	sub := pool.txFeed.Subscribe(events)
	defer sub.Unsubscribe()

	// Create a number of test accounts and fund them
	keys := make([]*ecdsa.PrivateKey, 2)
	for i := 0; i < len(keys); i++ {
		keys[i], _ = crypto.GenerateKey()
		pool.currentState.AddBalance(crypto.PubkeyToAddress(keys[i].PublicKey), big.NewInt(1000000), false, deepmind.NoOpContext, "test")
	}
	// Fill up the entire queue with the same transaction price points
	txs := types.Transactions{}
	for i := uint64(0); i < config.GlobalSlots; i++ {
		txs = append(txs, pricedTransaction(i, 100000, big.NewInt(1), keys[0]))
	}
	pool.AddRemotesSync(txs)

	pending, queued := pool.Stats()
	if pending != int(config.GlobalSlots) {
		t.Fatalf("pending transactions mismatched: have %d, want %d", pending, config.GlobalSlots)
	}
	if queued != 0 {
		t.Fatalf("queued transactions mismatched: have %d, want %d", queued, 0)
	}
	if err := validateEvents(events, int(config.GlobalSlots)); err != nil {
		t.Fatalf("original event firing failed: %v", err)
	}
	if err := validateTxPoolInternals(pool); err != nil {
		t.Fatalf("pool internal state corrupted: %v", err)
	}
	// Ensure that adding high priced transactions drops a cheap, but doesn't produce a gap
	if err := pool.addRemoteSync(pricedTransaction(0, 100000, big.NewInt(3), keys[1])); err != nil {
		t.Fatalf("failed to add well priced transaction: %v", err)
	}
	pending, queued = pool.Stats()
	if pending != int(config.GlobalSlots) {
		t.Fatalf("pending transactions mismatched: have %d, want %d", pending, config.GlobalSlots)
	}
	if queued != 0 {
		t.Fatalf("queued transactions mismatched: have %d, want %d", queued, 0)
	}
	if err := validateEvents(events, 1); err != nil {
		t.Fatalf("additional event firing failed: %v", err)
	}
	if err := validateTxPoolInternals(pool); err != nil {
		t.Fatalf("pool internal state corrupted: %v", err)
	}
}

// Tests that the pool rejects duplicate transactions.
func TestTransactionDeduplication(t *testing.T) {
	t.Parallel()

	// Create the pool to test the pricing enforcement with
	statedb, _ := state.New(common.Hash{}, state.NewDatabase(rawdb.NewMemoryDatabase()), nil)
	blockchain := &testBlockChain{statedb, 1000000, new(event.Feed)}

	pool := NewTxPool(testTxPoolConfig, params.TestChainConfig, blockchain)
	defer pool.Stop()

	// Create a test account to add transactions with
	key, _ := crypto.GenerateKey()
	pool.currentState.AddBalance(crypto.PubkeyToAddress(key.PublicKey), big.NewInt(1000000000), false, deepmind.NoOpContext, "test")

	// Create a batch of transactions and add a few of them
	txs := make([]*types.Transaction, 16)
	for i := 0; i < len(txs); i++ {
		txs[i] = pricedTransaction(uint64(i), 100000, big.NewInt(1), key)
	}
	var firsts []*types.Transaction
	for i := 0; i < len(txs); i += 2 {
		firsts = append(firsts, txs[i])
	}
	errs := pool.AddRemotesSync(firsts)
	if len(errs) != len(firsts) {
		t.Fatalf("first add mismatching result count: have %d, want %d", len(errs), len(firsts))
	}
	for i, err := range errs {
		if err != nil {
			t.Errorf("add %d failed: %v", i, err)
		}
	}
	pending, queued := pool.Stats()
	if pending != 1 {
		t.Fatalf("pending transactions mismatched: have %d, want %d", pending, 1)
	}
	if queued != len(txs)/2-1 {
		t.Fatalf("queued transactions mismatched: have %d, want %d", queued, len(txs)/2-1)
	}
	// Try to add all of them now and ensure previous ones error out as knowns
	errs = pool.AddRemotesSync(txs)
	if len(errs) != len(txs) {
		t.Fatalf("all add mismatching result count: have %d, want %d", len(errs), len(txs))
	}
	for i, err := range errs {
		if i%2 == 0 && err == nil {
			t.Errorf("add %d succeeded, should have failed as known", i)
		}
		if i%2 == 1 && err != nil {
			t.Errorf("add %d failed: %v", i, err)
		}
	}
	pending, queued = pool.Stats()
	if pending != len(txs) {
		t.Fatalf("pending transactions mismatched: have %d, want %d", pending, len(txs))
	}
	if queued != 0 {
		t.Fatalf("queued transactions mismatched: have %d, want %d", queued, 0)
	}
	if err := validateTxPoolInternals(pool); err != nil {
		t.Fatalf("pool internal state corrupted: %v", err)
	}
}

// Tests that the pool rejects replacement transactions that don't meet the minimum
// price bump required.
func TestTransactionReplacement(t *testing.T) {
	t.Parallel()

	// Create the pool to test the pricing enforcement with
	statedb, _ := state.New(common.Hash{}, state.NewDatabase(rawdb.NewMemoryDatabase()), nil)
	blockchain := &testBlockChain{statedb, 1000000, new(event.Feed)}

	pool := NewTxPool(testTxPoolConfig, params.TestChainConfig, blockchain)
	defer pool.Stop()

	// Keep track of transaction events to ensure all executables get announced
	events := make(chan NewTxsEvent, 32)
	sub := pool.txFeed.Subscribe(events)
	defer sub.Unsubscribe()

	// Create a test account to add transactions with
	key, _ := crypto.GenerateKey()
	pool.currentState.AddBalance(crypto.PubkeyToAddress(key.PublicKey), big.NewInt(1000000000), false, deepmind.NoOpContext, "test")

	// Add pending transactions, ensuring the minimum price bump is enforced for replacement (for ultra low prices too)
	price := int64(100)
	threshold := (price * (100 + int64(testTxPoolConfig.PriceBump))) / 100

	if err := pool.addRemoteSync(pricedTransaction(0, 100000, big.NewInt(1), key)); err != nil {
		t.Fatalf("failed to add original cheap pending transaction: %v", err)
	}
	if err := pool.AddRemote(pricedTransaction(0, 100001, big.NewInt(1), key)); err != ErrReplaceUnderpriced {
		t.Fatalf("original cheap pending transaction replacement error mismatch: have %v, want %v", err, ErrReplaceUnderpriced)
	}
	if err := pool.AddRemote(pricedTransaction(0, 100000, big.NewInt(2), key)); err != nil {
		t.Fatalf("failed to replace original cheap pending transaction: %v", err)
	}
	if err := validateEvents(events, 2); err != nil {
		t.Fatalf("cheap replacement event firing failed: %v", err)
	}

	if err := pool.addRemoteSync(pricedTransaction(0, 100000, big.NewInt(price), key)); err != nil {
		t.Fatalf("failed to add original proper pending transaction: %v", err)
	}
	if err := pool.AddRemote(pricedTransaction(0, 100001, big.NewInt(threshold-1), key)); err != ErrReplaceUnderpriced {
		t.Fatalf("original proper pending transaction replacement error mismatch: have %v, want %v", err, ErrReplaceUnderpriced)
	}
	if err := pool.AddRemote(pricedTransaction(0, 100000, big.NewInt(threshold), key)); err != nil {
		t.Fatalf("failed to replace original proper pending transaction: %v", err)
	}
	if err := validateEvents(events, 2); err != nil {
		t.Fatalf("proper replacement event firing failed: %v", err)
	}

	// Add queued transactions, ensuring the minimum price bump is enforced for replacement (for ultra low prices too)
	if err := pool.AddRemote(pricedTransaction(2, 100000, big.NewInt(1), key)); err != nil {
		t.Fatalf("failed to add original cheap queued transaction: %v", err)
	}
	if err := pool.AddRemote(pricedTransaction(2, 100001, big.NewInt(1), key)); err != ErrReplaceUnderpriced {
		t.Fatalf("original cheap queued transaction replacement error mismatch: have %v, want %v", err, ErrReplaceUnderpriced)
	}
	if err := pool.AddRemote(pricedTransaction(2, 100000, big.NewInt(2), key)); err != nil {
		t.Fatalf("failed to replace original cheap queued transaction: %v", err)
	}

	if err := pool.AddRemote(pricedTransaction(2, 100000, big.NewInt(price), key)); err != nil {
		t.Fatalf("failed to add original proper queued transaction: %v", err)
	}
	if err := pool.AddRemote(pricedTransaction(2, 100001, big.NewInt(threshold-1), key)); err != ErrReplaceUnderpriced {
		t.Fatalf("original proper queued transaction replacement error mismatch: have %v, want %v", err, ErrReplaceUnderpriced)
	}
	if err := pool.AddRemote(pricedTransaction(2, 100000, big.NewInt(threshold), key)); err != nil {
		t.Fatalf("failed to replace original proper queued transaction: %v", err)
	}

	if err := validateEvents(events, 0); err != nil {
		t.Fatalf("queued replacement event firing failed: %v", err)
	}
	if err := validateTxPoolInternals(pool); err != nil {
		t.Fatalf("pool internal state corrupted: %v", err)
	}
}

// Tests that local transactions are journaled to disk, but remote transactions
// get discarded between restarts.
func TestTransactionJournaling(t *testing.T)         { testTransactionJournaling(t, false) }
func TestTransactionJournalingNoLocals(t *testing.T) { testTransactionJournaling(t, true) }

func testTransactionJournaling(t *testing.T, nolocals bool) {
	t.Parallel()

	// Create a temporary file for the journal
	file, err := ioutil.TempFile("", "")
	if err != nil {
		t.Fatalf("failed to create temporary journal: %v", err)
	}
	journal := file.Name()
	defer os.Remove(journal)

	// Clean up the temporary file, we only need the path for now
	file.Close()
	os.Remove(journal)

	// Create the original pool to inject transaction into the journal
	statedb, _ := state.New(common.Hash{}, state.NewDatabase(rawdb.NewMemoryDatabase()), nil)
	blockchain := &testBlockChain{statedb, 1000000, new(event.Feed)}

	config := testTxPoolConfig
	config.NoLocals = nolocals
	config.Journal = journal
	config.Rejournal = time.Second

	pool := NewTxPool(config, params.TestChainConfig, blockchain)

	// Create two test accounts to ensure remotes expire but locals do not
	local, _ := crypto.GenerateKey()
	remote, _ := crypto.GenerateKey()

	pool.currentState.AddBalance(crypto.PubkeyToAddress(local.PublicKey), big.NewInt(1000000000), false, deepmind.NoOpContext, "test")
	pool.currentState.AddBalance(crypto.PubkeyToAddress(remote.PublicKey), big.NewInt(1000000000), false, deepmind.NoOpContext, "test")

	// Add three local and a remote transactions and ensure they are queued up
	if err := pool.AddLocal(pricedTransaction(0, 100000, big.NewInt(1), local)); err != nil {
		t.Fatalf("failed to add local transaction: %v", err)
	}
	if err := pool.AddLocal(pricedTransaction(1, 100000, big.NewInt(1), local)); err != nil {
		t.Fatalf("failed to add local transaction: %v", err)
	}
	if err := pool.AddLocal(pricedTransaction(2, 100000, big.NewInt(1), local)); err != nil {
		t.Fatalf("failed to add local transaction: %v", err)
	}
	if err := pool.addRemoteSync(pricedTransaction(0, 100000, big.NewInt(1), remote)); err != nil {
		t.Fatalf("failed to add remote transaction: %v", err)
	}
	pending, queued := pool.Stats()
	if pending != 4 {
		t.Fatalf("pending transactions mismatched: have %d, want %d", pending, 4)
	}
	if queued != 0 {
		t.Fatalf("queued transactions mismatched: have %d, want %d", queued, 0)
	}
	if err := validateTxPoolInternals(pool); err != nil {
		t.Fatalf("pool internal state corrupted: %v", err)
	}
	// Terminate the old pool, bump the local nonce, create a new pool and ensure relevant transaction survive
	pool.Stop()
	statedb.SetNonce(crypto.PubkeyToAddress(local.PublicKey), 1, deepmind.NoOpContext)
	blockchain = &testBlockChain{statedb, 1000000, new(event.Feed)}

	pool = NewTxPool(config, params.TestChainConfig, blockchain)

	pending, queued = pool.Stats()
	if queued != 0 {
		t.Fatalf("queued transactions mismatched: have %d, want %d", queued, 0)
	}
	if nolocals {
		if pending != 0 {
			t.Fatalf("pending transactions mismatched: have %d, want %d", pending, 0)
		}
	} else {
		if pending != 2 {
			t.Fatalf("pending transactions mismatched: have %d, want %d", pending, 2)
		}
	}
	if err := validateTxPoolInternals(pool); err != nil {
		t.Fatalf("pool internal state corrupted: %v", err)
	}
	// Bump the nonce temporarily and ensure the newly invalidated transaction is removed
	statedb.SetNonce(crypto.PubkeyToAddress(local.PublicKey), 2, deepmind.NoOpContext)
	<-pool.requestReset(nil, nil)
	time.Sleep(2 * config.Rejournal)
	pool.Stop()

	statedb.SetNonce(crypto.PubkeyToAddress(local.PublicKey), 1, deepmind.NoOpContext)
	blockchain = &testBlockChain{statedb, 1000000, new(event.Feed)}
	pool = NewTxPool(config, params.TestChainConfig, blockchain)

	pending, queued = pool.Stats()
	if pending != 0 {
		t.Fatalf("pending transactions mismatched: have %d, want %d", pending, 0)
	}
	if nolocals {
		if queued != 0 {
			t.Fatalf("queued transactions mismatched: have %d, want %d", queued, 0)
		}
	} else {
		if queued != 1 {
			t.Fatalf("queued transactions mismatched: have %d, want %d", queued, 1)
		}
	}
	if err := validateTxPoolInternals(pool); err != nil {
		t.Fatalf("pool internal state corrupted: %v", err)
	}
	pool.Stop()
}

// TestTransactionStatusCheck tests that the pool can correctly retrieve the
// pending status of individual transactions.
func TestTransactionStatusCheck(t *testing.T) {
	t.Parallel()

	// Create the pool to test the status retrievals with
	statedb, _ := state.New(common.Hash{}, state.NewDatabase(rawdb.NewMemoryDatabase()), nil)
	blockchain := &testBlockChain{statedb, 1000000, new(event.Feed)}

	pool := NewTxPool(testTxPoolConfig, params.TestChainConfig, blockchain)
	defer pool.Stop()

	// Create the test accounts to check various transaction statuses with
	keys := make([]*ecdsa.PrivateKey, 3)
	for i := 0; i < len(keys); i++ {
		keys[i], _ = crypto.GenerateKey()
		pool.currentState.AddBalance(crypto.PubkeyToAddress(keys[i].PublicKey), big.NewInt(1000000), false, deepmind.NoOpContext, "test")
	}
	// Generate and queue a batch of transactions, both pending and queued
	txs := types.Transactions{}

	txs = append(txs, pricedTransaction(0, 100000, big.NewInt(1), keys[0])) // Pending only
	txs = append(txs, pricedTransaction(0, 100000, big.NewInt(1), keys[1])) // Pending and queued
	txs = append(txs, pricedTransaction(2, 100000, big.NewInt(1), keys[1]))
	txs = append(txs, pricedTransaction(2, 100000, big.NewInt(1), keys[2])) // Queued only

	// Import the transaction and ensure they are correctly added
	pool.AddRemotesSync(txs)

	pending, queued := pool.Stats()
	if pending != 2 {
		t.Fatalf("pending transactions mismatched: have %d, want %d", pending, 2)
	}
	if queued != 2 {
		t.Fatalf("queued transactions mismatched: have %d, want %d", queued, 2)
	}
	if err := validateTxPoolInternals(pool); err != nil {
		t.Fatalf("pool internal state corrupted: %v", err)
	}
	// Retrieve the status of each transaction and validate them
	hashes := make([]common.Hash, len(txs))
	for i, tx := range txs {
		hashes[i] = tx.Hash()
	}
	hashes = append(hashes, common.Hash{})

	statuses := pool.Status(hashes)
	expect := []TxStatus{TxStatusPending, TxStatusPending, TxStatusQueued, TxStatusQueued, TxStatusUnknown}

	for i := 0; i < len(statuses); i++ {
		if statuses[i] != expect[i] {
			t.Errorf("transaction %d: status mismatch: have %v, want %v", i, statuses[i], expect[i])
		}
	}
}

// Test the transaction slots consumption is computed correctly
func TestTransactionSlotCount(t *testing.T) {
	t.Parallel()

	key, _ := crypto.GenerateKey()

	// Check that an empty transaction consumes a single slot
	smallTx := pricedDataTransaction(0, 0, big.NewInt(0), key, 0)
	if slots := numSlots(smallTx); slots != 1 {
		t.Fatalf("small transactions slot count mismatch: have %d want %d", slots, 1)
	}
	// Check that a large transaction consumes the correct number of slots
	bigTx := pricedDataTransaction(0, 0, big.NewInt(0), key, uint64(10*txSlotSize))
	if slots := numSlots(bigTx); slots != 11 {
		t.Fatalf("big transactions slot count mismatch: have %d want %d", slots, 11)
	}
}

// Benchmarks the speed of validating the contents of the pending queue of the
// transaction pool.
func BenchmarkPendingDemotion100(b *testing.B)   { benchmarkPendingDemotion(b, 100) }
func BenchmarkPendingDemotion1000(b *testing.B)  { benchmarkPendingDemotion(b, 1000) }
func BenchmarkPendingDemotion10000(b *testing.B) { benchmarkPendingDemotion(b, 10000) }

func benchmarkPendingDemotion(b *testing.B, size int) {
	// Add a batch of transactions to a pool one by one
	pool, key := setupTxPool()
	defer pool.Stop()

	account := crypto.PubkeyToAddress(key.PublicKey)
	pool.currentState.AddBalance(account, big.NewInt(1000000), false, deepmind.NoOpContext, "test")

	for i := 0; i < size; i++ {
		tx := transaction(uint64(i), 100000, key)
		pool.promoteTx(account, tx.Hash(), tx)
	}
	// Benchmark the speed of pool validation
	b.ResetTimer()
	for i := 0; i < b.N; i++ {
		pool.demoteUnexecutables()
	}
}

// Benchmarks the speed of scheduling the contents of the future queue of the
// transaction pool.
func BenchmarkFuturePromotion100(b *testing.B)   { benchmarkFuturePromotion(b, 100) }
func BenchmarkFuturePromotion1000(b *testing.B)  { benchmarkFuturePromotion(b, 1000) }
func BenchmarkFuturePromotion10000(b *testing.B) { benchmarkFuturePromotion(b, 10000) }

func benchmarkFuturePromotion(b *testing.B, size int) {
	// Add a batch of transactions to a pool one by one
	pool, key := setupTxPool()
	defer pool.Stop()

	account := crypto.PubkeyToAddress(key.PublicKey)
	pool.currentState.AddBalance(account, big.NewInt(1000000), false, deepmind.NoOpContext, "test")

	for i := 0; i < size; i++ {
		tx := transaction(uint64(1+i), 100000, key)
		pool.enqueueTx(tx.Hash(), tx, false, true)
	}
	// Benchmark the speed of pool validation
	b.ResetTimer()
	for i := 0; i < b.N; i++ {
		pool.promoteExecutables(nil)
	}
}

// Benchmarks the speed of batched transaction insertion.
func BenchmarkPoolBatchInsert100(b *testing.B)   { benchmarkPoolBatchInsert(b, 100, false) }
func BenchmarkPoolBatchInsert1000(b *testing.B)  { benchmarkPoolBatchInsert(b, 1000, false) }
func BenchmarkPoolBatchInsert10000(b *testing.B) { benchmarkPoolBatchInsert(b, 10000, false) }

func BenchmarkPoolBatchLocalInsert100(b *testing.B)   { benchmarkPoolBatchInsert(b, 100, true) }
func BenchmarkPoolBatchLocalInsert1000(b *testing.B)  { benchmarkPoolBatchInsert(b, 1000, true) }
func BenchmarkPoolBatchLocalInsert10000(b *testing.B) { benchmarkPoolBatchInsert(b, 10000, true) }

func benchmarkPoolBatchInsert(b *testing.B, size int, local bool) {
	// Generate a batch of transactions to enqueue into the pool
	pool, key := setupTxPool()
	defer pool.Stop()

	account := crypto.PubkeyToAddress(key.PublicKey)
	pool.currentState.AddBalance(account, big.NewInt(1000000), false, deepmind.NoOpContext, "test")

	batches := make([]types.Transactions, b.N)
	for i := 0; i < b.N; i++ {
		batches[i] = make(types.Transactions, size)
		for j := 0; j < size; j++ {
			batches[i][j] = transaction(uint64(size*i+j), 100000, key)
		}
	}
	// Benchmark importing the transactions into the queue
	b.ResetTimer()
	for _, batch := range batches {
		if local {
			pool.AddLocals(batch)
		} else {
			pool.AddRemotes(batch)
		}
	}
}

func BenchmarkInsertRemoteWithAllLocals(b *testing.B) {
	// Allocate keys for testing
	key, _ := crypto.GenerateKey()
	account := crypto.PubkeyToAddress(key.PublicKey)

	remoteKey, _ := crypto.GenerateKey()
	remoteAddr := crypto.PubkeyToAddress(remoteKey.PublicKey)

	locals := make([]*types.Transaction, 4096+1024) // Occupy all slots
	for i := 0; i < len(locals); i++ {
		locals[i] = transaction(uint64(i), 100000, key)
	}
	remotes := make([]*types.Transaction, 1000)
	for i := 0; i < len(remotes); i++ {
		remotes[i] = pricedTransaction(uint64(i), 100000, big.NewInt(2), remoteKey) // Higher gasprice
	}
	// Benchmark importing the transactions into the queue
	b.ResetTimer()
	for i := 0; i < b.N; i++ {
		b.StopTimer()
		pool, _ := setupTxPool()
		pool.currentState.AddBalance(account, big.NewInt(100000000))
		for _, local := range locals {
			pool.AddLocal(local)
		}
		b.StartTimer()
		// Assign a high enough balance for testing
		pool.currentState.AddBalance(remoteAddr, big.NewInt(100000000))
		for i := 0; i < len(remotes); i++ {
			pool.AddRemotes([]*types.Transaction{remotes[i]})
		}
		pool.Stop()
	}
}<|MERGE_RESOLUTION|>--- conflicted
+++ resolved
@@ -243,24 +243,14 @@
 	tx := transaction(0, 100, key)
 	from, _ := deriveSender(tx)
 
-<<<<<<< HEAD
 	pool.currentState.AddBalance(from, big.NewInt(1), false, deepmind.NoOpContext, "test")
-	if err := pool.AddRemote(tx); err != ErrInsufficientFunds {
-=======
-	pool.currentState.AddBalance(from, big.NewInt(1))
 	if err := pool.AddRemote(tx); !errors.Is(err, ErrInsufficientFunds) {
->>>>>>> 8c32b589
 		t.Error("expected", ErrInsufficientFunds)
 	}
 
 	balance := new(big.Int).Add(tx.Value(), new(big.Int).Mul(new(big.Int).SetUint64(tx.Gas()), tx.GasPrice()))
-<<<<<<< HEAD
 	pool.currentState.AddBalance(from, balance, false, deepmind.NoOpContext, "test")
-	if err := pool.AddRemote(tx); err != ErrIntrinsicGas {
-=======
-	pool.currentState.AddBalance(from, balance)
 	if err := pool.AddRemote(tx); !errors.Is(err, ErrIntrinsicGas) {
->>>>>>> 8c32b589
 		t.Error("expected", ErrIntrinsicGas, "got", err)
 	}
 
@@ -300,13 +290,8 @@
 
 	tx = transaction(1, 100, key)
 	from, _ = deriveSender(tx)
-<<<<<<< HEAD
 	pool.currentState.SetNonce(from, 2, deepmind.NoOpContext)
-	pool.enqueueTx(tx.Hash(), tx)
-=======
-	pool.currentState.SetNonce(from, 2)
 	pool.enqueueTx(tx.Hash(), tx, false, true)
->>>>>>> 8c32b589
 
 	<-pool.requestPromoteExecutables(newAccountSet(pool.signer, from))
 	if _, ok := pool.pending[from].txs.items[tx.Nonce()]; ok {
@@ -970,8 +955,8 @@
 	}
 
 	// remove current transactions and increase nonce to prepare for a reset and cleanup
-	statedb.SetNonce(crypto.PubkeyToAddress(remote.PublicKey), 2)
-	statedb.SetNonce(crypto.PubkeyToAddress(local.PublicKey), 2)
+	statedb.SetNonce(crypto.PubkeyToAddress(remote.PublicKey), 2, deepmind.NoOpContext)
+	statedb.SetNonce(crypto.PubkeyToAddress(local.PublicKey), 2, deepmind.NoOpContext)
 	<-pool.requestReset(nil, nil)
 
 	// make sure queue, pending are cleared
@@ -2055,13 +2040,13 @@
 	for i := 0; i < b.N; i++ {
 		b.StopTimer()
 		pool, _ := setupTxPool()
-		pool.currentState.AddBalance(account, big.NewInt(100000000))
+		pool.currentState.AddBalance(account, big.NewInt(100000000), false, deepmind.NoOpContext, deepmind.IgnoredBalanceChangeReason)
 		for _, local := range locals {
 			pool.AddLocal(local)
 		}
 		b.StartTimer()
 		// Assign a high enough balance for testing
-		pool.currentState.AddBalance(remoteAddr, big.NewInt(100000000))
+		pool.currentState.AddBalance(remoteAddr, big.NewInt(100000000), false, deepmind.NoOpContext, deepmind.IgnoredBalanceChangeReason)
 		for i := 0; i < len(remotes); i++ {
 			pool.AddRemotes([]*types.Transaction{remotes[i]})
 		}
