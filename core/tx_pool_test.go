// Copyright 2015 The go-ethereum Authors
// This file is part of the go-ethereum library.
//
// The go-ethereum library is free software: you can redistribute it and/or modify
// it under the terms of the GNU Lesser General Public License as published by
// the Free Software Foundation, either version 3 of the License, or
// (at your option) any later version.
//
// The go-ethereum library is distributed in the hope that it will be useful,
// but WITHOUT ANY WARRANTY; without even the implied warranty of
// MERCHANTABILITY or FITNESS FOR A PARTICULAR PURPOSE. See the
// GNU Lesser General Public License for more details.
//
// You should have received a copy of the GNU Lesser General Public License
// along with the go-ethereum library. If not, see <http://www.gnu.org/licenses/>.

package core

import (
	"crypto/ecdsa"
	"errors"
	"fmt"
	"io/ioutil"
	"math/big"
	"math/rand"
	"os"
	"testing"
	"time"

	"github.com/ethereum/go-ethereum/common"
	"github.com/ethereum/go-ethereum/core/rawdb"
	"github.com/ethereum/go-ethereum/core/state"
	"github.com/ethereum/go-ethereum/core/types"
	"github.com/ethereum/go-ethereum/crypto"
	"github.com/ethereum/go-ethereum/deepmind"
	"github.com/ethereum/go-ethereum/event"
	"github.com/ethereum/go-ethereum/params"
	"github.com/ethereum/go-ethereum/trie"
)

// testTxPoolConfig is a transaction pool configuration without stateful disk
// sideeffects used during testing.
var testTxPoolConfig TxPoolConfig

func init() {
	testTxPoolConfig = DefaultTxPoolConfig
	testTxPoolConfig.Journal = ""
}

type testBlockChain struct {
	statedb       *state.StateDB
	gasLimit      uint64
	chainHeadFeed *event.Feed
}

func (bc *testBlockChain) CurrentBlock() *types.Block {
	return types.NewBlock(&types.Header{
		GasLimit: bc.gasLimit,
	}, nil, nil, nil, trie.NewStackTrie(nil))
}

func (bc *testBlockChain) GetBlock(hash common.Hash, number uint64) *types.Block {
	return bc.CurrentBlock()
}

func (bc *testBlockChain) StateAt(common.Hash) (*state.StateDB, error) {
	return bc.statedb, nil
}

func (bc *testBlockChain) SubscribeChainHeadEvent(ch chan<- ChainHeadEvent) event.Subscription {
	return bc.chainHeadFeed.Subscribe(ch)
}

func transaction(nonce uint64, gaslimit uint64, key *ecdsa.PrivateKey) *types.Transaction {
	return pricedTransaction(nonce, gaslimit, big.NewInt(1), key)
}

func pricedTransaction(nonce uint64, gaslimit uint64, gasprice *big.Int, key *ecdsa.PrivateKey) *types.Transaction {
	tx, _ := types.SignTx(types.NewTransaction(nonce, common.Address{}, big.NewInt(100), gaslimit, gasprice, nil), types.HomesteadSigner{}, key)
	return tx
}

func pricedDataTransaction(nonce uint64, gaslimit uint64, gasprice *big.Int, key *ecdsa.PrivateKey, bytes uint64) *types.Transaction {
	data := make([]byte, bytes)
	rand.Read(data)

	tx, _ := types.SignTx(types.NewTransaction(nonce, common.Address{}, big.NewInt(0), gaslimit, gasprice, data), types.HomesteadSigner{}, key)
	return tx
}

func setupTxPool() (*TxPool, *ecdsa.PrivateKey) {
	statedb, _ := state.New(common.Hash{}, state.NewDatabase(rawdb.NewMemoryDatabase()), nil)
	blockchain := &testBlockChain{statedb, 10000000, new(event.Feed)}

	key, _ := crypto.GenerateKey()
	pool := NewTxPool(testTxPoolConfig, params.TestChainConfig, blockchain)

	return pool, key
}

// validateTxPoolInternals checks various consistency invariants within the pool.
func validateTxPoolInternals(pool *TxPool) error {
	pool.mu.RLock()
	defer pool.mu.RUnlock()

	// Ensure the total transaction set is consistent with pending + queued
	pending, queued := pool.stats()
	if total := pool.all.Count(); total != pending+queued {
		return fmt.Errorf("total transaction count %d != %d pending + %d queued", total, pending, queued)
	}
	pool.priced.Reheap()
	priced, remote := pool.priced.remotes.Len(), pool.all.RemoteCount()
	if priced != remote {
		return fmt.Errorf("total priced transaction count %d != %d", priced, remote)
	}
	// Ensure the next nonce to assign is the correct one
	for addr, txs := range pool.pending {
		// Find the last transaction
		var last uint64
		for nonce := range txs.txs.items {
			if last < nonce {
				last = nonce
			}
		}
		if nonce := pool.pendingNonces.get(addr); nonce != last+1 {
			return fmt.Errorf("pending nonce mismatch: have %v, want %v", nonce, last+1)
		}
	}
	return nil
}

// validateEvents checks that the correct number of transaction addition events
// were fired on the pool's event feed.
func validateEvents(events chan NewTxsEvent, count int) error {
	var received []*types.Transaction

	for len(received) < count {
		select {
		case ev := <-events:
			received = append(received, ev.Txs...)
		case <-time.After(time.Second):
			return fmt.Errorf("event #%d not fired", len(received))
		}
	}
	if len(received) > count {
		return fmt.Errorf("more than %d events fired: %v", count, received[count:])
	}
	select {
	case ev := <-events:
		return fmt.Errorf("more than %d events fired: %v", count, ev.Txs)

	case <-time.After(50 * time.Millisecond):
		// This branch should be "default", but it's a data race between goroutines,
		// reading the event channel and pushing into it, so better wait a bit ensuring
		// really nothing gets injected.
	}
	return nil
}

func deriveSender(tx *types.Transaction) (common.Address, error) {
	return types.Sender(types.HomesteadSigner{}, tx)
}

type testChain struct {
	*testBlockChain
	address common.Address
	trigger *bool
}

// testChain.State() is used multiple times to reset the pending state.
// when simulate is true it will create a state that indicates
// that tx0 and tx1 are included in the chain.
func (c *testChain) State() (*state.StateDB, error) {
	// delay "state change" by one. The tx pool fetches the
	// state multiple times and by delaying it a bit we simulate
	// a state change between those fetches.
	stdb := c.statedb
	if *c.trigger {
		c.statedb, _ = state.New(common.Hash{}, state.NewDatabase(rawdb.NewMemoryDatabase()), nil)
		// simulate that the new head block included tx0 and tx1
		c.statedb.SetNonce(c.address, 2, deepmind.NoOpContext)
		c.statedb.SetBalance(c.address, new(big.Int).SetUint64(params.Ether), deepmind.NoOpContext, "test")
		*c.trigger = false
	}
	return stdb, nil
}

// This test simulates a scenario where a new block is imported during a
// state reset and tests whether the pending state is in sync with the
// block head event that initiated the resetState().
func TestStateChangeDuringTransactionPoolReset(t *testing.T) {
	t.Parallel()

	var (
		key, _     = crypto.GenerateKey()
		address    = crypto.PubkeyToAddress(key.PublicKey)
		statedb, _ = state.New(common.Hash{}, state.NewDatabase(rawdb.NewMemoryDatabase()), nil)
		trigger    = false
	)

	// setup pool with 2 transaction in it
	statedb.SetBalance(address, new(big.Int).SetUint64(params.Ether), deepmind.NoOpContext, "test")
	blockchain := &testChain{&testBlockChain{statedb, 1000000000, new(event.Feed)}, address, &trigger}

	tx0 := transaction(0, 100000, key)
	tx1 := transaction(1, 100000, key)

	pool := NewTxPool(testTxPoolConfig, params.TestChainConfig, blockchain)
	defer pool.Stop()

	nonce := pool.Nonce(address)
	if nonce != 0 {
		t.Fatalf("Invalid nonce, want 0, got %d", nonce)
	}

	pool.AddRemotesSync([]*types.Transaction{tx0, tx1})

	nonce = pool.Nonce(address)
	if nonce != 2 {
		t.Fatalf("Invalid nonce, want 2, got %d", nonce)
	}

	// trigger state change in the background
	trigger = true
	<-pool.requestReset(nil, nil)

	_, err := pool.Pending()
	if err != nil {
		t.Fatalf("Could not fetch pending transactions: %v", err)
	}
	nonce = pool.Nonce(address)
	if nonce != 2 {
		t.Fatalf("Invalid nonce, want 2, got %d", nonce)
	}
}

func TestInvalidTransactions(t *testing.T) {
	t.Parallel()

	pool, key := setupTxPool()
	defer pool.Stop()

	tx := transaction(0, 100, key)
	from, _ := deriveSender(tx)

<<<<<<< HEAD
	pool.currentState.AddBalance(from, big.NewInt(1), false, deepmind.NoOpContext, "test")
	if err := pool.AddRemote(tx); err != ErrInsufficientFunds {
=======
	pool.currentState.AddBalance(from, big.NewInt(1))
	if err := pool.AddRemote(tx); !errors.Is(err, ErrInsufficientFunds) {
>>>>>>> 11880ac9
		t.Error("expected", ErrInsufficientFunds)
	}

	balance := new(big.Int).Add(tx.Value(), new(big.Int).Mul(new(big.Int).SetUint64(tx.Gas()), tx.GasPrice()))
	pool.currentState.AddBalance(from, balance, false, deepmind.NoOpContext, "test")
	if err := pool.AddRemote(tx); !errors.Is(err, ErrIntrinsicGas) {
		t.Error("expected", ErrIntrinsicGas, "got", err)
	}

	pool.currentState.SetNonce(from, 1, deepmind.NoOpContext)
	pool.currentState.AddBalance(from, big.NewInt(0xffffffffffffff), false, deepmind.NoOpContext, "test")
	tx = transaction(0, 100000, key)
	if err := pool.AddRemote(tx); !errors.Is(err, ErrNonceTooLow) {
		t.Error("expected", ErrNonceTooLow)
	}

	tx = transaction(1, 100000, key)
	pool.gasPrice = big.NewInt(1000)
	if err := pool.AddRemote(tx); err != ErrUnderpriced {
		t.Error("expected", ErrUnderpriced, "got", err)
	}
	if err := pool.AddLocal(tx); err != nil {
		t.Error("expected", nil, "got", err)
	}
}

func TestTransactionQueue(t *testing.T) {
	t.Parallel()

	pool, key := setupTxPool()
	defer pool.Stop()

	tx := transaction(0, 100, key)
	from, _ := deriveSender(tx)
	pool.currentState.AddBalance(from, big.NewInt(1000), false, deepmind.NoOpContext, "test")
	<-pool.requestReset(nil, nil)

	pool.enqueueTx(tx.Hash(), tx, false, true)
	<-pool.requestPromoteExecutables(newAccountSet(pool.signer, from))
	if len(pool.pending) != 1 {
		t.Error("expected valid txs to be 1 is", len(pool.pending))
	}

	tx = transaction(1, 100, key)
	from, _ = deriveSender(tx)
<<<<<<< HEAD
	pool.currentState.SetNonce(from, 2, deepmind.NoOpContext)
	pool.enqueueTx(tx.Hash(), tx)
=======
	pool.currentState.SetNonce(from, 2)
	pool.enqueueTx(tx.Hash(), tx, false, true)
>>>>>>> 11880ac9

	<-pool.requestPromoteExecutables(newAccountSet(pool.signer, from))
	if _, ok := pool.pending[from].txs.items[tx.Nonce()]; ok {
		t.Error("expected transaction to be in tx pool")
	}
	if len(pool.queue) > 0 {
		t.Error("expected transaction queue to be empty. is", len(pool.queue))
	}
}

func TestTransactionQueue2(t *testing.T) {
	t.Parallel()

	pool, key := setupTxPool()
	defer pool.Stop()

	tx1 := transaction(0, 100, key)
	tx2 := transaction(10, 100, key)
	tx3 := transaction(11, 100, key)
	from, _ := deriveSender(tx1)
	pool.currentState.AddBalance(from, big.NewInt(1000), false, deepmind.NoOpContext, "test")
	pool.reset(nil, nil)

	pool.enqueueTx(tx1.Hash(), tx1, false, true)
	pool.enqueueTx(tx2.Hash(), tx2, false, true)
	pool.enqueueTx(tx3.Hash(), tx3, false, true)

	pool.promoteExecutables([]common.Address{from})
	if len(pool.pending) != 1 {
		t.Error("expected pending length to be 1, got", len(pool.pending))
	}
	if pool.queue[from].Len() != 2 {
		t.Error("expected len(queue) == 2, got", pool.queue[from].Len())
	}
}

func TestTransactionNegativeValue(t *testing.T) {
	t.Parallel()

	pool, key := setupTxPool()
	defer pool.Stop()

	tx, _ := types.SignTx(types.NewTransaction(0, common.Address{}, big.NewInt(-1), 100, big.NewInt(1), nil), types.HomesteadSigner{}, key)
	from, _ := deriveSender(tx)
	pool.currentState.AddBalance(from, big.NewInt(1), false, deepmind.NoOpContext, "test")
	if err := pool.AddRemote(tx); err != ErrNegativeValue {
		t.Error("expected", ErrNegativeValue, "got", err)
	}
}

func TestTransactionChainFork(t *testing.T) {
	t.Parallel()

	pool, key := setupTxPool()
	defer pool.Stop()

	addr := crypto.PubkeyToAddress(key.PublicKey)
	resetState := func() {
		statedb, _ := state.New(common.Hash{}, state.NewDatabase(rawdb.NewMemoryDatabase()), nil)
		statedb.AddBalance(addr, big.NewInt(100000000000000), false, deepmind.NoOpContext, "test")

		pool.chain = &testBlockChain{statedb, 1000000, new(event.Feed)}
		<-pool.requestReset(nil, nil)
	}
	resetState()

	tx := transaction(0, 100000, key)
	if _, err := pool.add(tx, false, deepmind.NoOpContext); err != nil {
		t.Error("didn't expect error", err)
	}
	pool.removeTx(tx.Hash(), true)

	// reset the pool's internal state
	resetState()
	if _, err := pool.add(tx, false, deepmind.NoOpContext); err != nil {
		t.Error("didn't expect error", err)
	}
}

func TestTransactionDoubleNonce(t *testing.T) {
	t.Parallel()

	pool, key := setupTxPool()
	defer pool.Stop()

	addr := crypto.PubkeyToAddress(key.PublicKey)
	resetState := func() {
		statedb, _ := state.New(common.Hash{}, state.NewDatabase(rawdb.NewMemoryDatabase()), nil)
		statedb.AddBalance(addr, big.NewInt(100000000000000), false, deepmind.NoOpContext, "test")

		pool.chain = &testBlockChain{statedb, 1000000, new(event.Feed)}
		<-pool.requestReset(nil, nil)
	}
	resetState()

	signer := types.HomesteadSigner{}
	tx1, _ := types.SignTx(types.NewTransaction(0, common.Address{}, big.NewInt(100), 100000, big.NewInt(1), nil), signer, key)
	tx2, _ := types.SignTx(types.NewTransaction(0, common.Address{}, big.NewInt(100), 1000000, big.NewInt(2), nil), signer, key)
	tx3, _ := types.SignTx(types.NewTransaction(0, common.Address{}, big.NewInt(100), 1000000, big.NewInt(1), nil), signer, key)

	// Add the first two transaction, ensure higher priced stays only
	if replace, err := pool.add(tx1, false, deepmind.NoOpContext); err != nil || replace {
		t.Errorf("first transaction insert failed (%v) or reported replacement (%v)", err, replace)
	}
	if replace, err := pool.add(tx2, false, deepmind.NoOpContext); err != nil || !replace {
		t.Errorf("second transaction insert failed (%v) or not reported replacement (%v)", err, replace)
	}
	<-pool.requestPromoteExecutables(newAccountSet(signer, addr))
	if pool.pending[addr].Len() != 1 {
		t.Error("expected 1 pending transactions, got", pool.pending[addr].Len())
	}
	if tx := pool.pending[addr].txs.items[0]; tx.Hash() != tx2.Hash() {
		t.Errorf("transaction mismatch: have %x, want %x", tx.Hash(), tx2.Hash())
	}

	// Add the third transaction and ensure it's not saved (smaller price)
	pool.add(tx3, false, deepmind.NoOpContext)
	<-pool.requestPromoteExecutables(newAccountSet(signer, addr))
	if pool.pending[addr].Len() != 1 {
		t.Error("expected 1 pending transactions, got", pool.pending[addr].Len())
	}
	if tx := pool.pending[addr].txs.items[0]; tx.Hash() != tx2.Hash() {
		t.Errorf("transaction mismatch: have %x, want %x", tx.Hash(), tx2.Hash())
	}
	// Ensure the total transaction count is correct
	if pool.all.Count() != 1 {
		t.Error("expected 1 total transactions, got", pool.all.Count())
	}
}

func TestTransactionMissingNonce(t *testing.T) {
	t.Parallel()

	pool, key := setupTxPool()
	defer pool.Stop()

	addr := crypto.PubkeyToAddress(key.PublicKey)
	pool.currentState.AddBalance(addr, big.NewInt(100000000000000), false, deepmind.NoOpContext, "test")
	tx := transaction(1, 100000, key)
	if _, err := pool.add(tx, false, deepmind.NoOpContext); err != nil {
		t.Error("didn't expect error", err)
	}
	if len(pool.pending) != 0 {
		t.Error("expected 0 pending transactions, got", len(pool.pending))
	}
	if pool.queue[addr].Len() != 1 {
		t.Error("expected 1 queued transaction, got", pool.queue[addr].Len())
	}
	if pool.all.Count() != 1 {
		t.Error("expected 1 total transactions, got", pool.all.Count())
	}
}

func TestTransactionNonceRecovery(t *testing.T) {
	t.Parallel()

	const n = 10
	pool, key := setupTxPool()
	defer pool.Stop()

	addr := crypto.PubkeyToAddress(key.PublicKey)
	pool.currentState.SetNonce(addr, n, deepmind.NoOpContext)
	pool.currentState.AddBalance(addr, big.NewInt(100000000000000), false, deepmind.NoOpContext, "test")
	<-pool.requestReset(nil, nil)

	tx := transaction(n, 100000, key)
	if err := pool.AddRemote(tx); err != nil {
		t.Error(err)
	}
	// simulate some weird re-order of transactions and missing nonce(s)
	pool.currentState.SetNonce(addr, n-1, deepmind.NoOpContext)
	<-pool.requestReset(nil, nil)
	if fn := pool.Nonce(addr); fn != n-1 {
		t.Errorf("expected nonce to be %d, got %d", n-1, fn)
	}
}

// Tests that if an account runs out of funds, any pending and queued transactions
// are dropped.
func TestTransactionDropping(t *testing.T) {
	t.Parallel()

	// Create a test account and fund it
	pool, key := setupTxPool()
	defer pool.Stop()

	account := crypto.PubkeyToAddress(key.PublicKey)
	pool.currentState.AddBalance(account, big.NewInt(1000), false, deepmind.NoOpContext, "test")

	// Add some pending and some queued transactions
	var (
		tx0  = transaction(0, 100, key)
		tx1  = transaction(1, 200, key)
		tx2  = transaction(2, 300, key)
		tx10 = transaction(10, 100, key)
		tx11 = transaction(11, 200, key)
		tx12 = transaction(12, 300, key)
	)
	pool.all.Add(tx0, false)
	pool.priced.Put(tx0, false)
	pool.promoteTx(account, tx0.Hash(), tx0)

	pool.all.Add(tx1, false)
	pool.priced.Put(tx1, false)
	pool.promoteTx(account, tx1.Hash(), tx1)

	pool.all.Add(tx2, false)
	pool.priced.Put(tx2, false)
	pool.promoteTx(account, tx2.Hash(), tx2)

	pool.enqueueTx(tx10.Hash(), tx10, false, true)
	pool.enqueueTx(tx11.Hash(), tx11, false, true)
	pool.enqueueTx(tx12.Hash(), tx12, false, true)

	// Check that pre and post validations leave the pool as is
	if pool.pending[account].Len() != 3 {
		t.Errorf("pending transaction mismatch: have %d, want %d", pool.pending[account].Len(), 3)
	}
	if pool.queue[account].Len() != 3 {
		t.Errorf("queued transaction mismatch: have %d, want %d", pool.queue[account].Len(), 3)
	}
	if pool.all.Count() != 6 {
		t.Errorf("total transaction mismatch: have %d, want %d", pool.all.Count(), 6)
	}
	<-pool.requestReset(nil, nil)
	if pool.pending[account].Len() != 3 {
		t.Errorf("pending transaction mismatch: have %d, want %d", pool.pending[account].Len(), 3)
	}
	if pool.queue[account].Len() != 3 {
		t.Errorf("queued transaction mismatch: have %d, want %d", pool.queue[account].Len(), 3)
	}
	if pool.all.Count() != 6 {
		t.Errorf("total transaction mismatch: have %d, want %d", pool.all.Count(), 6)
	}
	// Reduce the balance of the account, and check that invalidated transactions are dropped
	pool.currentState.AddBalance(account, big.NewInt(-650), false, deepmind.NoOpContext, "test")
	<-pool.requestReset(nil, nil)

	if _, ok := pool.pending[account].txs.items[tx0.Nonce()]; !ok {
		t.Errorf("funded pending transaction missing: %v", tx0)
	}
	if _, ok := pool.pending[account].txs.items[tx1.Nonce()]; !ok {
		t.Errorf("funded pending transaction missing: %v", tx0)
	}
	if _, ok := pool.pending[account].txs.items[tx2.Nonce()]; ok {
		t.Errorf("out-of-fund pending transaction present: %v", tx1)
	}
	if _, ok := pool.queue[account].txs.items[tx10.Nonce()]; !ok {
		t.Errorf("funded queued transaction missing: %v", tx10)
	}
	if _, ok := pool.queue[account].txs.items[tx11.Nonce()]; !ok {
		t.Errorf("funded queued transaction missing: %v", tx10)
	}
	if _, ok := pool.queue[account].txs.items[tx12.Nonce()]; ok {
		t.Errorf("out-of-fund queued transaction present: %v", tx11)
	}
	if pool.all.Count() != 4 {
		t.Errorf("total transaction mismatch: have %d, want %d", pool.all.Count(), 4)
	}
	// Reduce the block gas limit, check that invalidated transactions are dropped
	pool.chain.(*testBlockChain).gasLimit = 100
	<-pool.requestReset(nil, nil)

	if _, ok := pool.pending[account].txs.items[tx0.Nonce()]; !ok {
		t.Errorf("funded pending transaction missing: %v", tx0)
	}
	if _, ok := pool.pending[account].txs.items[tx1.Nonce()]; ok {
		t.Errorf("over-gased pending transaction present: %v", tx1)
	}
	if _, ok := pool.queue[account].txs.items[tx10.Nonce()]; !ok {
		t.Errorf("funded queued transaction missing: %v", tx10)
	}
	if _, ok := pool.queue[account].txs.items[tx11.Nonce()]; ok {
		t.Errorf("over-gased queued transaction present: %v", tx11)
	}
	if pool.all.Count() != 2 {
		t.Errorf("total transaction mismatch: have %d, want %d", pool.all.Count(), 2)
	}
}

// Tests that if a transaction is dropped from the current pending pool (e.g. out
// of fund), all consecutive (still valid, but not executable) transactions are
// postponed back into the future queue to prevent broadcasting them.
func TestTransactionPostponing(t *testing.T) {
	t.Parallel()

	// Create the pool to test the postponing with
	statedb, _ := state.New(common.Hash{}, state.NewDatabase(rawdb.NewMemoryDatabase()), nil)
	blockchain := &testBlockChain{statedb, 1000000, new(event.Feed)}

	pool := NewTxPool(testTxPoolConfig, params.TestChainConfig, blockchain)
	defer pool.Stop()

	// Create two test accounts to produce different gap profiles with
	keys := make([]*ecdsa.PrivateKey, 2)
	accs := make([]common.Address, len(keys))

	for i := 0; i < len(keys); i++ {
		keys[i], _ = crypto.GenerateKey()
		accs[i] = crypto.PubkeyToAddress(keys[i].PublicKey)

		pool.currentState.AddBalance(crypto.PubkeyToAddress(keys[i].PublicKey), big.NewInt(50100), false, deepmind.NoOpContext, "test")
	}
	// Add a batch consecutive pending transactions for validation
	txs := []*types.Transaction{}
	for i, key := range keys {

		for j := 0; j < 100; j++ {
			var tx *types.Transaction
			if (i+j)%2 == 0 {
				tx = transaction(uint64(j), 25000, key)
			} else {
				tx = transaction(uint64(j), 50000, key)
			}
			txs = append(txs, tx)
		}
	}
	for i, err := range pool.AddRemotesSync(txs) {
		if err != nil {
			t.Fatalf("tx %d: failed to add transactions: %v", i, err)
		}
	}
	// Check that pre and post validations leave the pool as is
	if pending := pool.pending[accs[0]].Len() + pool.pending[accs[1]].Len(); pending != len(txs) {
		t.Errorf("pending transaction mismatch: have %d, want %d", pending, len(txs))
	}
	if len(pool.queue) != 0 {
		t.Errorf("queued accounts mismatch: have %d, want %d", len(pool.queue), 0)
	}
	if pool.all.Count() != len(txs) {
		t.Errorf("total transaction mismatch: have %d, want %d", pool.all.Count(), len(txs))
	}
	<-pool.requestReset(nil, nil)
	if pending := pool.pending[accs[0]].Len() + pool.pending[accs[1]].Len(); pending != len(txs) {
		t.Errorf("pending transaction mismatch: have %d, want %d", pending, len(txs))
	}
	if len(pool.queue) != 0 {
		t.Errorf("queued accounts mismatch: have %d, want %d", len(pool.queue), 0)
	}
	if pool.all.Count() != len(txs) {
		t.Errorf("total transaction mismatch: have %d, want %d", pool.all.Count(), len(txs))
	}
	// Reduce the balance of the account, and check that transactions are reorganised
	for _, addr := range accs {
		pool.currentState.AddBalance(addr, big.NewInt(-1), false, deepmind.NoOpContext, "test")
	}
	<-pool.requestReset(nil, nil)

	// The first account's first transaction remains valid, check that subsequent
	// ones are either filtered out, or queued up for later.
	if _, ok := pool.pending[accs[0]].txs.items[txs[0].Nonce()]; !ok {
		t.Errorf("tx %d: valid and funded transaction missing from pending pool: %v", 0, txs[0])
	}
	if _, ok := pool.queue[accs[0]].txs.items[txs[0].Nonce()]; ok {
		t.Errorf("tx %d: valid and funded transaction present in future queue: %v", 0, txs[0])
	}
	for i, tx := range txs[1:100] {
		if i%2 == 1 {
			if _, ok := pool.pending[accs[0]].txs.items[tx.Nonce()]; ok {
				t.Errorf("tx %d: valid but future transaction present in pending pool: %v", i+1, tx)
			}
			if _, ok := pool.queue[accs[0]].txs.items[tx.Nonce()]; !ok {
				t.Errorf("tx %d: valid but future transaction missing from future queue: %v", i+1, tx)
			}
		} else {
			if _, ok := pool.pending[accs[0]].txs.items[tx.Nonce()]; ok {
				t.Errorf("tx %d: out-of-fund transaction present in pending pool: %v", i+1, tx)
			}
			if _, ok := pool.queue[accs[0]].txs.items[tx.Nonce()]; ok {
				t.Errorf("tx %d: out-of-fund transaction present in future queue: %v", i+1, tx)
			}
		}
	}
	// The second account's first transaction got invalid, check that all transactions
	// are either filtered out, or queued up for later.
	if pool.pending[accs[1]] != nil {
		t.Errorf("invalidated account still has pending transactions")
	}
	for i, tx := range txs[100:] {
		if i%2 == 1 {
			if _, ok := pool.queue[accs[1]].txs.items[tx.Nonce()]; !ok {
				t.Errorf("tx %d: valid but future transaction missing from future queue: %v", 100+i, tx)
			}
		} else {
			if _, ok := pool.queue[accs[1]].txs.items[tx.Nonce()]; ok {
				t.Errorf("tx %d: out-of-fund transaction present in future queue: %v", 100+i, tx)
			}
		}
	}
	if pool.all.Count() != len(txs)/2 {
		t.Errorf("total transaction mismatch: have %d, want %d", pool.all.Count(), len(txs)/2)
	}
}

// Tests that if the transaction pool has both executable and non-executable
// transactions from an origin account, filling the nonce gap moves all queued
// ones into the pending pool.
func TestTransactionGapFilling(t *testing.T) {
	t.Parallel()

	// Create a test account and fund it
	pool, key := setupTxPool()
	defer pool.Stop()

	account := crypto.PubkeyToAddress(key.PublicKey)
	pool.currentState.AddBalance(account, big.NewInt(1000000), false, deepmind.NoOpContext, "test")

	// Keep track of transaction events to ensure all executables get announced
	events := make(chan NewTxsEvent, testTxPoolConfig.AccountQueue+5)
	sub := pool.txFeed.Subscribe(events)
	defer sub.Unsubscribe()

	// Create a pending and a queued transaction with a nonce-gap in between
	pool.AddRemotesSync([]*types.Transaction{
		transaction(0, 100000, key),
		transaction(2, 100000, key),
	})
	pending, queued := pool.Stats()
	if pending != 1 {
		t.Fatalf("pending transactions mismatched: have %d, want %d", pending, 1)
	}
	if queued != 1 {
		t.Fatalf("queued transactions mismatched: have %d, want %d", queued, 1)
	}
	if err := validateEvents(events, 1); err != nil {
		t.Fatalf("original event firing failed: %v", err)
	}
	if err := validateTxPoolInternals(pool); err != nil {
		t.Fatalf("pool internal state corrupted: %v", err)
	}
	// Fill the nonce gap and ensure all transactions become pending
	if err := pool.addRemoteSync(transaction(1, 100000, key)); err != nil {
		t.Fatalf("failed to add gapped transaction: %v", err)
	}
	pending, queued = pool.Stats()
	if pending != 3 {
		t.Fatalf("pending transactions mismatched: have %d, want %d", pending, 3)
	}
	if queued != 0 {
		t.Fatalf("queued transactions mismatched: have %d, want %d", queued, 0)
	}
	if err := validateEvents(events, 2); err != nil {
		t.Fatalf("gap-filling event firing failed: %v", err)
	}
	if err := validateTxPoolInternals(pool); err != nil {
		t.Fatalf("pool internal state corrupted: %v", err)
	}
}

// Tests that if the transaction count belonging to a single account goes above
// some threshold, the higher transactions are dropped to prevent DOS attacks.
func TestTransactionQueueAccountLimiting(t *testing.T) {
	t.Parallel()

	// Create a test account and fund it
	pool, key := setupTxPool()
	defer pool.Stop()

	account := crypto.PubkeyToAddress(key.PublicKey)
	pool.currentState.AddBalance(account, big.NewInt(1000000), false, deepmind.NoOpContext, "test")

	// Keep queuing up transactions and make sure all above a limit are dropped
	for i := uint64(1); i <= testTxPoolConfig.AccountQueue+5; i++ {
		if err := pool.addRemoteSync(transaction(i, 100000, key)); err != nil {
			t.Fatalf("tx %d: failed to add transaction: %v", i, err)
		}
		if len(pool.pending) != 0 {
			t.Errorf("tx %d: pending pool size mismatch: have %d, want %d", i, len(pool.pending), 0)
		}
		if i <= testTxPoolConfig.AccountQueue {
			if pool.queue[account].Len() != int(i) {
				t.Errorf("tx %d: queue size mismatch: have %d, want %d", i, pool.queue[account].Len(), i)
			}
		} else {
			if pool.queue[account].Len() != int(testTxPoolConfig.AccountQueue) {
				t.Errorf("tx %d: queue limit mismatch: have %d, want %d", i, pool.queue[account].Len(), testTxPoolConfig.AccountQueue)
			}
		}
	}
	if pool.all.Count() != int(testTxPoolConfig.AccountQueue) {
		t.Errorf("total transaction mismatch: have %d, want %d", pool.all.Count(), testTxPoolConfig.AccountQueue)
	}
}

// Tests that if the transaction count belonging to multiple accounts go above
// some threshold, the higher transactions are dropped to prevent DOS attacks.
//
// This logic should not hold for local transactions, unless the local tracking
// mechanism is disabled.
func TestTransactionQueueGlobalLimiting(t *testing.T) {
	testTransactionQueueGlobalLimiting(t, false)
}
func TestTransactionQueueGlobalLimitingNoLocals(t *testing.T) {
	testTransactionQueueGlobalLimiting(t, true)
}

func testTransactionQueueGlobalLimiting(t *testing.T, nolocals bool) {
	t.Parallel()

	// Create the pool to test the limit enforcement with
	statedb, _ := state.New(common.Hash{}, state.NewDatabase(rawdb.NewMemoryDatabase()), nil)
	blockchain := &testBlockChain{statedb, 1000000, new(event.Feed)}

	config := testTxPoolConfig
	config.NoLocals = nolocals
	config.GlobalQueue = config.AccountQueue*3 - 1 // reduce the queue limits to shorten test time (-1 to make it non divisible)

	pool := NewTxPool(config, params.TestChainConfig, blockchain)
	defer pool.Stop()

	// Create a number of test accounts and fund them (last one will be the local)
	keys := make([]*ecdsa.PrivateKey, 5)
	for i := 0; i < len(keys); i++ {
		keys[i], _ = crypto.GenerateKey()
		pool.currentState.AddBalance(crypto.PubkeyToAddress(keys[i].PublicKey), big.NewInt(1000000), false, deepmind.NoOpContext, "test")
	}
	local := keys[len(keys)-1]

	// Generate and queue a batch of transactions
	nonces := make(map[common.Address]uint64)

	txs := make(types.Transactions, 0, 3*config.GlobalQueue)
	for len(txs) < cap(txs) {
		key := keys[rand.Intn(len(keys)-1)] // skip adding transactions with the local account
		addr := crypto.PubkeyToAddress(key.PublicKey)

		txs = append(txs, transaction(nonces[addr]+1, 100000, key))
		nonces[addr]++
	}
	// Import the batch and verify that limits have been enforced
	pool.AddRemotesSync(txs)

	queued := 0
	for addr, list := range pool.queue {
		if list.Len() > int(config.AccountQueue) {
			t.Errorf("addr %x: queued accounts overflown allowance: %d > %d", addr, list.Len(), config.AccountQueue)
		}
		queued += list.Len()
	}
	if queued > int(config.GlobalQueue) {
		t.Fatalf("total transactions overflow allowance: %d > %d", queued, config.GlobalQueue)
	}
	// Generate a batch of transactions from the local account and import them
	txs = txs[:0]
	for i := uint64(0); i < 3*config.GlobalQueue; i++ {
		txs = append(txs, transaction(i+1, 100000, local))
	}
	pool.AddLocals(txs)

	// If locals are disabled, the previous eviction algorithm should apply here too
	if nolocals {
		queued := 0
		for addr, list := range pool.queue {
			if list.Len() > int(config.AccountQueue) {
				t.Errorf("addr %x: queued accounts overflown allowance: %d > %d", addr, list.Len(), config.AccountQueue)
			}
			queued += list.Len()
		}
		if queued > int(config.GlobalQueue) {
			t.Fatalf("total transactions overflow allowance: %d > %d", queued, config.GlobalQueue)
		}
	} else {
		// Local exemptions are enabled, make sure the local account owned the queue
		if len(pool.queue) != 1 {
			t.Errorf("multiple accounts in queue: have %v, want %v", len(pool.queue), 1)
		}
		// Also ensure no local transactions are ever dropped, even if above global limits
		if queued := pool.queue[crypto.PubkeyToAddress(local.PublicKey)].Len(); uint64(queued) != 3*config.GlobalQueue {
			t.Fatalf("local account queued transaction count mismatch: have %v, want %v", queued, 3*config.GlobalQueue)
		}
	}
}

// Tests that if an account remains idle for a prolonged amount of time, any
// non-executable transactions queued up are dropped to prevent wasting resources
// on shuffling them around.
//
// This logic should not hold for local transactions, unless the local tracking
// mechanism is disabled.
func TestTransactionQueueTimeLimiting(t *testing.T) {
	testTransactionQueueTimeLimiting(t, false)
}
func TestTransactionQueueTimeLimitingNoLocals(t *testing.T) {
	testTransactionQueueTimeLimiting(t, true)
}

func testTransactionQueueTimeLimiting(t *testing.T, nolocals bool) {
	// Reduce the eviction interval to a testable amount
	defer func(old time.Duration) { evictionInterval = old }(evictionInterval)
	evictionInterval = time.Millisecond * 100

	// Create the pool to test the non-expiration enforcement
	statedb, _ := state.New(common.Hash{}, state.NewDatabase(rawdb.NewMemoryDatabase()), nil)
	blockchain := &testBlockChain{statedb, 1000000, new(event.Feed)}

	config := testTxPoolConfig
	config.Lifetime = time.Second
	config.NoLocals = nolocals

	pool := NewTxPool(config, params.TestChainConfig, blockchain)
	defer pool.Stop()

	// Create two test accounts to ensure remotes expire but locals do not
	local, _ := crypto.GenerateKey()
	remote, _ := crypto.GenerateKey()

	pool.currentState.AddBalance(crypto.PubkeyToAddress(local.PublicKey), big.NewInt(1000000000), false, deepmind.NoOpContext, "test")
	pool.currentState.AddBalance(crypto.PubkeyToAddress(remote.PublicKey), big.NewInt(1000000000), false, deepmind.NoOpContext, "test")

	// Add the two transactions and ensure they both are queued up
	if err := pool.AddLocal(pricedTransaction(1, 100000, big.NewInt(1), local)); err != nil {
		t.Fatalf("failed to add local transaction: %v", err)
	}
	if err := pool.AddRemote(pricedTransaction(1, 100000, big.NewInt(1), remote)); err != nil {
		t.Fatalf("failed to add remote transaction: %v", err)
	}
	pending, queued := pool.Stats()
	if pending != 0 {
		t.Fatalf("pending transactions mismatched: have %d, want %d", pending, 0)
	}
	if queued != 2 {
		t.Fatalf("queued transactions mismatched: have %d, want %d", queued, 2)
	}
	if err := validateTxPoolInternals(pool); err != nil {
		t.Fatalf("pool internal state corrupted: %v", err)
	}

	// Allow the eviction interval to run
	time.Sleep(2 * evictionInterval)

	// Transactions should not be evicted from the queue yet since lifetime duration has not passed
	pending, queued = pool.Stats()
	if pending != 0 {
		t.Fatalf("pending transactions mismatched: have %d, want %d", pending, 0)
	}
	if queued != 2 {
		t.Fatalf("queued transactions mismatched: have %d, want %d", queued, 2)
	}
	if err := validateTxPoolInternals(pool); err != nil {
		t.Fatalf("pool internal state corrupted: %v", err)
	}

	// Wait a bit for eviction to run and clean up any leftovers, and ensure only the local remains
	time.Sleep(2 * config.Lifetime)

	pending, queued = pool.Stats()
	if pending != 0 {
		t.Fatalf("pending transactions mismatched: have %d, want %d", pending, 0)
	}
	if nolocals {
		if queued != 0 {
			t.Fatalf("queued transactions mismatched: have %d, want %d", queued, 0)
		}
	} else {
		if queued != 1 {
			t.Fatalf("queued transactions mismatched: have %d, want %d", queued, 1)
		}
	}
	if err := validateTxPoolInternals(pool); err != nil {
		t.Fatalf("pool internal state corrupted: %v", err)
	}

	// remove current transactions and increase nonce to prepare for a reset and cleanup
	statedb.SetNonce(crypto.PubkeyToAddress(remote.PublicKey), 2, deepmind.NoOpContext)
	statedb.SetNonce(crypto.PubkeyToAddress(local.PublicKey), 2, deepmind.NoOpContext)
	<-pool.requestReset(nil, nil)

	// make sure queue, pending are cleared
	pending, queued = pool.Stats()
	if pending != 0 {
		t.Fatalf("pending transactions mismatched: have %d, want %d", pending, 0)
	}
	if queued != 0 {
		t.Fatalf("queued transactions mismatched: have %d, want %d", queued, 0)
	}
	if err := validateTxPoolInternals(pool); err != nil {
		t.Fatalf("pool internal state corrupted: %v", err)
	}

	// Queue gapped transactions
	if err := pool.AddLocal(pricedTransaction(4, 100000, big.NewInt(1), local)); err != nil {
		t.Fatalf("failed to add remote transaction: %v", err)
	}
	if err := pool.addRemoteSync(pricedTransaction(4, 100000, big.NewInt(1), remote)); err != nil {
		t.Fatalf("failed to add remote transaction: %v", err)
	}
	time.Sleep(5 * evictionInterval) // A half lifetime pass

	// Queue executable transactions, the life cycle should be restarted.
	if err := pool.AddLocal(pricedTransaction(2, 100000, big.NewInt(1), local)); err != nil {
		t.Fatalf("failed to add remote transaction: %v", err)
	}
	if err := pool.addRemoteSync(pricedTransaction(2, 100000, big.NewInt(1), remote)); err != nil {
		t.Fatalf("failed to add remote transaction: %v", err)
	}
	time.Sleep(6 * evictionInterval)

	// All gapped transactions shouldn't be kicked out
	pending, queued = pool.Stats()
	if pending != 2 {
		t.Fatalf("pending transactions mismatched: have %d, want %d", pending, 2)
	}
	if queued != 2 {
		t.Fatalf("queued transactions mismatched: have %d, want %d", queued, 3)
	}
	if err := validateTxPoolInternals(pool); err != nil {
		t.Fatalf("pool internal state corrupted: %v", err)
	}

	// The whole life time pass after last promotion, kick out stale transactions
	time.Sleep(2 * config.Lifetime)
	pending, queued = pool.Stats()
	if pending != 2 {
		t.Fatalf("pending transactions mismatched: have %d, want %d", pending, 2)
	}
	if nolocals {
		if queued != 0 {
			t.Fatalf("queued transactions mismatched: have %d, want %d", queued, 0)
		}
	} else {
		if queued != 1 {
			t.Fatalf("queued transactions mismatched: have %d, want %d", queued, 1)
		}
	}
	if err := validateTxPoolInternals(pool); err != nil {
		t.Fatalf("pool internal state corrupted: %v", err)
	}
}

// Tests that even if the transaction count belonging to a single account goes
// above some threshold, as long as the transactions are executable, they are
// accepted.
func TestTransactionPendingLimiting(t *testing.T) {
	t.Parallel()

	// Create a test account and fund it
	pool, key := setupTxPool()
	defer pool.Stop()

	account := crypto.PubkeyToAddress(key.PublicKey)
	pool.currentState.AddBalance(account, big.NewInt(1000000), false, deepmind.NoOpContext, "test")

	// Keep track of transaction events to ensure all executables get announced
	events := make(chan NewTxsEvent, testTxPoolConfig.AccountQueue+5)
	sub := pool.txFeed.Subscribe(events)
	defer sub.Unsubscribe()

	// Keep queuing up transactions and make sure all above a limit are dropped
	for i := uint64(0); i < testTxPoolConfig.AccountQueue+5; i++ {
		if err := pool.addRemoteSync(transaction(i, 100000, key)); err != nil {
			t.Fatalf("tx %d: failed to add transaction: %v", i, err)
		}
		if pool.pending[account].Len() != int(i)+1 {
			t.Errorf("tx %d: pending pool size mismatch: have %d, want %d", i, pool.pending[account].Len(), i+1)
		}
		if len(pool.queue) != 0 {
			t.Errorf("tx %d: queue size mismatch: have %d, want %d", i, pool.queue[account].Len(), 0)
		}
	}
	if pool.all.Count() != int(testTxPoolConfig.AccountQueue+5) {
		t.Errorf("total transaction mismatch: have %d, want %d", pool.all.Count(), testTxPoolConfig.AccountQueue+5)
	}
	if err := validateEvents(events, int(testTxPoolConfig.AccountQueue+5)); err != nil {
		t.Fatalf("event firing failed: %v", err)
	}
	if err := validateTxPoolInternals(pool); err != nil {
		t.Fatalf("pool internal state corrupted: %v", err)
	}
}

// Tests that if the transaction count belonging to multiple accounts go above
// some hard threshold, the higher transactions are dropped to prevent DOS
// attacks.
func TestTransactionPendingGlobalLimiting(t *testing.T) {
	t.Parallel()

	// Create the pool to test the limit enforcement with
	statedb, _ := state.New(common.Hash{}, state.NewDatabase(rawdb.NewMemoryDatabase()), nil)
	blockchain := &testBlockChain{statedb, 1000000, new(event.Feed)}

	config := testTxPoolConfig
	config.GlobalSlots = config.AccountSlots * 10

	pool := NewTxPool(config, params.TestChainConfig, blockchain)
	defer pool.Stop()

	// Create a number of test accounts and fund them
	keys := make([]*ecdsa.PrivateKey, 5)
	for i := 0; i < len(keys); i++ {
		keys[i], _ = crypto.GenerateKey()
		pool.currentState.AddBalance(crypto.PubkeyToAddress(keys[i].PublicKey), big.NewInt(1000000), false, deepmind.NoOpContext, "test")
	}
	// Generate and queue a batch of transactions
	nonces := make(map[common.Address]uint64)

	txs := types.Transactions{}
	for _, key := range keys {
		addr := crypto.PubkeyToAddress(key.PublicKey)
		for j := 0; j < int(config.GlobalSlots)/len(keys)*2; j++ {
			txs = append(txs, transaction(nonces[addr], 100000, key))
			nonces[addr]++
		}
	}
	// Import the batch and verify that limits have been enforced
	pool.AddRemotesSync(txs)

	pending := 0
	for _, list := range pool.pending {
		pending += list.Len()
	}
	if pending > int(config.GlobalSlots) {
		t.Fatalf("total pending transactions overflow allowance: %d > %d", pending, config.GlobalSlots)
	}
	if err := validateTxPoolInternals(pool); err != nil {
		t.Fatalf("pool internal state corrupted: %v", err)
	}
}

// Test the limit on transaction size is enforced correctly.
// This test verifies every transaction having allowed size
// is added to the pool, and longer transactions are rejected.
func TestTransactionAllowedTxSize(t *testing.T) {
	t.Parallel()

	// Create a test account and fund it
	pool, key := setupTxPool()
	defer pool.Stop()

	account := crypto.PubkeyToAddress(key.PublicKey)
	pool.currentState.AddBalance(account, big.NewInt(1000000000), false, deepmind.NoOpContext, "test")

	// Compute maximal data size for transactions (lower bound).
	//
	// It is assumed the fields in the transaction (except of the data) are:
	//   - nonce     <= 32 bytes
	//   - gasPrice  <= 32 bytes
	//   - gasLimit  <= 32 bytes
	//   - recipient == 20 bytes
	//   - value     <= 32 bytes
	//   - signature == 65 bytes
	// All those fields are summed up to at most 213 bytes.
	baseSize := uint64(213)
	dataSize := txMaxSize - baseSize

	// Try adding a transaction with maximal allowed size
	tx := pricedDataTransaction(0, pool.currentMaxGas, big.NewInt(1), key, dataSize)
	if err := pool.addRemoteSync(tx); err != nil {
		t.Fatalf("failed to add transaction of size %d, close to maximal: %v", int(tx.Size()), err)
	}
	// Try adding a transaction with random allowed size
	if err := pool.addRemoteSync(pricedDataTransaction(1, pool.currentMaxGas, big.NewInt(1), key, uint64(rand.Intn(int(dataSize))))); err != nil {
		t.Fatalf("failed to add transaction of random allowed size: %v", err)
	}
	// Try adding a transaction of minimal not allowed size
	if err := pool.addRemoteSync(pricedDataTransaction(2, pool.currentMaxGas, big.NewInt(1), key, txMaxSize)); err == nil {
		t.Fatalf("expected rejection on slightly oversize transaction")
	}
	// Try adding a transaction of random not allowed size
	if err := pool.addRemoteSync(pricedDataTransaction(2, pool.currentMaxGas, big.NewInt(1), key, dataSize+1+uint64(rand.Intn(10*txMaxSize)))); err == nil {
		t.Fatalf("expected rejection on oversize transaction")
	}
	// Run some sanity checks on the pool internals
	pending, queued := pool.Stats()
	if pending != 2 {
		t.Fatalf("pending transactions mismatched: have %d, want %d", pending, 2)
	}
	if queued != 0 {
		t.Fatalf("queued transactions mismatched: have %d, want %d", queued, 0)
	}
	if err := validateTxPoolInternals(pool); err != nil {
		t.Fatalf("pool internal state corrupted: %v", err)
	}
}

// Tests that if transactions start being capped, transactions are also removed from 'all'
func TestTransactionCapClearsFromAll(t *testing.T) {
	t.Parallel()

	// Create the pool to test the limit enforcement with
	statedb, _ := state.New(common.Hash{}, state.NewDatabase(rawdb.NewMemoryDatabase()), nil)
	blockchain := &testBlockChain{statedb, 1000000, new(event.Feed)}

	config := testTxPoolConfig
	config.AccountSlots = 2
	config.AccountQueue = 2
	config.GlobalSlots = 8

	pool := NewTxPool(config, params.TestChainConfig, blockchain)
	defer pool.Stop()

	// Create a number of test accounts and fund them
	key, _ := crypto.GenerateKey()
	addr := crypto.PubkeyToAddress(key.PublicKey)
	pool.currentState.AddBalance(addr, big.NewInt(1000000), false, deepmind.NoOpContext, "test")

	txs := types.Transactions{}
	for j := 0; j < int(config.GlobalSlots)*2; j++ {
		txs = append(txs, transaction(uint64(j), 100000, key))
	}
	// Import the batch and verify that limits have been enforced
	pool.AddRemotes(txs)
	if err := validateTxPoolInternals(pool); err != nil {
		t.Fatalf("pool internal state corrupted: %v", err)
	}
}

// Tests that if the transaction count belonging to multiple accounts go above
// some hard threshold, if they are under the minimum guaranteed slot count then
// the transactions are still kept.
func TestTransactionPendingMinimumAllowance(t *testing.T) {
	t.Parallel()

	// Create the pool to test the limit enforcement with
	statedb, _ := state.New(common.Hash{}, state.NewDatabase(rawdb.NewMemoryDatabase()), nil)
	blockchain := &testBlockChain{statedb, 1000000, new(event.Feed)}

	config := testTxPoolConfig
	config.GlobalSlots = 1

	pool := NewTxPool(config, params.TestChainConfig, blockchain)
	defer pool.Stop()

	// Create a number of test accounts and fund them
	keys := make([]*ecdsa.PrivateKey, 5)
	for i := 0; i < len(keys); i++ {
		keys[i], _ = crypto.GenerateKey()
		pool.currentState.AddBalance(crypto.PubkeyToAddress(keys[i].PublicKey), big.NewInt(1000000), false, deepmind.NoOpContext, "test")
	}
	// Generate and queue a batch of transactions
	nonces := make(map[common.Address]uint64)

	txs := types.Transactions{}
	for _, key := range keys {
		addr := crypto.PubkeyToAddress(key.PublicKey)
		for j := 0; j < int(config.AccountSlots)*2; j++ {
			txs = append(txs, transaction(nonces[addr], 100000, key))
			nonces[addr]++
		}
	}
	// Import the batch and verify that limits have been enforced
	pool.AddRemotesSync(txs)

	for addr, list := range pool.pending {
		if list.Len() != int(config.AccountSlots) {
			t.Errorf("addr %x: total pending transactions mismatch: have %d, want %d", addr, list.Len(), config.AccountSlots)
		}
	}
	if err := validateTxPoolInternals(pool); err != nil {
		t.Fatalf("pool internal state corrupted: %v", err)
	}
}

// Tests that setting the transaction pool gas price to a higher value correctly
// discards everything cheaper than that and moves any gapped transactions back
// from the pending pool to the queue.
//
// Note, local transactions are never allowed to be dropped.
func TestTransactionPoolRepricing(t *testing.T) {
	t.Parallel()

	// Create the pool to test the pricing enforcement with
	statedb, _ := state.New(common.Hash{}, state.NewDatabase(rawdb.NewMemoryDatabase()), nil)
	blockchain := &testBlockChain{statedb, 1000000, new(event.Feed)}

	pool := NewTxPool(testTxPoolConfig, params.TestChainConfig, blockchain)
	defer pool.Stop()

	// Keep track of transaction events to ensure all executables get announced
	events := make(chan NewTxsEvent, 32)
	sub := pool.txFeed.Subscribe(events)
	defer sub.Unsubscribe()

	// Create a number of test accounts and fund them
	keys := make([]*ecdsa.PrivateKey, 4)
	for i := 0; i < len(keys); i++ {
		keys[i], _ = crypto.GenerateKey()
		pool.currentState.AddBalance(crypto.PubkeyToAddress(keys[i].PublicKey), big.NewInt(1000000), false, deepmind.NoOpContext, "test")
	}
	// Generate and queue a batch of transactions, both pending and queued
	txs := types.Transactions{}

	txs = append(txs, pricedTransaction(0, 100000, big.NewInt(2), keys[0]))
	txs = append(txs, pricedTransaction(1, 100000, big.NewInt(1), keys[0]))
	txs = append(txs, pricedTransaction(2, 100000, big.NewInt(2), keys[0]))

	txs = append(txs, pricedTransaction(0, 100000, big.NewInt(1), keys[1]))
	txs = append(txs, pricedTransaction(1, 100000, big.NewInt(2), keys[1]))
	txs = append(txs, pricedTransaction(2, 100000, big.NewInt(2), keys[1]))

	txs = append(txs, pricedTransaction(1, 100000, big.NewInt(2), keys[2]))
	txs = append(txs, pricedTransaction(2, 100000, big.NewInt(1), keys[2]))
	txs = append(txs, pricedTransaction(3, 100000, big.NewInt(2), keys[2]))

	ltx := pricedTransaction(0, 100000, big.NewInt(1), keys[3])

	// Import the batch and that both pending and queued transactions match up
	pool.AddRemotesSync(txs)
	pool.AddLocal(ltx)

	pending, queued := pool.Stats()
	if pending != 7 {
		t.Fatalf("pending transactions mismatched: have %d, want %d", pending, 7)
	}
	if queued != 3 {
		t.Fatalf("queued transactions mismatched: have %d, want %d", queued, 3)
	}
	if err := validateEvents(events, 7); err != nil {
		t.Fatalf("original event firing failed: %v", err)
	}
	if err := validateTxPoolInternals(pool); err != nil {
		t.Fatalf("pool internal state corrupted: %v", err)
	}
	// Reprice the pool and check that underpriced transactions get dropped
	pool.SetGasPrice(big.NewInt(2))

	pending, queued = pool.Stats()
	if pending != 2 {
		t.Fatalf("pending transactions mismatched: have %d, want %d", pending, 2)
	}
	if queued != 5 {
		t.Fatalf("queued transactions mismatched: have %d, want %d", queued, 5)
	}
	if err := validateEvents(events, 0); err != nil {
		t.Fatalf("reprice event firing failed: %v", err)
	}
	if err := validateTxPoolInternals(pool); err != nil {
		t.Fatalf("pool internal state corrupted: %v", err)
	}
	// Check that we can't add the old transactions back
	if err := pool.AddRemote(pricedTransaction(1, 100000, big.NewInt(1), keys[0])); err != ErrUnderpriced {
		t.Fatalf("adding underpriced pending transaction error mismatch: have %v, want %v", err, ErrUnderpriced)
	}
	if err := pool.AddRemote(pricedTransaction(0, 100000, big.NewInt(1), keys[1])); err != ErrUnderpriced {
		t.Fatalf("adding underpriced pending transaction error mismatch: have %v, want %v", err, ErrUnderpriced)
	}
	if err := pool.AddRemote(pricedTransaction(2, 100000, big.NewInt(1), keys[2])); err != ErrUnderpriced {
		t.Fatalf("adding underpriced queued transaction error mismatch: have %v, want %v", err, ErrUnderpriced)
	}
	if err := validateEvents(events, 0); err != nil {
		t.Fatalf("post-reprice event firing failed: %v", err)
	}
	if err := validateTxPoolInternals(pool); err != nil {
		t.Fatalf("pool internal state corrupted: %v", err)
	}
	// However we can add local underpriced transactions
	tx := pricedTransaction(1, 100000, big.NewInt(1), keys[3])
	if err := pool.AddLocal(tx); err != nil {
		t.Fatalf("failed to add underpriced local transaction: %v", err)
	}
	if pending, _ = pool.Stats(); pending != 3 {
		t.Fatalf("pending transactions mismatched: have %d, want %d", pending, 3)
	}
	if err := validateEvents(events, 1); err != nil {
		t.Fatalf("post-reprice local event firing failed: %v", err)
	}
	if err := validateTxPoolInternals(pool); err != nil {
		t.Fatalf("pool internal state corrupted: %v", err)
	}
	// And we can fill gaps with properly priced transactions
	if err := pool.AddRemote(pricedTransaction(1, 100000, big.NewInt(2), keys[0])); err != nil {
		t.Fatalf("failed to add pending transaction: %v", err)
	}
	if err := pool.AddRemote(pricedTransaction(0, 100000, big.NewInt(2), keys[1])); err != nil {
		t.Fatalf("failed to add pending transaction: %v", err)
	}
	if err := pool.AddRemote(pricedTransaction(2, 100000, big.NewInt(2), keys[2])); err != nil {
		t.Fatalf("failed to add queued transaction: %v", err)
	}
	if err := validateEvents(events, 5); err != nil {
		t.Fatalf("post-reprice event firing failed: %v", err)
	}
	if err := validateTxPoolInternals(pool); err != nil {
		t.Fatalf("pool internal state corrupted: %v", err)
	}
}

// Tests that setting the transaction pool gas price to a higher value does not
// remove local transactions.
func TestTransactionPoolRepricingKeepsLocals(t *testing.T) {
	t.Parallel()

	// Create the pool to test the pricing enforcement with
	statedb, _ := state.New(common.Hash{}, state.NewDatabase(rawdb.NewMemoryDatabase()), nil)
	blockchain := &testBlockChain{statedb, 1000000, new(event.Feed)}

	pool := NewTxPool(testTxPoolConfig, params.TestChainConfig, blockchain)
	defer pool.Stop()

	// Create a number of test accounts and fund them
	keys := make([]*ecdsa.PrivateKey, 3)
	for i := 0; i < len(keys); i++ {
		keys[i], _ = crypto.GenerateKey()
		pool.currentState.AddBalance(crypto.PubkeyToAddress(keys[i].PublicKey), big.NewInt(1000*1000000), false, deepmind.NoOpContext, "test")
	}
	// Create transaction (both pending and queued) with a linearly growing gasprice
	for i := uint64(0); i < 500; i++ {
		// Add pending transaction.
		pendingTx := pricedTransaction(i, 100000, big.NewInt(int64(i)), keys[2])
		if err := pool.AddLocal(pendingTx); err != nil {
			t.Fatal(err)
		}
		// Add queued transaction.
		queuedTx := pricedTransaction(i+501, 100000, big.NewInt(int64(i)), keys[2])
		if err := pool.AddLocal(queuedTx); err != nil {
			t.Fatal(err)
		}
	}
	pending, queued := pool.Stats()
	expPending, expQueued := 500, 500
	validate := func() {
		pending, queued = pool.Stats()
		if pending != expPending {
			t.Fatalf("pending transactions mismatched: have %d, want %d", pending, expPending)
		}
		if queued != expQueued {
			t.Fatalf("queued transactions mismatched: have %d, want %d", queued, expQueued)
		}

		if err := validateTxPoolInternals(pool); err != nil {
			t.Fatalf("pool internal state corrupted: %v", err)
		}
	}
	validate()

	// Reprice the pool and check that nothing is dropped
	pool.SetGasPrice(big.NewInt(2))
	validate()

	pool.SetGasPrice(big.NewInt(2))
	pool.SetGasPrice(big.NewInt(4))
	pool.SetGasPrice(big.NewInt(8))
	pool.SetGasPrice(big.NewInt(100))
	validate()
}

// Tests that when the pool reaches its global transaction limit, underpriced
// transactions are gradually shifted out for more expensive ones and any gapped
// pending transactions are moved into the queue.
//
// Note, local transactions are never allowed to be dropped.
func TestTransactionPoolUnderpricing(t *testing.T) {
	t.Parallel()

	// Create the pool to test the pricing enforcement with
	statedb, _ := state.New(common.Hash{}, state.NewDatabase(rawdb.NewMemoryDatabase()), nil)
	blockchain := &testBlockChain{statedb, 1000000, new(event.Feed)}

	config := testTxPoolConfig
	config.GlobalSlots = 2
	config.GlobalQueue = 2

	pool := NewTxPool(config, params.TestChainConfig, blockchain)
	defer pool.Stop()

	// Keep track of transaction events to ensure all executables get announced
	events := make(chan NewTxsEvent, 32)
	sub := pool.txFeed.Subscribe(events)
	defer sub.Unsubscribe()

	// Create a number of test accounts and fund them
	keys := make([]*ecdsa.PrivateKey, 4)
	for i := 0; i < len(keys); i++ {
		keys[i], _ = crypto.GenerateKey()
		pool.currentState.AddBalance(crypto.PubkeyToAddress(keys[i].PublicKey), big.NewInt(1000000), false, deepmind.NoOpContext, "test")
	}
	// Generate and queue a batch of transactions, both pending and queued
	txs := types.Transactions{}

	txs = append(txs, pricedTransaction(0, 100000, big.NewInt(1), keys[0]))
	txs = append(txs, pricedTransaction(1, 100000, big.NewInt(2), keys[0]))

	txs = append(txs, pricedTransaction(1, 100000, big.NewInt(1), keys[1]))

	ltx := pricedTransaction(0, 100000, big.NewInt(1), keys[2])

	// Import the batch and that both pending and queued transactions match up
	pool.AddRemotes(txs)
	pool.AddLocal(ltx)

	pending, queued := pool.Stats()
	if pending != 3 {
		t.Fatalf("pending transactions mismatched: have %d, want %d", pending, 3)
	}
	if queued != 1 {
		t.Fatalf("queued transactions mismatched: have %d, want %d", queued, 1)
	}
	if err := validateEvents(events, 3); err != nil {
		t.Fatalf("original event firing failed: %v", err)
	}
	if err := validateTxPoolInternals(pool); err != nil {
		t.Fatalf("pool internal state corrupted: %v", err)
	}
	// Ensure that adding an underpriced transaction on block limit fails
	if err := pool.AddRemote(pricedTransaction(0, 100000, big.NewInt(1), keys[1])); err != ErrUnderpriced {
		t.Fatalf("adding underpriced pending transaction error mismatch: have %v, want %v", err, ErrUnderpriced)
	}
	// Ensure that adding high priced transactions drops cheap ones, but not own
	if err := pool.AddRemote(pricedTransaction(0, 100000, big.NewInt(3), keys[1])); err != nil { // +K1:0 => -K1:1 => Pend K0:0, K0:1, K1:0, K2:0; Que -
		t.Fatalf("failed to add well priced transaction: %v", err)
	}
	if err := pool.AddRemote(pricedTransaction(2, 100000, big.NewInt(4), keys[1])); err != nil { // +K1:2 => -K0:0 => Pend K1:0, K2:0; Que K0:1 K1:2
		t.Fatalf("failed to add well priced transaction: %v", err)
	}
	if err := pool.AddRemote(pricedTransaction(3, 100000, big.NewInt(5), keys[1])); err != nil { // +K1:3 => -K0:1 => Pend K1:0, K2:0; Que K1:2 K1:3
		t.Fatalf("failed to add well priced transaction: %v", err)
	}
	pending, queued = pool.Stats()
	if pending != 2 {
		t.Fatalf("pending transactions mismatched: have %d, want %d", pending, 2)
	}
	if queued != 2 {
		t.Fatalf("queued transactions mismatched: have %d, want %d", queued, 2)
	}
	if err := validateEvents(events, 1); err != nil {
		t.Fatalf("additional event firing failed: %v", err)
	}
	if err := validateTxPoolInternals(pool); err != nil {
		t.Fatalf("pool internal state corrupted: %v", err)
	}
	// Ensure that adding local transactions can push out even higher priced ones
	ltx = pricedTransaction(1, 100000, big.NewInt(0), keys[2])
	if err := pool.AddLocal(ltx); err != nil {
		t.Fatalf("failed to append underpriced local transaction: %v", err)
	}
	ltx = pricedTransaction(0, 100000, big.NewInt(0), keys[3])
	if err := pool.AddLocal(ltx); err != nil {
		t.Fatalf("failed to add new underpriced local transaction: %v", err)
	}
	pending, queued = pool.Stats()
	if pending != 3 {
		t.Fatalf("pending transactions mismatched: have %d, want %d", pending, 3)
	}
	if queued != 1 {
		t.Fatalf("queued transactions mismatched: have %d, want %d", queued, 1)
	}
	if err := validateEvents(events, 2); err != nil {
		t.Fatalf("local event firing failed: %v", err)
	}
	if err := validateTxPoolInternals(pool); err != nil {
		t.Fatalf("pool internal state corrupted: %v", err)
	}
}

// Tests that more expensive transactions push out cheap ones from the pool, but
// without producing instability by creating gaps that start jumping transactions
// back and forth between queued/pending.
func TestTransactionPoolStableUnderpricing(t *testing.T) {
	t.Parallel()

	// Create the pool to test the pricing enforcement with
	statedb, _ := state.New(common.Hash{}, state.NewDatabase(rawdb.NewMemoryDatabase()), nil)
	blockchain := &testBlockChain{statedb, 1000000, new(event.Feed)}

	config := testTxPoolConfig
	config.GlobalSlots = 128
	config.GlobalQueue = 0

	pool := NewTxPool(config, params.TestChainConfig, blockchain)
	defer pool.Stop()

	// Keep track of transaction events to ensure all executables get announced
	events := make(chan NewTxsEvent, 32)
	sub := pool.txFeed.Subscribe(events)
	defer sub.Unsubscribe()

	// Create a number of test accounts and fund them
	keys := make([]*ecdsa.PrivateKey, 2)
	for i := 0; i < len(keys); i++ {
		keys[i], _ = crypto.GenerateKey()
		pool.currentState.AddBalance(crypto.PubkeyToAddress(keys[i].PublicKey), big.NewInt(1000000), false, deepmind.NoOpContext, "test")
	}
	// Fill up the entire queue with the same transaction price points
	txs := types.Transactions{}
	for i := uint64(0); i < config.GlobalSlots; i++ {
		txs = append(txs, pricedTransaction(i, 100000, big.NewInt(1), keys[0]))
	}
	pool.AddRemotesSync(txs)

	pending, queued := pool.Stats()
	if pending != int(config.GlobalSlots) {
		t.Fatalf("pending transactions mismatched: have %d, want %d", pending, config.GlobalSlots)
	}
	if queued != 0 {
		t.Fatalf("queued transactions mismatched: have %d, want %d", queued, 0)
	}
	if err := validateEvents(events, int(config.GlobalSlots)); err != nil {
		t.Fatalf("original event firing failed: %v", err)
	}
	if err := validateTxPoolInternals(pool); err != nil {
		t.Fatalf("pool internal state corrupted: %v", err)
	}
	// Ensure that adding high priced transactions drops a cheap, but doesn't produce a gap
	if err := pool.addRemoteSync(pricedTransaction(0, 100000, big.NewInt(3), keys[1])); err != nil {
		t.Fatalf("failed to add well priced transaction: %v", err)
	}
	pending, queued = pool.Stats()
	if pending != int(config.GlobalSlots) {
		t.Fatalf("pending transactions mismatched: have %d, want %d", pending, config.GlobalSlots)
	}
	if queued != 0 {
		t.Fatalf("queued transactions mismatched: have %d, want %d", queued, 0)
	}
	if err := validateEvents(events, 1); err != nil {
		t.Fatalf("additional event firing failed: %v", err)
	}
	if err := validateTxPoolInternals(pool); err != nil {
		t.Fatalf("pool internal state corrupted: %v", err)
	}
}

// Tests that the pool rejects duplicate transactions.
func TestTransactionDeduplication(t *testing.T) {
	t.Parallel()

	// Create the pool to test the pricing enforcement with
	statedb, _ := state.New(common.Hash{}, state.NewDatabase(rawdb.NewMemoryDatabase()), nil)
	blockchain := &testBlockChain{statedb, 1000000, new(event.Feed)}

	pool := NewTxPool(testTxPoolConfig, params.TestChainConfig, blockchain)
	defer pool.Stop()

	// Create a test account to add transactions with
	key, _ := crypto.GenerateKey()
	pool.currentState.AddBalance(crypto.PubkeyToAddress(key.PublicKey), big.NewInt(1000000000), false, deepmind.NoOpContext, "test")

	// Create a batch of transactions and add a few of them
	txs := make([]*types.Transaction, 16)
	for i := 0; i < len(txs); i++ {
		txs[i] = pricedTransaction(uint64(i), 100000, big.NewInt(1), key)
	}
	var firsts []*types.Transaction
	for i := 0; i < len(txs); i += 2 {
		firsts = append(firsts, txs[i])
	}
	errs := pool.AddRemotesSync(firsts)
	if len(errs) != len(firsts) {
		t.Fatalf("first add mismatching result count: have %d, want %d", len(errs), len(firsts))
	}
	for i, err := range errs {
		if err != nil {
			t.Errorf("add %d failed: %v", i, err)
		}
	}
	pending, queued := pool.Stats()
	if pending != 1 {
		t.Fatalf("pending transactions mismatched: have %d, want %d", pending, 1)
	}
	if queued != len(txs)/2-1 {
		t.Fatalf("queued transactions mismatched: have %d, want %d", queued, len(txs)/2-1)
	}
	// Try to add all of them now and ensure previous ones error out as knowns
	errs = pool.AddRemotesSync(txs)
	if len(errs) != len(txs) {
		t.Fatalf("all add mismatching result count: have %d, want %d", len(errs), len(txs))
	}
	for i, err := range errs {
		if i%2 == 0 && err == nil {
			t.Errorf("add %d succeeded, should have failed as known", i)
		}
		if i%2 == 1 && err != nil {
			t.Errorf("add %d failed: %v", i, err)
		}
	}
	pending, queued = pool.Stats()
	if pending != len(txs) {
		t.Fatalf("pending transactions mismatched: have %d, want %d", pending, len(txs))
	}
	if queued != 0 {
		t.Fatalf("queued transactions mismatched: have %d, want %d", queued, 0)
	}
	if err := validateTxPoolInternals(pool); err != nil {
		t.Fatalf("pool internal state corrupted: %v", err)
	}
}

// Tests that the pool rejects replacement transactions that don't meet the minimum
// price bump required.
func TestTransactionReplacement(t *testing.T) {
	t.Parallel()

	// Create the pool to test the pricing enforcement with
	statedb, _ := state.New(common.Hash{}, state.NewDatabase(rawdb.NewMemoryDatabase()), nil)
	blockchain := &testBlockChain{statedb, 1000000, new(event.Feed)}

	pool := NewTxPool(testTxPoolConfig, params.TestChainConfig, blockchain)
	defer pool.Stop()

	// Keep track of transaction events to ensure all executables get announced
	events := make(chan NewTxsEvent, 32)
	sub := pool.txFeed.Subscribe(events)
	defer sub.Unsubscribe()

	// Create a test account to add transactions with
	key, _ := crypto.GenerateKey()
	pool.currentState.AddBalance(crypto.PubkeyToAddress(key.PublicKey), big.NewInt(1000000000), false, deepmind.NoOpContext, "test")

	// Add pending transactions, ensuring the minimum price bump is enforced for replacement (for ultra low prices too)
	price := int64(100)
	threshold := (price * (100 + int64(testTxPoolConfig.PriceBump))) / 100

	if err := pool.addRemoteSync(pricedTransaction(0, 100000, big.NewInt(1), key)); err != nil {
		t.Fatalf("failed to add original cheap pending transaction: %v", err)
	}
	if err := pool.AddRemote(pricedTransaction(0, 100001, big.NewInt(1), key)); err != ErrReplaceUnderpriced {
		t.Fatalf("original cheap pending transaction replacement error mismatch: have %v, want %v", err, ErrReplaceUnderpriced)
	}
	if err := pool.AddRemote(pricedTransaction(0, 100000, big.NewInt(2), key)); err != nil {
		t.Fatalf("failed to replace original cheap pending transaction: %v", err)
	}
	if err := validateEvents(events, 2); err != nil {
		t.Fatalf("cheap replacement event firing failed: %v", err)
	}

	if err := pool.addRemoteSync(pricedTransaction(0, 100000, big.NewInt(price), key)); err != nil {
		t.Fatalf("failed to add original proper pending transaction: %v", err)
	}
	if err := pool.AddRemote(pricedTransaction(0, 100001, big.NewInt(threshold-1), key)); err != ErrReplaceUnderpriced {
		t.Fatalf("original proper pending transaction replacement error mismatch: have %v, want %v", err, ErrReplaceUnderpriced)
	}
	if err := pool.AddRemote(pricedTransaction(0, 100000, big.NewInt(threshold), key)); err != nil {
		t.Fatalf("failed to replace original proper pending transaction: %v", err)
	}
	if err := validateEvents(events, 2); err != nil {
		t.Fatalf("proper replacement event firing failed: %v", err)
	}

	// Add queued transactions, ensuring the minimum price bump is enforced for replacement (for ultra low prices too)
	if err := pool.AddRemote(pricedTransaction(2, 100000, big.NewInt(1), key)); err != nil {
		t.Fatalf("failed to add original cheap queued transaction: %v", err)
	}
	if err := pool.AddRemote(pricedTransaction(2, 100001, big.NewInt(1), key)); err != ErrReplaceUnderpriced {
		t.Fatalf("original cheap queued transaction replacement error mismatch: have %v, want %v", err, ErrReplaceUnderpriced)
	}
	if err := pool.AddRemote(pricedTransaction(2, 100000, big.NewInt(2), key)); err != nil {
		t.Fatalf("failed to replace original cheap queued transaction: %v", err)
	}

	if err := pool.AddRemote(pricedTransaction(2, 100000, big.NewInt(price), key)); err != nil {
		t.Fatalf("failed to add original proper queued transaction: %v", err)
	}
	if err := pool.AddRemote(pricedTransaction(2, 100001, big.NewInt(threshold-1), key)); err != ErrReplaceUnderpriced {
		t.Fatalf("original proper queued transaction replacement error mismatch: have %v, want %v", err, ErrReplaceUnderpriced)
	}
	if err := pool.AddRemote(pricedTransaction(2, 100000, big.NewInt(threshold), key)); err != nil {
		t.Fatalf("failed to replace original proper queued transaction: %v", err)
	}

	if err := validateEvents(events, 0); err != nil {
		t.Fatalf("queued replacement event firing failed: %v", err)
	}
	if err := validateTxPoolInternals(pool); err != nil {
		t.Fatalf("pool internal state corrupted: %v", err)
	}
}

// Tests that local transactions are journaled to disk, but remote transactions
// get discarded between restarts.
func TestTransactionJournaling(t *testing.T)         { testTransactionJournaling(t, false) }
func TestTransactionJournalingNoLocals(t *testing.T) { testTransactionJournaling(t, true) }

func testTransactionJournaling(t *testing.T, nolocals bool) {
	t.Parallel()

	// Create a temporary file for the journal
	file, err := ioutil.TempFile("", "")
	if err != nil {
		t.Fatalf("failed to create temporary journal: %v", err)
	}
	journal := file.Name()
	defer os.Remove(journal)

	// Clean up the temporary file, we only need the path for now
	file.Close()
	os.Remove(journal)

	// Create the original pool to inject transaction into the journal
	statedb, _ := state.New(common.Hash{}, state.NewDatabase(rawdb.NewMemoryDatabase()), nil)
	blockchain := &testBlockChain{statedb, 1000000, new(event.Feed)}

	config := testTxPoolConfig
	config.NoLocals = nolocals
	config.Journal = journal
	config.Rejournal = time.Second

	pool := NewTxPool(config, params.TestChainConfig, blockchain)

	// Create two test accounts to ensure remotes expire but locals do not
	local, _ := crypto.GenerateKey()
	remote, _ := crypto.GenerateKey()

	pool.currentState.AddBalance(crypto.PubkeyToAddress(local.PublicKey), big.NewInt(1000000000), false, deepmind.NoOpContext, "test")
	pool.currentState.AddBalance(crypto.PubkeyToAddress(remote.PublicKey), big.NewInt(1000000000), false, deepmind.NoOpContext, "test")

	// Add three local and a remote transactions and ensure they are queued up
	if err := pool.AddLocal(pricedTransaction(0, 100000, big.NewInt(1), local)); err != nil {
		t.Fatalf("failed to add local transaction: %v", err)
	}
	if err := pool.AddLocal(pricedTransaction(1, 100000, big.NewInt(1), local)); err != nil {
		t.Fatalf("failed to add local transaction: %v", err)
	}
	if err := pool.AddLocal(pricedTransaction(2, 100000, big.NewInt(1), local)); err != nil {
		t.Fatalf("failed to add local transaction: %v", err)
	}
	if err := pool.addRemoteSync(pricedTransaction(0, 100000, big.NewInt(1), remote)); err != nil {
		t.Fatalf("failed to add remote transaction: %v", err)
	}
	pending, queued := pool.Stats()
	if pending != 4 {
		t.Fatalf("pending transactions mismatched: have %d, want %d", pending, 4)
	}
	if queued != 0 {
		t.Fatalf("queued transactions mismatched: have %d, want %d", queued, 0)
	}
	if err := validateTxPoolInternals(pool); err != nil {
		t.Fatalf("pool internal state corrupted: %v", err)
	}
	// Terminate the old pool, bump the local nonce, create a new pool and ensure relevant transaction survive
	pool.Stop()
	statedb.SetNonce(crypto.PubkeyToAddress(local.PublicKey), 1, deepmind.NoOpContext)
	blockchain = &testBlockChain{statedb, 1000000, new(event.Feed)}

	pool = NewTxPool(config, params.TestChainConfig, blockchain)

	pending, queued = pool.Stats()
	if queued != 0 {
		t.Fatalf("queued transactions mismatched: have %d, want %d", queued, 0)
	}
	if nolocals {
		if pending != 0 {
			t.Fatalf("pending transactions mismatched: have %d, want %d", pending, 0)
		}
	} else {
		if pending != 2 {
			t.Fatalf("pending transactions mismatched: have %d, want %d", pending, 2)
		}
	}
	if err := validateTxPoolInternals(pool); err != nil {
		t.Fatalf("pool internal state corrupted: %v", err)
	}
	// Bump the nonce temporarily and ensure the newly invalidated transaction is removed
	statedb.SetNonce(crypto.PubkeyToAddress(local.PublicKey), 2, deepmind.NoOpContext)
	<-pool.requestReset(nil, nil)
	time.Sleep(2 * config.Rejournal)
	pool.Stop()

	statedb.SetNonce(crypto.PubkeyToAddress(local.PublicKey), 1, deepmind.NoOpContext)
	blockchain = &testBlockChain{statedb, 1000000, new(event.Feed)}
	pool = NewTxPool(config, params.TestChainConfig, blockchain)

	pending, queued = pool.Stats()
	if pending != 0 {
		t.Fatalf("pending transactions mismatched: have %d, want %d", pending, 0)
	}
	if nolocals {
		if queued != 0 {
			t.Fatalf("queued transactions mismatched: have %d, want %d", queued, 0)
		}
	} else {
		if queued != 1 {
			t.Fatalf("queued transactions mismatched: have %d, want %d", queued, 1)
		}
	}
	if err := validateTxPoolInternals(pool); err != nil {
		t.Fatalf("pool internal state corrupted: %v", err)
	}
	pool.Stop()
}

// TestTransactionStatusCheck tests that the pool can correctly retrieve the
// pending status of individual transactions.
func TestTransactionStatusCheck(t *testing.T) {
	t.Parallel()

	// Create the pool to test the status retrievals with
	statedb, _ := state.New(common.Hash{}, state.NewDatabase(rawdb.NewMemoryDatabase()), nil)
	blockchain := &testBlockChain{statedb, 1000000, new(event.Feed)}

	pool := NewTxPool(testTxPoolConfig, params.TestChainConfig, blockchain)
	defer pool.Stop()

	// Create the test accounts to check various transaction statuses with
	keys := make([]*ecdsa.PrivateKey, 3)
	for i := 0; i < len(keys); i++ {
		keys[i], _ = crypto.GenerateKey()
		pool.currentState.AddBalance(crypto.PubkeyToAddress(keys[i].PublicKey), big.NewInt(1000000), false, deepmind.NoOpContext, "test")
	}
	// Generate and queue a batch of transactions, both pending and queued
	txs := types.Transactions{}

	txs = append(txs, pricedTransaction(0, 100000, big.NewInt(1), keys[0])) // Pending only
	txs = append(txs, pricedTransaction(0, 100000, big.NewInt(1), keys[1])) // Pending and queued
	txs = append(txs, pricedTransaction(2, 100000, big.NewInt(1), keys[1]))
	txs = append(txs, pricedTransaction(2, 100000, big.NewInt(1), keys[2])) // Queued only

	// Import the transaction and ensure they are correctly added
	pool.AddRemotesSync(txs)

	pending, queued := pool.Stats()
	if pending != 2 {
		t.Fatalf("pending transactions mismatched: have %d, want %d", pending, 2)
	}
	if queued != 2 {
		t.Fatalf("queued transactions mismatched: have %d, want %d", queued, 2)
	}
	if err := validateTxPoolInternals(pool); err != nil {
		t.Fatalf("pool internal state corrupted: %v", err)
	}
	// Retrieve the status of each transaction and validate them
	hashes := make([]common.Hash, len(txs))
	for i, tx := range txs {
		hashes[i] = tx.Hash()
	}
	hashes = append(hashes, common.Hash{})

	statuses := pool.Status(hashes)
	expect := []TxStatus{TxStatusPending, TxStatusPending, TxStatusQueued, TxStatusQueued, TxStatusUnknown}

	for i := 0; i < len(statuses); i++ {
		if statuses[i] != expect[i] {
			t.Errorf("transaction %d: status mismatch: have %v, want %v", i, statuses[i], expect[i])
		}
	}
}

// Test the transaction slots consumption is computed correctly
func TestTransactionSlotCount(t *testing.T) {
	t.Parallel()

	key, _ := crypto.GenerateKey()

	// Check that an empty transaction consumes a single slot
	smallTx := pricedDataTransaction(0, 0, big.NewInt(0), key, 0)
	if slots := numSlots(smallTx); slots != 1 {
		t.Fatalf("small transactions slot count mismatch: have %d want %d", slots, 1)
	}
	// Check that a large transaction consumes the correct number of slots
	bigTx := pricedDataTransaction(0, 0, big.NewInt(0), key, uint64(10*txSlotSize))
	if slots := numSlots(bigTx); slots != 11 {
		t.Fatalf("big transactions slot count mismatch: have %d want %d", slots, 11)
	}
}

// Benchmarks the speed of validating the contents of the pending queue of the
// transaction pool.
func BenchmarkPendingDemotion100(b *testing.B)   { benchmarkPendingDemotion(b, 100) }
func BenchmarkPendingDemotion1000(b *testing.B)  { benchmarkPendingDemotion(b, 1000) }
func BenchmarkPendingDemotion10000(b *testing.B) { benchmarkPendingDemotion(b, 10000) }

func benchmarkPendingDemotion(b *testing.B, size int) {
	// Add a batch of transactions to a pool one by one
	pool, key := setupTxPool()
	defer pool.Stop()

	account := crypto.PubkeyToAddress(key.PublicKey)
	pool.currentState.AddBalance(account, big.NewInt(1000000), false, deepmind.NoOpContext, "test")

	for i := 0; i < size; i++ {
		tx := transaction(uint64(i), 100000, key)
		pool.promoteTx(account, tx.Hash(), tx)
	}
	// Benchmark the speed of pool validation
	b.ResetTimer()
	for i := 0; i < b.N; i++ {
		pool.demoteUnexecutables()
	}
}

// Benchmarks the speed of scheduling the contents of the future queue of the
// transaction pool.
func BenchmarkFuturePromotion100(b *testing.B)   { benchmarkFuturePromotion(b, 100) }
func BenchmarkFuturePromotion1000(b *testing.B)  { benchmarkFuturePromotion(b, 1000) }
func BenchmarkFuturePromotion10000(b *testing.B) { benchmarkFuturePromotion(b, 10000) }

func benchmarkFuturePromotion(b *testing.B, size int) {
	// Add a batch of transactions to a pool one by one
	pool, key := setupTxPool()
	defer pool.Stop()

	account := crypto.PubkeyToAddress(key.PublicKey)
	pool.currentState.AddBalance(account, big.NewInt(1000000), false, deepmind.NoOpContext, "test")

	for i := 0; i < size; i++ {
		tx := transaction(uint64(1+i), 100000, key)
		pool.enqueueTx(tx.Hash(), tx, false, true)
	}
	// Benchmark the speed of pool validation
	b.ResetTimer()
	for i := 0; i < b.N; i++ {
		pool.promoteExecutables(nil)
	}
}

// Benchmarks the speed of batched transaction insertion.
func BenchmarkPoolBatchInsert100(b *testing.B)   { benchmarkPoolBatchInsert(b, 100, false) }
func BenchmarkPoolBatchInsert1000(b *testing.B)  { benchmarkPoolBatchInsert(b, 1000, false) }
func BenchmarkPoolBatchInsert10000(b *testing.B) { benchmarkPoolBatchInsert(b, 10000, false) }

func BenchmarkPoolBatchLocalInsert100(b *testing.B)   { benchmarkPoolBatchInsert(b, 100, true) }
func BenchmarkPoolBatchLocalInsert1000(b *testing.B)  { benchmarkPoolBatchInsert(b, 1000, true) }
func BenchmarkPoolBatchLocalInsert10000(b *testing.B) { benchmarkPoolBatchInsert(b, 10000, true) }

func benchmarkPoolBatchInsert(b *testing.B, size int, local bool) {
	// Generate a batch of transactions to enqueue into the pool
	pool, key := setupTxPool()
	defer pool.Stop()

	account := crypto.PubkeyToAddress(key.PublicKey)
	pool.currentState.AddBalance(account, big.NewInt(1000000), false, deepmind.NoOpContext, "test")

	batches := make([]types.Transactions, b.N)
	for i := 0; i < b.N; i++ {
		batches[i] = make(types.Transactions, size)
		for j := 0; j < size; j++ {
			batches[i][j] = transaction(uint64(size*i+j), 100000, key)
		}
	}
	// Benchmark importing the transactions into the queue
	b.ResetTimer()
	for _, batch := range batches {
		if local {
			pool.AddLocals(batch)
		} else {
			pool.AddRemotes(batch)
		}
	}
}

func BenchmarkInsertRemoteWithAllLocals(b *testing.B) {
	// Allocate keys for testing
	key, _ := crypto.GenerateKey()
	account := crypto.PubkeyToAddress(key.PublicKey)

	remoteKey, _ := crypto.GenerateKey()
	remoteAddr := crypto.PubkeyToAddress(remoteKey.PublicKey)

	locals := make([]*types.Transaction, 4096+1024) // Occupy all slots
	for i := 0; i < len(locals); i++ {
		locals[i] = transaction(uint64(i), 100000, key)
	}
	remotes := make([]*types.Transaction, 1000)
	for i := 0; i < len(remotes); i++ {
		remotes[i] = pricedTransaction(uint64(i), 100000, big.NewInt(2), remoteKey) // Higher gasprice
	}
	// Benchmark importing the transactions into the queue
	b.ResetTimer()
	for i := 0; i < b.N; i++ {
		b.StopTimer()
		pool, _ := setupTxPool()
		pool.currentState.AddBalance(account, big.NewInt(100000000))
		for _, local := range locals {
			pool.AddLocal(local)
		}
		b.StartTimer()
		// Assign a high enough balance for testing
		pool.currentState.AddBalance(remoteAddr, big.NewInt(100000000))
		for i := 0; i < len(remotes); i++ {
			pool.AddRemotes([]*types.Transaction{remotes[i]})
		}
		pool.Stop()
	}
}<|MERGE_RESOLUTION|>--- conflicted
+++ resolved
@@ -243,13 +243,8 @@
 	tx := transaction(0, 100, key)
 	from, _ := deriveSender(tx)
 
-<<<<<<< HEAD
 	pool.currentState.AddBalance(from, big.NewInt(1), false, deepmind.NoOpContext, "test")
-	if err := pool.AddRemote(tx); err != ErrInsufficientFunds {
-=======
-	pool.currentState.AddBalance(from, big.NewInt(1))
 	if err := pool.AddRemote(tx); !errors.Is(err, ErrInsufficientFunds) {
->>>>>>> 11880ac9
 		t.Error("expected", ErrInsufficientFunds)
 	}
 
@@ -295,13 +290,8 @@
 
 	tx = transaction(1, 100, key)
 	from, _ = deriveSender(tx)
-<<<<<<< HEAD
 	pool.currentState.SetNonce(from, 2, deepmind.NoOpContext)
-	pool.enqueueTx(tx.Hash(), tx)
-=======
-	pool.currentState.SetNonce(from, 2)
 	pool.enqueueTx(tx.Hash(), tx, false, true)
->>>>>>> 11880ac9
 
 	<-pool.requestPromoteExecutables(newAccountSet(pool.signer, from))
 	if _, ok := pool.pending[from].txs.items[tx.Nonce()]; ok {
@@ -2050,13 +2040,13 @@
 	for i := 0; i < b.N; i++ {
 		b.StopTimer()
 		pool, _ := setupTxPool()
-		pool.currentState.AddBalance(account, big.NewInt(100000000))
+		pool.currentState.AddBalance(account, big.NewInt(100000000), false, deepmind.NoOpContext, "test")
 		for _, local := range locals {
 			pool.AddLocal(local)
 		}
 		b.StartTimer()
 		// Assign a high enough balance for testing
-		pool.currentState.AddBalance(remoteAddr, big.NewInt(100000000))
+		pool.currentState.AddBalance(remoteAddr, big.NewInt(100000000), false, deepmind.NoOpContext, "test")
 		for i := 0; i < len(remotes); i++ {
 			pool.AddRemotes([]*types.Transaction{remotes[i]})
 		}
