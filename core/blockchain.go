// Copyright 2014 The go-ethereum Authors
// This file is part of the go-ethereum library.
//
// The go-ethereum library is free software: you can redistribute it and/or modify
// it under the terms of the GNU Lesser General Public License as published by
// the Free Software Foundation, either version 3 of the License, or
// (at your option) any later version.
//
// The go-ethereum library is distributed in the hope that it will be useful,
// but WITHOUT ANY WARRANTY; without even the implied warranty of
// MERCHANTABILITY or FITNESS FOR A PARTICULAR PURPOSE. See the
// GNU Lesser General Public License for more details.
//
// You should have received a copy of the GNU Lesser General Public License
// along with the go-ethereum library. If not, see <http://www.gnu.org/licenses/>.

// Package core implements the Ethereum consensus protocol.
package core

import (
	"bytes"
	"errors"
	"fmt"
	"io"
	"math/big"
	"sort"
	"sync"
	"sync/atomic"
	"time"

	lru "github.com/hashicorp/golang-lru"

	"github.com/ethereum/go-ethereum"
	"github.com/ethereum/go-ethereum/common"
	"github.com/ethereum/go-ethereum/common/mclock"
	"github.com/ethereum/go-ethereum/common/prque"
	"github.com/ethereum/go-ethereum/consensus"
	"github.com/ethereum/go-ethereum/core/rawdb"
	"github.com/ethereum/go-ethereum/core/state"
	"github.com/ethereum/go-ethereum/core/state/snapshot"
	"github.com/ethereum/go-ethereum/core/types"
	"github.com/ethereum/go-ethereum/core/vm"
<<<<<<< HEAD
	"github.com/ethereum/go-ethereum/crypto"
=======
	"github.com/ethereum/go-ethereum/eth/downloader/whitelist"
>>>>>>> 3eb234cd
	"github.com/ethereum/go-ethereum/ethdb"
	"github.com/ethereum/go-ethereum/event"
	"github.com/ethereum/go-ethereum/firehose"
	"github.com/ethereum/go-ethereum/internal/syncx"
	"github.com/ethereum/go-ethereum/log"
	"github.com/ethereum/go-ethereum/metrics"
	"github.com/ethereum/go-ethereum/params"
	"github.com/ethereum/go-ethereum/trie"
)

var (
	headBlockGauge     = metrics.NewRegisteredGauge("chain/head/block", nil)
	headHeaderGauge    = metrics.NewRegisteredGauge("chain/head/header", nil)
	headFastBlockGauge = metrics.NewRegisteredGauge("chain/head/receipt", nil)

	accountReadTimer   = metrics.NewRegisteredTimer("chain/account/reads", nil)
	accountHashTimer   = metrics.NewRegisteredTimer("chain/account/hashes", nil)
	accountUpdateTimer = metrics.NewRegisteredTimer("chain/account/updates", nil)
	accountCommitTimer = metrics.NewRegisteredTimer("chain/account/commits", nil)

	storageReadTimer   = metrics.NewRegisteredTimer("chain/storage/reads", nil)
	storageHashTimer   = metrics.NewRegisteredTimer("chain/storage/hashes", nil)
	storageUpdateTimer = metrics.NewRegisteredTimer("chain/storage/updates", nil)
	storageCommitTimer = metrics.NewRegisteredTimer("chain/storage/commits", nil)

	snapshotAccountReadTimer = metrics.NewRegisteredTimer("chain/snapshot/account/reads", nil)
	snapshotStorageReadTimer = metrics.NewRegisteredTimer("chain/snapshot/storage/reads", nil)
	snapshotCommitTimer      = metrics.NewRegisteredTimer("chain/snapshot/commits", nil)

	blockInsertTimer     = metrics.NewRegisteredTimer("chain/inserts", nil)
	blockValidationTimer = metrics.NewRegisteredTimer("chain/validation", nil)
	blockExecutionTimer  = metrics.NewRegisteredTimer("chain/execution", nil)
	blockWriteTimer      = metrics.NewRegisteredTimer("chain/write", nil)

	blockReorgMeter         = metrics.NewRegisteredMeter("chain/reorg/executes", nil)
	blockReorgAddMeter      = metrics.NewRegisteredMeter("chain/reorg/add", nil)
	blockReorgDropMeter     = metrics.NewRegisteredMeter("chain/reorg/drop", nil)
	blockReorgInvalidatedTx = metrics.NewRegisteredMeter("chain/reorg/invalidTx", nil)

	blockPrefetchExecuteTimer   = metrics.NewRegisteredTimer("chain/prefetch/executes", nil)
	blockPrefetchInterruptMeter = metrics.NewRegisteredMeter("chain/prefetch/interrupts", nil)

	errInsertionInterrupted = errors.New("insertion is interrupted")
	errChainStopped         = errors.New("blockchain is stopped")
)

const (
	bodyCacheLimit      = 256
	blockCacheLimit     = 256
	receiptsCacheLimit  = 1024
	txLookupCacheLimit  = 1024
	maxFutureBlocks     = 256
	maxTimeFutureBlocks = 30
<<<<<<< HEAD
	badBlockLimit       = 10
=======
>>>>>>> 3eb234cd

	// BlockChainVersion ensures that an incompatible database forces a resync from scratch.
	//
	// Changelog:
	//
	// - Version 4
	//   The following incompatible database changes were added:
	//   * the `BlockNumber`, `TxHash`, `TxIndex`, `BlockHash` and `Index` fields of log are deleted
	//   * the `Bloom` field of receipt is deleted
	//   * the `BlockIndex` and `TxIndex` fields of txlookup are deleted
	// - Version 5
	//  The following incompatible database changes were added:
	//    * the `TxHash`, `GasCost`, and `ContractAddress` fields are no longer stored for a receipt
	//    * the `TxHash`, `GasCost`, and `ContractAddress` fields are computed by looking up the
	//      receipts' corresponding block
	// - Version 6
	//  The following incompatible database changes were added:
	//    * Transaction lookup information stores the corresponding block number instead of block hash
	// - Version 7
	//  The following incompatible database changes were added:
	//    * Use freezer as the ancient database to maintain all ancient data
	// - Version 8
	//  The following incompatible database changes were added:
	//    * New scheme for contract code in order to separate the codes and trie nodes
	BlockChainVersion uint64 = 8
)

// Firehose tweaked constants
const (
	// DefaultTriesInMemory keeps the default value of TriesInMemory value so we can determine if it changed.
	// The default values is still used in the P2P network so we don't advertise that we keep more state than
	// other Full nodes keep by default.
	DefaultTriesInMemory = uint64(128)
)

// Firehose turned this into a `var` to allow overriding, was a `const`
var TriesInMemory = DefaultTriesInMemory

// CacheConfig contains the configuration values for the trie caching/pruning
// that's resident in a blockchain.
type CacheConfig struct {
	TrieCleanLimit      int           // Memory allowance (MB) to use for caching trie nodes in memory
	TrieCleanJournal    string        // Disk journal for saving clean cache entries.
	TrieCleanRejournal  time.Duration // Time interval to dump clean cache to disk periodically
	TrieCleanNoPrefetch bool          // Whether to disable heuristic state prefetching for followup blocks
	TrieDirtyLimit      int           // Memory limit (MB) at which to start flushing dirty trie nodes to disk
	TrieDirtyDisabled   bool          // Whether to disable trie write caching and GC altogether (archive node)
	TrieTimeLimit       time.Duration // Time limit after which to flush the current in-memory trie to disk
	SnapshotLimit       int           // Memory allowance (MB) to use for caching snapshot entries in memory
	Preimages           bool          // Whether to store preimage of trie key to the disk
	TriesInMemory       uint64        // Number of recent tries to keep in memory

	SnapshotWait bool // Wait for snapshot construction on startup. TODO(karalabe): This is a dirty hack for testing, nuke it
}

// DefaultCacheConfig are the default caching values if none are specified by the
// user (also used during testing).
var DefaultCacheConfig = &CacheConfig{
	TrieCleanLimit: 256,
	TrieDirtyLimit: 256,
	TrieTimeLimit:  5 * time.Minute,
	SnapshotLimit:  256,
	SnapshotWait:   true,
	TriesInMemory:  128,
}

// BlockChain represents the canonical chain given a database with a genesis
// block. The Blockchain manages chain imports, reverts, chain reorganisations.
//
// Importing blocks in to the block chain happens according to the set of rules
// defined by the two stage Validator. Processing of blocks is done using the
// Processor which processes the included transaction. The validation of the state
// is done in the second part of the Validator. Failing results in aborting of
// the import.
//
// The BlockChain also helps in returning blocks from **any** chain included
// in the database as well as blocks that represents the canonical chain. It's
// important to note that GetBlock can return any block and does not need to be
// included in the canonical one where as GetBlockByNumber always represents the
// canonical chain.
type BlockChain struct {
	chainConfig *params.ChainConfig // Chain & network configuration
	cacheConfig *CacheConfig        // Cache configuration for pruning

	db     ethdb.Database // Low level persistent database to store final content in
	snaps  *snapshot.Tree // Snapshot tree for fast trie leaf access
	triegc *prque.Prque   // Priority queue mapping block numbers to tries to gc
	gcproc time.Duration  // Accumulates canonical block processing for trie dumping

	// txLookupLimit is the maximum number of blocks from head whose tx indices
	// are reserved:
	//  * 0:   means no limit and regenerate any missing indexes
	//  * N:   means N block limit [HEAD-N+1, HEAD] and delete extra indexes
	//  * nil: disable tx reindexer/deleter, but still index new blocks
	txLookupLimit uint64

	hc            *HeaderChain
	rmLogsFeed    event.Feed
	chainFeed     event.Feed
	chainSideFeed event.Feed
	chainHeadFeed event.Feed
	logsFeed      event.Feed
	blockProcFeed event.Feed
	scope         event.SubscriptionScope
	genesisBlock  *types.Block

	// This mutex synchronizes chain write operations.
	// Readers don't need to take it, they can just read the database.
	chainmu *syncx.ClosableMutex

	currentBlock     atomic.Value // Current head of the block chain
	currentFastBlock atomic.Value // Current head of the fast-sync chain (may be above the block chain!)

	stateCache    state.Database // State database to reuse between imports (contains state cache)
	bodyCache     *lru.Cache     // Cache for the most recent block bodies
	bodyRLPCache  *lru.Cache     // Cache for the most recent block bodies in RLP encoded format
	receiptsCache *lru.Cache     // Cache for the most recent receipts per block
	blockCache    *lru.Cache     // Cache for the most recent entire blocks
	txLookupCache *lru.Cache     // Cache for the most recent transaction lookup data.
	futureBlocks  *lru.Cache     // future blocks are blocks added for later processing

	wg            sync.WaitGroup //
	quit          chan struct{}  // shutdown signal, closed in Stop.
	running       int32          // 0 if chain is running, 1 when stopped
	procInterrupt int32          // interrupt signaler for block processing

	engine     consensus.Engine
	validator  Validator // Block and state validator interface
	prefetcher Prefetcher
	processor  Processor // Block transaction processor interface
	forker     *ForkChoice
	vmConfig   vm.Config

	// Bor related changes
	borReceiptsCache *lru.Cache             // Cache for the most recent bor receipt receipts per block
	stateSyncData    []*types.StateSyncData // State sync data
	stateSyncFeed    event.Feed             // State sync feed
	chain2HeadFeed   event.Feed             // Reorg/NewHead/Fork data feed
}

// NewBlockChain returns a fully initialised block chain using information
// available in the database. It initialises the default Ethereum Validator
// and Processor.
<<<<<<< HEAD
func NewBlockChain(db ethdb.Database, cacheConfig *CacheConfig, chainConfig *params.ChainConfig, engine consensus.Engine, vmConfig vm.Config, shouldPreserve func(header *types.Header) bool, txLookupLimit *uint64) (*BlockChain, error) {
	// This is one of the rare case where Firehose is not enabled and we still perform something.
	if firehose.ArchiveBlocksToKeep != 0 {
		old := TriesInMemory
		TriesInMemory = firehose.ArchiveBlocksToKeep

		log.Info("Firehose overrode TriesInMemory value (coming from archive blocks to keep value)", "tries_in_memory", firehose.ArchiveBlocksToKeep, "was", old)
	}

=======
//
//nolint:gocognit
func NewBlockChain(db ethdb.Database, cacheConfig *CacheConfig, chainConfig *params.ChainConfig, engine consensus.Engine, vmConfig vm.Config, shouldPreserve func(header *types.Header) bool, txLookupLimit *uint64, checker ethereum.ChainValidator) (*BlockChain, error) {
>>>>>>> 3eb234cd
	if cacheConfig == nil {
		cacheConfig = DefaultCacheConfig
	}

	if cacheConfig.TriesInMemory <= 0 {
		cacheConfig.TriesInMemory = DefaultCacheConfig.TriesInMemory
	}
	bodyCache, _ := lru.New(bodyCacheLimit)
	bodyRLPCache, _ := lru.New(bodyCacheLimit)
	receiptsCache, _ := lru.New(receiptsCacheLimit)
	blockCache, _ := lru.New(blockCacheLimit)
	txLookupCache, _ := lru.New(txLookupCacheLimit)
	futureBlocks, _ := lru.New(maxFutureBlocks)

	borReceiptsCache, _ := lru.New(receiptsCacheLimit)

	bc := &BlockChain{
		chainConfig: chainConfig,
		cacheConfig: cacheConfig,
		db:          db,
		triegc:      prque.New(nil),
		stateCache: state.NewDatabaseWithConfig(db, &trie.Config{
			Cache:     cacheConfig.TrieCleanLimit,
			Journal:   cacheConfig.TrieCleanJournal,
			Preimages: cacheConfig.Preimages,
		}),
		quit:          make(chan struct{}),
		chainmu:       syncx.NewClosableMutex(),
		bodyCache:     bodyCache,
		bodyRLPCache:  bodyRLPCache,
		receiptsCache: receiptsCache,
		blockCache:    blockCache,
		txLookupCache: txLookupCache,
		futureBlocks:  futureBlocks,
		engine:        engine,
		vmConfig:      vmConfig,

		borReceiptsCache: borReceiptsCache,
	}
	bc.forker = NewForkChoice(bc, shouldPreserve, checker)
	bc.validator = NewBlockValidator(chainConfig, bc, engine)
	bc.prefetcher = newStatePrefetcher(chainConfig, bc, engine)
	bc.processor = NewStateProcessor(chainConfig, bc, engine)

	var err error
	bc.hc, err = NewHeaderChain(db, chainConfig, engine, bc.insertStopped)
	if err != nil {
		return nil, err
	}
	bc.genesisBlock = bc.GetBlockByNumber(0)
	if bc.genesisBlock == nil {
		return nil, ErrNoGenesis
	}

	var nilBlock *types.Block
	bc.currentBlock.Store(nilBlock)
	bc.currentFastBlock.Store(nilBlock)

	// Initialize the chain with ancient data if it isn't empty.
	var txIndexBlock uint64

	if bc.empty() {
		rawdb.InitDatabaseFromFreezer(bc.db)
		// If ancient database is not empty, reconstruct all missing
		// indices in the background.
		frozen, _ := bc.db.Ancients()
		if frozen > 0 {
			txIndexBlock = frozen
		}
	}
	if err := bc.loadLastState(); err != nil {
		return nil, err
	}

	// Make sure the state associated with the block is available
	head := bc.CurrentBlock()
	if _, err := state.New(head.Root(), bc.stateCache, bc.snaps); err != nil {
		// Head state is missing, before the state recovery, find out the
		// disk layer point of snapshot(if it's enabled). Make sure the
		// rewound point is lower than disk layer.
		var diskRoot common.Hash
		if bc.cacheConfig.SnapshotLimit > 0 {
			diskRoot = rawdb.ReadSnapshotRoot(bc.db)
		}
		if diskRoot != (common.Hash{}) {
			log.Warn("Head state missing, repairing", "number", head.Number(), "hash", head.Hash(), "snaproot", diskRoot)

			snapDisk, err := bc.setHeadBeyondRoot(head.NumberU64(), diskRoot, true)
			if err != nil {
				return nil, err
			}
			// Chain rewound, persist old snapshot number to indicate recovery procedure
			if snapDisk != 0 {
				rawdb.WriteSnapshotRecoveryNumber(bc.db, snapDisk)
			}
		} else {
			log.Warn("Head state missing, repairing", "number", head.Number(), "hash", head.Hash())
			if _, err := bc.setHeadBeyondRoot(head.NumberU64(), common.Hash{}, true); err != nil {
				return nil, err
			}
		}
	}

	// Ensure that a previous crash in SetHead doesn't leave extra ancients
	if frozen, err := bc.db.Ancients(); err == nil && frozen > 0 {
		var (
			needRewind bool
			low        uint64
		)
		// The head full block may be rolled back to a very low height due to
		// blockchain repair. If the head full block is even lower than the ancient
		// chain, truncate the ancient store.
		fullBlock := bc.CurrentBlock()
		if fullBlock != nil && fullBlock.Hash() != bc.genesisBlock.Hash() && fullBlock.NumberU64() < frozen-1 {
			needRewind = true
			low = fullBlock.NumberU64()
		}
		// In fast sync, it may happen that ancient data has been written to the
		// ancient store, but the LastFastBlock has not been updated, truncate the
		// extra data here.
		fastBlock := bc.CurrentFastBlock()
		if fastBlock != nil && fastBlock.NumberU64() < frozen-1 {
			needRewind = true
			if fastBlock.NumberU64() < low || low == 0 {
				low = fastBlock.NumberU64()
			}
		}
		if needRewind {
			log.Error("Truncating ancient chain", "from", bc.CurrentHeader().Number.Uint64(), "to", low)
			if err := bc.SetHead(low); err != nil {
				return nil, err
			}
		}
	}
	// The first thing the node will do is reconstruct the verification data for
	// the head block (ethash cache or clique voting snapshot). Might as well do
	// it in advance.
	// bc.engine.VerifyHeader(bc, bc.CurrentHeader(), true)

	// Check the current state of the block hashes and make sure that we do not have any of the bad blocks in our chain
	for hash := range BadHashes {
		if header := bc.GetHeaderByHash(hash); header != nil {
			// get the canonical block corresponding to the offending header's number
			headerByNumber := bc.GetHeaderByNumber(header.Number.Uint64())
			// make sure the headerByNumber (if present) is in our current canonical chain
			if headerByNumber != nil && headerByNumber.Hash() == header.Hash() {
				log.Error("Found bad hash, rewinding chain", "number", header.Number, "hash", header.ParentHash)
				if err := bc.SetHead(header.Number.Uint64() - 1); err != nil {
					return nil, err
				}
				log.Error("Chain rewind was successful, resuming normal operation")
			}
		}
	}

	// Load any existing snapshot, regenerating it if loading failed
	if bc.cacheConfig.SnapshotLimit > 0 {
		// If the chain was rewound past the snapshot persistent layer (causing
		// a recovery block number to be persisted to disk), check if we're still
		// in recovery mode and in that case, don't invalidate the snapshot on a
		// head mismatch.
		var recover bool

		head := bc.CurrentBlock()
		if layer := rawdb.ReadSnapshotRecoveryNumber(bc.db); layer != nil && *layer > head.NumberU64() {
			log.Warn("Enabling snapshot recovery", "chainhead", head.NumberU64(), "diskbase", *layer)
			recover = true
		}
		bc.snaps, _ = snapshot.New(bc.db, bc.stateCache.TrieDB(), bc.cacheConfig.SnapshotLimit, head.Root(), !bc.cacheConfig.SnapshotWait, true, recover)
	}

	if firehose.Enabled && bc.CurrentBlock().NumberU64() == 0 {
		if bc.genesisBlock == nil {
			panic(fmt.Errorf("expected to have genesis block here"))
		}

		if firehose.GenesisConfig == nil {
			panic(fmt.Errorf("The genesis config is not set, there is something weird as all code path should generate the correct genesis config"))
		}

		genesis := firehose.GenesisConfig.(*Genesis)
		if genesis == nil {
			panic(fmt.Errorf("The genesis config is not set, there is something weird as all code path should generate the correct genesis config"))
		}

		// As far as I can tell, the block's hash comes from the keccak hash of the rlp encoding
		// of the block's header which includes all fields. So we can check the hash to ensure
		// the genesis config computed matched Geth savec genesis block.
		recomputedGenesisBlock := genesis.ToBlock(nil)
		if bc.genesisBlock.Hash() != recomputedGenesisBlock.Hash() {
			panic(fmt.Errorf("invalid Firehose genesis block and actual chain's stored genesis block, the actual genesis block's hash field extracted from Geth's database does not fit with hash of genesis block generated from Firehose determined genesis config, you might need to provide the correct 'genesis.json' file via --firehose-genesis-file"))
		}

		firehose.MaybeSyncContext().RecordGenesisBlock(bc.genesisBlock, func(ctx *firehose.Context) {
			sortedAddrs := make([]common.Address, len(genesis.Alloc))
			i := 0
			for addr := range genesis.Alloc {
				sortedAddrs[i] = addr
				i++
			}

			sort.Slice(sortedAddrs, func(i, j int) bool {
				return bytes.Compare(sortedAddrs[i][:], sortedAddrs[j][:]) <= -1
			})

			for _, addr := range sortedAddrs {
				account := genesis.Alloc[addr]

				ctx.RecordNewAccount(addr)

				ctx.RecordBalanceChange(addr, common.Big0, account.Balance, firehose.BalanceChangeReason("genesis_balance"))
				if len(account.Code) > 0 {
					ctx.RecordCodeChange(addr, nil, nil, crypto.Keccak256Hash(account.Code), account.Code)
				}

				if account.Nonce > 0 {
					ctx.RecordNonceChange(addr, 0, account.Nonce)
				}

				for key, value := range account.Storage {
					ctx.RecordStorageChange(addr, key, common.Hash{}, value)
				}
			}
		})
	}

	// Start future block processor.
	bc.wg.Add(1)
	go bc.updateFutureBlocks()

	// Start tx indexer/unindexer.
	if txLookupLimit != nil {
		bc.txLookupLimit = *txLookupLimit

		bc.wg.Add(1)
		go bc.maintainTxIndex(txIndexBlock)
	}

	// If periodic cache journal is required, spin it up.
	if bc.cacheConfig.TrieCleanRejournal > 0 {
		if bc.cacheConfig.TrieCleanRejournal < time.Minute {
			log.Warn("Sanitizing invalid trie cache journal time", "provided", bc.cacheConfig.TrieCleanRejournal, "updated", time.Minute)
			bc.cacheConfig.TrieCleanRejournal = time.Minute
		}
		triedb := bc.stateCache.TrieDB()
		bc.wg.Add(1)
		go func() {
			defer bc.wg.Done()
			triedb.SaveCachePeriodically(bc.cacheConfig.TrieCleanJournal, bc.cacheConfig.TrieCleanRejournal, bc.quit)
		}()
	}
	return bc, nil
}

// empty returns an indicator whether the blockchain is empty.
// Note, it's a special case that we connect a non-empty ancient
// database with an empty node, so that we can plugin the ancient
// into node seamlessly.
func (bc *BlockChain) empty() bool {
	genesis := bc.genesisBlock.Hash()
	for _, hash := range []common.Hash{rawdb.ReadHeadBlockHash(bc.db), rawdb.ReadHeadHeaderHash(bc.db), rawdb.ReadHeadFastBlockHash(bc.db)} {
		if hash != genesis {
			return false
		}
	}
	return true
}

// loadLastState loads the last known chain state from the database. This method
// assumes that the chain manager mutex is held.
func (bc *BlockChain) loadLastState() error {
	// Restore the last known head block
	head := rawdb.ReadHeadBlockHash(bc.db)
	if head == (common.Hash{}) {
		// Corrupt or empty database, init from scratch
		log.Warn("Empty database, resetting chain")
		return bc.Reset()
	}
	// Make sure the entire head block is available
	currentBlock := bc.GetBlockByHash(head)
	if currentBlock == nil {
		// Corrupt or empty database, init from scratch
		log.Warn("Head block missing, resetting chain", "hash", head)
		return bc.Reset()
	}
	// Everything seems to be fine, set as the head block
	bc.currentBlock.Store(currentBlock)
	headBlockGauge.Update(int64(currentBlock.NumberU64()))

	// Restore the last known head header
	currentHeader := currentBlock.Header()
	if head := rawdb.ReadHeadHeaderHash(bc.db); head != (common.Hash{}) {
		if header := bc.GetHeaderByHash(head); header != nil {
			currentHeader = header
		}
	}
	bc.hc.SetCurrentHeader(currentHeader)

	// Restore the last known head fast block
	bc.currentFastBlock.Store(currentBlock)
	headFastBlockGauge.Update(int64(currentBlock.NumberU64()))

	if head := rawdb.ReadHeadFastBlockHash(bc.db); head != (common.Hash{}) {
		if block := bc.GetBlockByHash(head); block != nil {
			bc.currentFastBlock.Store(block)
			headFastBlockGauge.Update(int64(block.NumberU64()))
		}
	}
	// Issue a status log for the user
	currentFastBlock := bc.CurrentFastBlock()

	headerTd := bc.GetTd(currentHeader.Hash(), currentHeader.Number.Uint64())
	blockTd := bc.GetTd(currentBlock.Hash(), currentBlock.NumberU64())
	fastTd := bc.GetTd(currentFastBlock.Hash(), currentFastBlock.NumberU64())

	log.Info("Loaded most recent local header", "number", currentHeader.Number, "hash", currentHeader.Hash(), "td", headerTd, "age", common.PrettyAge(time.Unix(int64(currentHeader.Time), 0)))
	log.Info("Loaded most recent local full block", "number", currentBlock.Number(), "hash", currentBlock.Hash(), "td", blockTd, "age", common.PrettyAge(time.Unix(int64(currentBlock.Time()), 0)))
	log.Info("Loaded most recent local fast block", "number", currentFastBlock.Number(), "hash", currentFastBlock.Hash(), "td", fastTd, "age", common.PrettyAge(time.Unix(int64(currentFastBlock.Time()), 0)))
	if pivot := rawdb.ReadLastPivotNumber(bc.db); pivot != nil {
		log.Info("Loaded last fast-sync pivot marker", "number", *pivot)
	}
	return nil
}

// SetHead rewinds the local chain to a new head. Depending on whether the node
// was fast synced or full synced and in which state, the method will try to
// delete minimal data from disk whilst retaining chain consistency.
func (bc *BlockChain) SetHead(head uint64) error {
	_, err := bc.setHeadBeyondRoot(head, common.Hash{}, false)
	return err
}

// setHeadBeyondRoot rewinds the local chain to a new head with the extra condition
// that the rewind must pass the specified state root. This method is meant to be
// used when rewinding with snapshots enabled to ensure that we go back further than
// persistent disk layer. Depending on whether the node was fast synced or full, and
// in which state, the method will try to delete minimal data from disk whilst
// retaining chain consistency.
//
// The method returns the block number where the requested root cap was found.
func (bc *BlockChain) setHeadBeyondRoot(head uint64, root common.Hash, repair bool) (uint64, error) {
	if !bc.chainmu.TryLock() {
		return 0, errChainStopped
	}
	defer bc.chainmu.Unlock()

	// Track the block number of the requested root hash
	var rootNumber uint64 // (no root == always 0)

	// Retrieve the last pivot block to short circuit rollbacks beyond it and the
	// current freezer limit to start nuking id underflown
	pivot := rawdb.ReadLastPivotNumber(bc.db)
	frozen, _ := bc.db.Ancients()

	updateFn := func(db ethdb.KeyValueWriter, header *types.Header) (uint64, bool) {
		// Rewind the blockchain, ensuring we don't end up with a stateless head
		// block. Note, depth equality is permitted to allow using SetHead as a
		// chain reparation mechanism without deleting any data!
		if currentBlock := bc.CurrentBlock(); currentBlock != nil && header.Number.Uint64() <= currentBlock.NumberU64() {
			newHeadBlock := bc.GetBlock(header.Hash(), header.Number.Uint64())
			if newHeadBlock == nil {
				log.Error("Gap in the chain, rewinding to genesis", "number", header.Number, "hash", header.Hash())
				newHeadBlock = bc.genesisBlock
			} else {
				// Block exists, keep rewinding until we find one with state,
				// keeping rewinding until we exceed the optional threshold
				// root hash
				beyondRoot := (root == common.Hash{}) // Flag whether we're beyond the requested root (no root, always true)

				for {
					// If a root threshold was requested but not yet crossed, check
					if root != (common.Hash{}) && !beyondRoot && newHeadBlock.Root() == root {
						beyondRoot, rootNumber = true, newHeadBlock.NumberU64()
					}
					if _, err := state.New(newHeadBlock.Root(), bc.stateCache, bc.snaps); err != nil {
						log.Trace("Block state missing, rewinding further", "number", newHeadBlock.NumberU64(), "hash", newHeadBlock.Hash())
						if pivot == nil || newHeadBlock.NumberU64() > *pivot {
							parent := bc.GetBlock(newHeadBlock.ParentHash(), newHeadBlock.NumberU64()-1)
							if parent != nil {
								newHeadBlock = parent
								continue
							}
							log.Error("Missing block in the middle, aiming genesis", "number", newHeadBlock.NumberU64()-1, "hash", newHeadBlock.ParentHash())
							newHeadBlock = bc.genesisBlock
						} else {
							log.Trace("Rewind passed pivot, aiming genesis", "number", newHeadBlock.NumberU64(), "hash", newHeadBlock.Hash(), "pivot", *pivot)
							newHeadBlock = bc.genesisBlock
						}
					}
					if beyondRoot || newHeadBlock.NumberU64() == 0 {
						if newHeadBlock.NumberU64() == 0 {
							// Recommit the genesis state into disk in case the rewinding destination
							// is genesis block and the relevant state is gone. In the future this
							// rewinding destination can be the earliest block stored in the chain
							// if the historical chain pruning is enabled. In that case the logic
							// needs to be improved here.
							if !bc.HasState(bc.genesisBlock.Root()) {
								if err := CommitGenesisState(bc.db, bc.genesisBlock.Hash()); err != nil {
									log.Crit("Failed to commit genesis state", "err", err)
								}
								log.Debug("Recommitted genesis state to disk")
							}
						}
						log.Debug("Rewound to block with state", "number", newHeadBlock.NumberU64(), "hash", newHeadBlock.Hash())
						break
					}
					log.Debug("Skipping block with threshold state", "number", newHeadBlock.NumberU64(), "hash", newHeadBlock.Hash(), "root", newHeadBlock.Root())
					newHeadBlock = bc.GetBlock(newHeadBlock.ParentHash(), newHeadBlock.NumberU64()-1) // Keep rewinding
				}
			}
			rawdb.WriteHeadBlockHash(db, newHeadBlock.Hash())

			// Degrade the chain markers if they are explicitly reverted.
			// In theory we should update all in-memory markers in the
			// last step, however the direction of SetHead is from high
			// to low, so it's safe to update in-memory markers directly.
			bc.currentBlock.Store(newHeadBlock)
			headBlockGauge.Update(int64(newHeadBlock.NumberU64()))
		}
		// Rewind the fast block in a simpleton way to the target head
		if currentFastBlock := bc.CurrentFastBlock(); currentFastBlock != nil && header.Number.Uint64() < currentFastBlock.NumberU64() {
			newHeadFastBlock := bc.GetBlock(header.Hash(), header.Number.Uint64())
			// If either blocks reached nil, reset to the genesis state
			if newHeadFastBlock == nil {
				newHeadFastBlock = bc.genesisBlock
			}
			rawdb.WriteHeadFastBlockHash(db, newHeadFastBlock.Hash())

			// Degrade the chain markers if they are explicitly reverted.
			// In theory we should update all in-memory markers in the
			// last step, however the direction of SetHead is from high
			// to low, so it's safe the update in-memory markers directly.
			bc.currentFastBlock.Store(newHeadFastBlock)
			headFastBlockGauge.Update(int64(newHeadFastBlock.NumberU64()))
		}
		head := bc.CurrentBlock().NumberU64()

		// If setHead underflown the freezer threshold and the block processing
		// intent afterwards is full block importing, delete the chain segment
		// between the stateful-block and the sethead target.
		var wipe bool
		if head+1 < frozen {
			wipe = pivot == nil || head >= *pivot
		}
		return head, wipe // Only force wipe if full synced
	}
	// Rewind the header chain, deleting all block bodies until then
	delFn := func(db ethdb.KeyValueWriter, hash common.Hash, num uint64) {
		// Ignore the error here since light client won't hit this path
		frozen, _ := bc.db.Ancients()
		if num+1 <= frozen {
			// Truncate all relative data(header, total difficulty, body, receipt
			// and canonical hash) from ancient store.
			if err := bc.db.TruncateHead(num); err != nil {
				log.Crit("Failed to truncate ancient data", "number", num, "err", err)
			}
			// Remove the hash <-> number mapping from the active store.
			rawdb.DeleteHeaderNumber(db, hash)
		} else {
			// Remove relative body and receipts from the active store.
			// The header, total difficulty and canonical hash will be
			// removed in the hc.SetHead function.
			rawdb.DeleteBody(db, hash, num)
			rawdb.DeleteReceipts(db, hash, num)
			rawdb.DeleteBorReceipt(db, hash, num)
			rawdb.DeleteBorTxLookupEntry(db, hash, num)
		}
		// Todo(rjl493456442) txlookup, bloombits, etc
	}
	// If SetHead was only called as a chain reparation method, try to skip
	// touching the header chain altogether, unless the freezer is broken
	if repair {
		if target, force := updateFn(bc.db, bc.CurrentBlock().Header()); force {
			bc.hc.SetHead(target, updateFn, delFn)
		}
	} else {
		// Rewind the chain to the requested head and keep going backwards until a
		// block with a state is found or fast sync pivot is passed
		log.Warn("Rewinding blockchain", "target", head)
		bc.hc.SetHead(head, updateFn, delFn)
	}
	// Clear out any stale content from the caches
	bc.bodyCache.Purge()
	bc.bodyRLPCache.Purge()
	bc.receiptsCache.Purge()
	bc.blockCache.Purge()
	bc.txLookupCache.Purge()
	bc.futureBlocks.Purge()
	bc.borReceiptsCache.Purge()

	return rootNumber, bc.loadLastState()
}

// SnapSyncCommitHead sets the current head block to the one defined by the hash
// irrelevant what the chain contents were prior.
func (bc *BlockChain) SnapSyncCommitHead(hash common.Hash) error {
	// Make sure that both the block as well at its state trie exists
	block := bc.GetBlockByHash(hash)
	if block == nil {
		return fmt.Errorf("non existent block [%x..]", hash[:4])
	}
	if _, err := trie.NewSecure(block.Root(), bc.stateCache.TrieDB()); err != nil {
		return err
	}

	// If all checks out, manually set the head block.
	if !bc.chainmu.TryLock() {
		return errChainStopped
	}
	bc.currentBlock.Store(block)
	headBlockGauge.Update(int64(block.NumberU64()))
	bc.chainmu.Unlock()

	// Destroy any existing state snapshot and regenerate it in the background,
	// also resuming the normal maintenance of any previously paused snapshot.
	if bc.snaps != nil {
		bc.snaps.Rebuild(block.Root())
	}
	log.Info("Committed new head block", "number", block.Number(), "hash", hash)
	return nil
}

// Reset purges the entire blockchain, restoring it to its genesis state.
func (bc *BlockChain) Reset() error {
	return bc.ResetWithGenesisBlock(bc.genesisBlock)
}

// ResetWithGenesisBlock purges the entire blockchain, restoring it to the
// specified genesis state.
func (bc *BlockChain) ResetWithGenesisBlock(genesis *types.Block) error {
	// Dump the entire block chain and purge the caches
	if err := bc.SetHead(0); err != nil {
		return err
	}
	if !bc.chainmu.TryLock() {
		return errChainStopped
	}
	defer bc.chainmu.Unlock()

	// Prepare the genesis block and reinitialise the chain
	batch := bc.db.NewBatch()
	rawdb.WriteTd(batch, genesis.Hash(), genesis.NumberU64(), genesis.Difficulty())
	rawdb.WriteBlock(batch, genesis)
	if err := batch.Write(); err != nil {
		log.Crit("Failed to write genesis block", "err", err)
	}
	bc.writeHeadBlock(genesis)

	// Last update all in-memory chain markers
	bc.genesisBlock = genesis
	bc.currentBlock.Store(bc.genesisBlock)
	headBlockGauge.Update(int64(bc.genesisBlock.NumberU64()))
	bc.hc.SetGenesis(bc.genesisBlock.Header())
	bc.hc.SetCurrentHeader(bc.genesisBlock.Header())
	bc.currentFastBlock.Store(bc.genesisBlock)
	headFastBlockGauge.Update(int64(bc.genesisBlock.NumberU64()))
	return nil
}

// Export writes the active chain to the given writer.
func (bc *BlockChain) Export(w io.Writer) error {
	return bc.ExportN(w, uint64(0), bc.CurrentBlock().NumberU64())
}

// ExportN writes a subset of the active chain to the given writer.
func (bc *BlockChain) ExportN(w io.Writer, first uint64, last uint64) error {
	if !bc.chainmu.TryLock() {
		return errChainStopped
	}
	defer bc.chainmu.Unlock()

	if first > last {
		return fmt.Errorf("export failed: first (%d) is greater than last (%d)", first, last)
	}
	log.Info("Exporting batch of blocks", "count", last-first+1)

	start, reported := time.Now(), time.Now()
	for nr := first; nr <= last; nr++ {
		block := bc.GetBlockByNumber(nr)
		if block == nil {
			return fmt.Errorf("export failed on #%d: not found", nr)
		}
		if err := block.EncodeRLP(w); err != nil {
			return err
		}
		if time.Since(reported) >= statsReportLimit {
			log.Info("Exporting blocks", "exported", block.NumberU64()-first, "elapsed", common.PrettyDuration(time.Since(start)))
			reported = time.Now()
		}
	}
	return nil
}

// writeHeadBlock injects a new head block into the current block chain. This method
// assumes that the block is indeed a true head. It will also reset the head
// header and the head fast sync block to this very same block if they are older
// or if they are on a different side chain.
//
// Note, this function assumes that the `mu` mutex is held!
func (bc *BlockChain) writeHeadBlock(block *types.Block) {
	// Add the block to the canonical chain number scheme and mark as the head
	batch := bc.db.NewBatch()
	rawdb.WriteHeadHeaderHash(batch, block.Hash())
	rawdb.WriteHeadFastBlockHash(batch, block.Hash())
	rawdb.WriteCanonicalHash(batch, block.Hash(), block.NumberU64())
	rawdb.WriteTxLookupEntriesByBlock(batch, block)
	rawdb.WriteHeadBlockHash(batch, block.Hash())

	// Flush the whole batch into the disk, exit the node if failed
	if err := batch.Write(); err != nil {
		log.Crit("Failed to update chain indexes and markers", "err", err)
	}
	// Update all in-memory chain markers in the last step
	bc.hc.SetCurrentHeader(block.Header())

	bc.currentFastBlock.Store(block)
	headFastBlockGauge.Update(int64(block.NumberU64()))

	bc.currentBlock.Store(block)
	headBlockGauge.Update(int64(block.NumberU64()))
}

// Stop stops the blockchain service. If any imports are currently in progress
// it will abort them using the procInterrupt.
func (bc *BlockChain) Stop() {
	if !atomic.CompareAndSwapInt32(&bc.running, 0, 1) {
		return
	}

	// Unsubscribe all subscriptions registered from blockchain.
	bc.scope.Close()

	// Signal shutdown to all goroutines.
	close(bc.quit)
	bc.StopInsert()

	// Now wait for all chain modifications to end and persistent goroutines to exit.
	//
	// Note: Close waits for the mutex to become available, i.e. any running chain
	// modification will have exited when Close returns. Since we also called StopInsert,
	// the mutex should become available quickly. It cannot be taken again after Close has
	// returned.
	bc.chainmu.Close()
	bc.wg.Wait()

	// Ensure that the entirety of the state snapshot is journalled to disk.
	var snapBase common.Hash
	if bc.snaps != nil {
		var err error
		if snapBase, err = bc.snaps.Journal(bc.CurrentBlock().Root()); err != nil {
			log.Error("Failed to journal state snapshot", "err", err)
		}
	}

	// Ensure the state of a recent block is also stored to disk before exiting.
	// We're writing three different states to catch different restart scenarios:
	//  - HEAD:     So we don't need to reprocess any blocks in the general case
	//  - HEAD-1:   So we don't do large reorgs if our HEAD becomes an uncle
	//  - HEAD-127: So we have a hard limit on the number of blocks reexecuted
	if !bc.cacheConfig.TrieDirtyDisabled {
		triedb := bc.stateCache.TrieDB()

		for _, offset := range []uint64{0, 1, bc.cacheConfig.TriesInMemory - 1} {
			if number := bc.CurrentBlock().NumberU64(); number > offset {
				recent := bc.GetBlockByNumber(number - offset)

				log.Info("Writing cached state to disk", "block", recent.Number(), "hash", recent.Hash(), "root", recent.Root())
				if err := triedb.Commit(recent.Root(), true, nil); err != nil {
					log.Error("Failed to commit recent state trie", "err", err)
				}
			}
		}
		if snapBase != (common.Hash{}) {
			log.Info("Writing snapshot state to disk", "root", snapBase)
			if err := triedb.Commit(snapBase, true, nil); err != nil {
				log.Error("Failed to commit recent state trie", "err", err)
			}
		}
		for !bc.triegc.Empty() {
			triedb.Dereference(bc.triegc.PopItem().(common.Hash))
		}
		if size, _ := triedb.Size(); size != 0 {
			log.Error("Dangling trie nodes after full cleanup")
		}
	}
	// Ensure all live cached entries be saved into disk, so that we can skip
	// cache warmup when node restarts.
	if bc.cacheConfig.TrieCleanJournal != "" {
		triedb := bc.stateCache.TrieDB()
		triedb.SaveCache(bc.cacheConfig.TrieCleanJournal)
	}
	log.Info("Blockchain stopped")
}

// StopInsert interrupts all insertion methods, causing them to return
// errInsertionInterrupted as soon as possible. Insertion is permanently disabled after
// calling this method.
func (bc *BlockChain) StopInsert() {
	atomic.StoreInt32(&bc.procInterrupt, 1)
}

// insertStopped returns true after StopInsert has been called.
func (bc *BlockChain) insertStopped() bool {
	return atomic.LoadInt32(&bc.procInterrupt) == 1
}

func (bc *BlockChain) procFutureBlocks() {
	blocks := make([]*types.Block, 0, bc.futureBlocks.Len())
	for _, hash := range bc.futureBlocks.Keys() {
		if block, exist := bc.futureBlocks.Peek(hash); exist {
			blocks = append(blocks, block.(*types.Block))
		}
	}
	if len(blocks) > 0 {
		sort.Slice(blocks, func(i, j int) bool {
			return blocks[i].NumberU64() < blocks[j].NumberU64()
		})
		// Insert one by one as chain insertion needs contiguous ancestry between blocks
		for i := range blocks {
			bc.InsertChain(blocks[i : i+1])
		}
	}
}

// WriteStatus status of write
type WriteStatus byte

const (
	NonStatTy WriteStatus = iota
	CanonStatTy
	SideStatTy
)

// InsertReceiptChain attempts to complete an already existing header chain with
// transaction and receipt data.
func (bc *BlockChain) InsertReceiptChain(blockChain types.Blocks, receiptChain []types.Receipts, ancientLimit uint64) (int, error) {
	// We don't require the chainMu here since we want to maximize the
	// concurrency of header insertion and receipt insertion.
	bc.wg.Add(1)
	defer bc.wg.Done()

	var (
		ancientBlocks, liveBlocks     types.Blocks
		ancientReceipts, liveReceipts []types.Receipts
	)

	// Do a sanity check that the provided chain is actually ordered and linked
	for i := 0; i < len(blockChain); i++ {
		if i != 0 {
			if blockChain[i].NumberU64() != blockChain[i-1].NumberU64()+1 || blockChain[i].ParentHash() != blockChain[i-1].Hash() {
				log.Error("Non contiguous receipt insert", "number", blockChain[i].Number(), "hash", blockChain[i].Hash(), "parent", blockChain[i].ParentHash(),
					"prevnumber", blockChain[i-1].Number(), "prevhash", blockChain[i-1].Hash())
				return 0, fmt.Errorf("non contiguous insert: item %d is #%d [%x..], item %d is #%d [%x..] (parent [%x..])", i-1, blockChain[i-1].NumberU64(),
					blockChain[i-1].Hash().Bytes()[:4], i, blockChain[i].NumberU64(), blockChain[i].Hash().Bytes()[:4], blockChain[i].ParentHash().Bytes()[:4])
			}
		}
		if blockChain[i].NumberU64() <= ancientLimit {
			ancientBlocks, ancientReceipts = append(ancientBlocks, blockChain[i]), append(ancientReceipts, receiptChain[i])
		} else {
			liveBlocks, liveReceipts = append(liveBlocks, blockChain[i]), append(liveReceipts, receiptChain[i])
		}
	}

	var (
		stats = struct{ processed, ignored int32 }{}
		start = time.Now()
		size  = int64(0)
	)

	// updateHead updates the head fast sync block if the inserted blocks are better
	// and returns an indicator whether the inserted blocks are canonical.
	updateHead := func(head *types.Block, headers []*types.Header) bool {
		if !bc.chainmu.TryLock() {
			return false
		}
		defer bc.chainmu.Unlock()

		// Rewind may have occurred, skip in that case.
		if bc.CurrentHeader().Number.Cmp(head.Number()) >= 0 {
			reorg, err := bc.forker.ReorgNeeded(bc.CurrentFastBlock().Header(), head.Header())
			if err != nil {
				log.Warn("Reorg failed", "err", err)
				return false
			} else if !reorg {
				return false
			}

			isValid, err := bc.forker.ValidateReorg(bc.CurrentFastBlock().Header(), headers)
			if err != nil {
				log.Warn("Reorg failed", "err", err)
				return false
			} else if !isValid {
				return false
			}
			rawdb.WriteHeadFastBlockHash(bc.db, head.Hash())
			bc.currentFastBlock.Store(head)
			headFastBlockGauge.Update(int64(head.NumberU64()))
			return true
		}
		return false
	}

	// writeAncient writes blockchain and corresponding receipt chain into ancient store.
	//
	// this function only accepts canonical chain data. All side chain will be reverted
	// eventually.
	writeAncient := func(blockChain types.Blocks, receiptChain []types.Receipts) (int, error) {
		first := blockChain[0]
		last := blockChain[len(blockChain)-1]

		// Ensure genesis is in ancients.
		if first.NumberU64() == 1 {
			if frozen, _ := bc.db.Ancients(); frozen == 0 {
				b := bc.genesisBlock
				td := bc.genesisBlock.Difficulty()
				writeSize, err := rawdb.WriteAncientBlocks(bc.db, []*types.Block{b}, []types.Receipts{nil}, []types.Receipts{nil}, td)
				size += writeSize
				if err != nil {
					log.Error("Error writing genesis to ancients", "err", err)
					return 0, err
				}
				log.Info("Wrote genesis to ancients")
			}
		}
		// Before writing the blocks to the ancients, we need to ensure that
		// they correspond to the what the headerchain 'expects'.
		// We only check the last block/header, since it's a contiguous chain.
		if !bc.HasHeader(last.Hash(), last.NumberU64()) {
			return 0, fmt.Errorf("containing header #%d [%x..] unknown", last.Number(), last.Hash().Bytes()[:4])
		}

		// BOR: Retrieve all the bor receipts and also maintain the array of headers
		// for bor specific reorg check.
		borReceipts := []types.Receipts{}

		var headers []*types.Header
		for _, block := range blockChain {
			borReceipts = append(borReceipts, []*types.Receipt{bc.GetBorReceiptByHash(block.Hash())})
			headers = append(headers, block.Header())
		}

		// Write all chain data to ancients.
		td := bc.GetTd(first.Hash(), first.NumberU64())
		writeSize, err := rawdb.WriteAncientBlocks(bc.db, blockChain, receiptChain, borReceipts, td)
		size += writeSize
		if err != nil {
			log.Error("Error importing chain data to ancients", "err", err)
			return 0, err
		}

		// Write tx indices if any condition is satisfied:
		// * If user requires to reserve all tx indices(txlookuplimit=0)
		// * If all ancient tx indices are required to be reserved(txlookuplimit is even higher than ancientlimit)
		// * If block number is large enough to be regarded as a recent block
		// It means blocks below the ancientLimit-txlookupLimit won't be indexed.
		//
		// But if the `TxIndexTail` is not nil, e.g. Geth is initialized with
		// an external ancient database, during the setup, blockchain will start
		// a background routine to re-indexed all indices in [ancients - txlookupLimit, ancients)
		// range. In this case, all tx indices of newly imported blocks should be
		// generated.
		var batch = bc.db.NewBatch()
		for i, block := range blockChain {
			if bc.txLookupLimit == 0 || ancientLimit <= bc.txLookupLimit || block.NumberU64() >= ancientLimit-bc.txLookupLimit {
				rawdb.WriteTxLookupEntriesByBlock(batch, block)
			} else if rawdb.ReadTxIndexTail(bc.db) != nil {
				rawdb.WriteTxLookupEntriesByBlock(batch, block)
			}
			stats.processed++

			if batch.ValueSize() > ethdb.IdealBatchSize || i == len(blockChain)-1 {
				size += int64(batch.ValueSize())
				if err = batch.Write(); err != nil {
					fastBlock := bc.CurrentFastBlock().NumberU64()
					if err := bc.db.TruncateHead(fastBlock + 1); err != nil {
						log.Error("Can't truncate ancient store after failed insert", "err", err)
					}
					return 0, err
				}
				batch.Reset()
			}
		}

		// Sync the ancient store explicitly to ensure all data has been flushed to disk.
		if err := bc.db.Sync(); err != nil {
			return 0, err
		}
		// Update the current fast block because all block data is now present in DB.
		previousFastBlock := bc.CurrentFastBlock().NumberU64()
		if !updateHead(blockChain[len(blockChain)-1], headers) {
			// We end up here if the header chain has reorg'ed, and the blocks/receipts
			// don't match the canonical chain.
			if err := bc.db.TruncateHead(previousFastBlock + 1); err != nil {
				log.Error("Can't truncate ancient store after failed insert", "err", err)
			}
			return 0, errSideChainReceipts
		}

		// Delete block data from the main database.
		batch.Reset()
		canonHashes := make(map[common.Hash]struct{})
		for _, block := range blockChain {
			canonHashes[block.Hash()] = struct{}{}
			if block.NumberU64() == 0 {
				continue
			}
			rawdb.DeleteCanonicalHash(batch, block.NumberU64())
			rawdb.DeleteBlockWithoutNumber(batch, block.Hash(), block.NumberU64())
		}
		// Delete side chain hash-to-number mappings.
		for _, nh := range rawdb.ReadAllHashesInRange(bc.db, first.NumberU64(), last.NumberU64()) {
			if _, canon := canonHashes[nh.Hash]; !canon {
				rawdb.DeleteHeader(batch, nh.Hash, nh.Number)
			}
		}
		if err := batch.Write(); err != nil {
			return 0, err
		}
		return 0, nil
	}

	// writeLive writes blockchain and corresponding receipt chain into active store.
	writeLive := func(blockChain types.Blocks, receiptChain []types.Receipts) (int, error) {
		skipPresenceCheck := false
		batch := bc.db.NewBatch()
		headers := make([]*types.Header, 0, len(blockChain))
		for i, block := range blockChain {
			// Update the headers for bor specific reorg check
			headers = append(headers, block.Header())

			// Short circuit insertion if shutting down or processing failed
			if bc.insertStopped() {
				return 0, errInsertionInterrupted
			}
			// Short circuit if the owner header is unknown
			if !bc.HasHeader(block.Hash(), block.NumberU64()) {
				return i, fmt.Errorf("containing header #%d [%x..] unknown", block.Number(), block.Hash().Bytes()[:4])
			}
			if !skipPresenceCheck {
				// Ignore if the entire data is already known
				if bc.HasBlock(block.Hash(), block.NumberU64()) {
					stats.ignored++
					continue
				} else {
					// If block N is not present, neither are the later blocks.
					// This should be true, but if we are mistaken, the shortcut
					// here will only cause overwriting of some existing data
					skipPresenceCheck = true
				}
			}
			// Write all the data out into the database
			rawdb.WriteBody(batch, block.Hash(), block.NumberU64(), block.Body())
			rawdb.WriteReceipts(batch, block.Hash(), block.NumberU64(), receiptChain[i])
			rawdb.WriteTxLookupEntriesByBlock(batch, block) // Always write tx indices for live blocks, we assume they are needed

			// Write everything belongs to the blocks into the database. So that
			// we can ensure all components of body is completed(body, receipts,
			// tx indexes)
			if batch.ValueSize() >= ethdb.IdealBatchSize {
				if err := batch.Write(); err != nil {
					return 0, err
				}
				size += int64(batch.ValueSize())
				batch.Reset()
			}
			stats.processed++
		}
		// Write everything belongs to the blocks into the database. So that
		// we can ensure all components of body is completed(body, receipts,
		// tx indexes)
		if batch.ValueSize() > 0 {
			size += int64(batch.ValueSize())
			if err := batch.Write(); err != nil {
				return 0, err
			}
		}

		updateHead(blockChain[len(blockChain)-1], headers)
		return 0, nil
	}

	// Write downloaded chain data and corresponding receipt chain data
	if len(ancientBlocks) > 0 {
		if n, err := writeAncient(ancientBlocks, ancientReceipts); err != nil {
			if err == errInsertionInterrupted {
				return 0, nil
			}
			return n, err
		}
	}
	// Write the tx index tail (block number from where we index) before write any live blocks
	if len(liveBlocks) > 0 && liveBlocks[0].NumberU64() == ancientLimit+1 {
		// The tx index tail can only be one of the following two options:
		// * 0: all ancient blocks have been indexed
		// * ancient-limit: the indices of blocks before ancient-limit are ignored
		if tail := rawdb.ReadTxIndexTail(bc.db); tail == nil {
			if bc.txLookupLimit == 0 || ancientLimit <= bc.txLookupLimit {
				rawdb.WriteTxIndexTail(bc.db, 0)
			} else {
				rawdb.WriteTxIndexTail(bc.db, ancientLimit-bc.txLookupLimit)
			}
		}
	}
	if len(liveBlocks) > 0 {
		if n, err := writeLive(liveBlocks, liveReceipts); err != nil {
			if err == errInsertionInterrupted {
				return 0, nil
			}
			return n, err
		}
	}

	head := blockChain[len(blockChain)-1]
	context := []interface{}{
		"count", stats.processed, "elapsed", common.PrettyDuration(time.Since(start)),
		"number", head.Number(), "hash", head.Hash(), "age", common.PrettyAge(time.Unix(int64(head.Time()), 0)),
		"size", common.StorageSize(size),
	}
	if stats.ignored > 0 {
		context = append(context, []interface{}{"ignored", stats.ignored}...)
	}
	log.Info("Imported new block receipts", context...)

	return 0, nil
}

var lastWrite uint64

// writeBlockWithoutState writes only the block and its metadata to the database,
// but does not write any state. This is used to construct competing side forks
// up to the point where they exceed the canonical total difficulty.
func (bc *BlockChain) writeBlockWithoutState(block *types.Block, td *big.Int) (err error) {
	if bc.insertStopped() {
		return errInsertionInterrupted
	}

	batch := bc.db.NewBatch()
	rawdb.WriteTd(batch, block.Hash(), block.NumberU64(), td)
	rawdb.WriteBlock(batch, block)
	if err := batch.Write(); err != nil {
		log.Crit("Failed to write block into disk", "err", err)
	}
	return nil
}

// writeKnownBlock updates the head block flag with a known block
// and introduces chain reorg if necessary.
func (bc *BlockChain) writeKnownBlock(block *types.Block) error {
	current := bc.CurrentBlock()
	if block.ParentHash() != current.Hash() {
		if err := bc.reorg(current, block); err != nil {
			return err
		}
	}
	bc.writeHeadBlock(block)
	return nil
}

// writeBlockWithState writes block, metadata and corresponding state data to the
// database.
func (bc *BlockChain) writeBlockWithState(block *types.Block, receipts []*types.Receipt, logs []*types.Log, state *state.StateDB) ([]*types.Log, error) {
	// Calculate the total difficulty of the block
	ptd := bc.GetTd(block.ParentHash(), block.NumberU64()-1)
	if ptd == nil {
		return []*types.Log{}, consensus.ErrUnknownAncestor
	}
	// Make sure no inconsistent state is leaked during insertion
	externTd := new(big.Int).Add(block.Difficulty(), ptd)

	// Irrelevant of the canonical status, write the block itself to the database.
	//
	// Note all the components of block(td, hash->number map, header, body, receipts)
	// should be written atomically. BlockBatch is used for containing all components.
	blockBatch := bc.db.NewBatch()
	rawdb.WriteTd(blockBatch, block.Hash(), block.NumberU64(), externTd)
	rawdb.WriteBlock(blockBatch, block)
	rawdb.WriteReceipts(blockBatch, block.Hash(), block.NumberU64(), receipts)

	// System call appends state-sync logs into state. So, `state.Logs()` contains
	// all logs including system-call logs (state sync logs) while `logs` contains
	// only logs generated by transactions (receipts).
	//
	// That means that state.Logs() can have more logs than receipt logs.
	// In that case, we can safely assume that extra logs are from state sync logs.
	//
	// block logs = receipt logs + state sync logs = `state.Logs()`
	blockLogs := state.Logs()
	var stateSyncLogs []*types.Log
	if len(blockLogs) > 0 {
		sort.SliceStable(blockLogs, func(i, j int) bool {
			return blockLogs[i].Index < blockLogs[j].Index
		})

		if len(blockLogs) > len(logs) {
			stateSyncLogs = blockLogs[len(logs):] // get state-sync logs from `state.Logs()`

			// State sync logs don't have tx index, tx hash and other necessary fields
			// DeriveFieldsForBorLogs will fill those fields for websocket subscriptions
			types.DeriveFieldsForBorLogs(stateSyncLogs, block.Hash(), block.NumberU64(), uint(len(receipts)), uint(len(logs)))

			// Write bor receipt
			rawdb.WriteBorReceipt(blockBatch, block.Hash(), block.NumberU64(), &types.ReceiptForStorage{
				Status: types.ReceiptStatusSuccessful, // make receipt status successful
				Logs:   stateSyncLogs,
			})

			// Write bor tx reverse lookup
			rawdb.WriteBorTxLookupEntry(blockBatch, block.Hash(), block.NumberU64())
		}
	}

	rawdb.WritePreimages(blockBatch, state.Preimages())
	if err := blockBatch.Write(); err != nil {
		log.Crit("Failed to write block into disk", "err", err)
	}
	// Commit all cached state changes into underlying memory database.
	root, err := state.Commit(bc.chainConfig.IsEIP158(block.Number()))
	if err != nil {
		return []*types.Log{}, err
	}
	triedb := bc.stateCache.TrieDB()

	// If we're running an archive node, always flush
	if bc.cacheConfig.TrieDirtyDisabled {
		return []*types.Log{}, triedb.Commit(root, false, nil)
	} else {
		// Full but not archive node, do proper garbage collection
		triedb.Reference(root, common.Hash{}) // metadata reference to keep trie alive
		bc.triegc.Push(root, -int64(block.NumberU64()))

		if current := block.NumberU64(); current > bc.cacheConfig.TriesInMemory {
			// If we exceeded our memory allowance, flush matured singleton nodes to disk
			var (
				nodes, imgs = triedb.Size()
				limit       = common.StorageSize(bc.cacheConfig.TrieDirtyLimit) * 1024 * 1024
			)
			if nodes > limit || imgs > 4*1024*1024 {
				triedb.Cap(limit - ethdb.IdealBatchSize)
			}
			// Find the next state trie we need to commit
			chosen := current - bc.cacheConfig.TriesInMemory

			// If we exceeded out time allowance, flush an entire trie to disk
			if bc.gcproc > bc.cacheConfig.TrieTimeLimit {
				// If the header is missing (canonical chain behind), we're reorging a low
				// diff sidechain. Suspend committing until this operation is completed.
				header := bc.GetHeaderByNumber(chosen)
				if header == nil {
					log.Warn("Reorg in progress or TriesInMemory value has been increased, trie commit postponed", "number", chosen, "default_tries_in_memory", DefaultTriesInMemory, "tries_in_memory", TriesInMemory)
				} else {
					// If we're exceeding limits but haven't reached a large enough memory gap,
					// warn the user that the system is becoming unstable.
<<<<<<< HEAD
					if chosen < lastWrite+TriesInMemory && bc.gcproc >= 2*bc.cacheConfig.TrieTimeLimit {
						log.Info("State in memory for too long, committing", "time", bc.gcproc, "allowance", bc.cacheConfig.TrieTimeLimit, "optimum", float64(chosen-lastWrite)/float64(TriesInMemory))
=======
					if chosen < lastWrite+bc.cacheConfig.TriesInMemory && bc.gcproc >= 2*bc.cacheConfig.TrieTimeLimit {
						log.Info("State in memory for too long, committing", "time", bc.gcproc, "allowance", bc.cacheConfig.TriesInMemory, "optimum", float64(chosen-lastWrite)/float64((bc.cacheConfig.TriesInMemory)))
>>>>>>> 3eb234cd
					}
					// Flush an entire trie and restart the counters
					triedb.Commit(header.Root, true, nil)
					lastWrite = chosen
					bc.gcproc = 0
				}
			}
			// Garbage collect anything below our required write retention
			for !bc.triegc.Empty() {
				root, number := bc.triegc.Pop()
				if uint64(-number) > chosen {
					bc.triegc.Push(root, number)
					break
				}
				triedb.Dereference(root.(common.Hash))
			}
		}
	}
	return stateSyncLogs, nil
}

// WriteBlockWithState writes the block and all associated state to the database.
func (bc *BlockChain) WriteBlockAndSetHead(block *types.Block, receipts []*types.Receipt, logs []*types.Log, state *state.StateDB, emitHeadEvent bool) (status WriteStatus, err error) {
	if !bc.chainmu.TryLock() {
		return NonStatTy, errChainStopped
	}
	defer bc.chainmu.Unlock()

	return bc.writeBlockAndSetHead(block, receipts, logs, state, emitHeadEvent)
}

// writeBlockAndSetHead writes the block and all associated state to the database,
// and also it applies the given block as the new chain head. This function expects
// the chain mutex to be held.
func (bc *BlockChain) writeBlockAndSetHead(block *types.Block, receipts []*types.Receipt, logs []*types.Log, state *state.StateDB, emitHeadEvent bool) (status WriteStatus, err error) {
	var stateSyncLogs []*types.Log
	if stateSyncLogs, err = bc.writeBlockWithState(block, receipts, logs, state); err != nil {
		return NonStatTy, err
	}
	currentBlock := bc.CurrentBlock()
	reorg, err := bc.forker.ReorgNeeded(currentBlock.Header(), block.Header())
	if err != nil {
		return NonStatTy, err
	}
	if reorg {
		// Reorganise the chain if the parent is not the head block
		if block.ParentHash() != currentBlock.Hash() {
			if err := bc.reorg(currentBlock, block); err != nil {
				return NonStatTy, err
			}
		}
		status = CanonStatTy
	} else {
		status = SideStatTy
	}
	// Set new head.
	if status == CanonStatTy {
		bc.writeHeadBlock(block)
	}
	bc.futureBlocks.Remove(block.Hash())

	if status == CanonStatTy {
		bc.chainFeed.Send(ChainEvent{Block: block, Hash: block.Hash(), Logs: logs})
		if len(logs) > 0 {
			bc.logsFeed.Send(logs)
		}

		// send state sync logs into logs feed
		if len(stateSyncLogs) > 0 {
			bc.logsFeed.Send(stateSyncLogs)
		}

		// In theory we should fire a ChainHeadEvent when we inject
		// a canonical block, but sometimes we can insert a batch of
		// canonicial blocks. Avoid firing too many ChainHeadEvents,
		// we will fire an accumulated ChainHeadEvent and disable fire
		// event here.
		if emitHeadEvent {
			bc.chainHeadFeed.Send(ChainHeadEvent{Block: block})
			// BOR state sync feed related changes
			for _, data := range bc.stateSyncData {
				bc.stateSyncFeed.Send(StateSyncEvent{Data: data})
			}
			// BOR
		}
	} else {
		bc.chainSideFeed.Send(ChainSideEvent{Block: block})

		bc.chain2HeadFeed.Send(Chain2HeadEvent{
			Type:     Chain2HeadForkEvent,
			NewChain: []*types.Block{block},
		})
	}
	return status, nil
}

// addFutureBlock checks if the block is within the max allowed window to get
// accepted for future processing, and returns an error if the block is too far
// ahead and was not added.
//
// TODO after the transition, the future block shouldn't be kept. Because
// it's not checked in the Geth side anymore.
func (bc *BlockChain) addFutureBlock(block *types.Block) error {
	max := uint64(time.Now().Unix() + maxTimeFutureBlocks)
	if block.Time() > max {
		return fmt.Errorf("future block timestamp %v > allowed %v", block.Time(), max)
	}
	if block.Difficulty().Cmp(common.Big0) == 0 {
		// Never add PoS blocks into the future queue
		return nil
	}
	bc.futureBlocks.Add(block.Hash(), block)
	return nil
}

// InsertChain attempts to insert the given batch of blocks in to the canonical
// chain or, otherwise, create a fork. If an error is returned it will return
// the index number of the failing block as well an error describing what went
// wrong. After insertion is done, all accumulated events will be fired.
func (bc *BlockChain) InsertChain(chain types.Blocks) (int, error) {
	// Sanity check that we have something meaningful to import
	if len(chain) == 0 {
		return 0, nil
	}
	bc.blockProcFeed.Send(true)
	defer bc.blockProcFeed.Send(false)

	// Do a sanity check that the provided chain is actually ordered and linked.
	for i := 1; i < len(chain); i++ {
		block, prev := chain[i], chain[i-1]
		if block.NumberU64() != prev.NumberU64()+1 || block.ParentHash() != prev.Hash() {
			log.Error("Non contiguous block insert",
				"number", block.Number(),
				"hash", block.Hash(),
				"parent", block.ParentHash(),
				"prevnumber", prev.Number(),
				"prevhash", prev.Hash(),
			)
			return 0, fmt.Errorf("non contiguous insert: item %d is #%d [%x..], item %d is #%d [%x..] (parent [%x..])", i-1, prev.NumberU64(),
				prev.Hash().Bytes()[:4], i, block.NumberU64(), block.Hash().Bytes()[:4], block.ParentHash().Bytes()[:4])
		}
	}
	// Pre-checks passed, start the full block imports
	if !bc.chainmu.TryLock() {
		return 0, errChainStopped
	}
	defer bc.chainmu.Unlock()
	return bc.insertChain(chain, true, true)
}

// insertChain is the internal implementation of InsertChain, which assumes that
// 1) chains are contiguous, and 2) The chain mutex is held.
//
// This method is split out so that import batches that require re-injecting
// historical blocks can do so without releasing the lock, which could lead to
// racey behaviour. If a sidechain import is in progress, and the historic state
// is imported, but then new canon-head is added before the actual sidechain
// completes, then the historic state could be pruned again
func (bc *BlockChain) insertChain(chain types.Blocks, verifySeals, setHead bool) (int, error) {
	// If the chain is terminating, don't even bother starting up.
	if bc.insertStopped() {
		return 0, nil
	}

	// Start a parallel signature recovery (signer will fluke on fork transition, minimal perf loss)
	senderCacher.recoverFromBlocks(types.MakeSigner(bc.chainConfig, chain[0].Number()), chain)

	var (
		stats     = insertStats{startTime: mclock.Now()}
		lastCanon *types.Block
	)
	// Fire a single chain head event if we've progressed the chain
	defer func() {
		if lastCanon != nil && bc.CurrentBlock().Hash() == lastCanon.Hash() {
			bc.chainHeadFeed.Send(ChainHeadEvent{lastCanon})
		}
	}()
	// Start the parallel header verifier
	headers := make([]*types.Header, len(chain))
	seals := make([]bool, len(chain))

	for i, block := range chain {
		headers[i] = block.Header()
		seals[i] = verifySeals
	}
	abort, results := bc.engine.VerifyHeaders(bc, headers, seals)
	defer close(abort)

	// Peek the error for the first block to decide the directing import logic
	it := newInsertIterator(chain, results, bc.validator)
	block, err := it.next()

	// Check the validity of incoming chain
	isValid, err1 := bc.forker.ValidateReorg(bc.CurrentBlock().Header(), headers)
	if err1 != nil {
		return it.index, err1
	}

	if !isValid {
		// The chain to be imported is invalid as the blocks doesn't match with
		// the whitelisted checkpoints.
		return it.index, whitelist.ErrCheckpointMismatch
	}

	// Left-trim all the known blocks that don't need to build snapshot
	if bc.skipBlock(err, it) {
		// First block (and state) is known
		//   1. We did a roll-back, and should now do a re-import
		//   2. The block is stored as a sidechain, and is lying about it's stateroot, and passes a stateroot
		//      from the canonical chain, which has not been verified.
		// Skip all known blocks that are behind us.
		var (
			reorg   bool
			current = bc.CurrentBlock()
		)
		for block != nil && bc.skipBlock(err, it) {
			reorg, err = bc.forker.ReorgNeeded(current.Header(), block.Header())
			if err != nil {
				return it.index, err
			}
			if reorg {
				// Switch to import mode if the forker says the reorg is necessary
				// and also the block is not on the canonical chain.
				// In eth2 the forker always returns true for reorg decision (blindly trusting
				// the external consensus engine), but in order to prevent the unnecessary
				// reorgs when importing known blocks, the special case is handled here.
				if block.NumberU64() > current.NumberU64() || bc.GetCanonicalHash(block.NumberU64()) != block.Hash() {
					break
				}
			}
			log.Debug("Ignoring already known block", "number", block.Number(), "hash", block.Hash())
			stats.ignored++

			block, err = it.next()
		}
		// The remaining blocks are still known blocks, the only scenario here is:
		// During the fast sync, the pivot point is already submitted but rollback
		// happens. Then node resets the head full block to a lower height via `rollback`
		// and leaves a few known blocks in the database.
		//
		// When node runs a fast sync again, it can re-import a batch of known blocks via
		// `insertChain` while a part of them have higher total difficulty than current
		// head full block(new pivot point).
		for block != nil && bc.skipBlock(err, it) {
			log.Debug("Writing previously known block", "number", block.Number(), "hash", block.Hash())
			if err := bc.writeKnownBlock(block); err != nil {
				return it.index, err
			}
			lastCanon = block

			block, err = it.next()
		}
		// Falls through to the block import
	}
	switch {
	// First block is pruned
	case errors.Is(err, consensus.ErrPrunedAncestor):
		if setHead {
			// First block is pruned, insert as sidechain and reorg only if TD grows enough
			log.Debug("Pruned ancestor, inserting as sidechain", "number", block.Number(), "hash", block.Hash())
			return bc.insertSideChain(block, it)
		} else {
			// We're post-merge and the parent is pruned, try to recover the parent state
			log.Debug("Pruned ancestor", "number", block.Number(), "hash", block.Hash())
			return it.index, bc.recoverAncestors(block)
		}
	// First block is future, shove it (and all children) to the future queue (unknown ancestor)
	case errors.Is(err, consensus.ErrFutureBlock) || (errors.Is(err, consensus.ErrUnknownAncestor) && bc.futureBlocks.Contains(it.first().ParentHash())):
		for block != nil && (it.index == 0 || errors.Is(err, consensus.ErrUnknownAncestor)) {
			log.Debug("Future block, postponing import", "number", block.Number(), "hash", block.Hash())
			if err := bc.addFutureBlock(block); err != nil {
				return it.index, err
			}
			block, err = it.next()
		}
		stats.queued += it.processed()
		stats.ignored += it.remaining()

		// If there are any still remaining, mark as ignored
		return it.index, err

	// Some other error(except ErrKnownBlock) occurred, abort.
	// ErrKnownBlock is allowed here since some known blocks
	// still need re-execution to generate snapshots that are missing
	case err != nil && !errors.Is(err, ErrKnownBlock):
		bc.futureBlocks.Remove(block.Hash())
		stats.ignored += len(it.chain)
		bc.reportBlock(block, nil, err)
		return it.index, err
	}
	// No validation errors for the first block (or chain prefix skipped)
	var activeState *state.StateDB
	defer func() {
		// The chain importer is starting and stopping trie prefetchers. If a bad
		// block or other error is hit however, an early return may not properly
		// terminate the background threads. This defer ensures that we clean up
		// and dangling prefetcher, without defering each and holding on live refs.
		if activeState != nil {
			activeState.StopPrefetcher()
		}
	}()

	// accumulator for canonical blocks
	var canonAccum []*types.Block

	emitAccum := func() {
		size := len(canonAccum)
		if size == 0 || size > 5 {
			// avoid reporting events for large sync events
			return
		}
		bc.chain2HeadFeed.Send(Chain2HeadEvent{
			Type:     Chain2HeadCanonicalEvent,
			NewChain: canonAccum,
		})
		canonAccum = canonAccum[:0]
	}

	for ; block != nil && err == nil || errors.Is(err, ErrKnownBlock); block, err = it.next() {
		// If the chain is terminating, stop processing blocks
		if bc.insertStopped() {
			log.Debug("Abort during block processing")
			break
		}
		// If the header is a banned one, straight out abort
		if BadHashes[block.Hash()] {
			bc.reportBlock(block, nil, ErrBannedHash)
			return it.index, ErrBannedHash
		}
		// If the block is known (in the middle of the chain), it's a special case for
		// Clique blocks where they can share state among each other, so importing an
		// older block might complete the state of the subsequent one. In this case,
		// just skip the block (we already validated it once fully (and crashed), since
		// its header and body was already in the database). But if the corresponding
		// snapshot layer is missing, forcibly rerun the execution to build it.
		if bc.skipBlock(err, it) {
			logger := log.Debug
			if bc.chainConfig.Clique == nil {
				logger = log.Warn
			}
			logger("Inserted known block", "number", block.Number(), "hash", block.Hash(),
				"uncles", len(block.Uncles()), "txs", len(block.Transactions()), "gas", block.GasUsed(),
				"root", block.Root())

			// Special case. Commit the empty receipt slice if we meet the known
			// block in the middle. It can only happen in the clique chain. Whenever
			// we insert blocks via `insertSideChain`, we only commit `td`, `header`
			// and `body` if it's non-existent. Since we don't have receipts without
			// reexecution, so nothing to commit. But if the sidechain will be adpoted
			// as the canonical chain eventually, it needs to be reexecuted for missing
			// state, but if it's this special case here(skip reexecution) we will lose
			// the empty receipt entry.
			if len(block.Transactions()) == 0 {
				rawdb.WriteReceipts(bc.db, block.Hash(), block.NumberU64(), nil)
			} else {
				log.Error("Please file an issue, skip known block execution without receipt",
					"hash", block.Hash(), "number", block.NumberU64())
			}
			if err := bc.writeKnownBlock(block); err != nil {
				return it.index, err
			}

			// some blocks with 0 transactions are only processed here
			if firehoseContext := firehose.MaybeSyncContext(); firehoseContext.Enabled() {
				firehoseContext.StartBlock(block)
				firehoseContext.FinalizeBlock(block)
				ptd := bc.GetTd(block.ParentHash(), block.NumberU64()-1)
				td := new(big.Int).Add(block.Difficulty(), ptd)
				firehoseContext.EndBlock(block, td)
			}

			stats.processed++

			// We can assume that logs are empty here, since the only way for consecutive
			// Clique blocks to have the same state is if there are no transactions.
			lastCanon = block
			continue
		}

		// Retrieve the parent block and it's state to execute on top
		start := time.Now()
		parent := it.previous()
		if parent == nil {
			parent = bc.GetHeader(block.ParentHash(), block.NumberU64()-1)
		}
		statedb, err := state.New(parent.Root, bc.stateCache, bc.snaps)
		if err != nil {
			return it.index, err
		}

		// Enable prefetching to pull in trie node paths while processing transactions
		statedb.StartPrefetcher("chain")
		activeState = statedb

		// If we have a followup block, run that against the current state to pre-cache
		// transactions and probabilistically some of the account/storage trie nodes.
		var followupInterrupt uint32
		if !bc.cacheConfig.TrieCleanNoPrefetch {
			if followup, err := it.peek(); followup != nil && err == nil {
				throwaway, _ := state.New(parent.Root, bc.stateCache, bc.snaps)

				go func(start time.Time, followup *types.Block, throwaway *state.StateDB, interrupt *uint32) {
					bc.prefetcher.Prefetch(followup, throwaway, bc.vmConfig, &followupInterrupt)

					blockPrefetchExecuteTimer.Update(time.Since(start))
					if atomic.LoadUint32(interrupt) == 1 {
						blockPrefetchInterruptMeter.Mark(1)
					}
				}(time.Now(), followup, throwaway, &followupInterrupt)
			}
		}

		// Process block using the parent state as reference point
		substart := time.Now()
		receipts, logs, usedGas, err := bc.processor.Process(block, statedb, bc.vmConfig)
		if err != nil {
			bc.reportBlock(block, receipts, err)
			atomic.StoreUint32(&followupInterrupt, 1)
			return it.index, err
		}
		// BOR state sync feed related changes
		for _, data := range bc.stateSyncData {
			bc.stateSyncFeed.Send(StateSyncEvent{Data: data})
		}
		// BOR

		// Update the metrics touched during block processing
		accountReadTimer.Update(statedb.AccountReads)                 // Account reads are complete, we can mark them
		storageReadTimer.Update(statedb.StorageReads)                 // Storage reads are complete, we can mark them
		accountUpdateTimer.Update(statedb.AccountUpdates)             // Account updates are complete, we can mark them
		storageUpdateTimer.Update(statedb.StorageUpdates)             // Storage updates are complete, we can mark them
		snapshotAccountReadTimer.Update(statedb.SnapshotAccountReads) // Account reads are complete, we can mark them
		snapshotStorageReadTimer.Update(statedb.SnapshotStorageReads) // Storage reads are complete, we can mark them
		triehash := statedb.AccountHashes + statedb.StorageHashes     // Save to not double count in validation
		trieproc := statedb.SnapshotAccountReads + statedb.AccountReads + statedb.AccountUpdates
		trieproc += statedb.SnapshotStorageReads + statedb.StorageReads + statedb.StorageUpdates

		blockExecutionTimer.Update(time.Since(substart) - trieproc - triehash)

		// Validate the state using the default validator
		substart = time.Now()
		if err := bc.validator.ValidateState(block, statedb, receipts, usedGas); err != nil {
			bc.reportBlock(block, receipts, err)
			atomic.StoreUint32(&followupInterrupt, 1)
			return it.index, err
		}
		proctime := time.Since(start)

		// Update the metrics touched during block validation
		accountHashTimer.Update(statedb.AccountHashes) // Account hashes are complete, we can mark them
		storageHashTimer.Update(statedb.StorageHashes) // Storage hashes are complete, we can mark them
		blockValidationTimer.Update(time.Since(substart) - (statedb.AccountHashes + statedb.StorageHashes - triehash))

		// Write the block to the chain and get the status.
		substart = time.Now()
		var status WriteStatus
		if !setHead {
			// Don't set the head, only insert the block
			_, err = bc.writeBlockWithState(block, receipts, logs, statedb)
		} else {
			status, err = bc.writeBlockAndSetHead(block, receipts, logs, statedb, false)
		}
		atomic.StoreUint32(&followupInterrupt, 1)
		if err != nil {
			return it.index, err
		}
		// Update the metrics touched during block commit
		accountCommitTimer.Update(statedb.AccountCommits)   // Account commits are complete, we can mark them
		storageCommitTimer.Update(statedb.StorageCommits)   // Storage commits are complete, we can mark them
		snapshotCommitTimer.Update(statedb.SnapshotCommits) // Snapshot commits are complete, we can mark them

		blockWriteTimer.Update(time.Since(substart) - statedb.AccountCommits - statedb.StorageCommits - statedb.SnapshotCommits)
		blockInsertTimer.UpdateSince(start)

		// Report the import stats before returning the various results
		stats.processed++
		stats.usedGas += usedGas

		dirty, _ := bc.stateCache.TrieDB().Size()
		stats.report(chain, it.index, dirty, setHead)

		if !setHead {
			return it.index, nil // Direct block insertion of a single block
		}

		// BOR
		if status == CanonStatTy {
			canonAccum = append(canonAccum, block)
		} else {
			emitAccum()
		}
		// BOR

		switch status {
		case CanonStatTy:
			log.Debug("Inserted new block", "number", block.Number(), "hash", block.Hash(),
				"uncles", len(block.Uncles()), "txs", len(block.Transactions()), "gas", block.GasUsed(),
				"elapsed", common.PrettyDuration(time.Since(start)),
				"root", block.Root())

			lastCanon = block

			// Only count canonical blocks for GC processing time
			bc.gcproc += proctime

		case SideStatTy:
			log.Debug("Inserted forked block", "number", block.Number(), "hash", block.Hash(),
				"diff", block.Difficulty(), "elapsed", common.PrettyDuration(time.Since(start)),
				"txs", len(block.Transactions()), "gas", block.GasUsed(), "uncles", len(block.Uncles()),
				"root", block.Root())

		default:
			// This in theory is impossible, but lets be nice to our future selves and leave
			// a log, instead of trying to track down blocks imports that don't emit logs.
			log.Warn("Inserted block with unknown status", "number", block.Number(), "hash", block.Hash(),
				"diff", block.Difficulty(), "elapsed", common.PrettyDuration(time.Since(start)),
				"txs", len(block.Transactions()), "gas", block.GasUsed(), "uncles", len(block.Uncles()),
				"root", block.Root())
		}
	}

	// BOR
	emitAccum()
	// BOR

	// Any blocks remaining here? The only ones we care about are the future ones
	if block != nil && errors.Is(err, consensus.ErrFutureBlock) {
		if err := bc.addFutureBlock(block); err != nil {
			return it.index, err
		}
		block, err = it.next()

		for ; block != nil && errors.Is(err, consensus.ErrUnknownAncestor); block, err = it.next() {
			if err := bc.addFutureBlock(block); err != nil {
				return it.index, err
			}
			stats.queued++
		}
	}
	stats.ignored += it.remaining()

	return it.index, err
}

// insertSideChain is called when an import batch hits upon a pruned ancestor
// error, which happens when a sidechain with a sufficiently old fork-block is
// found.
//
// The method writes all (header-and-body-valid) blocks to disk, then tries to
// switch over to the new chain if the TD exceeded the current chain.
// insertSideChain is only used pre-merge.
func (bc *BlockChain) insertSideChain(block *types.Block, it *insertIterator) (int, error) {
	var (
		externTd  *big.Int
		lastBlock = block
		current   = bc.CurrentBlock()
		headers   []*types.Header
	)
	// The first sidechain block error is already verified to be ErrPrunedAncestor.
	// Since we don't import them here, we expect ErrUnknownAncestor for the remaining
	// ones. Any other errors means that the block is invalid, and should not be written
	// to disk.
	err := consensus.ErrPrunedAncestor
	for ; block != nil && errors.Is(err, consensus.ErrPrunedAncestor); block, err = it.next() {
		headers = append(headers, block.Header())
		// Check the canonical state root for that number
		if number := block.NumberU64(); current.NumberU64() >= number {
			canonical := bc.GetBlockByNumber(number)
			if canonical != nil && canonical.Hash() == block.Hash() {
				// Not a sidechain block, this is a re-import of a canon block which has it's state pruned

				// Collect the TD of the block. Since we know it's a canon one,
				// we can get it directly, and not (like further below) use
				// the parent and then add the block on top
				externTd = bc.GetTd(block.Hash(), block.NumberU64())
				continue
			}
			if canonical != nil && canonical.Root() == block.Root() {
				// This is most likely a shadow-state attack. When a fork is imported into the
				// database, and it eventually reaches a block height which is not pruned, we
				// just found that the state already exist! This means that the sidechain block
				// refers to a state which already exists in our canon chain.
				//
				// If left unchecked, we would now proceed importing the blocks, without actually
				// having verified the state of the previous blocks.
				log.Warn("Sidechain ghost-state attack detected", "number", block.NumberU64(), "sideroot", block.Root(), "canonroot", canonical.Root())

				// If someone legitimately side-mines blocks, they would still be imported as usual. However,
				// we cannot risk writing unverified blocks to disk when they obviously target the pruning
				// mechanism.
				return it.index, errors.New("sidechain ghost-state attack")
			}
		}
		if externTd == nil {
			externTd = bc.GetTd(block.ParentHash(), block.NumberU64()-1)
		}
		externTd = new(big.Int).Add(externTd, block.Difficulty())

		if !bc.HasBlock(block.Hash(), block.NumberU64()) {
			start := time.Now()
			if err := bc.writeBlockWithoutState(block, externTd); err != nil {
				return it.index, err
			}
			log.Debug("Injected sidechain block", "number", block.Number(), "hash", block.Hash(),
				"diff", block.Difficulty(), "elapsed", common.PrettyDuration(time.Since(start)),
				"txs", len(block.Transactions()), "gas", block.GasUsed(), "uncles", len(block.Uncles()),
				"root", block.Root())
		}
		lastBlock = block
	}
	// At this point, we've written all sidechain blocks to database. Loop ended
	// either on some other error or all were processed. If there was some other
	// error, we can ignore the rest of those blocks.
	//
	// If the externTd was larger than our local TD, we now need to reimport the previous
	// blocks to regenerate the required state
	reorg, err := bc.forker.ReorgNeeded(current.Header(), lastBlock.Header())
	if err != nil {
		return it.index, err
	}

	isValid, err := bc.forker.ValidateReorg(current.Header(), headers)
	if err != nil {
		return it.index, err
	}

	if !reorg || !isValid {
		localTd := bc.GetTd(current.Hash(), current.NumberU64())
		log.Info("Sidechain written to disk", "start", it.first().NumberU64(), "end", it.previous().Number, "sidetd", externTd, "localtd", localTd)
		return it.index, err
	}
	// Gather all the sidechain hashes (full blocks may be memory heavy)
	var (
		hashes  []common.Hash
		numbers []uint64
	)
	parent := it.previous()
	for parent != nil && !bc.HasState(parent.Root) {
		hashes = append(hashes, parent.Hash())
		numbers = append(numbers, parent.Number.Uint64())

		parent = bc.GetHeader(parent.ParentHash, parent.Number.Uint64()-1)
	}
	if parent == nil {
		return it.index, errors.New("missing parent")
	}
	// Import all the pruned blocks to make the state available
	var (
		blocks []*types.Block
		memory common.StorageSize
	)
	for i := len(hashes) - 1; i >= 0; i-- {
		// Append the next block to our batch
		block := bc.GetBlock(hashes[i], numbers[i])

		blocks = append(blocks, block)
		memory += block.Size()

		// If memory use grew too large, import and continue. Sadly we need to discard
		// all raised events and logs from notifications since we're too heavy on the
		// memory here.
		if len(blocks) >= 2048 || memory > 64*1024*1024 {
			log.Info("Importing heavy sidechain segment", "blocks", len(blocks), "start", blocks[0].NumberU64(), "end", block.NumberU64())
			if _, err := bc.insertChain(blocks, false, true); err != nil {
				return 0, err
			}
			blocks, memory = blocks[:0], 0

			// If the chain is terminating, stop processing blocks
			if bc.insertStopped() {
				log.Debug("Abort during blocks processing")
				return 0, nil
			}
		}
	}
	if len(blocks) > 0 {
		log.Info("Importing sidechain segment", "start", blocks[0].NumberU64(), "end", blocks[len(blocks)-1].NumberU64())
		return bc.insertChain(blocks, false, true)
	}
	return 0, nil
}

// recoverAncestors finds the closest ancestor with available state and re-execute
// all the ancestor blocks since that.
// recoverAncestors is only used post-merge.
func (bc *BlockChain) recoverAncestors(block *types.Block) error {
	// Gather all the sidechain hashes (full blocks may be memory heavy)
	var (
		hashes  []common.Hash
		numbers []uint64
		parent  = block
	)
	for parent != nil && !bc.HasState(parent.Root()) {
		hashes = append(hashes, parent.Hash())
		numbers = append(numbers, parent.NumberU64())
		parent = bc.GetBlock(parent.ParentHash(), parent.NumberU64()-1)

		// If the chain is terminating, stop iteration
		if bc.insertStopped() {
			log.Debug("Abort during blocks iteration")
			return errInsertionInterrupted
		}
	}
	if parent == nil {
		return errors.New("missing parent")
	}
	// Import all the pruned blocks to make the state available
	for i := len(hashes) - 1; i >= 0; i-- {
		// If the chain is terminating, stop processing blocks
		if bc.insertStopped() {
			log.Debug("Abort during blocks processing")
			return errInsertionInterrupted
		}
		var b *types.Block
		if i == 0 {
			b = block
		} else {
			b = bc.GetBlock(hashes[i], numbers[i])
		}
		if _, err := bc.insertChain(types.Blocks{b}, false, false); err != nil {
			return err
		}
	}
	return nil
}

// collectLogs collects the logs that were generated or removed during
// the processing of the block that corresponds with the given hash.
// These logs are later announced as deleted or reborn.
func (bc *BlockChain) collectLogs(hash common.Hash, removed bool) []*types.Log {
	number := bc.hc.GetBlockNumber(hash)
	if number == nil {
		return []*types.Log{}
	}
	receipts := rawdb.ReadReceipts(bc.db, hash, *number, bc.chainConfig)

	// Append bor receipt
	borReceipt := rawdb.ReadBorReceipt(bc.db, hash, *number)
	if borReceipt != nil {
		receipts = append(receipts, borReceipt)
	}

	var logs []*types.Log
	for _, receipt := range receipts {
		for _, log := range receipt.Logs {
			l := *log
			if removed {
				l.Removed = true
			}
			logs = append(logs, &l)
		}
	}
	return logs
}

// mergeLogs returns a merged log slice with specified sort order.
func mergeLogs(logs [][]*types.Log, reverse bool) []*types.Log {
	var ret []*types.Log
	if reverse {
		for i := len(logs) - 1; i >= 0; i-- {
			ret = append(ret, logs[i]...)
		}
	} else {
		for i := 0; i < len(logs); i++ {
			ret = append(ret, logs[i]...)
		}
	}
	return ret
}

// reorg takes two blocks, an old chain and a new chain and will reconstruct the
// blocks and inserts them to be part of the new canonical chain and accumulates
// potential missing transactions and post an event about them.
// Note the new head block won't be processed here, callers need to handle it
// externally.
func (bc *BlockChain) reorg(oldBlock, newBlock *types.Block) error {
	var (
		newChain    types.Blocks
		oldChain    types.Blocks
		commonBlock *types.Block

		deletedTxs types.Transactions
		addedTxs   types.Transactions

		deletedLogs [][]*types.Log
		rebirthLogs [][]*types.Log
	)
	// Reduce the longer chain to the same number as the shorter one
	if oldBlock.NumberU64() > newBlock.NumberU64() {
		// Old chain is longer, gather all transactions and logs as deleted ones
		for ; oldBlock != nil && oldBlock.NumberU64() != newBlock.NumberU64(); oldBlock = bc.GetBlock(oldBlock.ParentHash(), oldBlock.NumberU64()-1) {
			oldChain = append(oldChain, oldBlock)
			deletedTxs = append(deletedTxs, oldBlock.Transactions()...)

			// Collect deleted logs for notification
			logs := bc.collectLogs(oldBlock.Hash(), true)
			if len(logs) > 0 {
				deletedLogs = append(deletedLogs, logs)
			}
		}
	} else {
		// New chain is longer, stash all blocks away for subsequent insertion
		for ; newBlock != nil && newBlock.NumberU64() != oldBlock.NumberU64(); newBlock = bc.GetBlock(newBlock.ParentHash(), newBlock.NumberU64()-1) {
			newChain = append(newChain, newBlock)
		}
	}
	if oldBlock == nil {
		return fmt.Errorf("invalid old chain")
	}
	if newBlock == nil {
		return fmt.Errorf("invalid new chain")
	}
	// Both sides of the reorg are at the same number, reduce both until the common
	// ancestor is found
	for {
		// If the common ancestor was found, bail out
		if oldBlock.Hash() == newBlock.Hash() {
			commonBlock = oldBlock
			break
		}
		// Remove an old block as well as stash away a new block
		oldChain = append(oldChain, oldBlock)
		deletedTxs = append(deletedTxs, oldBlock.Transactions()...)

		// Collect deleted logs for notification
		logs := bc.collectLogs(oldBlock.Hash(), true)
		if len(logs) > 0 {
			deletedLogs = append(deletedLogs, logs)
		}
		newChain = append(newChain, newBlock)

		// Step back with both chains
		oldBlock = bc.GetBlock(oldBlock.ParentHash(), oldBlock.NumberU64()-1)
		if oldBlock == nil {
			return fmt.Errorf("invalid old chain")
		}
		newBlock = bc.GetBlock(newBlock.ParentHash(), newBlock.NumberU64()-1)
		if newBlock == nil {
			return fmt.Errorf("invalid new chain")
		}
	}
	// Ensure the user sees large reorgs
	if len(oldChain) > 0 && len(newChain) > 0 {

		bc.chain2HeadFeed.Send(Chain2HeadEvent{
			Type:     Chain2HeadReorgEvent,
			NewChain: newChain,
			OldChain: oldChain,
		})

		logFn := log.Info
		msg := "Chain reorg detected"
		if len(oldChain) > 63 {
			msg = "Large chain reorg detected"
			logFn = log.Warn
		}
		logFn(msg, "number", commonBlock.Number(), "hash", commonBlock.Hash(),
			"drop", len(oldChain), "dropfrom", oldChain[0].Hash(), "add", len(newChain), "addfrom", newChain[0].Hash())
		blockReorgAddMeter.Mark(int64(len(newChain)))
		blockReorgDropMeter.Mark(int64(len(oldChain)))
		blockReorgMeter.Mark(1)
	} else if len(newChain) > 0 {
		// Special case happens in the post merge stage that current head is
		// the ancestor of new head while these two blocks are not consecutive
		log.Info("Extend chain", "add", len(newChain), "number", newChain[0].NumberU64(), "hash", newChain[0].Hash())
		blockReorgAddMeter.Mark(int64(len(newChain)))
	} else {
		// len(newChain) == 0 && len(oldChain) > 0
		// rewind the canonical chain to a lower point.
		log.Error("Impossible reorg, please file an issue", "oldnum", oldBlock.Number(), "oldhash", oldBlock.Hash(), "oldblocks", len(oldChain), "newnum", newBlock.Number(), "newhash", newBlock.Hash(), "newblocks", len(newChain))
	}
	// Insert the new chain(except the head block(reverse order)),
	// taking care of the proper incremental order.
	for i := len(newChain) - 1; i >= 1; i-- {
		// Insert the block in the canonical way, re-writing history
		bc.writeHeadBlock(newChain[i])

		// Collect reborn logs due to chain reorg
		logs := bc.collectLogs(newChain[i].Hash(), false)
		if len(logs) > 0 {
			rebirthLogs = append(rebirthLogs, logs)
		}
		// Collect the new added transactions.
		addedTxs = append(addedTxs, newChain[i].Transactions()...)
	}
	// Delete useless indexes right now which includes the non-canonical
	// transaction indexes, canonical chain indexes which above the head.
	indexesBatch := bc.db.NewBatch()
	for _, tx := range types.TxDifference(deletedTxs, addedTxs) {
		rawdb.DeleteTxLookupEntry(indexesBatch, tx.Hash())
	}
	// Delete any canonical number assignments above the new head
	number := bc.CurrentBlock().NumberU64()
	for i := number + 1; ; i++ {
		hash := rawdb.ReadCanonicalHash(bc.db, i)
		if hash == (common.Hash{}) {
			break
		}
		rawdb.DeleteCanonicalHash(indexesBatch, i)
	}
	if err := indexesBatch.Write(); err != nil {
		log.Crit("Failed to delete useless indexes", "err", err)
	}
	// If any logs need to be fired, do it now. In theory we could avoid creating
	// this goroutine if there are no events to fire, but realistcally that only
	// ever happens if we're reorging empty blocks, which will only happen on idle
	// networks where performance is not an issue either way.
	if len(deletedLogs) > 0 {
		bc.rmLogsFeed.Send(RemovedLogsEvent{mergeLogs(deletedLogs, true)})
	}
	if len(rebirthLogs) > 0 {
		bc.logsFeed.Send(mergeLogs(rebirthLogs, false))
	}
	if len(oldChain) > 0 {
		for i := len(oldChain) - 1; i >= 0; i-- {
			bc.chainSideFeed.Send(ChainSideEvent{Block: oldChain[i]})
		}
	}
	return nil
}

// InsertBlockWithoutSetHead executes the block, runs the necessary verification
// upon it and then persist the block and the associate state into the database.
// The key difference between the InsertChain is it won't do the canonical chain
// updating. It relies on the additional SetChainHead call to finalize the entire
// procedure.
func (bc *BlockChain) InsertBlockWithoutSetHead(block *types.Block) error {
	if !bc.chainmu.TryLock() {
		return errChainStopped
	}
	defer bc.chainmu.Unlock()

	_, err := bc.insertChain(types.Blocks{block}, true, false)
	return err
}

// SetChainHead rewinds the chain to set the new head block as the specified
// block. It's possible that after the reorg the relevant state of head
// is missing. It can be fixed by inserting a new block which triggers
// the re-execution.
func (bc *BlockChain) SetChainHead(head *types.Block) error {
	if !bc.chainmu.TryLock() {
		return errChainStopped
	}
	defer bc.chainmu.Unlock()

	// Run the reorg if necessary and set the given block as new head.
	start := time.Now()
	if head.ParentHash() != bc.CurrentBlock().Hash() {
		if err := bc.reorg(bc.CurrentBlock(), head); err != nil {
			return err
		}
	}
	bc.writeHeadBlock(head)

	// Emit events
	logs := bc.collectLogs(head.Hash(), false)
	bc.chainFeed.Send(ChainEvent{Block: head, Hash: head.Hash(), Logs: logs})
	if len(logs) > 0 {
		bc.logsFeed.Send(logs)
	}
	bc.chainHeadFeed.Send(ChainHeadEvent{Block: head})

	context := []interface{}{
		"number", head.Number(),
		"hash", head.Hash(),
		"root", head.Root(),
		"elapsed", time.Since(start),
	}
	if timestamp := time.Unix(int64(head.Time()), 0); time.Since(timestamp) > time.Minute {
		context = append(context, []interface{}{"age", common.PrettyAge(timestamp)}...)
	}
	log.Info("Chain head was updated", context...)
	return nil
}

func (bc *BlockChain) updateFutureBlocks() {
	futureTimer := time.NewTicker(5 * time.Second)
	defer futureTimer.Stop()
	defer bc.wg.Done()
	for {
		select {
		case <-futureTimer.C:
			bc.procFutureBlocks()
		case <-bc.quit:
			return
		}
	}
}

// skipBlock returns 'true', if the block being imported can be skipped over, meaning
// that the block does not need to be processed but can be considered already fully 'done'.
func (bc *BlockChain) skipBlock(err error, it *insertIterator) bool {
	// We can only ever bypass processing if the only error returned by the validator
	// is ErrKnownBlock, which means all checks passed, but we already have the block
	// and state.
	if !errors.Is(err, ErrKnownBlock) {
		return false
	}
	// If we're not using snapshots, we can skip this, since we have both block
	// and (trie-) state
	if bc.snaps == nil {
		return true
	}
	var (
		header     = it.current() // header can't be nil
		parentRoot common.Hash
	)
	// If we also have the snapshot-state, we can skip the processing.
	if bc.snaps.Snapshot(header.Root) != nil {
		return true
	}
	// In this case, we have the trie-state but not snapshot-state. If the parent
	// snapshot-state exists, we need to process this in order to not get a gap
	// in the snapshot layers.
	// Resolve parent block
	if parent := it.previous(); parent != nil {
		parentRoot = parent.Root
	} else if parent = bc.GetHeaderByHash(header.ParentHash); parent != nil {
		parentRoot = parent.Root
	}
	if parentRoot == (common.Hash{}) {
		return false // Theoretically impossible case
	}
	// Parent is also missing snapshot: we can skip this. Otherwise process.
	if bc.snaps.Snapshot(parentRoot) == nil {
		return true
	}
	return false
}

// maintainTxIndex is responsible for the construction and deletion of the
// transaction index.
//
// User can use flag `txlookuplimit` to specify a "recentness" block, below
// which ancient tx indices get deleted. If `txlookuplimit` is 0, it means
// all tx indices will be reserved.
//
// The user can adjust the txlookuplimit value for each launch after fast
// sync, Geth will automatically construct the missing indices and delete
// the extra indices.
func (bc *BlockChain) maintainTxIndex(ancients uint64) {
	defer bc.wg.Done()

	// Before starting the actual maintenance, we need to handle a special case,
	// where user might init Geth with an external ancient database. If so, we
	// need to reindex all necessary transactions before starting to process any
	// pruning requests.
	if ancients > 0 {
		var from = uint64(0)
		if bc.txLookupLimit != 0 && ancients > bc.txLookupLimit {
			from = ancients - bc.txLookupLimit
		}
		rawdb.IndexTransactions(bc.db, from, ancients, bc.quit)
	}

	// indexBlocks reindexes or unindexes transactions depending on user configuration
	indexBlocks := func(tail *uint64, head uint64, done chan struct{}) {
		defer func() { done <- struct{}{} }()

		// If the user just upgraded Geth to a new version which supports transaction
		// index pruning, write the new tail and remove anything older.
		if tail == nil {
			if bc.txLookupLimit == 0 || head < bc.txLookupLimit {
				// Nothing to delete, write the tail and return
				rawdb.WriteTxIndexTail(bc.db, 0)
			} else {
				// Prune all stale tx indices and record the tx index tail
				rawdb.UnindexTransactions(bc.db, 0, head-bc.txLookupLimit+1, bc.quit)
			}
			return
		}
		// If a previous indexing existed, make sure that we fill in any missing entries
		if bc.txLookupLimit == 0 || head < bc.txLookupLimit {
			if *tail > 0 {
				// It can happen when chain is rewound to a historical point which
				// is even lower than the indexes tail, recap the indexing target
				// to new head to avoid reading non-existent block bodies.
				end := *tail
				if end > head+1 {
					end = head + 1
				}
				rawdb.IndexTransactions(bc.db, 0, end, bc.quit)
			}
			return
		}
		// Update the transaction index to the new chain state
		if head-bc.txLookupLimit+1 < *tail {
			// Reindex a part of missing indices and rewind index tail to HEAD-limit
			rawdb.IndexTransactions(bc.db, head-bc.txLookupLimit+1, *tail, bc.quit)
		} else {
			// Unindex a part of stale indices and forward index tail to HEAD-limit
			rawdb.UnindexTransactions(bc.db, *tail, head-bc.txLookupLimit+1, bc.quit)
		}
	}

	// Any reindexing done, start listening to chain events and moving the index window
	var (
		done   chan struct{}                  // Non-nil if background unindexing or reindexing routine is active.
		headCh = make(chan ChainHeadEvent, 1) // Buffered to avoid locking up the event feed
	)
	sub := bc.SubscribeChainHeadEvent(headCh)
	if sub == nil {
		return
	}
	defer sub.Unsubscribe()

	for {
		select {
		case head := <-headCh:
			if done == nil {
				done = make(chan struct{})
				go indexBlocks(rawdb.ReadTxIndexTail(bc.db), head.Block.NumberU64(), done)
			}
		case <-done:
			done = nil
		case <-bc.quit:
			if done != nil {
				log.Info("Waiting background transaction indexer to exit")
				<-done
			}
			return
		}
	}
}

// reportBlock logs a bad block error.
func (bc *BlockChain) reportBlock(block *types.Block, receipts types.Receipts, err error) {
	rawdb.WriteBadBlock(bc.db, block)

	var receiptString string
	for i, receipt := range receipts {
		receiptString += fmt.Sprintf("\t %d: cumulative: %v gas: %v contract: %v status: %v tx: %v logs: %v bloom: %x state: %x\n",
			i, receipt.CumulativeGasUsed, receipt.GasUsed, receipt.ContractAddress.Hex(),
			receipt.Status, receipt.TxHash.Hex(), receipt.Logs, receipt.Bloom, receipt.PostState)
	}
	log.Error(fmt.Sprintf(`
########## BAD BLOCK #########
Chain config: %v

Number: %v
Hash: 0x%x
%v

Error: %v
##############################
`, bc.chainConfig, block.Number(), block.Hash(), receiptString, err))
}

// InsertHeaderChain attempts to insert the given header chain in to the local
// chain, possibly creating a reorg. If an error is returned, it will return the
// index number of the failing header as well an error describing what went wrong.
//
// The verify parameter can be used to fine tune whether nonce verification
// should be done or not. The reason behind the optional check is because some
// of the header retrieval mechanisms already need to verify nonces, as well as
// because nonces can be verified sparsely, not needing to check each.
func (bc *BlockChain) InsertHeaderChain(chain []*types.Header, checkFreq int) (int, error) {
	if len(chain) == 0 {
		return 0, nil
	}
	start := time.Now()
	if i, err := bc.hc.ValidateHeaderChain(chain, checkFreq); err != nil {
		return i, err
	}

	if !bc.chainmu.TryLock() {
		return 0, errChainStopped
	}
	defer bc.chainmu.Unlock()
	_, err := bc.hc.InsertHeaderChain(chain, start, bc.forker)
	return 0, err
}<|MERGE_RESOLUTION|>--- conflicted
+++ resolved
@@ -40,11 +40,8 @@
 	"github.com/ethereum/go-ethereum/core/state/snapshot"
 	"github.com/ethereum/go-ethereum/core/types"
 	"github.com/ethereum/go-ethereum/core/vm"
-<<<<<<< HEAD
 	"github.com/ethereum/go-ethereum/crypto"
-=======
 	"github.com/ethereum/go-ethereum/eth/downloader/whitelist"
->>>>>>> 3eb234cd
 	"github.com/ethereum/go-ethereum/ethdb"
 	"github.com/ethereum/go-ethereum/event"
 	"github.com/ethereum/go-ethereum/firehose"
@@ -98,10 +95,6 @@
 	txLookupCacheLimit  = 1024
 	maxFutureBlocks     = 256
 	maxTimeFutureBlocks = 30
-<<<<<<< HEAD
-	badBlockLimit       = 10
-=======
->>>>>>> 3eb234cd
 
 	// BlockChainVersion ensures that an incompatible database forces a resync from scratch.
 	//
@@ -245,21 +238,9 @@
 // NewBlockChain returns a fully initialised block chain using information
 // available in the database. It initialises the default Ethereum Validator
 // and Processor.
-<<<<<<< HEAD
-func NewBlockChain(db ethdb.Database, cacheConfig *CacheConfig, chainConfig *params.ChainConfig, engine consensus.Engine, vmConfig vm.Config, shouldPreserve func(header *types.Header) bool, txLookupLimit *uint64) (*BlockChain, error) {
-	// This is one of the rare case where Firehose is not enabled and we still perform something.
-	if firehose.ArchiveBlocksToKeep != 0 {
-		old := TriesInMemory
-		TriesInMemory = firehose.ArchiveBlocksToKeep
-
-		log.Info("Firehose overrode TriesInMemory value (coming from archive blocks to keep value)", "tries_in_memory", firehose.ArchiveBlocksToKeep, "was", old)
-	}
-
-=======
 //
 //nolint:gocognit
 func NewBlockChain(db ethdb.Database, cacheConfig *CacheConfig, chainConfig *params.ChainConfig, engine consensus.Engine, vmConfig vm.Config, shouldPreserve func(header *types.Header) bool, txLookupLimit *uint64, checker ethereum.ChainValidator) (*BlockChain, error) {
->>>>>>> 3eb234cd
 	if cacheConfig == nil {
 		cacheConfig = DefaultCacheConfig
 	}
@@ -1412,13 +1393,8 @@
 				} else {
 					// If we're exceeding limits but haven't reached a large enough memory gap,
 					// warn the user that the system is becoming unstable.
-<<<<<<< HEAD
-					if chosen < lastWrite+TriesInMemory && bc.gcproc >= 2*bc.cacheConfig.TrieTimeLimit {
-						log.Info("State in memory for too long, committing", "time", bc.gcproc, "allowance", bc.cacheConfig.TrieTimeLimit, "optimum", float64(chosen-lastWrite)/float64(TriesInMemory))
-=======
 					if chosen < lastWrite+bc.cacheConfig.TriesInMemory && bc.gcproc >= 2*bc.cacheConfig.TrieTimeLimit {
 						log.Info("State in memory for too long, committing", "time", bc.gcproc, "allowance", bc.cacheConfig.TriesInMemory, "optimum", float64(chosen-lastWrite)/float64((bc.cacheConfig.TriesInMemory)))
->>>>>>> 3eb234cd
 					}
 					// Flush an entire trie and restart the counters
 					triedb.Commit(header.Root, true, nil)
