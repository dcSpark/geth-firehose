// Copyright 2014 The go-ethereum Authors
// This file is part of the go-ethereum library.
//
// The go-ethereum library is free software: you can redistribute it and/or modify
// it under the terms of the GNU Lesser General Public License as published by
// the Free Software Foundation, either version 3 of the License, or
// (at your option) any later version.
//
// The go-ethereum library is distributed in the hope that it will be useful,
// but WITHOUT ANY WARRANTY; without even the implied warranty of
// MERCHANTABILITY or FITNESS FOR A PARTICULAR PURPOSE. See the
// GNU Lesser General Public License for more details.
//
// You should have received a copy of the GNU Lesser General Public License
// along with the go-ethereum library. If not, see <http://www.gnu.org/licenses/>.

// Package core implements the Ethereum consensus protocol.
package core

import (
	"errors"
	"fmt"
	"io"
	"math/big"
	mrand "math/rand"
	"sort"
	"sync"
	"sync/atomic"
	"time"

	"github.com/ethereum/go-ethereum/common"
	"github.com/ethereum/go-ethereum/common/mclock"
	"github.com/ethereum/go-ethereum/common/prque"
	"github.com/ethereum/go-ethereum/consensus"
	"github.com/ethereum/go-ethereum/core/rawdb"
	"github.com/ethereum/go-ethereum/core/state"
	"github.com/ethereum/go-ethereum/core/state/snapshot"
	"github.com/ethereum/go-ethereum/core/types"
	"github.com/ethereum/go-ethereum/core/vm"
	"github.com/ethereum/go-ethereum/deepmind"
	"github.com/ethereum/go-ethereum/ethdb"
	"github.com/ethereum/go-ethereum/event"
	"github.com/ethereum/go-ethereum/log"
	"github.com/ethereum/go-ethereum/metrics"
	"github.com/ethereum/go-ethereum/params"
	"github.com/ethereum/go-ethereum/rlp"
	"github.com/ethereum/go-ethereum/trie"
	lru "github.com/hashicorp/golang-lru"
)

var (
	headBlockGauge     = metrics.NewRegisteredGauge("chain/head/block", nil)
	headHeaderGauge    = metrics.NewRegisteredGauge("chain/head/header", nil)
	headFastBlockGauge = metrics.NewRegisteredGauge("chain/head/receipt", nil)

	accountReadTimer   = metrics.NewRegisteredTimer("chain/account/reads", nil)
	accountHashTimer   = metrics.NewRegisteredTimer("chain/account/hashes", nil)
	accountUpdateTimer = metrics.NewRegisteredTimer("chain/account/updates", nil)
	accountCommitTimer = metrics.NewRegisteredTimer("chain/account/commits", nil)

	storageReadTimer   = metrics.NewRegisteredTimer("chain/storage/reads", nil)
	storageHashTimer   = metrics.NewRegisteredTimer("chain/storage/hashes", nil)
	storageUpdateTimer = metrics.NewRegisteredTimer("chain/storage/updates", nil)
	storageCommitTimer = metrics.NewRegisteredTimer("chain/storage/commits", nil)

	snapshotAccountReadTimer = metrics.NewRegisteredTimer("chain/snapshot/account/reads", nil)
	snapshotStorageReadTimer = metrics.NewRegisteredTimer("chain/snapshot/storage/reads", nil)
	snapshotCommitTimer      = metrics.NewRegisteredTimer("chain/snapshot/commits", nil)

	blockInsertTimer     = metrics.NewRegisteredTimer("chain/inserts", nil)
	blockValidationTimer = metrics.NewRegisteredTimer("chain/validation", nil)
	blockExecutionTimer  = metrics.NewRegisteredTimer("chain/execution", nil)
	blockWriteTimer      = metrics.NewRegisteredTimer("chain/write", nil)

	blockReorgMeter         = metrics.NewRegisteredMeter("chain/reorg/executes", nil)
	blockReorgAddMeter      = metrics.NewRegisteredMeter("chain/reorg/add", nil)
	blockReorgDropMeter     = metrics.NewRegisteredMeter("chain/reorg/drop", nil)
	blockReorgInvalidatedTx = metrics.NewRegisteredMeter("chain/reorg/invalidTx", nil)

	blockPrefetchExecuteTimer   = metrics.NewRegisteredTimer("chain/prefetch/executes", nil)
	blockPrefetchInterruptMeter = metrics.NewRegisteredMeter("chain/prefetch/interrupts", nil)

	errInsertionInterrupted = errors.New("insertion is interrupted")
)

const (
	bodyCacheLimit      = 256
	blockCacheLimit     = 256
	receiptsCacheLimit  = 10000
	txLookupCacheLimit  = 1024
	maxFutureBlocks     = 256
	maxTimeFutureBlocks = 30
	badBlockLimit       = 10
<<<<<<< HEAD
=======
	TriesInMemory       = 1024
>>>>>>> 8c32b589

	// BlockChainVersion ensures that an incompatible database forces a resync from scratch.
	//
	// Changelog:
	//
	// - Version 4
	//   The following incompatible database changes were added:
	//   * the `BlockNumber`, `TxHash`, `TxIndex`, `BlockHash` and `Index` fields of log are deleted
	//   * the `Bloom` field of receipt is deleted
	//   * the `BlockIndex` and `TxIndex` fields of txlookup are deleted
	// - Version 5
	//  The following incompatible database changes were added:
	//    * the `TxHash`, `GasCost`, and `ContractAddress` fields are no longer stored for a receipt
	//    * the `TxHash`, `GasCost`, and `ContractAddress` fields are computed by looking up the
	//      receipts' corresponding block
	// - Version 6
	//  The following incompatible database changes were added:
	//    * Transaction lookup information stores the corresponding block number instead of block hash
	// - Version 7
	//  The following incompatible database changes were added:
	//    * Use freezer as the ancient database to maintain all ancient data
	// - Version 8
	//  The following incompatible database changes were added:
	//    * New scheme for contract code in order to separate the codes and trie nodes
	BlockChainVersion uint64 = 8
)

// Deepmind tweaked constants
const (
	// DefaultTriesInMemory keeps the default value of TriesInMemory value so we can determine if it changed.
	// The default values is still used in the P2P network so we don't advertise that we keep more state than
	// other Full nodes keep by default.
	DefaultTriesInMemory = uint64(128)
)

// Deepmind turned this into a `var` to allow overriding, was a `const`
var TriesInMemory = DefaultTriesInMemory

// CacheConfig contains the configuration values for the trie caching/pruning
// that's resident in a blockchain.
type CacheConfig struct {
	TrieCleanLimit      int           // Memory allowance (MB) to use for caching trie nodes in memory
	TrieCleanJournal    string        // Disk journal for saving clean cache entries.
	TrieCleanRejournal  time.Duration // Time interval to dump clean cache to disk periodically
	TrieCleanNoPrefetch bool          // Whether to disable heuristic state prefetching for followup blocks
	TrieDirtyLimit      int           // Memory limit (MB) at which to start flushing dirty trie nodes to disk
	TrieDirtyDisabled   bool          // Whether to disable trie write caching and GC altogether (archive node)
	TrieTimeLimit       time.Duration // Time limit after which to flush the current in-memory trie to disk
	SnapshotLimit       int           // Memory allowance (MB) to use for caching snapshot entries in memory
	Preimages           bool          // Whether to store preimage of trie key to the disk

	SnapshotWait bool // Wait for snapshot construction on startup. TODO(karalabe): This is a dirty hack for testing, nuke it
}

// defaultCacheConfig are the default caching values if none are specified by the
// user (also used during testing).
var defaultCacheConfig = &CacheConfig{
	TrieCleanLimit: 256,
	TrieDirtyLimit: 256,
	TrieTimeLimit:  5 * time.Minute,
	SnapshotLimit:  256,
	SnapshotWait:   true,
}

// BlockChain represents the canonical chain given a database with a genesis
// block. The Blockchain manages chain imports, reverts, chain reorganisations.
//
// Importing blocks in to the block chain happens according to the set of rules
// defined by the two stage Validator. Processing of blocks is done using the
// Processor which processes the included transaction. The validation of the state
// is done in the second part of the Validator. Failing results in aborting of
// the import.
//
// The BlockChain also helps in returning blocks from **any** chain included
// in the database as well as blocks that represents the canonical chain. It's
// important to note that GetBlock can return any block and does not need to be
// included in the canonical one where as GetBlockByNumber always represents the
// canonical chain.
type BlockChain struct {
	chainConfig *params.ChainConfig // Chain & network configuration
	cacheConfig *CacheConfig        // Cache configuration for pruning

	db     ethdb.Database // Low level persistent database to store final content in
	snaps  *snapshot.Tree // Snapshot tree for fast trie leaf access
	triegc *prque.Prque   // Priority queue mapping block numbers to tries to gc
	gcproc time.Duration  // Accumulates canonical block processing for trie dumping

	// txLookupLimit is the maximum number of blocks from head whose tx indices
	// are reserved:
	//  * 0:   means no limit and regenerate any missing indexes
	//  * N:   means N block limit [HEAD-N+1, HEAD] and delete extra indexes
	//  * nil: disable tx reindexer/deleter, but still index new blocks
	txLookupLimit uint64

	hc            *HeaderChain
	rmLogsFeed    event.Feed
	chainFeed     event.Feed
	chainSideFeed event.Feed
	chainHeadFeed event.Feed
	logsFeed      event.Feed
	blockProcFeed event.Feed
	scope         event.SubscriptionScope
	genesisBlock  *types.Block

	chainmu sync.RWMutex // blockchain insertion lock

	currentBlock     atomic.Value // Current head of the block chain
	currentFastBlock atomic.Value // Current head of the fast-sync chain (may be above the block chain!)

	stateCache    state.Database // State database to reuse between imports (contains state cache)
	bodyCache     *lru.Cache     // Cache for the most recent block bodies
	bodyRLPCache  *lru.Cache     // Cache for the most recent block bodies in RLP encoded format
	receiptsCache *lru.Cache     // Cache for the most recent receipts per block
	blockCache    *lru.Cache     // Cache for the most recent entire blocks
	txLookupCache *lru.Cache     // Cache for the most recent transaction lookup data.
	futureBlocks  *lru.Cache     // future blocks are blocks added for later processing

	quit          chan struct{}  // blockchain quit channel
	wg            sync.WaitGroup // chain processing wait group for shutting down
	running       int32          // 0 if chain is running, 1 when stopped
	procInterrupt int32          // interrupt signaler for block processing

	engine     consensus.Engine
	validator  Validator // Block and state validator interface
	prefetcher Prefetcher
	processor  Processor // Block transaction processor interface
	vmConfig   vm.Config

	shouldPreserve     func(*types.Block) bool        // Function used to determine whether should preserve the given block.
	terminateInsert    func(common.Hash, uint64) bool // Testing hook used to terminate ancient receipt chain insertion.
	writeLegacyJournal bool                           // Testing flag used to flush the snapshot journal in legacy format.
}

// NewBlockChain returns a fully initialised block chain using information
// available in the database. It initialises the default Ethereum Validator and
// Processor.
<<<<<<< HEAD
func NewBlockChain(db ethdb.Database, cacheConfig *CacheConfig, chainConfig *params.ChainConfig, engine consensus.Engine, vmConfig vm.Config, shouldPreserve func(block *types.Block) bool) (*BlockChain, error) {
	// This is one of the rare case where deepmind is not enabled and we still perform something.
	if deepmind.ArchiveBlocksToKeep != 0 {
		old := TriesInMemory
		TriesInMemory = deepmind.ArchiveBlocksToKeep

		log.Info("Deepmind overrode TriesInMemory value (coming from archive blocks to keep value)", "tries_in_memory", deepmind.ArchiveBlocksToKeep, "was", old)
	}

=======
func NewBlockChain(db ethdb.Database, cacheConfig *CacheConfig, chainConfig *params.ChainConfig, engine consensus.Engine, vmConfig vm.Config, shouldPreserve func(block *types.Block) bool, txLookupLimit *uint64) (*BlockChain, error) {
>>>>>>> 8c32b589
	if cacheConfig == nil {
		cacheConfig = defaultCacheConfig
	}
	bodyCache, _ := lru.New(bodyCacheLimit)
	bodyRLPCache, _ := lru.New(bodyCacheLimit)
	receiptsCache, _ := lru.New(receiptsCacheLimit)
	blockCache, _ := lru.New(blockCacheLimit)
	txLookupCache, _ := lru.New(txLookupCacheLimit)
	futureBlocks, _ := lru.New(maxFutureBlocks)

	bc := &BlockChain{
		chainConfig: chainConfig,
		cacheConfig: cacheConfig,
		db:          db,
		triegc:      prque.New(nil),
		stateCache: state.NewDatabaseWithConfig(db, &trie.Config{
			Cache:     cacheConfig.TrieCleanLimit,
			Journal:   cacheConfig.TrieCleanJournal,
			Preimages: cacheConfig.Preimages,
		}),
		quit:           make(chan struct{}),
		shouldPreserve: shouldPreserve,
		bodyCache:      bodyCache,
		bodyRLPCache:   bodyRLPCache,
		receiptsCache:  receiptsCache,
		blockCache:     blockCache,
		txLookupCache:  txLookupCache,
		futureBlocks:   futureBlocks,
		engine:         engine,
		vmConfig:       vmConfig,
	}
	bc.validator = NewBlockValidator(chainConfig, bc, engine)
	bc.prefetcher = newStatePrefetcher(chainConfig, bc, engine)
	bc.processor = NewStateProcessor(chainConfig, bc, engine)

	var err error
	bc.hc, err = NewHeaderChain(db, chainConfig, engine, bc.insertStopped)
	if err != nil {
		return nil, err
	}
	bc.genesisBlock = bc.GetBlockByNumber(0)
	if bc.genesisBlock == nil {
		return nil, ErrNoGenesis
	}

	var nilBlock *types.Block
	bc.currentBlock.Store(nilBlock)
	bc.currentFastBlock.Store(nilBlock)

	// Initialize the chain with ancient data if it isn't empty.
	var txIndexBlock uint64

	if bc.empty() {
		rawdb.InitDatabaseFromFreezer(bc.db)
		// If ancient database is not empty, reconstruct all missing
		// indices in the background.
		frozen, _ := bc.db.Ancients()
		if frozen > 0 {
			txIndexBlock = frozen
		}
	}
	if err := bc.loadLastState(); err != nil {
		return nil, err
	}
	// Make sure the state associated with the block is available
	head := bc.CurrentBlock()
	if _, err := state.New(head.Root(), bc.stateCache, bc.snaps); err != nil {
		// Head state is missing, before the state recovery, find out the
		// disk layer point of snapshot(if it's enabled). Make sure the
		// rewound point is lower than disk layer.
		var diskRoot common.Hash
		if bc.cacheConfig.SnapshotLimit > 0 {
			diskRoot = rawdb.ReadSnapshotRoot(bc.db)
		}
		if diskRoot != (common.Hash{}) {
			log.Warn("Head state missing, repairing", "number", head.Number(), "hash", head.Hash(), "snaproot", diskRoot)

			snapDisk, err := bc.SetHeadBeyondRoot(head.NumberU64(), diskRoot)
			if err != nil {
				return nil, err
			}
			// Chain rewound, persist old snapshot number to indicate recovery procedure
			if snapDisk != 0 {
				rawdb.WriteSnapshotRecoveryNumber(bc.db, snapDisk)
			}
		} else {
			log.Warn("Head state missing, repairing", "number", head.Number(), "hash", head.Hash())
			if err := bc.SetHead(head.NumberU64()); err != nil {
				return nil, err
			}
		}
	}
	// Ensure that a previous crash in SetHead doesn't leave extra ancients
	if frozen, err := bc.db.Ancients(); err == nil && frozen > 0 {
		var (
			needRewind bool
			low        uint64
		)
		// The head full block may be rolled back to a very low height due to
		// blockchain repair. If the head full block is even lower than the ancient
		// chain, truncate the ancient store.
		fullBlock := bc.CurrentBlock()
		if fullBlock != nil && fullBlock.Hash() != bc.genesisBlock.Hash() && fullBlock.NumberU64() < frozen-1 {
			needRewind = true
			low = fullBlock.NumberU64()
		}
		// In fast sync, it may happen that ancient data has been written to the
		// ancient store, but the LastFastBlock has not been updated, truncate the
		// extra data here.
		fastBlock := bc.CurrentFastBlock()
		if fastBlock != nil && fastBlock.NumberU64() < frozen-1 {
			needRewind = true
			if fastBlock.NumberU64() < low || low == 0 {
				low = fastBlock.NumberU64()
			}
		}
		if needRewind {
			log.Error("Truncating ancient chain", "from", bc.CurrentHeader().Number.Uint64(), "to", low)
			if err := bc.SetHead(low); err != nil {
				return nil, err
			}
		}
	}
	// The first thing the node will do is reconstruct the verification data for
	// the head block (ethash cache or clique voting snapshot). Might as well do
	// it in advance.
	bc.engine.VerifyHeader(bc, bc.CurrentHeader(), true)

	// Check the current state of the block hashes and make sure that we do not have any of the bad blocks in our chain
	for hash := range BadHashes {
		if header := bc.GetHeaderByHash(hash); header != nil {
			// get the canonical block corresponding to the offending header's number
			headerByNumber := bc.GetHeaderByNumber(header.Number.Uint64())
			// make sure the headerByNumber (if present) is in our current canonical chain
			if headerByNumber != nil && headerByNumber.Hash() == header.Hash() {
				log.Error("Found bad hash, rewinding chain", "number", header.Number, "hash", header.ParentHash)
				if err := bc.SetHead(header.Number.Uint64() - 1); err != nil {
					return nil, err
				}
				log.Error("Chain rewind was successful, resuming normal operation")
			}
		}
	}
	// Load any existing snapshot, regenerating it if loading failed
	if bc.cacheConfig.SnapshotLimit > 0 {
		// If the chain was rewound past the snapshot persistent layer (causing
		// a recovery block number to be persisted to disk), check if we're still
		// in recovery mode and in that case, don't invalidate the snapshot on a
		// head mismatch.
		var recover bool

		head := bc.CurrentBlock()
		if layer := rawdb.ReadSnapshotRecoveryNumber(bc.db); layer != nil && *layer > head.NumberU64() {
			log.Warn("Enabling snapshot recovery", "chainhead", head.NumberU64(), "diskbase", *layer)
			recover = true
		}
		bc.snaps, _ = snapshot.New(bc.db, bc.stateCache.TrieDB(), bc.cacheConfig.SnapshotLimit, head.Root(), !bc.cacheConfig.SnapshotWait, true, recover)
	}
	// Take ownership of this particular state
	go bc.update()
	if txLookupLimit != nil {
		bc.txLookupLimit = *txLookupLimit

		bc.wg.Add(1)
		go bc.maintainTxIndex(txIndexBlock)
	}
	// If periodic cache journal is required, spin it up.
	if bc.cacheConfig.TrieCleanRejournal > 0 {
		if bc.cacheConfig.TrieCleanRejournal < time.Minute {
			log.Warn("Sanitizing invalid trie cache journal time", "provided", bc.cacheConfig.TrieCleanRejournal, "updated", time.Minute)
			bc.cacheConfig.TrieCleanRejournal = time.Minute
		}
		triedb := bc.stateCache.TrieDB()
		bc.wg.Add(1)
		go func() {
			defer bc.wg.Done()
			triedb.SaveCachePeriodically(bc.cacheConfig.TrieCleanJournal, bc.cacheConfig.TrieCleanRejournal, bc.quit)
		}()
	}
	return bc, nil
}

// GetVMConfig returns the block chain VM config.
func (bc *BlockChain) GetVMConfig() *vm.Config {
	return &bc.vmConfig
}

func (bc *BlockChain) CacheReceipts(hash common.Hash, receipts types.Receipts) {
	bc.receiptsCache.Add(hash, receipts)
}

// empty returns an indicator whether the blockchain is empty.
// Note, it's a special case that we connect a non-empty ancient
// database with an empty node, so that we can plugin the ancient
// into node seamlessly.
func (bc *BlockChain) empty() bool {
	genesis := bc.genesisBlock.Hash()
	for _, hash := range []common.Hash{rawdb.ReadHeadBlockHash(bc.db), rawdb.ReadHeadHeaderHash(bc.db), rawdb.ReadHeadFastBlockHash(bc.db)} {
		if hash != genesis {
			return false
		}
	}
	return true
}

// loadLastState loads the last known chain state from the database. This method
// assumes that the chain manager mutex is held.
func (bc *BlockChain) loadLastState() error {
	// Restore the last known head block
	head := rawdb.ReadHeadBlockHash(bc.db)
	if head == (common.Hash{}) {
		// Corrupt or empty database, init from scratch
		log.Warn("Empty database, resetting chain")
		return bc.Reset()
	}
	// Make sure the entire head block is available
	currentBlock := bc.GetBlockByHash(head)
	if currentBlock == nil {
		// Corrupt or empty database, init from scratch
		log.Warn("Head block missing, resetting chain", "hash", head)
		return bc.Reset()
	}
	// Everything seems to be fine, set as the head block
	bc.currentBlock.Store(currentBlock)
	headBlockGauge.Update(int64(currentBlock.NumberU64()))

	// Restore the last known head header
	currentHeader := currentBlock.Header()
	if head := rawdb.ReadHeadHeaderHash(bc.db); head != (common.Hash{}) {
		if header := bc.GetHeaderByHash(head); header != nil {
			currentHeader = header
		}
	}
	bc.hc.SetCurrentHeader(currentHeader)

	// Restore the last known head fast block
	bc.currentFastBlock.Store(currentBlock)
	headFastBlockGauge.Update(int64(currentBlock.NumberU64()))

	if head := rawdb.ReadHeadFastBlockHash(bc.db); head != (common.Hash{}) {
		if block := bc.GetBlockByHash(head); block != nil {
			bc.currentFastBlock.Store(block)
			headFastBlockGauge.Update(int64(block.NumberU64()))
		}
	}
	// Issue a status log for the user
	currentFastBlock := bc.CurrentFastBlock()

	headerTd := bc.GetTd(currentHeader.Hash(), currentHeader.Number.Uint64())
	blockTd := bc.GetTd(currentBlock.Hash(), currentBlock.NumberU64())
	fastTd := bc.GetTd(currentFastBlock.Hash(), currentFastBlock.NumberU64())

	log.Info("Loaded most recent local header", "number", currentHeader.Number, "hash", currentHeader.Hash(), "td", headerTd, "age", common.PrettyAge(time.Unix(int64(currentHeader.Time), 0)))
	log.Info("Loaded most recent local full block", "number", currentBlock.Number(), "hash", currentBlock.Hash(), "td", blockTd, "age", common.PrettyAge(time.Unix(int64(currentBlock.Time()), 0)))
	log.Info("Loaded most recent local fast block", "number", currentFastBlock.Number(), "hash", currentFastBlock.Hash(), "td", fastTd, "age", common.PrettyAge(time.Unix(int64(currentFastBlock.Time()), 0)))
	if pivot := rawdb.ReadLastPivotNumber(bc.db); pivot != nil {
		log.Info("Loaded last fast-sync pivot marker", "number", *pivot)
	}
	return nil
}

// SetHead rewinds the local chain to a new head. Depending on whether the node
// was fast synced or full synced and in which state, the method will try to
// delete minimal data from disk whilst retaining chain consistency.
func (bc *BlockChain) SetHead(head uint64) error {
	_, err := bc.SetHeadBeyondRoot(head, common.Hash{})
	return err
}

// SetHeadBeyondRoot rewinds the local chain to a new head with the extra condition
// that the rewind must pass the specified state root. This method is meant to be
// used when rewiding with snapshots enabled to ensure that we go back further than
// persistent disk layer. Depending on whether the node was fast synced or full, and
// in which state, the method will try to delete minimal data from disk whilst
// retaining chain consistency.
//
// The method returns the block number where the requested root cap was found.
func (bc *BlockChain) SetHeadBeyondRoot(head uint64, root common.Hash) (uint64, error) {
	bc.chainmu.Lock()
	defer bc.chainmu.Unlock()

	// Track the block number of the requested root hash
	var rootNumber uint64 // (no root == always 0)

	// Retrieve the last pivot block to short circuit rollbacks beyond it and the
	// current freezer limit to start nuking id underflown
	pivot := rawdb.ReadLastPivotNumber(bc.db)
	frozen, _ := bc.db.Ancients()

	updateFn := func(db ethdb.KeyValueWriter, header *types.Header) (uint64, bool) {
		// Rewind the block chain, ensuring we don't end up with a stateless head
		// block. Note, depth equality is permitted to allow using SetHead as a
		// chain reparation mechanism without deleting any data!
		if currentBlock := bc.CurrentBlock(); currentBlock != nil && header.Number.Uint64() <= currentBlock.NumberU64() {
			newHeadBlock := bc.GetBlock(header.Hash(), header.Number.Uint64())
			if newHeadBlock == nil {
				log.Error("Gap in the chain, rewinding to genesis", "number", header.Number, "hash", header.Hash())
				newHeadBlock = bc.genesisBlock
			} else {
				// Block exists, keep rewinding until we find one with state,
				// keeping rewinding until we exceed the optional threshold
				// root hash
				beyondRoot := (root == common.Hash{}) // Flag whether we're beyond the requested root (no root, always true)

				for {
					// If a root threshold was requested but not yet crossed, check
					if root != (common.Hash{}) && !beyondRoot && newHeadBlock.Root() == root {
						beyondRoot, rootNumber = true, newHeadBlock.NumberU64()
					}
					if _, err := state.New(newHeadBlock.Root(), bc.stateCache, bc.snaps); err != nil {
						log.Trace("Block state missing, rewinding further", "number", newHeadBlock.NumberU64(), "hash", newHeadBlock.Hash())
						if pivot == nil || newHeadBlock.NumberU64() > *pivot {
							parent := bc.GetBlock(newHeadBlock.ParentHash(), newHeadBlock.NumberU64()-1)
							if parent != nil {
								newHeadBlock = parent
								continue
							}
							log.Error("Missing block in the middle, aiming genesis", "number", newHeadBlock.NumberU64()-1, "hash", newHeadBlock.ParentHash())
							newHeadBlock = bc.genesisBlock
						} else {
							log.Trace("Rewind passed pivot, aiming genesis", "number", newHeadBlock.NumberU64(), "hash", newHeadBlock.Hash(), "pivot", *pivot)
							newHeadBlock = bc.genesisBlock
						}
					}
					if beyondRoot || newHeadBlock.NumberU64() == 0 {
						log.Debug("Rewound to block with state", "number", newHeadBlock.NumberU64(), "hash", newHeadBlock.Hash())
						break
					}
					log.Debug("Skipping block with threshold state", "number", newHeadBlock.NumberU64(), "hash", newHeadBlock.Hash(), "root", newHeadBlock.Root())
					newHeadBlock = bc.GetBlock(newHeadBlock.ParentHash(), newHeadBlock.NumberU64()-1) // Keep rewinding
				}
			}
			rawdb.WriteHeadBlockHash(db, newHeadBlock.Hash())

			// Degrade the chain markers if they are explicitly reverted.
			// In theory we should update all in-memory markers in the
			// last step, however the direction of SetHead is from high
			// to low, so it's safe the update in-memory markers directly.
			bc.currentBlock.Store(newHeadBlock)
			headBlockGauge.Update(int64(newHeadBlock.NumberU64()))
		}
		// Rewind the fast block in a simpleton way to the target head
		if currentFastBlock := bc.CurrentFastBlock(); currentFastBlock != nil && header.Number.Uint64() < currentFastBlock.NumberU64() {
			newHeadFastBlock := bc.GetBlock(header.Hash(), header.Number.Uint64())
			// If either blocks reached nil, reset to the genesis state
			if newHeadFastBlock == nil {
				newHeadFastBlock = bc.genesisBlock
			}
			rawdb.WriteHeadFastBlockHash(db, newHeadFastBlock.Hash())

			// Degrade the chain markers if they are explicitly reverted.
			// In theory we should update all in-memory markers in the
			// last step, however the direction of SetHead is from high
			// to low, so it's safe the update in-memory markers directly.
			bc.currentFastBlock.Store(newHeadFastBlock)
			headFastBlockGauge.Update(int64(newHeadFastBlock.NumberU64()))
		}
		head := bc.CurrentBlock().NumberU64()

		// If setHead underflown the freezer threshold and the block processing
		// intent afterwards is full block importing, delete the chain segment
		// between the stateful-block and the sethead target.
		var wipe bool
		if head+1 < frozen {
			wipe = pivot == nil || head >= *pivot
		}
		return head, wipe // Only force wipe if full synced
	}
	// Rewind the header chain, deleting all block bodies until then
	delFn := func(db ethdb.KeyValueWriter, hash common.Hash, num uint64) {
		// Ignore the error here since light client won't hit this path
		frozen, _ := bc.db.Ancients()
		if num+1 <= frozen {
			// Truncate all relative data(header, total difficulty, body, receipt
			// and canonical hash) from ancient store.
			if err := bc.db.TruncateAncients(num); err != nil {
				log.Crit("Failed to truncate ancient data", "number", num, "err", err)
			}
			// Remove the hash <-> number mapping from the active store.
			rawdb.DeleteHeaderNumber(db, hash)
		} else {
			// Remove relative body and receipts from the active store.
			// The header, total difficulty and canonical hash will be
			// removed in the hc.SetHead function.
			rawdb.DeleteBody(db, hash, num)
			rawdb.DeleteReceipts(db, hash, num)
		}
		// Todo(rjl493456442) txlookup, bloombits, etc
	}
	// If SetHead was only called as a chain reparation method, try to skip
	// touching the header chain altogether, unless the freezer is broken
	if block := bc.CurrentBlock(); block.NumberU64() == head {
		if target, force := updateFn(bc.db, block.Header()); force {
			bc.hc.SetHead(target, updateFn, delFn)
		}
	} else {
		// Rewind the chain to the requested head and keep going backwards until a
		// block with a state is found or fast sync pivot is passed
		log.Warn("Rewinding blockchain", "target", head)
		bc.hc.SetHead(head, updateFn, delFn)
	}
	// Clear out any stale content from the caches
	bc.bodyCache.Purge()
	bc.bodyRLPCache.Purge()
	bc.receiptsCache.Purge()
	bc.blockCache.Purge()
	bc.txLookupCache.Purge()
	bc.futureBlocks.Purge()

	return rootNumber, bc.loadLastState()
}

// FastSyncCommitHead sets the current head block to the one defined by the hash
// irrelevant what the chain contents were prior.
func (bc *BlockChain) FastSyncCommitHead(hash common.Hash) error {
	// Make sure that both the block as well at its state trie exists
	block := bc.GetBlockByHash(hash)
	if block == nil {
		return fmt.Errorf("non existent block [%x…]", hash[:4])
	}
	if _, err := trie.NewSecure(block.Root(), bc.stateCache.TrieDB()); err != nil {
		return err
	}
	// If all checks out, manually set the head block
	bc.chainmu.Lock()
	bc.currentBlock.Store(block)
	headBlockGauge.Update(int64(block.NumberU64()))
	bc.chainmu.Unlock()

	// Destroy any existing state snapshot and regenerate it in the background
	if bc.snaps != nil {
		bc.snaps.Rebuild(block.Root())
	}
	log.Info("Committed new head block", "number", block.Number(), "hash", hash)
	return nil
}

// GasLimit returns the gas limit of the current HEAD block.
func (bc *BlockChain) GasLimit() uint64 {
	return bc.CurrentBlock().GasLimit()
}

// CurrentBlock retrieves the current head block of the canonical chain. The
// block is retrieved from the blockchain's internal cache.
func (bc *BlockChain) CurrentBlock() *types.Block {
	return bc.currentBlock.Load().(*types.Block)
}

// Snapshots returns the blockchain snapshot tree.
func (bc *BlockChain) Snapshots() *snapshot.Tree {
	return bc.snaps
}

// CurrentFastBlock retrieves the current fast-sync head block of the canonical
// chain. The block is retrieved from the blockchain's internal cache.
func (bc *BlockChain) CurrentFastBlock() *types.Block {
	return bc.currentFastBlock.Load().(*types.Block)
}

// Validator returns the current validator.
func (bc *BlockChain) Validator() Validator {
	return bc.validator
}

// Processor returns the current processor.
func (bc *BlockChain) Processor() Processor {
	return bc.processor
}

// State returns a new mutable state based on the current HEAD block.
func (bc *BlockChain) State() (*state.StateDB, error) {
	return bc.StateAt(bc.CurrentBlock().Root())
}

// StateAt returns a new mutable state based on a particular point in time.
func (bc *BlockChain) StateAt(root common.Hash) (*state.StateDB, error) {
	return state.New(root, bc.stateCache, bc.snaps)
}

// StateCache returns the caching database underpinning the blockchain instance.
func (bc *BlockChain) StateCache() state.Database {
	return bc.stateCache
}

// Reset purges the entire blockchain, restoring it to its genesis state.
func (bc *BlockChain) Reset() error {
	return bc.ResetWithGenesisBlock(bc.genesisBlock)
}

// ResetWithGenesisBlock purges the entire blockchain, restoring it to the
// specified genesis state.
func (bc *BlockChain) ResetWithGenesisBlock(genesis *types.Block) error {
	// Dump the entire block chain and purge the caches
	if err := bc.SetHead(0); err != nil {
		return err
	}
	bc.chainmu.Lock()
	defer bc.chainmu.Unlock()

	// Prepare the genesis block and reinitialise the chain
	batch := bc.db.NewBatch()
	rawdb.WriteTd(batch, genesis.Hash(), genesis.NumberU64(), genesis.Difficulty())
	rawdb.WriteBlock(batch, genesis)
	if err := batch.Write(); err != nil {
		log.Crit("Failed to write genesis block", "err", err)
	}
	bc.writeHeadBlock(genesis)

	// Last update all in-memory chain markers
	bc.genesisBlock = genesis
	bc.currentBlock.Store(bc.genesisBlock)
	headBlockGauge.Update(int64(bc.genesisBlock.NumberU64()))
	bc.hc.SetGenesis(bc.genesisBlock.Header())
	bc.hc.SetCurrentHeader(bc.genesisBlock.Header())
	bc.currentFastBlock.Store(bc.genesisBlock)
	headFastBlockGauge.Update(int64(bc.genesisBlock.NumberU64()))
	return nil
}

// Export writes the active chain to the given writer.
func (bc *BlockChain) Export(w io.Writer) error {
	return bc.ExportN(w, uint64(0), bc.CurrentBlock().NumberU64())
}

// ExportN writes a subset of the active chain to the given writer.
func (bc *BlockChain) ExportN(w io.Writer, first uint64, last uint64) error {
	bc.chainmu.RLock()
	defer bc.chainmu.RUnlock()

	if first > last {
		return fmt.Errorf("export failed: first (%d) is greater than last (%d)", first, last)
	}
	log.Info("Exporting batch of blocks", "count", last-first+1)

	start, reported := time.Now(), time.Now()
	for nr := first; nr <= last; nr++ {
		block := bc.GetBlockByNumber(nr)
		if block == nil {
			return fmt.Errorf("export failed on #%d: not found", nr)
		}
		if err := block.EncodeRLP(w); err != nil {
			return err
		}
		if time.Since(reported) >= statsReportLimit {
			log.Info("Exporting blocks", "exported", block.NumberU64()-first, "elapsed", common.PrettyDuration(time.Since(start)))
			reported = time.Now()
		}
	}
	return nil
}

// writeHeadBlock injects a new head block into the current block chain. This method
// assumes that the block is indeed a true head. It will also reset the head
// header and the head fast sync block to this very same block if they are older
// or if they are on a different side chain.
//
// Note, this function assumes that the `mu` mutex is held!
func (bc *BlockChain) writeHeadBlock(block *types.Block) {
	// If the block is on a side chain or an unknown one, force other heads onto it too
	updateHeads := rawdb.ReadCanonicalHash(bc.db, block.NumberU64()) != block.Hash()

	// Add the block to the canonical chain number scheme and mark as the head
	batch := bc.db.NewBatch()
	rawdb.WriteCanonicalHash(batch, block.Hash(), block.NumberU64())
	rawdb.WriteTxLookupEntriesByBlock(batch, block)
	rawdb.WriteHeadBlockHash(batch, block.Hash())

	// If the block is better than our head or is on a different chain, force update heads
	if updateHeads {
		rawdb.WriteHeadHeaderHash(batch, block.Hash())
		rawdb.WriteHeadFastBlockHash(batch, block.Hash())
	}
	// Flush the whole batch into the disk, exit the node if failed
	if err := batch.Write(); err != nil {
		log.Crit("Failed to update chain indexes and markers", "err", err)
	}
	// Update all in-memory chain markers in the last step
	if updateHeads {
		bc.hc.SetCurrentHeader(block.Header())
		bc.currentFastBlock.Store(block)
		headFastBlockGauge.Update(int64(block.NumberU64()))
	}
	bc.currentBlock.Store(block)
	headBlockGauge.Update(int64(block.NumberU64()))
}

// Genesis retrieves the chain's genesis block.
func (bc *BlockChain) Genesis() *types.Block {
	return bc.genesisBlock
}

// GetBody retrieves a block body (transactions and uncles) from the database by
// hash, caching it if found.
func (bc *BlockChain) GetBody(hash common.Hash) *types.Body {
	// Short circuit if the body's already in the cache, retrieve otherwise
	if cached, ok := bc.bodyCache.Get(hash); ok {
		body := cached.(*types.Body)
		return body
	}
	number := bc.hc.GetBlockNumber(hash)
	if number == nil {
		return nil
	}
	body := rawdb.ReadBody(bc.db, hash, *number)
	if body == nil {
		return nil
	}
	// Cache the found body for next time and return
	bc.bodyCache.Add(hash, body)
	return body
}

// GetBodyRLP retrieves a block body in RLP encoding from the database by hash,
// caching it if found.
func (bc *BlockChain) GetBodyRLP(hash common.Hash) rlp.RawValue {
	// Short circuit if the body's already in the cache, retrieve otherwise
	if cached, ok := bc.bodyRLPCache.Get(hash); ok {
		return cached.(rlp.RawValue)
	}
	number := bc.hc.GetBlockNumber(hash)
	if number == nil {
		return nil
	}
	body := rawdb.ReadBodyRLP(bc.db, hash, *number)
	if len(body) == 0 {
		return nil
	}
	// Cache the found body for next time and return
	bc.bodyRLPCache.Add(hash, body)
	return body
}

// HasBlock checks if a block is fully present in the database or not.
func (bc *BlockChain) HasBlock(hash common.Hash, number uint64) bool {
	if bc.blockCache.Contains(hash) {
		return true
	}
	return rawdb.HasBody(bc.db, hash, number)
}

// HasFastBlock checks if a fast block is fully present in the database or not.
func (bc *BlockChain) HasFastBlock(hash common.Hash, number uint64) bool {
	if !bc.HasBlock(hash, number) {
		return false
	}
	if bc.receiptsCache.Contains(hash) {
		return true
	}
	return rawdb.HasReceipts(bc.db, hash, number)
}

// HasState checks if state trie is fully present in the database or not.
func (bc *BlockChain) HasState(hash common.Hash) bool {
	_, err := bc.stateCache.OpenTrie(hash)
	return err == nil
}

// HasBlockAndState checks if a block and associated state trie is fully present
// in the database or not, caching it if present.
func (bc *BlockChain) HasBlockAndState(hash common.Hash, number uint64) bool {
	// Check first that the block itself is known
	block := bc.GetBlock(hash, number)
	if block == nil {
		return false
	}
	return bc.HasState(block.Root())
}

// GetBlock retrieves a block from the database by hash and number,
// caching it if found.
func (bc *BlockChain) GetBlock(hash common.Hash, number uint64) *types.Block {
	// Short circuit if the block's already in the cache, retrieve otherwise
	if block, ok := bc.blockCache.Get(hash); ok {
		return block.(*types.Block)
	}
	block := rawdb.ReadBlock(bc.db, hash, number)
	if block == nil {
		return nil
	}
	// Cache the found block for next time and return
	bc.blockCache.Add(block.Hash(), block)
	return block
}

// GetBlockByHash retrieves a block from the database by hash, caching it if found.
func (bc *BlockChain) GetBlockByHash(hash common.Hash) *types.Block {
	number := bc.hc.GetBlockNumber(hash)
	if number == nil {
		return nil
	}
	return bc.GetBlock(hash, *number)
}

// GetBlockByNumber retrieves a block from the database by number, caching it
// (associated with its hash) if found.
func (bc *BlockChain) GetBlockByNumber(number uint64) *types.Block {
	hash := rawdb.ReadCanonicalHash(bc.db, number)
	if hash == (common.Hash{}) {
		return nil
	}
	return bc.GetBlock(hash, number)
}

// GetReceiptsByHash retrieves the receipts for all transactions in a given block.
func (bc *BlockChain) GetReceiptsByHash(hash common.Hash) types.Receipts {
	if receipts, ok := bc.receiptsCache.Get(hash); ok {
		return receipts.(types.Receipts)
	}
	number := rawdb.ReadHeaderNumber(bc.db, hash)
	if number == nil {
		return nil
	}
	receipts := rawdb.ReadReceipts(bc.db, hash, *number, bc.chainConfig)
	if receipts == nil {
		return nil
	}
	bc.receiptsCache.Add(hash, receipts)
	return receipts
}

// GetBlocksFromHash returns the block corresponding to hash and up to n-1 ancestors.
// [deprecated by eth/62]
func (bc *BlockChain) GetBlocksFromHash(hash common.Hash, n int) (blocks []*types.Block) {
	number := bc.hc.GetBlockNumber(hash)
	if number == nil {
		return nil
	}
	for i := 0; i < n; i++ {
		block := bc.GetBlock(hash, *number)
		if block == nil {
			break
		}
		blocks = append(blocks, block)
		hash = block.ParentHash()
		*number--
	}
	return
}

// GetUnclesInChain retrieves all the uncles from a given block backwards until
// a specific distance is reached.
func (bc *BlockChain) GetUnclesInChain(block *types.Block, length int) []*types.Header {
	uncles := []*types.Header{}
	for i := 0; block != nil && i < length; i++ {
		uncles = append(uncles, block.Uncles()...)
		block = bc.GetBlock(block.ParentHash(), block.NumberU64()-1)
	}
	return uncles
}

// TrieNode retrieves a blob of data associated with a trie node
// either from ephemeral in-memory cache, or from persistent storage.
func (bc *BlockChain) TrieNode(hash common.Hash) ([]byte, error) {
	return bc.stateCache.TrieDB().Node(hash)
}

// ContractCode retrieves a blob of data associated with a contract hash
// either from ephemeral in-memory cache, or from persistent storage.
func (bc *BlockChain) ContractCode(hash common.Hash) ([]byte, error) {
	return bc.stateCache.ContractCode(common.Hash{}, hash)
}

// ContractCodeWithPrefix retrieves a blob of data associated with a contract
// hash either from ephemeral in-memory cache, or from persistent storage.
//
// If the code doesn't exist in the in-memory cache, check the storage with
// new code scheme.
func (bc *BlockChain) ContractCodeWithPrefix(hash common.Hash) ([]byte, error) {
	type codeReader interface {
		ContractCodeWithPrefix(addrHash, codeHash common.Hash) ([]byte, error)
	}
	return bc.stateCache.(codeReader).ContractCodeWithPrefix(common.Hash{}, hash)
}

// Stop stops the blockchain service. If any imports are currently in progress
// it will abort them using the procInterrupt.
func (bc *BlockChain) Stop() {
	if !atomic.CompareAndSwapInt32(&bc.running, 0, 1) {
		return
	}
	// Unsubscribe all subscriptions registered from blockchain
	bc.scope.Close()
	close(bc.quit)
	bc.StopInsert()
	bc.wg.Wait()

	// Ensure that the entirety of the state snapshot is journalled to disk.
	var snapBase common.Hash
	if bc.snaps != nil {
		var err error
		if bc.writeLegacyJournal {
			if snapBase, err = bc.snaps.LegacyJournal(bc.CurrentBlock().Root()); err != nil {
				log.Error("Failed to journal state snapshot", "err", err)
			}
		} else {
			if snapBase, err = bc.snaps.Journal(bc.CurrentBlock().Root()); err != nil {
				log.Error("Failed to journal state snapshot", "err", err)
			}
		}
	}
	// Ensure the state of a recent block is also stored to disk before exiting.
	// We're writing three different states to catch different restart scenarios:
	//  - HEAD:     So we don't need to reprocess any blocks in the general case
	//  - HEAD-1:   So we don't do large reorgs if our HEAD becomes an uncle
	//  - HEAD-127: So we have a hard limit on the number of blocks reexecuted
	if !bc.cacheConfig.TrieDirtyDisabled {
		triedb := bc.stateCache.TrieDB()

		for _, offset := range []uint64{0, 1, TriesInMemory - 1} {
			if number := bc.CurrentBlock().NumberU64(); number > offset {
				recent := bc.GetBlockByNumber(number - offset)

				log.Info("Writing cached state to disk", "block", recent.Number(), "hash", recent.Hash(), "root", recent.Root())
				if err := triedb.Commit(recent.Root(), true, nil); err != nil {
					log.Error("Failed to commit recent state trie", "err", err)
				}
			}
		}
		if snapBase != (common.Hash{}) {
			log.Info("Writing snapshot state to disk", "root", snapBase)
			if err := triedb.Commit(snapBase, true, nil); err != nil {
				log.Error("Failed to commit recent state trie", "err", err)
			}
		}
		for !bc.triegc.Empty() {
			triedb.Dereference(bc.triegc.PopItem().(common.Hash))
		}
		if size, _ := triedb.Size(); size != 0 {
			log.Error("Dangling trie nodes after full cleanup")
		}
	}
	// Ensure all live cached entries be saved into disk, so that we can skip
	// cache warmup when node restarts.
	if bc.cacheConfig.TrieCleanJournal != "" {
		triedb := bc.stateCache.TrieDB()
		triedb.SaveCache(bc.cacheConfig.TrieCleanJournal)
	}
	log.Info("Blockchain stopped")
}

// StopInsert interrupts all insertion methods, causing them to return
// errInsertionInterrupted as soon as possible. Insertion is permanently disabled after
// calling this method.
func (bc *BlockChain) StopInsert() {
	atomic.StoreInt32(&bc.procInterrupt, 1)
}

// insertStopped returns true after StopInsert has been called.
func (bc *BlockChain) insertStopped() bool {
	return atomic.LoadInt32(&bc.procInterrupt) == 1
}

func (bc *BlockChain) procFutureBlocks() {
	blocks := make([]*types.Block, 0, bc.futureBlocks.Len())
	for _, hash := range bc.futureBlocks.Keys() {
		if block, exist := bc.futureBlocks.Peek(hash); exist {
			blocks = append(blocks, block.(*types.Block))
		}
	}
	if len(blocks) > 0 {
		sort.Slice(blocks, func(i, j int) bool {
			return blocks[i].NumberU64() < blocks[j].NumberU64()
		})
		// Insert one by one as chain insertion needs contiguous ancestry between blocks
		for i := range blocks {
			bc.InsertChain(blocks[i : i+1])
		}
	}
}

// WriteStatus status of write
type WriteStatus byte

const (
	NonStatTy WriteStatus = iota
	CanonStatTy
	SideStatTy
)

// truncateAncient rewinds the blockchain to the specified header and deletes all
// data in the ancient store that exceeds the specified header.
func (bc *BlockChain) truncateAncient(head uint64) error {
	frozen, err := bc.db.Ancients()
	if err != nil {
		return err
	}
	// Short circuit if there is no data to truncate in ancient store.
	if frozen <= head+1 {
		return nil
	}
	// Truncate all the data in the freezer beyond the specified head
	if err := bc.db.TruncateAncients(head + 1); err != nil {
		return err
	}
	// Clear out any stale content from the caches
	bc.hc.headerCache.Purge()
	bc.hc.tdCache.Purge()
	bc.hc.numberCache.Purge()

	// Clear out any stale content from the caches
	bc.bodyCache.Purge()
	bc.bodyRLPCache.Purge()
	bc.receiptsCache.Purge()
	bc.blockCache.Purge()
	bc.txLookupCache.Purge()
	bc.futureBlocks.Purge()

	log.Info("Rewind ancient data", "number", head)
	return nil
}

// numberHash is just a container for a number and a hash, to represent a block
type numberHash struct {
	number uint64
	hash   common.Hash
}

// InsertReceiptChain attempts to complete an already existing header chain with
// transaction and receipt data.
func (bc *BlockChain) InsertReceiptChain(blockChain types.Blocks, receiptChain []types.Receipts, ancientLimit uint64) (int, error) {
	// We don't require the chainMu here since we want to maximize the
	// concurrency of header insertion and receipt insertion.
	bc.wg.Add(1)
	defer bc.wg.Done()

	var (
		ancientBlocks, liveBlocks     types.Blocks
		ancientReceipts, liveReceipts []types.Receipts
	)
	// Do a sanity check that the provided chain is actually ordered and linked
	for i := 0; i < len(blockChain); i++ {
		if i != 0 {
			if blockChain[i].NumberU64() != blockChain[i-1].NumberU64()+1 || blockChain[i].ParentHash() != blockChain[i-1].Hash() {
				log.Error("Non contiguous receipt insert", "number", blockChain[i].Number(), "hash", blockChain[i].Hash(), "parent", blockChain[i].ParentHash(),
					"prevnumber", blockChain[i-1].Number(), "prevhash", blockChain[i-1].Hash())
				return 0, fmt.Errorf("non contiguous insert: item %d is #%d [%x…], item %d is #%d [%x…] (parent [%x…])", i-1, blockChain[i-1].NumberU64(),
					blockChain[i-1].Hash().Bytes()[:4], i, blockChain[i].NumberU64(), blockChain[i].Hash().Bytes()[:4], blockChain[i].ParentHash().Bytes()[:4])
			}
		}
		if blockChain[i].NumberU64() <= ancientLimit {
			ancientBlocks, ancientReceipts = append(ancientBlocks, blockChain[i]), append(ancientReceipts, receiptChain[i])
		} else {
			liveBlocks, liveReceipts = append(liveBlocks, blockChain[i]), append(liveReceipts, receiptChain[i])
		}
	}

	var (
		stats = struct{ processed, ignored int32 }{}
		start = time.Now()
		size  = 0
	)
	// updateHead updates the head fast sync block if the inserted blocks are better
	// and returns an indicator whether the inserted blocks are canonical.
	updateHead := func(head *types.Block) bool {
		bc.chainmu.Lock()

		// Rewind may have occurred, skip in that case.
		if bc.CurrentHeader().Number.Cmp(head.Number()) >= 0 {
			currentFastBlock, td := bc.CurrentFastBlock(), bc.GetTd(head.Hash(), head.NumberU64())
			if bc.GetTd(currentFastBlock.Hash(), currentFastBlock.NumberU64()).Cmp(td) < 0 {
				rawdb.WriteHeadFastBlockHash(bc.db, head.Hash())
				bc.currentFastBlock.Store(head)
				headFastBlockGauge.Update(int64(head.NumberU64()))
				bc.chainmu.Unlock()
				return true
			}
		}
		bc.chainmu.Unlock()
		return false
	}
	// writeAncient writes blockchain and corresponding receipt chain into ancient store.
	//
	// this function only accepts canonical chain data. All side chain will be reverted
	// eventually.
	writeAncient := func(blockChain types.Blocks, receiptChain []types.Receipts) (int, error) {
		var (
			previous = bc.CurrentFastBlock()
			batch    = bc.db.NewBatch()
		)
		// If any error occurs before updating the head or we are inserting a side chain,
		// all the data written this time wll be rolled back.
		defer func() {
			if previous != nil {
				if err := bc.truncateAncient(previous.NumberU64()); err != nil {
					log.Crit("Truncate ancient store failed", "err", err)
				}
			}
		}()
		var deleted []*numberHash
		for i, block := range blockChain {
			// Short circuit insertion if shutting down or processing failed
			if bc.insertStopped() {
				return 0, errInsertionInterrupted
			}
			// Short circuit insertion if it is required(used in testing only)
			if bc.terminateInsert != nil && bc.terminateInsert(block.Hash(), block.NumberU64()) {
				return i, errors.New("insertion is terminated for testing purpose")
			}
			// Short circuit if the owner header is unknown
			if !bc.HasHeader(block.Hash(), block.NumberU64()) {
				return i, fmt.Errorf("containing header #%d [%x…] unknown", block.Number(), block.Hash().Bytes()[:4])
			}
			var (
				start  = time.Now()
				logged = time.Now()
				count  int
			)
			// Migrate all ancient blocks. This can happen if someone upgrades from Geth
			// 1.8.x to 1.9.x mid-fast-sync. Perhaps we can get rid of this path in the
			// long term.
			for {
				// We can ignore the error here since light client won't hit this code path.
				frozen, _ := bc.db.Ancients()
				if frozen >= block.NumberU64() {
					break
				}
				h := rawdb.ReadCanonicalHash(bc.db, frozen)
				b := rawdb.ReadBlock(bc.db, h, frozen)
				size += rawdb.WriteAncientBlock(bc.db, b, rawdb.ReadReceipts(bc.db, h, frozen, bc.chainConfig), rawdb.ReadTd(bc.db, h, frozen))
				count += 1

				// Always keep genesis block in active database.
				if b.NumberU64() != 0 {
					deleted = append(deleted, &numberHash{b.NumberU64(), b.Hash()})
				}
				if time.Since(logged) > 8*time.Second {
					log.Info("Migrating ancient blocks", "count", count, "elapsed", common.PrettyDuration(time.Since(start)))
					logged = time.Now()
				}
				// Don't collect too much in-memory, write it out every 100K blocks
				if len(deleted) > 100000 {
					// Sync the ancient store explicitly to ensure all data has been flushed to disk.
					if err := bc.db.Sync(); err != nil {
						return 0, err
					}
					// Wipe out canonical block data.
					for _, nh := range deleted {
						rawdb.DeleteBlockWithoutNumber(batch, nh.hash, nh.number)
						rawdb.DeleteCanonicalHash(batch, nh.number)
					}
					if err := batch.Write(); err != nil {
						return 0, err
					}
					batch.Reset()
					// Wipe out side chain too.
					for _, nh := range deleted {
						for _, hash := range rawdb.ReadAllHashes(bc.db, nh.number) {
							rawdb.DeleteBlock(batch, hash, nh.number)
						}
					}
					if err := batch.Write(); err != nil {
						return 0, err
					}
					batch.Reset()
					deleted = deleted[0:]
				}
			}
			if count > 0 {
				log.Info("Migrated ancient blocks", "count", count, "elapsed", common.PrettyDuration(time.Since(start)))
			}
			// Flush data into ancient database.
			size += rawdb.WriteAncientBlock(bc.db, block, receiptChain[i], bc.GetTd(block.Hash(), block.NumberU64()))

			// Write tx indices if any condition is satisfied:
			// * If user requires to reserve all tx indices(txlookuplimit=0)
			// * If all ancient tx indices are required to be reserved(txlookuplimit is even higher than ancientlimit)
			// * If block number is large enough to be regarded as a recent block
			// It means blocks below the ancientLimit-txlookupLimit won't be indexed.
			//
			// But if the `TxIndexTail` is not nil, e.g. Geth is initialized with
			// an external ancient database, during the setup, blockchain will start
			// a background routine to re-indexed all indices in [ancients - txlookupLimit, ancients)
			// range. In this case, all tx indices of newly imported blocks should be
			// generated.
			if bc.txLookupLimit == 0 || ancientLimit <= bc.txLookupLimit || block.NumberU64() >= ancientLimit-bc.txLookupLimit {
				rawdb.WriteTxLookupEntriesByBlock(batch, block)
			} else if rawdb.ReadTxIndexTail(bc.db) != nil {
				rawdb.WriteTxLookupEntriesByBlock(batch, block)
			}
			stats.processed++
		}
		// Flush all tx-lookup index data.
		size += batch.ValueSize()
		if err := batch.Write(); err != nil {
			return 0, err
		}
		batch.Reset()

		// Sync the ancient store explicitly to ensure all data has been flushed to disk.
		if err := bc.db.Sync(); err != nil {
			return 0, err
		}
		if !updateHead(blockChain[len(blockChain)-1]) {
			return 0, errors.New("side blocks can't be accepted as the ancient chain data")
		}
		previous = nil // disable rollback explicitly

		// Wipe out canonical block data.
		for _, nh := range deleted {
			rawdb.DeleteBlockWithoutNumber(batch, nh.hash, nh.number)
			rawdb.DeleteCanonicalHash(batch, nh.number)
		}
		for _, block := range blockChain {
			// Always keep genesis block in active database.
			if block.NumberU64() != 0 {
				rawdb.DeleteBlockWithoutNumber(batch, block.Hash(), block.NumberU64())
				rawdb.DeleteCanonicalHash(batch, block.NumberU64())
			}
		}
		if err := batch.Write(); err != nil {
			return 0, err
		}
		batch.Reset()

		// Wipe out side chain too.
		for _, nh := range deleted {
			for _, hash := range rawdb.ReadAllHashes(bc.db, nh.number) {
				rawdb.DeleteBlock(batch, hash, nh.number)
			}
		}
		for _, block := range blockChain {
			// Always keep genesis block in active database.
			if block.NumberU64() != 0 {
				for _, hash := range rawdb.ReadAllHashes(bc.db, block.NumberU64()) {
					rawdb.DeleteBlock(batch, hash, block.NumberU64())
				}
			}
		}
		if err := batch.Write(); err != nil {
			return 0, err
		}
		return 0, nil
	}
	// writeLive writes blockchain and corresponding receipt chain into active store.
	writeLive := func(blockChain types.Blocks, receiptChain []types.Receipts) (int, error) {
		skipPresenceCheck := false
		batch := bc.db.NewBatch()
		for i, block := range blockChain {
			// Short circuit insertion if shutting down or processing failed
			if bc.insertStopped() {
				return 0, errInsertionInterrupted
			}
			// Short circuit if the owner header is unknown
			if !bc.HasHeader(block.Hash(), block.NumberU64()) {
				return i, fmt.Errorf("containing header #%d [%x…] unknown", block.Number(), block.Hash().Bytes()[:4])
			}
			if !skipPresenceCheck {
				// Ignore if the entire data is already known
				if bc.HasBlock(block.Hash(), block.NumberU64()) {
					stats.ignored++
					continue
				} else {
					// If block N is not present, neither are the later blocks.
					// This should be true, but if we are mistaken, the shortcut
					// here will only cause overwriting of some existing data
					skipPresenceCheck = true
				}
			}
			// Write all the data out into the database
			rawdb.WriteBody(batch, block.Hash(), block.NumberU64(), block.Body())
			rawdb.WriteReceipts(batch, block.Hash(), block.NumberU64(), receiptChain[i])
			rawdb.WriteTxLookupEntriesByBlock(batch, block) // Always write tx indices for live blocks, we assume they are needed

			// Write everything belongs to the blocks into the database. So that
			// we can ensure all components of body is completed(body, receipts,
			// tx indexes)
			if batch.ValueSize() >= ethdb.IdealBatchSize {
				if err := batch.Write(); err != nil {
					return 0, err
				}
				size += batch.ValueSize()
				batch.Reset()
			}
			stats.processed++
		}
		// Write everything belongs to the blocks into the database. So that
		// we can ensure all components of body is completed(body, receipts,
		// tx indexes)
		if batch.ValueSize() > 0 {
			size += batch.ValueSize()
			if err := batch.Write(); err != nil {
				return 0, err
			}
		}
		updateHead(blockChain[len(blockChain)-1])
		return 0, nil
	}
	// Write downloaded chain data and corresponding receipt chain data
	if len(ancientBlocks) > 0 {
		if n, err := writeAncient(ancientBlocks, ancientReceipts); err != nil {
			if err == errInsertionInterrupted {
				return 0, nil
			}
			return n, err
		}
	}
	// Write the tx index tail (block number from where we index) before write any live blocks
	if len(liveBlocks) > 0 && liveBlocks[0].NumberU64() == ancientLimit+1 {
		// The tx index tail can only be one of the following two options:
		// * 0: all ancient blocks have been indexed
		// * ancient-limit: the indices of blocks before ancient-limit are ignored
		if tail := rawdb.ReadTxIndexTail(bc.db); tail == nil {
			if bc.txLookupLimit == 0 || ancientLimit <= bc.txLookupLimit {
				rawdb.WriteTxIndexTail(bc.db, 0)
			} else {
				rawdb.WriteTxIndexTail(bc.db, ancientLimit-bc.txLookupLimit)
			}
		}
	}
	if len(liveBlocks) > 0 {
		if n, err := writeLive(liveBlocks, liveReceipts); err != nil {
			if err == errInsertionInterrupted {
				return 0, nil
			}
			return n, err
		}
	}

	head := blockChain[len(blockChain)-1]
	context := []interface{}{
		"count", stats.processed, "elapsed", common.PrettyDuration(time.Since(start)),
		"number", head.Number(), "hash", head.Hash(), "age", common.PrettyAge(time.Unix(int64(head.Time()), 0)),
		"size", common.StorageSize(size),
	}
	if stats.ignored > 0 {
		context = append(context, []interface{}{"ignored", stats.ignored}...)
	}
	log.Info("Imported new block receipts", context...)

	return 0, nil
}

// SetTxLookupLimit is responsible for updating the txlookup limit to the
// original one stored in db if the new mismatches with the old one.
func (bc *BlockChain) SetTxLookupLimit(limit uint64) {
	bc.txLookupLimit = limit
}

// TxLookupLimit retrieves the txlookup limit used by blockchain to prune
// stale transaction indices.
func (bc *BlockChain) TxLookupLimit() uint64 {
	return bc.txLookupLimit
}

var lastWrite uint64

// writeBlockWithoutState writes only the block and its metadata to the database,
// but does not write any state. This is used to construct competing side forks
// up to the point where they exceed the canonical total difficulty.
func (bc *BlockChain) writeBlockWithoutState(block *types.Block, td *big.Int) (err error) {
	bc.wg.Add(1)
	defer bc.wg.Done()

	batch := bc.db.NewBatch()
	rawdb.WriteTd(batch, block.Hash(), block.NumberU64(), td)
	rawdb.WriteBlock(batch, block)
	if err := batch.Write(); err != nil {
		log.Crit("Failed to write block into disk", "err", err)
	}
	return nil
}

// writeKnownBlock updates the head block flag with a known block
// and introduces chain reorg if necessary.
func (bc *BlockChain) writeKnownBlock(block *types.Block) error {
	bc.wg.Add(1)
	defer bc.wg.Done()

	current := bc.CurrentBlock()
	if block.ParentHash() != current.Hash() {
		if err := bc.reorg(current, block); err != nil {
			return err
		}
	}
	bc.writeHeadBlock(block)
	return nil
}

// WriteBlockWithState writes the block and all associated state to the database.
func (bc *BlockChain) WriteBlockWithState(block *types.Block, receipts []*types.Receipt, logs []*types.Log, state *state.StateDB, emitHeadEvent bool) (status WriteStatus, err error) {
	bc.chainmu.Lock()
	defer bc.chainmu.Unlock()

	return bc.writeBlockWithState(block, receipts, logs, state, emitHeadEvent)
}

// writeBlockWithState writes the block and all associated state to the database,
// but is expects the chain mutex to be held.
func (bc *BlockChain) writeBlockWithState(block *types.Block, receipts []*types.Receipt, logs []*types.Log, state *state.StateDB, emitHeadEvent bool) (status WriteStatus, err error) {
	bc.wg.Add(1)
	defer bc.wg.Done()

	// Calculate the total difficulty of the block
	ptd := bc.GetTd(block.ParentHash(), block.NumberU64()-1)
	if ptd == nil {
		return NonStatTy, consensus.ErrUnknownAncestor
	}
	// Make sure no inconsistent state is leaked during insertion
	currentBlock := bc.CurrentBlock()
	localTd := bc.GetTd(currentBlock.Hash(), currentBlock.NumberU64())
	externTd := new(big.Int).Add(block.Difficulty(), ptd)

	// Irrelevant of the canonical status, write the block itself to the database.
	//
	// Note all the components of block(td, hash->number map, header, body, receipts)
	// should be written atomically. BlockBatch is used for containing all components.
	blockBatch := bc.db.NewBatch()
	rawdb.WriteTd(blockBatch, block.Hash(), block.NumberU64(), externTd)
	rawdb.WriteBlock(blockBatch, block)
	rawdb.WriteReceipts(blockBatch, block.Hash(), block.NumberU64(), receipts)
	rawdb.WritePreimages(blockBatch, state.Preimages())
	if err := blockBatch.Write(); err != nil {
		log.Crit("Failed to write block into disk", "err", err)
	}
	// Commit all cached state changes into underlying memory database.
	root, err := state.Commit(bc.chainConfig.IsEIP158(block.Number()))
	if err != nil {
		return NonStatTy, err
	}
	triedb := bc.stateCache.TrieDB()

	// If we're running an archive node, always flush
	if bc.cacheConfig.TrieDirtyDisabled {
		if err := triedb.Commit(root, false, nil); err != nil {
			return NonStatTy, err
		}
	} else {
		// Full but not archive node, do proper garbage collection
		triedb.Reference(root, common.Hash{}) // metadata reference to keep trie alive
		bc.triegc.Push(root, -int64(block.NumberU64()))

		if current := block.NumberU64(); current > TriesInMemory {
			// If we exceeded our memory allowance, flush matured singleton nodes to disk
			var (
				nodes, imgs = triedb.Size()
				limit       = common.StorageSize(bc.cacheConfig.TrieDirtyLimit) * 1024 * 1024
			)
			if nodes > limit || imgs > 4*1024*1024 {
				triedb.Cap(limit - ethdb.IdealBatchSize)
			}
			// Find the next state trie we need to commit
			chosen := current - TriesInMemory

			// If we exceeded out time allowance, flush an entire trie to disk
			if bc.gcproc > bc.cacheConfig.TrieTimeLimit {
<<<<<<< HEAD
				// If the header is missing (canonical chain behind), we're reorging a low
				// diff sidechain. Suspend committing until this operation is completed.
				header := bc.GetHeaderByNumber(chosen)
				if header == nil {
					log.Warn("Reorg in progress or TriesInMemory value has been increased, trie commit postponed", "number", chosen, "default_tries_in_memory", DefaultTriesInMemory, "tries_in_memory", TriesInMemory)
				} else {
					// If we're exceeding limits but haven't reached a large enough memory gap,
					// warn the user that the system is becoming unstable.
					if chosen < lastWrite+TriesInMemory && bc.gcproc >= 2*bc.cacheConfig.TrieTimeLimit {
						log.Info("State in memory for too long, committing", "time", bc.gcproc, "allowance", bc.cacheConfig.TrieTimeLimit, "optimum", float64(chosen-lastWrite)/float64(TriesInMemory))
=======
				canWrite := true
				if posa, ok := bc.engine.(consensus.PoSA); ok {
					if !posa.EnoughDistance(bc, block.Header()) {
						canWrite = false
					}
				}
				if canWrite {
					// If the header is missing (canonical chain behind), we're reorging a low
					// diff sidechain. Suspend committing until this operation is completed.
					header := bc.GetHeaderByNumber(chosen)
					if header == nil {
						log.Warn("Reorg in progress, trie commit postponed", "number", chosen)
					} else {
						// If we're exceeding limits but haven't reached a large enough memory gap,
						// warn the user that the system is becoming unstable.
						if chosen < lastWrite+TriesInMemory && bc.gcproc >= 2*bc.cacheConfig.TrieTimeLimit {
							log.Info("State in memory for too long, committing", "time", bc.gcproc, "allowance", bc.cacheConfig.TrieTimeLimit, "optimum", float64(chosen-lastWrite)/TriesInMemory)
						}
						// Flush an entire trie and restart the counters
						triedb.Commit(header.Root, true, nil)
						lastWrite = chosen
						bc.gcproc = 0
>>>>>>> 8c32b589
					}
				}
			}
			// Garbage collect anything below our required write retention
			for !bc.triegc.Empty() {
				root, number := bc.triegc.Pop()
				if uint64(-number) > chosen {
					bc.triegc.Push(root, number)
					break
				}
				triedb.Dereference(root.(common.Hash))
			}
		}
	}
	// If the total difficulty is higher than our known, add it to the canonical chain
	// Second clause in the if statement reduces the vulnerability to selfish mining.
	// Please refer to http://www.cs.cornell.edu/~ie53/publications/btcProcFC.pdf
	reorg := externTd.Cmp(localTd) > 0
	currentBlock = bc.CurrentBlock()
	if !reorg && externTd.Cmp(localTd) == 0 {
		// Split same-difficulty blocks by number, then preferentially select
		// the block generated by the local miner as the canonical block.
		if block.NumberU64() < currentBlock.NumberU64() {
			reorg = true
		} else if block.NumberU64() == currentBlock.NumberU64() {
			var currentPreserve, blockPreserve bool
			if bc.shouldPreserve != nil {
				currentPreserve, blockPreserve = bc.shouldPreserve(currentBlock), bc.shouldPreserve(block)
			}
			reorg = !currentPreserve && (blockPreserve || mrand.Float64() < 0.5)
		}
	}
	if reorg {
		// Reorganise the chain if the parent is not the head block
		if block.ParentHash() != currentBlock.Hash() {
			if err := bc.reorg(currentBlock, block); err != nil {
				return NonStatTy, err
			}
		}
		status = CanonStatTy
	} else {
		status = SideStatTy
	}
	// Set new head.
	if status == CanonStatTy {
		bc.writeHeadBlock(block)
	}
	bc.futureBlocks.Remove(block.Hash())

	if status == CanonStatTy {
		bc.chainFeed.Send(ChainEvent{Block: block, Hash: block.Hash(), Logs: logs})
		if len(logs) > 0 {
			bc.logsFeed.Send(logs)
		}
		// In theory we should fire a ChainHeadEvent when we inject
		// a canonical block, but sometimes we can insert a batch of
		// canonicial blocks. Avoid firing too much ChainHeadEvents,
		// we will fire an accumulated ChainHeadEvent and disable fire
		// event here.
		if emitHeadEvent {
			bc.chainHeadFeed.Send(ChainHeadEvent{Block: block})
		}
	} else {
		bc.chainSideFeed.Send(ChainSideEvent{Block: block})
	}
	return status, nil
}

// addFutureBlock checks if the block is within the max allowed window to get
// accepted for future processing, and returns an error if the block is too far
// ahead and was not added.
func (bc *BlockChain) addFutureBlock(block *types.Block) error {
	max := uint64(time.Now().Unix() + maxTimeFutureBlocks)
	if block.Time() > max {
		return fmt.Errorf("future block timestamp %v > allowed %v", block.Time(), max)
	}
	bc.futureBlocks.Add(block.Hash(), block)
	return nil
}

// InsertChain attempts to insert the given batch of blocks in to the canonical
// chain or, otherwise, create a fork. If an error is returned it will return
// the index number of the failing block as well an error describing what went
// wrong.
//
// After insertion is done, all accumulated events will be fired.
func (bc *BlockChain) InsertChain(chain types.Blocks) (int, error) {
	// Sanity check that we have something meaningful to import
	if len(chain) == 0 {
		return 0, nil
	}

	bc.blockProcFeed.Send(true)
	defer bc.blockProcFeed.Send(false)

	// Remove already known canon-blocks
	var (
		block, prev *types.Block
	)
	// Do a sanity check that the provided chain is actually ordered and linked
	for i := 1; i < len(chain); i++ {
		block = chain[i]
		prev = chain[i-1]
		if block.NumberU64() != prev.NumberU64()+1 || block.ParentHash() != prev.Hash() {
			// Chain broke ancestry, log a message (programming error) and skip insertion
			log.Error("Non contiguous block insert", "number", block.Number(), "hash", block.Hash(),
				"parent", block.ParentHash(), "prevnumber", prev.Number(), "prevhash", prev.Hash())

			return 0, fmt.Errorf("non contiguous insert: item %d is #%d [%x…], item %d is #%d [%x…] (parent [%x…])", i-1, prev.NumberU64(),
				prev.Hash().Bytes()[:4], i, block.NumberU64(), block.Hash().Bytes()[:4], block.ParentHash().Bytes()[:4])
		}
	}
	// Pre-checks passed, start the full block imports
	bc.wg.Add(1)
	bc.chainmu.Lock()
	n, err := bc.insertChain(chain, true)
	bc.chainmu.Unlock()
	bc.wg.Done()

	return n, err
}

// insertChain is the internal implementation of InsertChain, which assumes that
// 1) chains are contiguous, and 2) The chain mutex is held.
//
// This method is split out so that import batches that require re-injecting
// historical blocks can do so without releasing the lock, which could lead to
// racey behaviour. If a sidechain import is in progress, and the historic state
// is imported, but then new canon-head is added before the actual sidechain
// completes, then the historic state could be pruned again
func (bc *BlockChain) insertChain(chain types.Blocks, verifySeals bool) (int, error) {
	// If the chain is terminating, don't even bother starting up
	if atomic.LoadInt32(&bc.procInterrupt) == 1 {
		return 0, nil
	}
	// Start a parallel signature recovery (signer will fluke on fork transition, minimal perf loss)
	senderCacher.recoverFromBlocks(types.MakeSigner(bc.chainConfig, chain[0].Number()), chain)

	var (
		stats     = insertStats{startTime: mclock.Now()}
		lastCanon *types.Block
	)
	// Fire a single chain head event if we've progressed the chain
	defer func() {
		if lastCanon != nil && bc.CurrentBlock().Hash() == lastCanon.Hash() {
			bc.chainHeadFeed.Send(ChainHeadEvent{lastCanon})
		}
	}()
	// Start the parallel header verifier
	headers := make([]*types.Header, len(chain))
	seals := make([]bool, len(chain))

	for i, block := range chain {
		headers[i] = block.Header()
		seals[i] = verifySeals
	}
	abort, results := bc.engine.VerifyHeaders(bc, headers, seals)
	defer close(abort)

	// Peek the error for the first block to decide the directing import logic
	it := newInsertIterator(chain, results, bc.validator)

	block, err := it.next()

	// Left-trim all the known blocks
	if err == ErrKnownBlock {
		// First block (and state) is known
		//   1. We did a roll-back, and should now do a re-import
		//   2. The block is stored as a sidechain, and is lying about it's stateroot, and passes a stateroot
		// 	    from the canonical chain, which has not been verified.
		// Skip all known blocks that are behind us
		var (
			current  = bc.CurrentBlock()
			localTd  = bc.GetTd(current.Hash(), current.NumberU64())
			externTd = bc.GetTd(block.ParentHash(), block.NumberU64()-1) // The first block can't be nil
		)
		for block != nil && err == ErrKnownBlock {
			externTd = new(big.Int).Add(externTd, block.Difficulty())
			if localTd.Cmp(externTd) < 0 {
				break
			}
			log.Debug("Ignoring already known block", "number", block.Number(), "hash", block.Hash())
			stats.ignored++

			block, err = it.next()
		}
		// The remaining blocks are still known blocks, the only scenario here is:
		// During the fast sync, the pivot point is already submitted but rollback
		// happens. Then node resets the head full block to a lower height via `rollback`
		// and leaves a few known blocks in the database.
		//
		// When node runs a fast sync again, it can re-import a batch of known blocks via
		// `insertChain` while a part of them have higher total difficulty than current
		// head full block(new pivot point).
		for block != nil && err == ErrKnownBlock {
			log.Debug("Writing previously known block", "number", block.Number(), "hash", block.Hash())
			if err := bc.writeKnownBlock(block); err != nil {
				return it.index, err
			}
			lastCanon = block

			block, err = it.next()
		}
		// Falls through to the block import
	}
	switch {
	// First block is pruned, insert as sidechain and reorg only if TD grows enough
	case errors.Is(err, consensus.ErrPrunedAncestor):
		log.Debug("Pruned ancestor, inserting as sidechain", "number", block.Number(), "hash", block.Hash())
		return bc.insertSideChain(block, it)

	// First block is future, shove it (and all children) to the future queue (unknown ancestor)
	case errors.Is(err, consensus.ErrFutureBlock) || (errors.Is(err, consensus.ErrUnknownAncestor) && bc.futureBlocks.Contains(it.first().ParentHash())):
		for block != nil && (it.index == 0 || errors.Is(err, consensus.ErrUnknownAncestor)) {
			log.Debug("Future block, postponing import", "number", block.Number(), "hash", block.Hash())
			if err := bc.addFutureBlock(block); err != nil {
				return it.index, err
			}
			block, err = it.next()
		}
		stats.queued += it.processed()
		stats.ignored += it.remaining()

		// If there are any still remaining, mark as ignored
		return it.index, err

	// Some other error occurred, abort
	case err != nil:
		bc.futureBlocks.Remove(block.Hash())
		stats.ignored += len(it.chain)
		bc.reportBlock(block, nil, err)
		return it.index, err
	}
	// No validation errors for the first block (or chain prefix skipped)
	var activeState *state.StateDB
	defer func() {
		// The chain importer is starting and stopping trie prefetchers. If a bad
		// block or other error is hit however, an early return may not properly
		// terminate the background threads. This defer ensures that we clean up
		// and dangling prefetcher, without defering each and holding on live refs.
		if activeState != nil {
			activeState.StopPrefetcher()
		}
	}()

	for ; block != nil && err == nil || err == ErrKnownBlock; block, err = it.next() {
		// If the chain is terminating, stop processing blocks
		if bc.insertStopped() {
			log.Debug("Abort during block processing")
			break
		}
		// If the header is a banned one, straight out abort
		if BadHashes[block.Hash()] {
			bc.reportBlock(block, nil, ErrBlacklistedHash)
			return it.index, ErrBlacklistedHash
		}
		// If the block is known (in the middle of the chain), it's a special case for
		// Clique blocks where they can share state among each other, so importing an
		// older block might complete the state of the subsequent one. In this case,
		// just skip the block (we already validated it once fully (and crashed), since
		// its header and body was already in the database).
		if err == ErrKnownBlock {
			logger := log.Debug
			if bc.chainConfig.Clique == nil {
				logger = log.Warn
			}
			logger("Inserted known block", "number", block.Number(), "hash", block.Hash(),
				"uncles", len(block.Uncles()), "txs", len(block.Transactions()), "gas", block.GasUsed(),
				"root", block.Root())

			// Special case. Commit the empty receipt slice if we meet the known
			// block in the middle. It can only happen in the clique chain. Whenever
			// we insert blocks via `insertSideChain`, we only commit `td`, `header`
			// and `body` if it's non-existent. Since we don't have receipts without
			// reexecution, so nothing to commit. But if the sidechain will be adpoted
			// as the canonical chain eventually, it needs to be reexecuted for missing
			// state, but if it's this special case here(skip reexecution) we will lose
			// the empty receipt entry.
			if len(block.Transactions()) == 0 {
				rawdb.WriteReceipts(bc.db, block.Hash(), block.NumberU64(), nil)
			} else {
				log.Error("Please file an issue, skip known block execution without receipt",
					"hash", block.Hash(), "number", block.NumberU64())
			}
			if err := bc.writeKnownBlock(block); err != nil {
				return it.index, err
			}
			stats.processed++

			// We can assume that logs are empty here, since the only way for consecutive
			// Clique blocks to have the same state is if there are no transactions.
			lastCanon = block
			continue
		}
		// Retrieve the parent block and it's state to execute on top
		start := time.Now()

		parent := it.previous()
		if parent == nil {
			parent = bc.GetHeader(block.ParentHash(), block.NumberU64()-1)
		}
		statedb, err := state.New(parent.Root, bc.stateCache, bc.snaps)
		if err != nil {
			return it.index, err
		}
		// Enable prefetching to pull in trie node paths while processing transactions
		statedb.StartPrefetcher("chain")
		activeState = statedb

		// If we have a followup block, run that against the current state to pre-cache
		// transactions and probabilistically some of the account/storage trie nodes.
		var followupInterrupt uint32
		if !bc.cacheConfig.TrieCleanNoPrefetch {
			if followup, err := it.peek(); followup != nil && err == nil {
				throwaway, _ := state.New(parent.Root, bc.stateCache, bc.snaps)

				go func(start time.Time, followup *types.Block, throwaway *state.StateDB, interrupt *uint32) {
					bc.prefetcher.Prefetch(followup, throwaway, bc.vmConfig, &followupInterrupt)

					blockPrefetchExecuteTimer.Update(time.Since(start))
					if atomic.LoadUint32(interrupt) == 1 {
						blockPrefetchInterruptMeter.Mark(1)
					}
				}(time.Now(), followup, throwaway, &followupInterrupt)
			}
		}
		// Process block using the parent state as reference point
		substart := time.Now()
		receipts, logs, usedGas, err := bc.processor.Process(block, statedb, bc.vmConfig)
		if err != nil {
			bc.reportBlock(block, receipts, err)
			atomic.StoreUint32(&followupInterrupt, 1)
			return it.index, err
		}
		bc.CacheReceipts(block.Hash(), receipts)
		// Update the metrics touched during block processing
		accountReadTimer.Update(statedb.AccountReads)                 // Account reads are complete, we can mark them
		storageReadTimer.Update(statedb.StorageReads)                 // Storage reads are complete, we can mark them
		accountUpdateTimer.Update(statedb.AccountUpdates)             // Account updates are complete, we can mark them
		storageUpdateTimer.Update(statedb.StorageUpdates)             // Storage updates are complete, we can mark them
		snapshotAccountReadTimer.Update(statedb.SnapshotAccountReads) // Account reads are complete, we can mark them
		snapshotStorageReadTimer.Update(statedb.SnapshotStorageReads) // Storage reads are complete, we can mark them
		triehash := statedb.AccountHashes + statedb.StorageHashes     // Save to not double count in validation
		trieproc := statedb.SnapshotAccountReads + statedb.AccountReads + statedb.AccountUpdates
		trieproc += statedb.SnapshotStorageReads + statedb.StorageReads + statedb.StorageUpdates

		blockExecutionTimer.Update(time.Since(substart) - trieproc - triehash)

		// Validate the state using the default validator
		substart = time.Now()
		if err := bc.validator.ValidateState(block, statedb, receipts, usedGas); err != nil {
			bc.reportBlock(block, receipts, err)
			atomic.StoreUint32(&followupInterrupt, 1)
			return it.index, err
		}
		proctime := time.Since(start)

		// Update the metrics touched during block validation
		accountHashTimer.Update(statedb.AccountHashes) // Account hashes are complete, we can mark them
		storageHashTimer.Update(statedb.StorageHashes) // Storage hashes are complete, we can mark them

		blockValidationTimer.Update(time.Since(substart) - (statedb.AccountHashes + statedb.StorageHashes - triehash))

		// Write the block to the chain and get the status.
		substart = time.Now()
		status, err := bc.writeBlockWithState(block, receipts, logs, statedb, false)
		atomic.StoreUint32(&followupInterrupt, 1)
		if err != nil {
			return it.index, err
		}
		// Update the metrics touched during block commit
		accountCommitTimer.Update(statedb.AccountCommits)   // Account commits are complete, we can mark them
		storageCommitTimer.Update(statedb.StorageCommits)   // Storage commits are complete, we can mark them
		snapshotCommitTimer.Update(statedb.SnapshotCommits) // Snapshot commits are complete, we can mark them

		blockWriteTimer.Update(time.Since(substart) - statedb.AccountCommits - statedb.StorageCommits - statedb.SnapshotCommits)
		blockInsertTimer.UpdateSince(start)

		switch status {
		case CanonStatTy:
			log.Debug("Inserted new block", "number", block.Number(), "hash", block.Hash(),
				"uncles", len(block.Uncles()), "txs", len(block.Transactions()), "gas", block.GasUsed(),
				"elapsed", common.PrettyDuration(time.Since(start)),
				"root", block.Root())

			lastCanon = block

			// Only count canonical blocks for GC processing time
			bc.gcproc += proctime

		case SideStatTy:
			log.Debug("Inserted forked block", "number", block.Number(), "hash", block.Hash(),
				"diff", block.Difficulty(), "elapsed", common.PrettyDuration(time.Since(start)),
				"txs", len(block.Transactions()), "gas", block.GasUsed(), "uncles", len(block.Uncles()),
				"root", block.Root())

		default:
			// This in theory is impossible, but lets be nice to our future selves and leave
			// a log, instead of trying to track down blocks imports that don't emit logs.
			log.Warn("Inserted block with unknown status", "number", block.Number(), "hash", block.Hash(),
				"diff", block.Difficulty(), "elapsed", common.PrettyDuration(time.Since(start)),
				"txs", len(block.Transactions()), "gas", block.GasUsed(), "uncles", len(block.Uncles()),
				"root", block.Root())
		}
		stats.processed++
		stats.usedGas += usedGas

		dirty, _ := bc.stateCache.TrieDB().Size()
		stats.report(chain, it.index, dirty)
	}
	// Any blocks remaining here? The only ones we care about are the future ones
	if block != nil && errors.Is(err, consensus.ErrFutureBlock) {
		if err := bc.addFutureBlock(block); err != nil {
			return it.index, err
		}
		block, err = it.next()

		for ; block != nil && errors.Is(err, consensus.ErrUnknownAncestor); block, err = it.next() {
			if err := bc.addFutureBlock(block); err != nil {
				return it.index, err
			}
			stats.queued++
		}
	}
	stats.ignored += it.remaining()

	return it.index, err
}

// insertSideChain is called when an import batch hits upon a pruned ancestor
// error, which happens when a sidechain with a sufficiently old fork-block is
// found.
//
// The method writes all (header-and-body-valid) blocks to disk, then tries to
// switch over to the new chain if the TD exceeded the current chain.
func (bc *BlockChain) insertSideChain(block *types.Block, it *insertIterator) (int, error) {
	var (
		externTd *big.Int
		current  = bc.CurrentBlock()
	)
	// The first sidechain block error is already verified to be ErrPrunedAncestor.
	// Since we don't import them here, we expect ErrUnknownAncestor for the remaining
	// ones. Any other errors means that the block is invalid, and should not be written
	// to disk.
	err := consensus.ErrPrunedAncestor
	for ; block != nil && errors.Is(err, consensus.ErrPrunedAncestor); block, err = it.next() {
		// Check the canonical state root for that number
		if number := block.NumberU64(); current.NumberU64() >= number {
			canonical := bc.GetBlockByNumber(number)
			if canonical != nil && canonical.Hash() == block.Hash() {
				// Not a sidechain block, this is a re-import of a canon block which has it's state pruned

				// Collect the TD of the block. Since we know it's a canon one,
				// we can get it directly, and not (like further below) use
				// the parent and then add the block on top
				externTd = bc.GetTd(block.Hash(), block.NumberU64())
				continue
			}
			if canonical != nil && canonical.Root() == block.Root() {
				// This is most likely a shadow-state attack. When a fork is imported into the
				// database, and it eventually reaches a block height which is not pruned, we
				// just found that the state already exist! This means that the sidechain block
				// refers to a state which already exists in our canon chain.
				//
				// If left unchecked, we would now proceed importing the blocks, without actually
				// having verified the state of the previous blocks.
				log.Warn("Sidechain ghost-state attack detected", "number", block.NumberU64(), "sideroot", block.Root(), "canonroot", canonical.Root())

				// If someone legitimately side-mines blocks, they would still be imported as usual. However,
				// we cannot risk writing unverified blocks to disk when they obviously target the pruning
				// mechanism.
				return it.index, errors.New("sidechain ghost-state attack")
			}
		}
		if externTd == nil {
			externTd = bc.GetTd(block.ParentHash(), block.NumberU64()-1)
		}
		externTd = new(big.Int).Add(externTd, block.Difficulty())

		if !bc.HasBlock(block.Hash(), block.NumberU64()) {
			start := time.Now()
			if err := bc.writeBlockWithoutState(block, externTd); err != nil {
				return it.index, err
			}
			log.Debug("Injected sidechain block", "number", block.Number(), "hash", block.Hash(),
				"diff", block.Difficulty(), "elapsed", common.PrettyDuration(time.Since(start)),
				"txs", len(block.Transactions()), "gas", block.GasUsed(), "uncles", len(block.Uncles()),
				"root", block.Root())
		}
	}
	// At this point, we've written all sidechain blocks to database. Loop ended
	// either on some other error or all were processed. If there was some other
	// error, we can ignore the rest of those blocks.
	//
	// If the externTd was larger than our local TD, we now need to reimport the previous
	// blocks to regenerate the required state
	localTd := bc.GetTd(current.Hash(), current.NumberU64())
	if localTd.Cmp(externTd) > 0 {
		log.Info("Sidechain written to disk", "start", it.first().NumberU64(), "end", it.previous().Number, "sidetd", externTd, "localtd", localTd)
		return it.index, err
	}
	// Gather all the sidechain hashes (full blocks may be memory heavy)
	var (
		hashes  []common.Hash
		numbers []uint64
	)
	parent := it.previous()
	for parent != nil && !bc.HasState(parent.Root) {
		hashes = append(hashes, parent.Hash())
		numbers = append(numbers, parent.Number.Uint64())

		parent = bc.GetHeader(parent.ParentHash, parent.Number.Uint64()-1)
	}
	if parent == nil {
		return it.index, errors.New("missing parent")
	}
	// Import all the pruned blocks to make the state available
	var (
		blocks []*types.Block
		memory common.StorageSize
	)
	for i := len(hashes) - 1; i >= 0; i-- {
		// Append the next block to our batch
		block := bc.GetBlock(hashes[i], numbers[i])

		blocks = append(blocks, block)
		memory += block.Size()

		// If memory use grew too large, import and continue. Sadly we need to discard
		// all raised events and logs from notifications since we're too heavy on the
		// memory here.
		if len(blocks) >= 2048 || memory > 64*1024*1024 {
			log.Info("Importing heavy sidechain segment", "blocks", len(blocks), "start", blocks[0].NumberU64(), "end", block.NumberU64())
			if _, err := bc.insertChain(blocks, false); err != nil {
				return 0, err
			}
			blocks, memory = blocks[:0], 0

			// If the chain is terminating, stop processing blocks
			if bc.insertStopped() {
				log.Debug("Abort during blocks processing")
				return 0, nil
			}
		}
	}
	if len(blocks) > 0 {
		log.Info("Importing sidechain segment", "start", blocks[0].NumberU64(), "end", blocks[len(blocks)-1].NumberU64())
		return bc.insertChain(blocks, false)
	}
	return 0, nil
}

// reorg takes two blocks, an old chain and a new chain and will reconstruct the
// blocks and inserts them to be part of the new canonical chain and accumulates
// potential missing transactions and post an event about them.
func (bc *BlockChain) reorg(oldBlock, newBlock *types.Block) error {
	var (
		newChain    types.Blocks
		oldChain    types.Blocks
		commonBlock *types.Block

		deletedTxs types.Transactions
		addedTxs   types.Transactions

		deletedLogs [][]*types.Log
		rebirthLogs [][]*types.Log

		// collectLogs collects the logs that were generated or removed during
		// the processing of the block that corresponds with the given hash.
		// These logs are later announced as deleted or reborn
		collectLogs = func(hash common.Hash, removed bool) {
			number := bc.hc.GetBlockNumber(hash)
			if number == nil {
				return
			}
			receipts := rawdb.ReadReceipts(bc.db, hash, *number, bc.chainConfig)

			var logs []*types.Log
			for _, receipt := range receipts {
				for _, log := range receipt.Logs {
					l := *log
					if removed {
						l.Removed = true
					} else {
					}
					logs = append(logs, &l)
				}
			}
			if len(logs) > 0 {
				if removed {
					deletedLogs = append(deletedLogs, logs)
				} else {
					rebirthLogs = append(rebirthLogs, logs)
				}
			}
		}
		// mergeLogs returns a merged log slice with specified sort order.
		mergeLogs = func(logs [][]*types.Log, reverse bool) []*types.Log {
			var ret []*types.Log
			if reverse {
				for i := len(logs) - 1; i >= 0; i-- {
					ret = append(ret, logs[i]...)
				}
			} else {
				for i := 0; i < len(logs); i++ {
					ret = append(ret, logs[i]...)
				}
			}
			return ret
		}
	)
	// Reduce the longer chain to the same number as the shorter one
	if oldBlock.NumberU64() > newBlock.NumberU64() {
		// Old chain is longer, gather all transactions and logs as deleted ones
		for ; oldBlock != nil && oldBlock.NumberU64() != newBlock.NumberU64(); oldBlock = bc.GetBlock(oldBlock.ParentHash(), oldBlock.NumberU64()-1) {
			oldChain = append(oldChain, oldBlock)
			deletedTxs = append(deletedTxs, oldBlock.Transactions()...)
			collectLogs(oldBlock.Hash(), true)
		}
	} else {
		// New chain is longer, stash all blocks away for subsequent insertion
		for ; newBlock != nil && newBlock.NumberU64() != oldBlock.NumberU64(); newBlock = bc.GetBlock(newBlock.ParentHash(), newBlock.NumberU64()-1) {
			newChain = append(newChain, newBlock)
		}
	}
	if oldBlock == nil {
		return fmt.Errorf("invalid old chain")
	}
	if newBlock == nil {
		return fmt.Errorf("invalid new chain")
	}
	// Both sides of the reorg are at the same number, reduce both until the common
	// ancestor is found
	for {
		// If the common ancestor was found, bail out
		if oldBlock.Hash() == newBlock.Hash() {
			commonBlock = oldBlock
			break
		}
		// Remove an old block as well as stash away a new block
		oldChain = append(oldChain, oldBlock)
		deletedTxs = append(deletedTxs, oldBlock.Transactions()...)
		collectLogs(oldBlock.Hash(), true)

		newChain = append(newChain, newBlock)

		// Step back with both chains
		oldBlock = bc.GetBlock(oldBlock.ParentHash(), oldBlock.NumberU64()-1)
		if oldBlock == nil {
			return fmt.Errorf("invalid old chain")
		}
		newBlock = bc.GetBlock(newBlock.ParentHash(), newBlock.NumberU64()-1)
		if newBlock == nil {
			return fmt.Errorf("invalid new chain")
		}
	}
	// Ensure the user sees large reorgs
	if len(oldChain) > 0 && len(newChain) > 0 {
		logFn := log.Info
		msg := "Chain reorg detected"
		if len(oldChain) > 63 {
			msg = "Large chain reorg detected"
			logFn = log.Warn
		}
		logFn(msg, "number", commonBlock.Number(), "hash", commonBlock.Hash(),
			"drop", len(oldChain), "dropfrom", oldChain[0].Hash(), "add", len(newChain), "addfrom", newChain[0].Hash())
		blockReorgAddMeter.Mark(int64(len(newChain)))
		blockReorgDropMeter.Mark(int64(len(oldChain)))
		blockReorgMeter.Mark(1)
	} else {
		log.Error("Impossible reorg, please file an issue", "oldnum", oldBlock.Number(), "oldhash", oldBlock.Hash(), "newnum", newBlock.Number(), "newhash", newBlock.Hash())
	}
	// Insert the new chain(except the head block(reverse order)),
	// taking care of the proper incremental order.
	for i := len(newChain) - 1; i >= 1; i-- {
		// Insert the block in the canonical way, re-writing history
		bc.writeHeadBlock(newChain[i])

		// Collect reborn logs due to chain reorg
		collectLogs(newChain[i].Hash(), false)

		// Collect the new added transactions.
		addedTxs = append(addedTxs, newChain[i].Transactions()...)
	}
	// Delete useless indexes right now which includes the non-canonical
	// transaction indexes, canonical chain indexes which above the head.
	indexesBatch := bc.db.NewBatch()
	for _, tx := range types.TxDifference(deletedTxs, addedTxs) {
		rawdb.DeleteTxLookupEntry(indexesBatch, tx.Hash())
	}
	// Delete any canonical number assignments above the new head
	number := bc.CurrentBlock().NumberU64()
	for i := number + 1; ; i++ {
		hash := rawdb.ReadCanonicalHash(bc.db, i)
		if hash == (common.Hash{}) {
			break
		}
		rawdb.DeleteCanonicalHash(indexesBatch, i)
	}
	if err := indexesBatch.Write(); err != nil {
		log.Crit("Failed to delete useless indexes", "err", err)
	}
	// If any logs need to be fired, do it now. In theory we could avoid creating
	// this goroutine if there are no events to fire, but realistcally that only
	// ever happens if we're reorging empty blocks, which will only happen on idle
	// networks where performance is not an issue either way.
	if len(deletedLogs) > 0 {
		bc.rmLogsFeed.Send(RemovedLogsEvent{mergeLogs(deletedLogs, true)})
	}
	if len(rebirthLogs) > 0 {
		bc.logsFeed.Send(mergeLogs(rebirthLogs, false))
	}
	if len(oldChain) > 0 {
		for i := len(oldChain) - 1; i >= 0; i-- {
			bc.chainSideFeed.Send(ChainSideEvent{Block: oldChain[i]})
		}
	}
	return nil
}

func (bc *BlockChain) update() {
	futureTimer := time.NewTicker(5 * time.Second)
	defer futureTimer.Stop()
	for {
		select {
		case <-futureTimer.C:
			bc.procFutureBlocks()
		case <-bc.quit:
			return
		}
	}
}

// maintainTxIndex is responsible for the construction and deletion of the
// transaction index.
//
// User can use flag `txlookuplimit` to specify a "recentness" block, below
// which ancient tx indices get deleted. If `txlookuplimit` is 0, it means
// all tx indices will be reserved.
//
// The user can adjust the txlookuplimit value for each launch after fast
// sync, Geth will automatically construct the missing indices and delete
// the extra indices.
func (bc *BlockChain) maintainTxIndex(ancients uint64) {
	defer bc.wg.Done()

	// Before starting the actual maintenance, we need to handle a special case,
	// where user might init Geth with an external ancient database. If so, we
	// need to reindex all necessary transactions before starting to process any
	// pruning requests.
	if ancients > 0 {
		var from = uint64(0)
		if bc.txLookupLimit != 0 && ancients > bc.txLookupLimit {
			from = ancients - bc.txLookupLimit
		}
		rawdb.IndexTransactions(bc.db, from, ancients, bc.quit)
	}
	// indexBlocks reindexes or unindexes transactions depending on user configuration
	indexBlocks := func(tail *uint64, head uint64, done chan struct{}) {
		defer func() { done <- struct{}{} }()

		// If the user just upgraded Geth to a new version which supports transaction
		// index pruning, write the new tail and remove anything older.
		if tail == nil {
			if bc.txLookupLimit == 0 || head < bc.txLookupLimit {
				// Nothing to delete, write the tail and return
				rawdb.WriteTxIndexTail(bc.db, 0)
			} else {
				// Prune all stale tx indices and record the tx index tail
				rawdb.UnindexTransactions(bc.db, 0, head-bc.txLookupLimit+1, bc.quit)
			}
			return
		}
		// If a previous indexing existed, make sure that we fill in any missing entries
		if bc.txLookupLimit == 0 || head < bc.txLookupLimit {
			if *tail > 0 {
				rawdb.IndexTransactions(bc.db, 0, *tail, bc.quit)
			}
			return
		}
		// Update the transaction index to the new chain state
		if head-bc.txLookupLimit+1 < *tail {
			// Reindex a part of missing indices and rewind index tail to HEAD-limit
			rawdb.IndexTransactions(bc.db, head-bc.txLookupLimit+1, *tail, bc.quit)
		} else {
			// Unindex a part of stale indices and forward index tail to HEAD-limit
			rawdb.UnindexTransactions(bc.db, *tail, head-bc.txLookupLimit+1, bc.quit)
		}
	}
	// Any reindexing done, start listening to chain events and moving the index window
	var (
		done   chan struct{}                  // Non-nil if background unindexing or reindexing routine is active.
		headCh = make(chan ChainHeadEvent, 1) // Buffered to avoid locking up the event feed
	)
	sub := bc.SubscribeChainHeadEvent(headCh)
	if sub == nil {
		return
	}
	defer sub.Unsubscribe()

	for {
		select {
		case head := <-headCh:
			if done == nil {
				done = make(chan struct{})
				go indexBlocks(rawdb.ReadTxIndexTail(bc.db), head.Block.NumberU64(), done)
			}
		case <-done:
			done = nil
		case <-bc.quit:
			if done != nil {
				log.Info("Waiting background transaction indexer to exit")
				<-done
			}
			return
		}
	}
}

// reportBlock logs a bad block error.
func (bc *BlockChain) reportBlock(block *types.Block, receipts types.Receipts, err error) {
	rawdb.WriteBadBlock(bc.db, block)

	var receiptString string
	for i, receipt := range receipts {
		receiptString += fmt.Sprintf("\t %d: cumulative: %v gas: %v contract: %v status: %v tx: %v logs: %v bloom: %x state: %x\n",
			i, receipt.CumulativeGasUsed, receipt.GasUsed, receipt.ContractAddress.Hex(),
			receipt.Status, receipt.TxHash.Hex(), receipt.Logs, receipt.Bloom, receipt.PostState)
	}
	log.Error(fmt.Sprintf(`
########## BAD BLOCK #########
Chain config: %v

Number: %v
Hash: 0x%x
%v

Error: %v
##############################
`, bc.chainConfig, block.Number(), block.Hash(), receiptString, err))
}

// InsertHeaderChain attempts to insert the given header chain in to the local
// chain, possibly creating a reorg. If an error is returned, it will return the
// index number of the failing header as well an error describing what went wrong.
//
// The verify parameter can be used to fine tune whether nonce verification
// should be done or not. The reason behind the optional check is because some
// of the header retrieval mechanisms already need to verify nonces, as well as
// because nonces can be verified sparsely, not needing to check each.
func (bc *BlockChain) InsertHeaderChain(chain []*types.Header, checkFreq int) (int, error) {
	start := time.Now()
	if i, err := bc.hc.ValidateHeaderChain(chain, checkFreq); err != nil {
		return i, err
	}

	// Make sure only one thread manipulates the chain at once
	bc.chainmu.Lock()
	defer bc.chainmu.Unlock()

	bc.wg.Add(1)
	defer bc.wg.Done()
	_, err := bc.hc.InsertHeaderChain(chain, start)
	return 0, err
}

// CurrentHeader retrieves the current head header of the canonical chain. The
// header is retrieved from the HeaderChain's internal cache.
func (bc *BlockChain) CurrentHeader() *types.Header {
	return bc.hc.CurrentHeader()
}

// GetTd retrieves a block's total difficulty in the canonical chain from the
// database by hash and number, caching it if found.
func (bc *BlockChain) GetTd(hash common.Hash, number uint64) *big.Int {
	return bc.hc.GetTd(hash, number)
}

// GetTdByHash retrieves a block's total difficulty in the canonical chain from the
// database by hash, caching it if found.
func (bc *BlockChain) GetTdByHash(hash common.Hash) *big.Int {
	return bc.hc.GetTdByHash(hash)
}

// GetHeader retrieves a block header from the database by hash and number,
// caching it if found.
func (bc *BlockChain) GetHeader(hash common.Hash, number uint64) *types.Header {
	return bc.hc.GetHeader(hash, number)
}

// GetHeaderByHash retrieves a block header from the database by hash, caching it if
// found.
func (bc *BlockChain) GetHeaderByHash(hash common.Hash) *types.Header {
	return bc.hc.GetHeaderByHash(hash)
}

// HasHeader checks if a block header is present in the database or not, caching
// it if present.
func (bc *BlockChain) HasHeader(hash common.Hash, number uint64) bool {
	return bc.hc.HasHeader(hash, number)
}

// GetCanonicalHash returns the canonical hash for a given block number
func (bc *BlockChain) GetCanonicalHash(number uint64) common.Hash {
	return bc.hc.GetCanonicalHash(number)
}

// GetBlockHashesFromHash retrieves a number of block hashes starting at a given
// hash, fetching towards the genesis block.
func (bc *BlockChain) GetBlockHashesFromHash(hash common.Hash, max uint64) []common.Hash {
	return bc.hc.GetBlockHashesFromHash(hash, max)
}

// GetAncestor retrieves the Nth ancestor of a given block. It assumes that either the given block or
// a close ancestor of it is canonical. maxNonCanonical points to a downwards counter limiting the
// number of blocks to be individually checked before we reach the canonical chain.
//
// Note: ancestor == 0 returns the same block, 1 returns its parent and so on.
func (bc *BlockChain) GetAncestor(hash common.Hash, number, ancestor uint64, maxNonCanonical *uint64) (common.Hash, uint64) {
	return bc.hc.GetAncestor(hash, number, ancestor, maxNonCanonical)
}

// GetHeaderByNumber retrieves a block header from the database by number,
// caching it (associated with its hash) if found.
func (bc *BlockChain) GetHeaderByNumber(number uint64) *types.Header {
	return bc.hc.GetHeaderByNumber(number)
}

// GetTransactionLookup retrieves the lookup associate with the given transaction
// hash from the cache or database.
func (bc *BlockChain) GetTransactionLookup(hash common.Hash) *rawdb.LegacyTxLookupEntry {
	// Short circuit if the txlookup already in the cache, retrieve otherwise
	if lookup, exist := bc.txLookupCache.Get(hash); exist {
		return lookup.(*rawdb.LegacyTxLookupEntry)
	}
	tx, blockHash, blockNumber, txIndex := rawdb.ReadTransaction(bc.db, hash)
	if tx == nil {
		return nil
	}
	lookup := &rawdb.LegacyTxLookupEntry{BlockHash: blockHash, BlockIndex: blockNumber, Index: txIndex}
	bc.txLookupCache.Add(hash, lookup)
	return lookup
}

// Config retrieves the chain's fork configuration.
func (bc *BlockChain) Config() *params.ChainConfig { return bc.chainConfig }

// Engine retrieves the blockchain's consensus engine.
func (bc *BlockChain) Engine() consensus.Engine { return bc.engine }

// SubscribeRemovedLogsEvent registers a subscription of RemovedLogsEvent.
func (bc *BlockChain) SubscribeRemovedLogsEvent(ch chan<- RemovedLogsEvent) event.Subscription {
	return bc.scope.Track(bc.rmLogsFeed.Subscribe(ch))
}

// SubscribeChainEvent registers a subscription of ChainEvent.
func (bc *BlockChain) SubscribeChainEvent(ch chan<- ChainEvent) event.Subscription {
	return bc.scope.Track(bc.chainFeed.Subscribe(ch))
}

// SubscribeChainHeadEvent registers a subscription of ChainHeadEvent.
func (bc *BlockChain) SubscribeChainHeadEvent(ch chan<- ChainHeadEvent) event.Subscription {
	return bc.scope.Track(bc.chainHeadFeed.Subscribe(ch))
}

// SubscribeChainSideEvent registers a subscription of ChainSideEvent.
func (bc *BlockChain) SubscribeChainSideEvent(ch chan<- ChainSideEvent) event.Subscription {
	return bc.scope.Track(bc.chainSideFeed.Subscribe(ch))
}

// SubscribeLogsEvent registers a subscription of []*types.Log.
func (bc *BlockChain) SubscribeLogsEvent(ch chan<- []*types.Log) event.Subscription {
	return bc.scope.Track(bc.logsFeed.Subscribe(ch))
}

// SubscribeBlockProcessingEvent registers a subscription of bool where true means
// block processing has started while false means it has stopped.
func (bc *BlockChain) SubscribeBlockProcessingEvent(ch chan<- bool) event.Subscription {
	return bc.scope.Track(bc.blockProcFeed.Subscribe(ch))
}<|MERGE_RESOLUTION|>--- conflicted
+++ resolved
@@ -91,10 +91,6 @@
 	maxFutureBlocks     = 256
 	maxTimeFutureBlocks = 30
 	badBlockLimit       = 10
-<<<<<<< HEAD
-=======
-	TriesInMemory       = 1024
->>>>>>> 8c32b589
 
 	// BlockChainVersion ensures that an incompatible database forces a resync from scratch.
 	//
@@ -127,7 +123,7 @@
 	// DefaultTriesInMemory keeps the default value of TriesInMemory value so we can determine if it changed.
 	// The default values is still used in the P2P network so we don't advertise that we keep more state than
 	// other Full nodes keep by default.
-	DefaultTriesInMemory = uint64(128)
+	DefaultTriesInMemory = uint64(1024)
 )
 
 // Deepmind turned this into a `var` to allow overriding, was a `const`
@@ -231,8 +227,7 @@
 // NewBlockChain returns a fully initialised block chain using information
 // available in the database. It initialises the default Ethereum Validator and
 // Processor.
-<<<<<<< HEAD
-func NewBlockChain(db ethdb.Database, cacheConfig *CacheConfig, chainConfig *params.ChainConfig, engine consensus.Engine, vmConfig vm.Config, shouldPreserve func(block *types.Block) bool) (*BlockChain, error) {
+func NewBlockChain(db ethdb.Database, cacheConfig *CacheConfig, chainConfig *params.ChainConfig, engine consensus.Engine, vmConfig vm.Config, shouldPreserve func(block *types.Block) bool, txLookupLimit *uint64) (*BlockChain, error) {
 	// This is one of the rare case where deepmind is not enabled and we still perform something.
 	if deepmind.ArchiveBlocksToKeep != 0 {
 		old := TriesInMemory
@@ -240,10 +235,6 @@
 
 		log.Info("Deepmind overrode TriesInMemory value (coming from archive blocks to keep value)", "tries_in_memory", deepmind.ArchiveBlocksToKeep, "was", old)
 	}
-
-=======
-func NewBlockChain(db ethdb.Database, cacheConfig *CacheConfig, chainConfig *params.ChainConfig, engine consensus.Engine, vmConfig vm.Config, shouldPreserve func(block *types.Block) bool, txLookupLimit *uint64) (*BlockChain, error) {
->>>>>>> 8c32b589
 	if cacheConfig == nil {
 		cacheConfig = defaultCacheConfig
 	}
@@ -1589,18 +1580,6 @@
 
 			// If we exceeded out time allowance, flush an entire trie to disk
 			if bc.gcproc > bc.cacheConfig.TrieTimeLimit {
-<<<<<<< HEAD
-				// If the header is missing (canonical chain behind), we're reorging a low
-				// diff sidechain. Suspend committing until this operation is completed.
-				header := bc.GetHeaderByNumber(chosen)
-				if header == nil {
-					log.Warn("Reorg in progress or TriesInMemory value has been increased, trie commit postponed", "number", chosen, "default_tries_in_memory", DefaultTriesInMemory, "tries_in_memory", TriesInMemory)
-				} else {
-					// If we're exceeding limits but haven't reached a large enough memory gap,
-					// warn the user that the system is becoming unstable.
-					if chosen < lastWrite+TriesInMemory && bc.gcproc >= 2*bc.cacheConfig.TrieTimeLimit {
-						log.Info("State in memory for too long, committing", "time", bc.gcproc, "allowance", bc.cacheConfig.TrieTimeLimit, "optimum", float64(chosen-lastWrite)/float64(TriesInMemory))
-=======
 				canWrite := true
 				if posa, ok := bc.engine.(consensus.PoSA); ok {
 					if !posa.EnoughDistance(bc, block.Header()) {
@@ -1612,18 +1591,17 @@
 					// diff sidechain. Suspend committing until this operation is completed.
 					header := bc.GetHeaderByNumber(chosen)
 					if header == nil {
-						log.Warn("Reorg in progress, trie commit postponed", "number", chosen)
+						log.Warn("Reorg in progress or TriesInMemory value has been increased, trie commit postponed", "number", chosen, "default_tries_in_memory", DefaultTriesInMemory, "tries_in_memory", TriesInMemory)
 					} else {
 						// If we're exceeding limits but haven't reached a large enough memory gap,
 						// warn the user that the system is becoming unstable.
 						if chosen < lastWrite+TriesInMemory && bc.gcproc >= 2*bc.cacheConfig.TrieTimeLimit {
-							log.Info("State in memory for too long, committing", "time", bc.gcproc, "allowance", bc.cacheConfig.TrieTimeLimit, "optimum", float64(chosen-lastWrite)/TriesInMemory)
+							log.Info("State in memory for too long, committing", "time", bc.gcproc, "allowance", bc.cacheConfig.TrieTimeLimit, "optimum", float64(chosen-lastWrite)/float64(TriesInMemory))
 						}
 						// Flush an entire trie and restart the counters
 						triedb.Commit(header.Root, true, nil)
 						lastWrite = chosen
 						bc.gcproc = 0
->>>>>>> 8c32b589
 					}
 				}
 			}
