--- conflicted
+++ resolved
@@ -88,10 +88,7 @@
 	maxFutureBlocks     = 256
 	maxTimeFutureBlocks = 30
 	badBlockLimit       = 10
-<<<<<<< HEAD
-=======
 	maxBeyondBlocks     = 2048
->>>>>>> 03f7b318
 
 	// BlockChainVersion ensures that an incompatible database forces a resync from scratch.
 	//
@@ -1573,13 +1570,8 @@
 					} else {
 						// If we're exceeding limits but haven't reached a large enough memory gap,
 						// warn the user that the system is becoming unstable.
-<<<<<<< HEAD
-						if chosen < lastWrite+TriesInMemory && bc.gcproc >= 2*bc.cacheConfig.TrieTimeLimit {
-							log.Info("State in memory for too long, committing", "time", bc.gcproc, "allowance", bc.cacheConfig.TrieTimeLimit, "optimum", float64(chosen-lastWrite)/float64(TriesInMemory))
-=======
 						if chosen < lastWrite+bc.triesInMemory && bc.gcproc >= 2*bc.cacheConfig.TrieTimeLimit {
 							log.Info("State in memory for too long, committing", "time", bc.gcproc, "allowance", bc.cacheConfig.TrieTimeLimit, "optimum", float64(chosen-lastWrite)/float64(bc.triesInMemory))
->>>>>>> 03f7b318
 						}
 						// Flush an entire trie and restart the counters
 						triedb.Commit(header.Root, true, nil)
