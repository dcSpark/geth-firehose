// Copyright 2014 The go-ethereum Authors
// This file is part of the go-ethereum library.
//
// The go-ethereum library is free software: you can redistribute it and/or modify
// it under the terms of the GNU Lesser General Public License as published by
// the Free Software Foundation, either version 3 of the License, or
// (at your option) any later version.
//
// The go-ethereum library is distributed in the hope that it will be useful,
// but WITHOUT ANY WARRANTY; without even the implied warranty of
// MERCHANTABILITY or FITNESS FOR A PARTICULAR PURPOSE. See the
// GNU Lesser General Public License for more details.
//
// You should have received a copy of the GNU Lesser General Public License
// along with the go-ethereum library. If not, see <http://www.gnu.org/licenses/>.

// Package core implements the Ethereum consensus protocol.
package core

import (
	"errors"
	"fmt"
	"io"
	"math/big"
	mrand "math/rand"
	"sort"
	"sync"
	"sync/atomic"
	"time"

	"github.com/ethereum/go-ethereum/common"
	"github.com/ethereum/go-ethereum/common/mclock"
	"github.com/ethereum/go-ethereum/common/prque"
	"github.com/ethereum/go-ethereum/consensus"
	"github.com/ethereum/go-ethereum/core/rawdb"
	"github.com/ethereum/go-ethereum/core/state"
	"github.com/ethereum/go-ethereum/core/types"
	"github.com/ethereum/go-ethereum/core/vm"
	"github.com/ethereum/go-ethereum/deepmind"
	"github.com/ethereum/go-ethereum/ethdb"
	"github.com/ethereum/go-ethereum/event"
	"github.com/ethereum/go-ethereum/log"
	"github.com/ethereum/go-ethereum/metrics"
	"github.com/ethereum/go-ethereum/params"
	"github.com/ethereum/go-ethereum/rlp"
	"github.com/ethereum/go-ethereum/trie"
	lru "github.com/hashicorp/golang-lru"
)

var (
	headBlockGauge     = metrics.NewRegisteredGauge("chain/head/block", nil)
	headHeaderGauge    = metrics.NewRegisteredGauge("chain/head/header", nil)
	headFastBlockGauge = metrics.NewRegisteredGauge("chain/head/receipt", nil)

	accountReadTimer   = metrics.NewRegisteredTimer("chain/account/reads", nil)
	accountHashTimer   = metrics.NewRegisteredTimer("chain/account/hashes", nil)
	accountUpdateTimer = metrics.NewRegisteredTimer("chain/account/updates", nil)
	accountCommitTimer = metrics.NewRegisteredTimer("chain/account/commits", nil)

	storageReadTimer   = metrics.NewRegisteredTimer("chain/storage/reads", nil)
	storageHashTimer   = metrics.NewRegisteredTimer("chain/storage/hashes", nil)
	storageUpdateTimer = metrics.NewRegisteredTimer("chain/storage/updates", nil)
	storageCommitTimer = metrics.NewRegisteredTimer("chain/storage/commits", nil)

	blockInsertTimer     = metrics.NewRegisteredTimer("chain/inserts", nil)
	blockValidationTimer = metrics.NewRegisteredTimer("chain/validation", nil)
	blockExecutionTimer  = metrics.NewRegisteredTimer("chain/execution", nil)
	blockWriteTimer      = metrics.NewRegisteredTimer("chain/write", nil)
	blockReorgAddMeter   = metrics.NewRegisteredMeter("chain/reorg/drop", nil)
	blockReorgDropMeter  = metrics.NewRegisteredMeter("chain/reorg/add", nil)

	blockPrefetchExecuteTimer   = metrics.NewRegisteredTimer("chain/prefetch/executes", nil)
	blockPrefetchInterruptMeter = metrics.NewRegisteredMeter("chain/prefetch/interrupts", nil)

	errInsertionInterrupted = errors.New("insertion is interrupted")
)

const (
	bodyCacheLimit      = 256
	blockCacheLimit     = 256
	receiptsCacheLimit  = 32
	txLookupCacheLimit  = 1024
	maxFutureBlocks     = 256
	maxTimeFutureBlocks = 30
	badBlockLimit       = 10
	TriesInMemory       = 128

	// BlockChainVersion ensures that an incompatible database forces a resync from scratch.
	//
	// Changelog:
	//
	// - Version 4
	//   The following incompatible database changes were added:
	//   * the `BlockNumber`, `TxHash`, `TxIndex`, `BlockHash` and `Index` fields of log are deleted
	//   * the `Bloom` field of receipt is deleted
	//   * the `BlockIndex` and `TxIndex` fields of txlookup are deleted
	// - Version 5
	//  The following incompatible database changes were added:
	//    * the `TxHash`, `GasCost`, and `ContractAddress` fields are no longer stored for a receipt
	//    * the `TxHash`, `GasCost`, and `ContractAddress` fields are computed by looking up the
	//      receipts' corresponding block
	// - Version 6
	//  The following incompatible database changes were added:
	//    * Transaction lookup information stores the corresponding block number instead of block hash
	// - Version 7
	//  The following incompatible database changes were added:
	//    * Use freezer as the ancient database to maintain all ancient data
	BlockChainVersion uint64 = 7
)

// CacheConfig contains the configuration values for the trie caching/pruning
// that's resident in a blockchain.
type CacheConfig struct {
	TrieCleanLimit      int           // Memory allowance (MB) to use for caching trie nodes in memory
	TrieCleanNoPrefetch bool          // Whether to disable heuristic state prefetching for followup blocks
	TrieDirtyLimit      int           // Memory limit (MB) at which to start flushing dirty trie nodes to disk
	TrieDirtyDisabled   bool          // Whether to disable trie write caching and GC altogether (archive node)
	TrieTimeLimit       time.Duration // Time limit after which to flush the current in-memory trie to disk
}

// BlockChain represents the canonical chain given a database with a genesis
// block. The Blockchain manages chain imports, reverts, chain reorganisations.
//
// Importing blocks in to the block chain happens according to the set of rules
// defined by the two stage Validator. Processing of blocks is done using the
// Processor which processes the included transaction. The validation of the state
// is done in the second part of the Validator. Failing results in aborting of
// the import.
//
// The BlockChain also helps in returning blocks from **any** chain included
// in the database as well as blocks that represents the canonical chain. It's
// important to note that GetBlock can return any block and does not need to be
// included in the canonical one where as GetBlockByNumber always represents the
// canonical chain.
type BlockChain struct {
	chainConfig *params.ChainConfig // Chain & network configuration
	cacheConfig *CacheConfig        // Cache configuration for pruning

	db     ethdb.Database // Low level persistent database to store final content in
	triegc *prque.Prque   // Priority queue mapping block numbers to tries to gc
	gcproc time.Duration  // Accumulates canonical block processing for trie dumping

	hc            *HeaderChain
	rmLogsFeed    event.Feed
	chainFeed     event.Feed
	chainSideFeed event.Feed
	chainHeadFeed event.Feed
	logsFeed      event.Feed
	blockProcFeed event.Feed
	scope         event.SubscriptionScope
	genesisBlock  *types.Block

	chainmu sync.RWMutex // blockchain insertion lock

	currentBlock     atomic.Value // Current head of the block chain
	currentFastBlock atomic.Value // Current head of the fast-sync chain (may be above the block chain!)

	stateCache    state.Database // State database to reuse between imports (contains state cache)
	bodyCache     *lru.Cache     // Cache for the most recent block bodies
	bodyRLPCache  *lru.Cache     // Cache for the most recent block bodies in RLP encoded format
	receiptsCache *lru.Cache     // Cache for the most recent receipts per block
	blockCache    *lru.Cache     // Cache for the most recent entire blocks
	txLookupCache *lru.Cache     // Cache for the most recent transaction lookup data.
	futureBlocks  *lru.Cache     // future blocks are blocks added for later processing

	quit    chan struct{} // blockchain quit channel
	running int32         // running must be called atomically
	// procInterrupt must be atomically called
	procInterrupt int32          // interrupt signaler for block processing
	wg            sync.WaitGroup // chain processing wait group for shutting down

	engine     consensus.Engine
	validator  Validator  // Block and state validator interface
	prefetcher Prefetcher // Block state prefetcher interface
	processor  Processor  // Block transaction processor interface
	vmConfig   vm.Config

	badBlocks       *lru.Cache                     // Bad block cache
	shouldPreserve  func(*types.Block) bool        // Function used to determine whether should preserve the given block.
	terminateInsert func(common.Hash, uint64) bool // Testing hook used to terminate ancient receipt chain insertion.
}

// NewBlockChain returns a fully initialised block chain using information
// available in the database. It initialises the default Ethereum Validator and
// Processor.
func NewBlockChain(db ethdb.Database, cacheConfig *CacheConfig, chainConfig *params.ChainConfig, engine consensus.Engine, vmConfig vm.Config, shouldPreserve func(block *types.Block) bool) (*BlockChain, error) {
	if cacheConfig == nil {
		cacheConfig = &CacheConfig{
			TrieCleanLimit: 256,
			TrieDirtyLimit: 256,
			TrieTimeLimit:  5 * time.Minute,
		}
	}
	bodyCache, _ := lru.New(bodyCacheLimit)
	bodyRLPCache, _ := lru.New(bodyCacheLimit)
	receiptsCache, _ := lru.New(receiptsCacheLimit)
	blockCache, _ := lru.New(blockCacheLimit)
	txLookupCache, _ := lru.New(txLookupCacheLimit)
	futureBlocks, _ := lru.New(maxFutureBlocks)
	badBlocks, _ := lru.New(badBlockLimit)

	bc := &BlockChain{
		chainConfig:    chainConfig,
		cacheConfig:    cacheConfig,
		db:             db,
		triegc:         prque.New(nil),
		stateCache:     state.NewDatabaseWithCache(db, cacheConfig.TrieCleanLimit),
		quit:           make(chan struct{}),
		shouldPreserve: shouldPreserve,
		bodyCache:      bodyCache,
		bodyRLPCache:   bodyRLPCache,
		receiptsCache:  receiptsCache,
		blockCache:     blockCache,
		txLookupCache:  txLookupCache,
		futureBlocks:   futureBlocks,
		engine:         engine,
		vmConfig:       vmConfig,
		badBlocks:      badBlocks,
	}
	bc.validator = NewBlockValidator(chainConfig, bc, engine)
	bc.prefetcher = newStatePrefetcher(chainConfig, bc, engine)
	bc.processor = NewStateProcessor(chainConfig, bc, engine)

	var err error
	bc.hc, err = NewHeaderChain(db, chainConfig, engine, bc.getProcInterrupt)
	if err != nil {
		return nil, err
	}
	bc.genesisBlock = bc.GetBlockByNumber(0)
	if bc.genesisBlock == nil {
		return nil, ErrNoGenesis
	}

	var nilBlock *types.Block
	bc.currentBlock.Store(nilBlock)
	bc.currentFastBlock.Store(nilBlock)

	// Initialize the chain with ancient data if it isn't empty.
	if bc.empty() {
		rawdb.InitDatabaseFromFreezer(bc.db)
	}

	if err := bc.loadLastState(); err != nil {
		return nil, err
	}
	// The first thing the node will do is reconstruct the verification data for
	// the head block (ethash cache or clique voting snapshot). Might as well do
	// it in advance.
	bc.engine.VerifyHeader(bc, bc.CurrentHeader(), true)

	if frozen, err := bc.db.Ancients(); err == nil && frozen > 0 {
		var (
			needRewind bool
			low        uint64
		)
		// The head full block may be rolled back to a very low height due to
		// blockchain repair. If the head full block is even lower than the ancient
		// chain, truncate the ancient store.
		fullBlock := bc.CurrentBlock()
		if fullBlock != nil && fullBlock != bc.genesisBlock && fullBlock.NumberU64() < frozen-1 {
			needRewind = true
			low = fullBlock.NumberU64()
		}
		// In fast sync, it may happen that ancient data has been written to the
		// ancient store, but the LastFastBlock has not been updated, truncate the
		// extra data here.
		fastBlock := bc.CurrentFastBlock()
		if fastBlock != nil && fastBlock.NumberU64() < frozen-1 {
			needRewind = true
			if fastBlock.NumberU64() < low || low == 0 {
				low = fastBlock.NumberU64()
			}
		}
		if needRewind {
			var hashes []common.Hash
			previous := bc.CurrentHeader().Number.Uint64()
			for i := low + 1; i <= bc.CurrentHeader().Number.Uint64(); i++ {
				hashes = append(hashes, rawdb.ReadCanonicalHash(bc.db, i))
			}
			bc.Rollback(hashes)
			log.Warn("Truncate ancient chain", "from", previous, "to", low)
		}
	}
	// Check the current state of the block hashes and make sure that we do not have any of the bad blocks in our chain
	for hash := range BadHashes {
		if header := bc.GetHeaderByHash(hash); header != nil {
			// get the canonical block corresponding to the offending header's number
			headerByNumber := bc.GetHeaderByNumber(header.Number.Uint64())
			// make sure the headerByNumber (if present) is in our current canonical chain
			if headerByNumber != nil && headerByNumber.Hash() == header.Hash() {
				log.Error("Found bad hash, rewinding chain", "number", header.Number, "hash", header.ParentHash)
				bc.SetHead(header.Number.Uint64() - 1)
				log.Error("Chain rewind was successful, resuming normal operation")
			}
		}
	}
	// Take ownership of this particular state
	go bc.update()
	return bc, nil
}

func (bc *BlockChain) getProcInterrupt() bool {
	return atomic.LoadInt32(&bc.procInterrupt) == 1
}

// GetVMConfig returns the block chain VM config.
func (bc *BlockChain) GetVMConfig() *vm.Config {
	return &bc.vmConfig
}

// empty returns an indicator whether the blockchain is empty.
// Note, it's a special case that we connect a non-empty ancient
// database with an empty node, so that we can plugin the ancient
// into node seamlessly.
func (bc *BlockChain) empty() bool {
	genesis := bc.genesisBlock.Hash()
	for _, hash := range []common.Hash{rawdb.ReadHeadBlockHash(bc.db), rawdb.ReadHeadHeaderHash(bc.db), rawdb.ReadHeadFastBlockHash(bc.db)} {
		if hash != genesis {
			return false
		}
	}
	return true
}

// loadLastState loads the last known chain state from the database. This method
// assumes that the chain manager mutex is held.
func (bc *BlockChain) loadLastState() error {
	// Restore the last known head block
	head := rawdb.ReadHeadBlockHash(bc.db)
	if head == (common.Hash{}) {
		// Corrupt or empty database, init from scratch
		log.Warn("Empty database, resetting chain")
		return bc.Reset()
	}
	// Make sure the entire head block is available
	currentBlock := bc.GetBlockByHash(head)
	if currentBlock == nil {
		// Corrupt or empty database, init from scratch
		log.Warn("Head block missing, resetting chain", "hash", head)
		return bc.Reset()
	}
	// Make sure the state associated with the block is available
	if _, err := state.New(currentBlock.Root(), bc.stateCache); err != nil {
		// Dangling block without a state associated, init from scratch
		log.Warn("Head state missing, repairing chain", "number", currentBlock.Number(), "hash", currentBlock.Hash())
		if err := bc.repair(&currentBlock); err != nil {
			return err
		}
		rawdb.WriteHeadBlockHash(bc.db, currentBlock.Hash())
	}
	// Everything seems to be fine, set as the head block
	bc.currentBlock.Store(currentBlock)
	headBlockGauge.Update(int64(currentBlock.NumberU64()))

	// Restore the last known head header
	currentHeader := currentBlock.Header()
	if head := rawdb.ReadHeadHeaderHash(bc.db); head != (common.Hash{}) {
		if header := bc.GetHeaderByHash(head); header != nil {
			currentHeader = header
		}
	}
	bc.hc.SetCurrentHeader(currentHeader)

	// Restore the last known head fast block
	bc.currentFastBlock.Store(currentBlock)
	headFastBlockGauge.Update(int64(currentBlock.NumberU64()))

	if head := rawdb.ReadHeadFastBlockHash(bc.db); head != (common.Hash{}) {
		if block := bc.GetBlockByHash(head); block != nil {
			bc.currentFastBlock.Store(block)
			headFastBlockGauge.Update(int64(block.NumberU64()))
		}
	}
	// Issue a status log for the user
	currentFastBlock := bc.CurrentFastBlock()

	headerTd := bc.GetTd(currentHeader.Hash(), currentHeader.Number.Uint64())
	blockTd := bc.GetTd(currentBlock.Hash(), currentBlock.NumberU64())
	fastTd := bc.GetTd(currentFastBlock.Hash(), currentFastBlock.NumberU64())

	log.Info("Loaded most recent local header", "number", currentHeader.Number, "hash", currentHeader.Hash(), "td", headerTd, "age", common.PrettyAge(time.Unix(int64(currentHeader.Time), 0)))
	log.Info("Loaded most recent local full block", "number", currentBlock.Number(), "hash", currentBlock.Hash(), "td", blockTd, "age", common.PrettyAge(time.Unix(int64(currentBlock.Time()), 0)))
	log.Info("Loaded most recent local fast block", "number", currentFastBlock.Number(), "hash", currentFastBlock.Hash(), "td", fastTd, "age", common.PrettyAge(time.Unix(int64(currentFastBlock.Time()), 0)))

	return nil
}

// SetHead rewinds the local chain to a new head. In the case of headers, everything
// above the new head will be deleted and the new one set. In the case of blocks
// though, the head may be further rewound if block bodies are missing (non-archive
// nodes after a fast sync).
func (bc *BlockChain) SetHead(head uint64) error {
	log.Warn("Rewinding blockchain", "target", head)

	bc.chainmu.Lock()
	defer bc.chainmu.Unlock()

	updateFn := func(db ethdb.KeyValueWriter, header *types.Header) {
		// Rewind the block chain, ensuring we don't end up with a stateless head block
		if currentBlock := bc.CurrentBlock(); currentBlock != nil && header.Number.Uint64() < currentBlock.NumberU64() {
			newHeadBlock := bc.GetBlock(header.Hash(), header.Number.Uint64())
			if newHeadBlock == nil {
				newHeadBlock = bc.genesisBlock
			} else {
				if _, err := state.New(newHeadBlock.Root(), bc.stateCache); err != nil {
					// Rewound state missing, rolled back to before pivot, reset to genesis
					newHeadBlock = bc.genesisBlock
				}
			}
			rawdb.WriteHeadBlockHash(db, newHeadBlock.Hash())
			bc.currentBlock.Store(newHeadBlock)
			headBlockGauge.Update(int64(newHeadBlock.NumberU64()))
		}

		// Rewind the fast block in a simpleton way to the target head
		if currentFastBlock := bc.CurrentFastBlock(); currentFastBlock != nil && header.Number.Uint64() < currentFastBlock.NumberU64() {
			newHeadFastBlock := bc.GetBlock(header.Hash(), header.Number.Uint64())
			// If either blocks reached nil, reset to the genesis state
			if newHeadFastBlock == nil {
				newHeadFastBlock = bc.genesisBlock
			}
			rawdb.WriteHeadFastBlockHash(db, newHeadFastBlock.Hash())
			bc.currentFastBlock.Store(newHeadFastBlock)
			headFastBlockGauge.Update(int64(newHeadFastBlock.NumberU64()))
		}
	}

	// Rewind the header chain, deleting all block bodies until then
	delFn := func(db ethdb.KeyValueWriter, hash common.Hash, num uint64) {
		// Ignore the error here since light client won't hit this path
		frozen, _ := bc.db.Ancients()
		if num+1 <= frozen {
			// Truncate all relative data(header, total difficulty, body, receipt
			// and canonical hash) from ancient store.
			if err := bc.db.TruncateAncients(num + 1); err != nil {
				log.Crit("Failed to truncate ancient data", "number", num, "err", err)
			}

			// Remove the hash <-> number mapping from the active store.
			rawdb.DeleteHeaderNumber(db, hash)
		} else {
			// Remove relative body and receipts from the active store.
			// The header, total difficulty and canonical hash will be
			// removed in the hc.SetHead function.
			rawdb.DeleteBody(db, hash, num)
			rawdb.DeleteReceipts(db, hash, num)
		}
		// Todo(rjl493456442) txlookup, bloombits, etc
	}
	bc.hc.SetHead(head, updateFn, delFn)

	// Clear out any stale content from the caches
	bc.bodyCache.Purge()
	bc.bodyRLPCache.Purge()
	bc.receiptsCache.Purge()
	bc.blockCache.Purge()
	bc.txLookupCache.Purge()
	bc.futureBlocks.Purge()

	return bc.loadLastState()
}

// FastSyncCommitHead sets the current head block to the one defined by the hash
// irrelevant what the chain contents were prior.
func (bc *BlockChain) FastSyncCommitHead(hash common.Hash) error {
	// Make sure that both the block as well at its state trie exists
	block := bc.GetBlockByHash(hash)
	if block == nil {
		return fmt.Errorf("non existent block [%x…]", hash[:4])
	}
	if _, err := trie.NewSecure(block.Root(), bc.stateCache.TrieDB()); err != nil {
		return err
	}
	// If all checks out, manually set the head block
	bc.chainmu.Lock()
	bc.currentBlock.Store(block)
	headBlockGauge.Update(int64(block.NumberU64()))
	bc.chainmu.Unlock()

	log.Info("Committed new head block", "number", block.Number(), "hash", hash)
	return nil
}

// GasLimit returns the gas limit of the current HEAD block.
func (bc *BlockChain) GasLimit() uint64 {
	return bc.CurrentBlock().GasLimit()
}

// CurrentBlock retrieves the current head block of the canonical chain. The
// block is retrieved from the blockchain's internal cache.
func (bc *BlockChain) CurrentBlock() *types.Block {
	return bc.currentBlock.Load().(*types.Block)
}

// CurrentFastBlock retrieves the current fast-sync head block of the canonical
// chain. The block is retrieved from the blockchain's internal cache.
func (bc *BlockChain) CurrentFastBlock() *types.Block {
	return bc.currentFastBlock.Load().(*types.Block)
}

// Validator returns the current validator.
func (bc *BlockChain) Validator() Validator {
	return bc.validator
}

// Processor returns the current processor.
func (bc *BlockChain) Processor() Processor {
	return bc.processor
}

// State returns a new mutable state based on the current HEAD block.
func (bc *BlockChain) State() (*state.StateDB, error) {
	return bc.StateAt(bc.CurrentBlock().Root())
}

// StateAt returns a new mutable state based on a particular point in time.
func (bc *BlockChain) StateAt(root common.Hash) (*state.StateDB, error) {
	return state.New(root, bc.stateCache)
}

// StateCache returns the caching database underpinning the blockchain instance.
func (bc *BlockChain) StateCache() state.Database {
	return bc.stateCache
}

// Reset purges the entire blockchain, restoring it to its genesis state.
func (bc *BlockChain) Reset() error {
	return bc.ResetWithGenesisBlock(bc.genesisBlock)
}

// ResetWithGenesisBlock purges the entire blockchain, restoring it to the
// specified genesis state.
func (bc *BlockChain) ResetWithGenesisBlock(genesis *types.Block) error {
	// Dump the entire block chain and purge the caches
	if err := bc.SetHead(0); err != nil {
		return err
	}
	bc.chainmu.Lock()
	defer bc.chainmu.Unlock()

	// Prepare the genesis block and reinitialise the chain
	if err := bc.hc.WriteTd(genesis.Hash(), genesis.NumberU64(), genesis.Difficulty()); err != nil {
		log.Crit("Failed to write genesis block TD", "err", err)
	}
	rawdb.WriteBlock(bc.db, genesis)

	bc.genesisBlock = genesis
	bc.insert(bc.genesisBlock)
	bc.currentBlock.Store(bc.genesisBlock)
	headBlockGauge.Update(int64(bc.genesisBlock.NumberU64()))

	bc.hc.SetGenesis(bc.genesisBlock.Header())
	bc.hc.SetCurrentHeader(bc.genesisBlock.Header())
	bc.currentFastBlock.Store(bc.genesisBlock)
	headFastBlockGauge.Update(int64(bc.genesisBlock.NumberU64()))

	return nil
}

// repair tries to repair the current blockchain by rolling back the current block
// until one with associated state is found. This is needed to fix incomplete db
// writes caused either by crashes/power outages, or simply non-committed tries.
//
// This method only rolls back the current block. The current header and current
// fast block are left intact.
func (bc *BlockChain) repair(head **types.Block) error {
	for {
		// Abort if we've rewound to a head block that does have associated state
		if _, err := state.New((*head).Root(), bc.stateCache); err == nil {
			log.Info("Rewound blockchain to past state", "number", (*head).Number(), "hash", (*head).Hash())
			return nil
		}
		// Otherwise rewind one block and recheck state availability there
		block := bc.GetBlock((*head).ParentHash(), (*head).NumberU64()-1)
		if block == nil {
			return fmt.Errorf("missing block %d [%x]", (*head).NumberU64()-1, (*head).ParentHash())
		}
		*head = block
	}
}

// Export writes the active chain to the given writer.
func (bc *BlockChain) Export(w io.Writer) error {
	return bc.ExportN(w, uint64(0), bc.CurrentBlock().NumberU64())
}

// ExportN writes a subset of the active chain to the given writer.
func (bc *BlockChain) ExportN(w io.Writer, first uint64, last uint64) error {
	bc.chainmu.RLock()
	defer bc.chainmu.RUnlock()

	if first > last {
		return fmt.Errorf("export failed: first (%d) is greater than last (%d)", first, last)
	}
	log.Info("Exporting batch of blocks", "count", last-first+1)

	start, reported := time.Now(), time.Now()
	for nr := first; nr <= last; nr++ {
		block := bc.GetBlockByNumber(nr)
		if block == nil {
			return fmt.Errorf("export failed on #%d: not found", nr)
		}
		if err := block.EncodeRLP(w); err != nil {
			return err
		}
		if time.Since(reported) >= statsReportLimit {
			log.Info("Exporting blocks", "exported", block.NumberU64()-first, "elapsed", common.PrettyDuration(time.Since(start)))
			reported = time.Now()
		}
	}
	return nil
}

// insert injects a new head block into the current block chain. This method
// assumes that the block is indeed a true head. It will also reset the head
// header and the head fast sync block to this very same block if they are older
// or if they are on a different side chain.
//
// Note, this function assumes that the `mu` mutex is held!
func (bc *BlockChain) insert(block *types.Block) {
	// If the block is on a side chain or an unknown one, force other heads onto it too
	updateHeads := rawdb.ReadCanonicalHash(bc.db, block.NumberU64()) != block.Hash()

	// Add the block to the canonical chain number scheme and mark as the head
	rawdb.WriteCanonicalHash(bc.db, block.Hash(), block.NumberU64())
	rawdb.WriteHeadBlockHash(bc.db, block.Hash())

	bc.currentBlock.Store(block)
	headBlockGauge.Update(int64(block.NumberU64()))

	// If the block is better than our head or is on a different chain, force update heads
	if updateHeads {
		bc.hc.SetCurrentHeader(block.Header())
		rawdb.WriteHeadFastBlockHash(bc.db, block.Hash())

		bc.currentFastBlock.Store(block)
		headFastBlockGauge.Update(int64(block.NumberU64()))
	}
}

// Genesis retrieves the chain's genesis block.
func (bc *BlockChain) Genesis() *types.Block {
	return bc.genesisBlock
}

// GetBody retrieves a block body (transactions and uncles) from the database by
// hash, caching it if found.
func (bc *BlockChain) GetBody(hash common.Hash) *types.Body {
	// Short circuit if the body's already in the cache, retrieve otherwise
	if cached, ok := bc.bodyCache.Get(hash); ok {
		body := cached.(*types.Body)
		return body
	}
	number := bc.hc.GetBlockNumber(hash)
	if number == nil {
		return nil
	}
	body := rawdb.ReadBody(bc.db, hash, *number)
	if body == nil {
		return nil
	}
	// Cache the found body for next time and return
	bc.bodyCache.Add(hash, body)
	return body
}

// GetBodyRLP retrieves a block body in RLP encoding from the database by hash,
// caching it if found.
func (bc *BlockChain) GetBodyRLP(hash common.Hash) rlp.RawValue {
	// Short circuit if the body's already in the cache, retrieve otherwise
	if cached, ok := bc.bodyRLPCache.Get(hash); ok {
		return cached.(rlp.RawValue)
	}
	number := bc.hc.GetBlockNumber(hash)
	if number == nil {
		return nil
	}
	body := rawdb.ReadBodyRLP(bc.db, hash, *number)
	if len(body) == 0 {
		return nil
	}
	// Cache the found body for next time and return
	bc.bodyRLPCache.Add(hash, body)
	return body
}

// HasBlock checks if a block is fully present in the database or not.
func (bc *BlockChain) HasBlock(hash common.Hash, number uint64) bool {
	if bc.blockCache.Contains(hash) {
		return true
	}
	return rawdb.HasBody(bc.db, hash, number)
}

// HasFastBlock checks if a fast block is fully present in the database or not.
func (bc *BlockChain) HasFastBlock(hash common.Hash, number uint64) bool {
	if !bc.HasBlock(hash, number) {
		return false
	}
	if bc.receiptsCache.Contains(hash) {
		return true
	}
	return rawdb.HasReceipts(bc.db, hash, number)
}

// HasState checks if state trie is fully present in the database or not.
func (bc *BlockChain) HasState(hash common.Hash) bool {
	_, err := bc.stateCache.OpenTrie(hash)
	return err == nil
}

// HasBlockAndState checks if a block and associated state trie is fully present
// in the database or not, caching it if present.
func (bc *BlockChain) HasBlockAndState(hash common.Hash, number uint64) bool {
	// Check first that the block itself is known
	block := bc.GetBlock(hash, number)
	if block == nil {
		return false
	}
	return bc.HasState(block.Root())
}

// GetBlock retrieves a block from the database by hash and number,
// caching it if found.
func (bc *BlockChain) GetBlock(hash common.Hash, number uint64) *types.Block {
	// Short circuit if the block's already in the cache, retrieve otherwise
	if block, ok := bc.blockCache.Get(hash); ok {
		return block.(*types.Block)
	}
	block := rawdb.ReadBlock(bc.db, hash, number)
	if block == nil {
		return nil
	}
	// Cache the found block for next time and return
	bc.blockCache.Add(block.Hash(), block)
	return block
}

// GetBlockByHash retrieves a block from the database by hash, caching it if found.
func (bc *BlockChain) GetBlockByHash(hash common.Hash) *types.Block {
	number := bc.hc.GetBlockNumber(hash)
	if number == nil {
		return nil
	}
	return bc.GetBlock(hash, *number)
}

// GetBlockByNumber retrieves a block from the database by number, caching it
// (associated with its hash) if found.
func (bc *BlockChain) GetBlockByNumber(number uint64) *types.Block {
	hash := rawdb.ReadCanonicalHash(bc.db, number)
	if hash == (common.Hash{}) {
		return nil
	}
	return bc.GetBlock(hash, number)
}

// GetReceiptsByHash retrieves the receipts for all transactions in a given block.
func (bc *BlockChain) GetReceiptsByHash(hash common.Hash) types.Receipts {
	if receipts, ok := bc.receiptsCache.Get(hash); ok {
		return receipts.(types.Receipts)
	}
	number := rawdb.ReadHeaderNumber(bc.db, hash)
	if number == nil {
		return nil
	}
	receipts := rawdb.ReadReceipts(bc.db, hash, *number, bc.chainConfig)
	if receipts == nil {
		return nil
	}
	bc.receiptsCache.Add(hash, receipts)
	return receipts
}

// GetBlocksFromHash returns the block corresponding to hash and up to n-1 ancestors.
// [deprecated by eth/62]
func (bc *BlockChain) GetBlocksFromHash(hash common.Hash, n int) (blocks []*types.Block) {
	number := bc.hc.GetBlockNumber(hash)
	if number == nil {
		return nil
	}
	for i := 0; i < n; i++ {
		block := bc.GetBlock(hash, *number)
		if block == nil {
			break
		}
		blocks = append(blocks, block)
		hash = block.ParentHash()
		*number--
	}
	return
}

// GetUnclesInChain retrieves all the uncles from a given block backwards until
// a specific distance is reached.
func (bc *BlockChain) GetUnclesInChain(block *types.Block, length int) []*types.Header {
	uncles := []*types.Header{}
	for i := 0; block != nil && i < length; i++ {
		uncles = append(uncles, block.Uncles()...)
		block = bc.GetBlock(block.ParentHash(), block.NumberU64()-1)
	}
	return uncles
}

// TrieNode retrieves a blob of data associated with a trie node (or code hash)
// either from ephemeral in-memory cache, or from persistent storage.
func (bc *BlockChain) TrieNode(hash common.Hash) ([]byte, error) {
	return bc.stateCache.TrieDB().Node(hash)
}

// Stop stops the blockchain service. If any imports are currently in progress
// it will abort them using the procInterrupt.
func (bc *BlockChain) Stop() {
	if !atomic.CompareAndSwapInt32(&bc.running, 0, 1) {
		return
	}
	// Unsubscribe all subscriptions registered from blockchain
	bc.scope.Close()
	close(bc.quit)
	atomic.StoreInt32(&bc.procInterrupt, 1)

	bc.wg.Wait()

	// Ensure the state of a recent block is also stored to disk before exiting.
	// We're writing three different states to catch different restart scenarios:
	//  - HEAD:     So we don't need to reprocess any blocks in the general case
	//  - HEAD-1:   So we don't do large reorgs if our HEAD becomes an uncle
	//  - HEAD-127: So we have a hard limit on the number of blocks reexecuted
	if !bc.cacheConfig.TrieDirtyDisabled {
		triedb := bc.stateCache.TrieDB()

		for _, offset := range []uint64{0, 1, TriesInMemory - 1} {
			if number := bc.CurrentBlock().NumberU64(); number > offset {
				recent := bc.GetBlockByNumber(number - offset)

				log.Info("Writing cached state to disk", "block", recent.Number(), "hash", recent.Hash(), "root", recent.Root())
				if err := triedb.Commit(recent.Root(), true); err != nil {
					log.Error("Failed to commit recent state trie", "err", err)
				}
			}
		}
		for !bc.triegc.Empty() {
			triedb.Dereference(bc.triegc.PopItem().(common.Hash))
		}
		if size, _ := triedb.Size(); size != 0 {
			log.Error("Dangling trie nodes after full cleanup")
		}
	}
	log.Info("Blockchain manager stopped")
}

func (bc *BlockChain) procFutureBlocks() {
	blocks := make([]*types.Block, 0, bc.futureBlocks.Len())
	for _, hash := range bc.futureBlocks.Keys() {
		if block, exist := bc.futureBlocks.Peek(hash); exist {
			blocks = append(blocks, block.(*types.Block))
		}
	}
	if len(blocks) > 0 {
		sort.Slice(blocks, func(i, j int) bool {
			return blocks[i].NumberU64() < blocks[j].NumberU64()
		})
		// Insert one by one as chain insertion needs contiguous ancestry between blocks
		for i := range blocks {
			bc.InsertChain(blocks[i : i+1])
		}
	}
}

// WriteStatus status of write
type WriteStatus byte

const (
	NonStatTy WriteStatus = iota
	CanonStatTy
	SideStatTy
)

// Rollback is designed to remove a chain of links from the database that aren't
// certain enough to be valid.
func (bc *BlockChain) Rollback(chain []common.Hash) {
	bc.chainmu.Lock()
	defer bc.chainmu.Unlock()

	for i := len(chain) - 1; i >= 0; i-- {
		hash := chain[i]

		currentHeader := bc.hc.CurrentHeader()
		if currentHeader.Hash() == hash {
			bc.hc.SetCurrentHeader(bc.GetHeader(currentHeader.ParentHash, currentHeader.Number.Uint64()-1))
		}
		if currentFastBlock := bc.CurrentFastBlock(); currentFastBlock.Hash() == hash {
			newFastBlock := bc.GetBlock(currentFastBlock.ParentHash(), currentFastBlock.NumberU64()-1)
			rawdb.WriteHeadFastBlockHash(bc.db, newFastBlock.Hash())
			bc.currentFastBlock.Store(newFastBlock)
			headFastBlockGauge.Update(int64(newFastBlock.NumberU64()))
		}
		if currentBlock := bc.CurrentBlock(); currentBlock.Hash() == hash {
			newBlock := bc.GetBlock(currentBlock.ParentHash(), currentBlock.NumberU64()-1)
			rawdb.WriteHeadBlockHash(bc.db, newBlock.Hash())
			bc.currentBlock.Store(newBlock)
			headBlockGauge.Update(int64(newBlock.NumberU64()))
		}
	}
	// Truncate ancient data which exceeds the current header.
	//
	// Notably, it can happen that system crashes without truncating the ancient data
	// but the head indicator has been updated in the active store. Regarding this issue,
	// system will self recovery by truncating the extra data during the setup phase.
	if err := bc.truncateAncient(bc.hc.CurrentHeader().Number.Uint64()); err != nil {
		log.Crit("Truncate ancient store failed", "err", err)
	}
}

// truncateAncient rewinds the blockchain to the specified header and deletes all
// data in the ancient store that exceeds the specified header.
func (bc *BlockChain) truncateAncient(head uint64) error {
	frozen, err := bc.db.Ancients()
	if err != nil {
		return err
	}
	// Short circuit if there is no data to truncate in ancient store.
	if frozen <= head+1 {
		return nil
	}
	// Truncate all the data in the freezer beyond the specified head
	if err := bc.db.TruncateAncients(head + 1); err != nil {
		return err
	}
	// Clear out any stale content from the caches
	bc.hc.headerCache.Purge()
	bc.hc.tdCache.Purge()
	bc.hc.numberCache.Purge()

	// Clear out any stale content from the caches
	bc.bodyCache.Purge()
	bc.bodyRLPCache.Purge()
	bc.receiptsCache.Purge()
	bc.blockCache.Purge()
	bc.txLookupCache.Purge()
	bc.futureBlocks.Purge()

	log.Info("Rewind ancient data", "number", head)
	return nil
}

// numberHash is just a container for a number and a hash, to represent a block
type numberHash struct {
	number uint64
	hash   common.Hash
}

// InsertReceiptChain attempts to complete an already existing header chain with
// transaction and receipt data.
func (bc *BlockChain) InsertReceiptChain(blockChain types.Blocks, receiptChain []types.Receipts, ancientLimit uint64) (int, error) {
	// We don't require the chainMu here since we want to maximize the
	// concurrency of header insertion and receipt insertion.
	bc.wg.Add(1)
	defer bc.wg.Done()

	var (
		ancientBlocks, liveBlocks     types.Blocks
		ancientReceipts, liveReceipts []types.Receipts
	)
	// Do a sanity check that the provided chain is actually ordered and linked
	for i := 0; i < len(blockChain); i++ {
		if i != 0 {
			if blockChain[i].NumberU64() != blockChain[i-1].NumberU64()+1 || blockChain[i].ParentHash() != blockChain[i-1].Hash() {
				log.Error("Non contiguous receipt insert", "number", blockChain[i].Number(), "hash", blockChain[i].Hash(), "parent", blockChain[i].ParentHash(),
					"prevnumber", blockChain[i-1].Number(), "prevhash", blockChain[i-1].Hash())
				return 0, fmt.Errorf("non contiguous insert: item %d is #%d [%x…], item %d is #%d [%x…] (parent [%x…])", i-1, blockChain[i-1].NumberU64(),
					blockChain[i-1].Hash().Bytes()[:4], i, blockChain[i].NumberU64(), blockChain[i].Hash().Bytes()[:4], blockChain[i].ParentHash().Bytes()[:4])
			}
		}
		if blockChain[i].NumberU64() <= ancientLimit {
			ancientBlocks, ancientReceipts = append(ancientBlocks, blockChain[i]), append(ancientReceipts, receiptChain[i])
		} else {
			liveBlocks, liveReceipts = append(liveBlocks, blockChain[i]), append(liveReceipts, receiptChain[i])
		}
	}

	var (
		stats = struct{ processed, ignored int32 }{}
		start = time.Now()
		size  = 0
	)
	// updateHead updates the head fast sync block if the inserted blocks are better
	// and returns a indicator whether the inserted blocks are canonical.
	updateHead := func(head *types.Block) bool {
		bc.chainmu.Lock()

		// Rewind may have occurred, skip in that case.
		if bc.CurrentHeader().Number.Cmp(head.Number()) >= 0 {
			currentFastBlock, td := bc.CurrentFastBlock(), bc.GetTd(head.Hash(), head.NumberU64())
			if bc.GetTd(currentFastBlock.Hash(), currentFastBlock.NumberU64()).Cmp(td) < 0 {
				rawdb.WriteHeadFastBlockHash(bc.db, head.Hash())
				bc.currentFastBlock.Store(head)
				headFastBlockGauge.Update(int64(head.NumberU64()))
				bc.chainmu.Unlock()
				return true
			}
		}
		bc.chainmu.Unlock()
		return false
	}
	// writeAncient writes blockchain and corresponding receipt chain into ancient store.
	//
	// this function only accepts canonical chain data. All side chain will be reverted
	// eventually.
	writeAncient := func(blockChain types.Blocks, receiptChain []types.Receipts) (int, error) {
		var (
			previous = bc.CurrentFastBlock()
			batch    = bc.db.NewBatch()
		)
		// If any error occurs before updating the head or we are inserting a side chain,
		// all the data written this time wll be rolled back.
		defer func() {
			if previous != nil {
				if err := bc.truncateAncient(previous.NumberU64()); err != nil {
					log.Crit("Truncate ancient store failed", "err", err)
				}
			}
		}()
		var deleted []*numberHash
		for i, block := range blockChain {
			// Short circuit insertion if shutting down or processing failed
			if atomic.LoadInt32(&bc.procInterrupt) == 1 {
				return 0, errInsertionInterrupted
			}
			// Short circuit insertion if it is required(used in testing only)
			if bc.terminateInsert != nil && bc.terminateInsert(block.Hash(), block.NumberU64()) {
				return i, errors.New("insertion is terminated for testing purpose")
			}
			// Short circuit if the owner header is unknown
			if !bc.HasHeader(block.Hash(), block.NumberU64()) {
				return i, fmt.Errorf("containing header #%d [%x…] unknown", block.Number(), block.Hash().Bytes()[:4])
			}
			var (
				start  = time.Now()
				logged = time.Now()
				count  int
			)
			// Migrate all ancient blocks. This can happen if someone upgrades from Geth
			// 1.8.x to 1.9.x mid-fast-sync. Perhaps we can get rid of this path in the
			// long term.
			for {
				// We can ignore the error here since light client won't hit this code path.
				frozen, _ := bc.db.Ancients()
				if frozen >= block.NumberU64() {
					break
				}
				h := rawdb.ReadCanonicalHash(bc.db, frozen)
				b := rawdb.ReadBlock(bc.db, h, frozen)
				size += rawdb.WriteAncientBlock(bc.db, b, rawdb.ReadReceipts(bc.db, h, frozen, bc.chainConfig), rawdb.ReadTd(bc.db, h, frozen))
				count += 1

				// Always keep genesis block in active database.
				if b.NumberU64() != 0 {
					deleted = append(deleted, &numberHash{b.NumberU64(), b.Hash()})
				}
				if time.Since(logged) > 8*time.Second {
					log.Info("Migrating ancient blocks", "count", count, "elapsed", common.PrettyDuration(time.Since(start)))
					logged = time.Now()
				}
				// Don't collect too much in-memory, write it out every 100K blocks
				if len(deleted) > 100000 {

					// Sync the ancient store explicitly to ensure all data has been flushed to disk.
					if err := bc.db.Sync(); err != nil {
						return 0, err
					}
					// Wipe out canonical block data.
					for _, nh := range deleted {
						rawdb.DeleteBlockWithoutNumber(batch, nh.hash, nh.number)
						rawdb.DeleteCanonicalHash(batch, nh.number)
					}
					if err := batch.Write(); err != nil {
						return 0, err
					}
					batch.Reset()
					// Wipe out side chain too.
					for _, nh := range deleted {
						for _, hash := range rawdb.ReadAllHashes(bc.db, nh.number) {
							rawdb.DeleteBlock(batch, hash, nh.number)
						}
					}
					if err := batch.Write(); err != nil {
						return 0, err
					}
					batch.Reset()
					deleted = deleted[0:]
				}
			}
			if count > 0 {
				log.Info("Migrated ancient blocks", "count", count, "elapsed", common.PrettyDuration(time.Since(start)))
			}
			// Flush data into ancient database.
			size += rawdb.WriteAncientBlock(bc.db, block, receiptChain[i], bc.GetTd(block.Hash(), block.NumberU64()))
			rawdb.WriteTxLookupEntries(batch, block)

			stats.processed++
		}
		// Flush all tx-lookup index data.
		size += batch.ValueSize()
		if err := batch.Write(); err != nil {
			return 0, err
		}
		batch.Reset()

		// Sync the ancient store explicitly to ensure all data has been flushed to disk.
		if err := bc.db.Sync(); err != nil {
			return 0, err
		}
		if !updateHead(blockChain[len(blockChain)-1]) {
			return 0, errors.New("side blocks can't be accepted as the ancient chain data")
		}
		previous = nil // disable rollback explicitly

		// Wipe out canonical block data.
		for _, nh := range deleted {
			rawdb.DeleteBlockWithoutNumber(batch, nh.hash, nh.number)
			rawdb.DeleteCanonicalHash(batch, nh.number)
		}
		for _, block := range blockChain {
			// Always keep genesis block in active database.
			if block.NumberU64() != 0 {
				rawdb.DeleteBlockWithoutNumber(batch, block.Hash(), block.NumberU64())
				rawdb.DeleteCanonicalHash(batch, block.NumberU64())
			}
		}
		if err := batch.Write(); err != nil {
			return 0, err
		}
		batch.Reset()

		// Wipe out side chain too.
		for _, nh := range deleted {
			for _, hash := range rawdb.ReadAllHashes(bc.db, nh.number) {
				rawdb.DeleteBlock(batch, hash, nh.number)
			}
		}
		for _, block := range blockChain {
			// Always keep genesis block in active database.
			if block.NumberU64() != 0 {
				for _, hash := range rawdb.ReadAllHashes(bc.db, block.NumberU64()) {
					rawdb.DeleteBlock(batch, hash, block.NumberU64())
				}
			}
		}
		if err := batch.Write(); err != nil {
			return 0, err
		}
		return 0, nil
	}
	// writeLive writes blockchain and corresponding receipt chain into active store.
	writeLive := func(blockChain types.Blocks, receiptChain []types.Receipts) (int, error) {
		batch := bc.db.NewBatch()
		for i, block := range blockChain {
			// Short circuit insertion if shutting down or processing failed
			if atomic.LoadInt32(&bc.procInterrupt) == 1 {
				return 0, errInsertionInterrupted
			}
			// Short circuit if the owner header is unknown
			if !bc.HasHeader(block.Hash(), block.NumberU64()) {
				return i, fmt.Errorf("containing header #%d [%x…] unknown", block.Number(), block.Hash().Bytes()[:4])
			}
			if bc.HasBlock(block.Hash(), block.NumberU64()) {
				stats.ignored++
				continue
			}
			// Write all the data out into the database
			rawdb.WriteBody(batch, block.Hash(), block.NumberU64(), block.Body())
			rawdb.WriteReceipts(batch, block.Hash(), block.NumberU64(), receiptChain[i])
			rawdb.WriteTxLookupEntries(batch, block)

			stats.processed++
			if batch.ValueSize() >= ethdb.IdealBatchSize {
				if err := batch.Write(); err != nil {
					return 0, err
				}
				size += batch.ValueSize()
				batch.Reset()
			}
		}
		if batch.ValueSize() > 0 {
			size += batch.ValueSize()
			if err := batch.Write(); err != nil {
				return 0, err
			}
		}
		updateHead(blockChain[len(blockChain)-1])
		return 0, nil
	}
	// Write downloaded chain data and corresponding receipt chain data.
	if len(ancientBlocks) > 0 {
		if n, err := writeAncient(ancientBlocks, ancientReceipts); err != nil {
			if err == errInsertionInterrupted {
				return 0, nil
			}
			return n, err
		}
	}
	if len(liveBlocks) > 0 {
		if n, err := writeLive(liveBlocks, liveReceipts); err != nil {
			if err == errInsertionInterrupted {
				return 0, nil
			}
			return n, err
		}
	}

	head := blockChain[len(blockChain)-1]
	context := []interface{}{
		"count", stats.processed, "elapsed", common.PrettyDuration(time.Since(start)),
		"number", head.Number(), "hash", head.Hash(), "age", common.PrettyAge(time.Unix(int64(head.Time()), 0)),
		"size", common.StorageSize(size),
	}
	if stats.ignored > 0 {
		context = append(context, []interface{}{"ignored", stats.ignored}...)
	}
	log.Info("Imported new block receipts", context...)

	return 0, nil
}

var lastWrite uint64

// writeBlockWithoutState writes only the block and its metadata to the database,
// but does not write any state. This is used to construct competing side forks
// up to the point where they exceed the canonical total difficulty.
func (bc *BlockChain) writeBlockWithoutState(block *types.Block, td *big.Int) (err error) {
	bc.wg.Add(1)
	defer bc.wg.Done()

	if err := bc.hc.WriteTd(block.Hash(), block.NumberU64(), td); err != nil {
		return err
	}
	rawdb.WriteBlock(bc.db, block)

	return nil
}

// writeKnownBlock updates the head block flag with a known block
// and introduces chain reorg if necessary.
func (bc *BlockChain) writeKnownBlock(block *types.Block) error {
	bc.wg.Add(1)
	defer bc.wg.Done()

	current := bc.CurrentBlock()
	if block.ParentHash() != current.Hash() {
		if err := bc.reorg(current, block); err != nil {
			return err
		}
	}
	// Write the positional metadata for transaction/receipt lookups.
	// Preimages here is empty, ignore it.
	rawdb.WriteTxLookupEntries(bc.db, block)

	bc.insert(block)
	return nil
}

// WriteBlockWithState writes the block and all associated state to the database.
func (bc *BlockChain) WriteBlockWithState(block *types.Block, receipts []*types.Receipt, logs []*types.Log, state *state.StateDB, emitHeadEvent bool) (status WriteStatus, err error) {
	bc.chainmu.Lock()
	defer bc.chainmu.Unlock()

	return bc.writeBlockWithState(block, receipts, logs, state, emitHeadEvent)
}

// writeBlockWithState writes the block and all associated state to the database,
// but is expects the chain mutex to be held.
func (bc *BlockChain) writeBlockWithState(block *types.Block, receipts []*types.Receipt, logs []*types.Log, state *state.StateDB, emitHeadEvent bool) (status WriteStatus, err error) {
	bc.wg.Add(1)
	defer bc.wg.Done()

	// Calculate the total difficulty of the block
	ptd := bc.GetTd(block.ParentHash(), block.NumberU64()-1)
	if ptd == nil {
		return NonStatTy, consensus.ErrUnknownAncestor
	}
	// Make sure no inconsistent state is leaked during insertion
	currentBlock := bc.CurrentBlock()
	localTd := bc.GetTd(currentBlock.Hash(), currentBlock.NumberU64())
	externTd := new(big.Int).Add(block.Difficulty(), ptd)

	// Irrelevant of the canonical status, write the block itself to the database
	if err := bc.hc.WriteTd(block.Hash(), block.NumberU64(), externTd); err != nil {
		return NonStatTy, err
	}
	rawdb.WriteBlock(bc.db, block)

	root, err := state.Commit(bc.chainConfig.IsEIP158(block.Number()))
	if err != nil {
		return NonStatTy, err
	}
	triedb := bc.stateCache.TrieDB()

	// If we're running an archive node, always flush
	if bc.cacheConfig.TrieDirtyDisabled {
		if err := triedb.Commit(root, false); err != nil {
			return NonStatTy, err
		}
	} else {
		// Full but not archive node, do proper garbage collection
		triedb.Reference(root, common.Hash{}) // metadata reference to keep trie alive
		bc.triegc.Push(root, -int64(block.NumberU64()))

		if current := block.NumberU64(); current > TriesInMemory {
			// If we exceeded our memory allowance, flush matured singleton nodes to disk
			var (
				nodes, imgs = triedb.Size()
				limit       = common.StorageSize(bc.cacheConfig.TrieDirtyLimit) * 1024 * 1024
			)
			if nodes > limit || imgs > 4*1024*1024 {
				triedb.Cap(limit - ethdb.IdealBatchSize)
			}
			// Find the next state trie we need to commit
			chosen := current - TriesInMemory

			// If we exceeded out time allowance, flush an entire trie to disk
			if bc.gcproc > bc.cacheConfig.TrieTimeLimit {
				// If the header is missing (canonical chain behind), we're reorging a low
				// diff sidechain. Suspend committing until this operation is completed.
				header := bc.GetHeaderByNumber(chosen)
				if header == nil {
					log.Warn("Reorg in progress, trie commit postponed", "number", chosen)
				} else {
					// If we're exceeding limits but haven't reached a large enough memory gap,
					// warn the user that the system is becoming unstable.
					if chosen < lastWrite+TriesInMemory && bc.gcproc >= 2*bc.cacheConfig.TrieTimeLimit {
						log.Info("State in memory for too long, committing", "time", bc.gcproc, "allowance", bc.cacheConfig.TrieTimeLimit, "optimum", float64(chosen-lastWrite)/TriesInMemory)
					}
					// Flush an entire trie and restart the counters
					triedb.Commit(header.Root, true)
					lastWrite = chosen
					bc.gcproc = 0
				}
			}
			// Garbage collect anything below our required write retention
			for !bc.triegc.Empty() {
				root, number := bc.triegc.Pop()
				if uint64(-number) > chosen {
					bc.triegc.Push(root, number)
					break
				}
				triedb.Dereference(root.(common.Hash))
			}
		}
	}

	// Write other block data using a batch.
	batch := bc.db.NewBatch()
	rawdb.WriteReceipts(batch, block.Hash(), block.NumberU64(), receipts)

	// If the total difficulty is higher than our known, add it to the canonical chain
	// Second clause in the if statement reduces the vulnerability to selfish mining.
	// Please refer to http://www.cs.cornell.edu/~ie53/publications/btcProcFC.pdf
	reorg := externTd.Cmp(localTd) > 0
	currentBlock = bc.CurrentBlock()
	if !reorg && externTd.Cmp(localTd) == 0 {
		// Split same-difficulty blocks by number, then preferentially select
		// the block generated by the local miner as the canonical block.
		if block.NumberU64() < currentBlock.NumberU64() {
			reorg = true
		} else if block.NumberU64() == currentBlock.NumberU64() {
			var currentPreserve, blockPreserve bool
			if bc.shouldPreserve != nil {
				currentPreserve, blockPreserve = bc.shouldPreserve(currentBlock), bc.shouldPreserve(block)
			}
			reorg = !currentPreserve && (blockPreserve || mrand.Float64() < 0.5)
		}
	}
	if reorg {
		// Reorganise the chain if the parent is not the head block
		if block.ParentHash() != currentBlock.Hash() {
			if err := bc.reorg(currentBlock, block); err != nil {
				return NonStatTy, err
			}
		}
		// Write the positional metadata for transaction/receipt lookups and preimages
		rawdb.WriteTxLookupEntries(batch, block)
		rawdb.WritePreimages(batch, state.Preimages())

		status = CanonStatTy
	} else {
		status = SideStatTy
	}
	if err := batch.Write(); err != nil {
		return NonStatTy, err
	}

	// Set new head.
	if status == CanonStatTy {
		bc.insert(block)
	}
	bc.futureBlocks.Remove(block.Hash())

	if status == CanonStatTy {
		bc.chainFeed.Send(ChainEvent{Block: block, Hash: block.Hash(), Logs: logs})
		if len(logs) > 0 {
			bc.logsFeed.Send(logs)
		}
		// In theory we should fire a ChainHeadEvent when we inject
		// a canonical block, but sometimes we can insert a batch of
		// canonicial blocks. Avoid firing too much ChainHeadEvents,
		// we will fire an accumulated ChainHeadEvent and disable fire
		// event here.
		if emitHeadEvent {
			bc.chainHeadFeed.Send(ChainHeadEvent{Block: block})
		}
	} else {
		bc.chainSideFeed.Send(ChainSideEvent{Block: block})
	}
	return status, nil
}

// addFutureBlock checks if the block is within the max allowed window to get
// accepted for future processing, and returns an error if the block is too far
// ahead and was not added.
func (bc *BlockChain) addFutureBlock(block *types.Block) error {
	max := uint64(time.Now().Unix() + maxTimeFutureBlocks)
	if block.Time() > max {
		return fmt.Errorf("future block timestamp %v > allowed %v", block.Time(), max)
	}
	bc.futureBlocks.Add(block.Hash(), block)
	return nil
}

// InsertChain attempts to insert the given batch of blocks in to the canonical
// chain or, otherwise, create a fork. If an error is returned it will return
// the index number of the failing block as well an error describing what went
// wrong.
//
// After insertion is done, all accumulated events will be fired.
func (bc *BlockChain) InsertChain(chain types.Blocks) (int, error) {
	// Sanity check that we have something meaningful to import
	if len(chain) == 0 {
		return 0, nil
	}

	bc.blockProcFeed.Send(true)
	defer bc.blockProcFeed.Send(false)

	// Remove already known canon-blocks
	var (
		block, prev *types.Block
	)
	// Do a sanity check that the provided chain is actually ordered and linked
	for i := 1; i < len(chain); i++ {
		block = chain[i]
		prev = chain[i-1]
		if block.NumberU64() != prev.NumberU64()+1 || block.ParentHash() != prev.Hash() {
			// Chain broke ancestry, log a message (programming error) and skip insertion
			log.Error("Non contiguous block insert", "number", block.Number(), "hash", block.Hash(),
				"parent", block.ParentHash(), "prevnumber", prev.Number(), "prevhash", prev.Hash())

			return 0, fmt.Errorf("non contiguous insert: item %d is #%d [%x…], item %d is #%d [%x…] (parent [%x…])", i-1, prev.NumberU64(),
				prev.Hash().Bytes()[:4], i, block.NumberU64(), block.Hash().Bytes()[:4], block.ParentHash().Bytes()[:4])
		}
	}
	// Pre-checks passed, start the full block imports
	bc.wg.Add(1)
	bc.chainmu.Lock()
	n, err := bc.insertChain(chain, true)
	bc.chainmu.Unlock()
	bc.wg.Done()

	return n, err
}

// insertChain is the internal implementation of InsertChain, which assumes that
// 1) chains are contiguous, and 2) The chain mutex is held.
//
// This method is split out so that import batches that require re-injecting
// historical blocks can do so without releasing the lock, which could lead to
// racey behaviour. If a sidechain import is in progress, and the historic state
// is imported, but then new canon-head is added before the actual sidechain
// completes, then the historic state could be pruned again
func (bc *BlockChain) insertChain(chain types.Blocks, verifySeals bool) (int, error) {
	// If the chain is terminating, don't even bother starting up
	if atomic.LoadInt32(&bc.procInterrupt) == 1 {
		return 0, nil
	}
	// Start a parallel signature recovery (signer will fluke on fork transition, minimal perf loss)
	senderCacher.recoverFromBlocks(types.MakeSigner(bc.chainConfig, chain[0].Number()), chain)

	var (
		stats     = insertStats{startTime: mclock.Now()}
		lastCanon *types.Block
	)
	// Fire a single chain head event if we've progressed the chain
	defer func() {
		if lastCanon != nil && bc.CurrentBlock().Hash() == lastCanon.Hash() {
			bc.chainHeadFeed.Send(ChainHeadEvent{lastCanon})
		}
	}()
	// Start the parallel header verifier
	headers := make([]*types.Header, len(chain))
	seals := make([]bool, len(chain))

	for i, block := range chain {
		headers[i] = block.Header()
		seals[i] = verifySeals
	}
	abort, results := bc.engine.VerifyHeaders(bc, headers, seals)
	defer close(abort)

	// Peek the error for the first block to decide the directing import logic
	it := newInsertIterator(chain, results, bc.validator)

	block, err := it.next()

	// Left-trim all the known blocks
	if err == ErrKnownBlock {
		// First block (and state) is known
		//   1. We did a roll-back, and should now do a re-import
		//   2. The block is stored as a sidechain, and is lying about it's stateroot, and passes a stateroot
		// 	    from the canonical chain, which has not been verified.
		// Skip all known blocks that are behind us
		var (
			current  = bc.CurrentBlock()
			localTd  = bc.GetTd(current.Hash(), current.NumberU64())
			externTd = bc.GetTd(block.ParentHash(), block.NumberU64()-1) // The first block can't be nil
		)
		for block != nil && err == ErrKnownBlock {
			externTd = new(big.Int).Add(externTd, block.Difficulty())
			if localTd.Cmp(externTd) < 0 {
				break
			}
			log.Debug("Ignoring already known block", "number", block.Number(), "hash", block.Hash())
			stats.ignored++

			block, err = it.next()
		}
		// The remaining blocks are still known blocks, the only scenario here is:
		// During the fast sync, the pivot point is already submitted but rollback
		// happens. Then node resets the head full block to a lower height via `rollback`
		// and leaves a few known blocks in the database.
		//
		// When node runs a fast sync again, it can re-import a batch of known blocks via
		// `insertChain` while a part of them have higher total difficulty than current
		// head full block(new pivot point).
		for block != nil && err == ErrKnownBlock {
			log.Debug("Writing previously known block", "number", block.Number(), "hash", block.Hash())
			if err := bc.writeKnownBlock(block); err != nil {
				return it.index, err
			}
			lastCanon = block

			block, err = it.next()
		}
		// Falls through to the block import
	}
	switch {
	// First block is pruned, insert as sidechain and reorg only if TD grows enough
	case err == consensus.ErrPrunedAncestor:
		log.Debug("Pruned ancestor, inserting as sidechain", "number", block.Number(), "hash", block.Hash())
		return bc.insertSideChain(block, it)

	// First block is future, shove it (and all children) to the future queue (unknown ancestor)
	case err == consensus.ErrFutureBlock || (err == consensus.ErrUnknownAncestor && bc.futureBlocks.Contains(it.first().ParentHash())):
		for block != nil && (it.index == 0 || err == consensus.ErrUnknownAncestor) {
			log.Debug("Future block, postponing import", "number", block.Number(), "hash", block.Hash())
			if err := bc.addFutureBlock(block); err != nil {
				return it.index, err
			}
			block, err = it.next()
		}
		stats.queued += it.processed()
		stats.ignored += it.remaining()

		// If there are any still remaining, mark as ignored
		return it.index, err

	// Some other error occurred, abort
	case err != nil:
		bc.futureBlocks.Remove(block.Hash())
		stats.ignored += len(it.chain)
		bc.reportBlock(block, nil, err)
		return it.index, err
	}
	// No validation errors for the first block (or chain prefix skipped)
	for ; block != nil && err == nil || err == ErrKnownBlock; block, err = it.next() {
		// If the chain is terminating, stop processing blocks
		if atomic.LoadInt32(&bc.procInterrupt) == 1 {
			log.Debug("Premature abort during blocks processing")
			break
		}
		// If the header is a banned one, straight out abort
		if BadHashes[block.Hash()] {
			bc.reportBlock(block, nil, ErrBlacklistedHash)
			return it.index, ErrBlacklistedHash
		}
		// If the block is known (in the middle of the chain), it's a special case for
		// Clique blocks where they can share state among each other, so importing an
		// older block might complete the state of the subsequent one. In this case,
		// just skip the block (we already validated it once fully (and crashed), since
		// its header and body was already in the database).
		if err == ErrKnownBlock {
			logger := log.Debug
			if bc.chainConfig.Clique == nil {
				logger = log.Warn
			}
			logger("Inserted known block", "number", block.Number(), "hash", block.Hash(),
				"uncles", len(block.Uncles()), "txs", len(block.Transactions()), "gas", block.GasUsed(),
				"root", block.Root())

			if err := bc.writeKnownBlock(block); err != nil {
				return it.index, err
			}
			stats.processed++

			// We can assume that logs are empty here, since the only way for consecutive
			// Clique blocks to have the same state is if there are no transactions.
			lastCanon = block
			continue
		}
		// Retrieve the parent block and it's state to execute on top
		start := time.Now()

		parent := it.previous()
		if parent == nil {
			parent = bc.GetHeader(block.ParentHash(), block.NumberU64()-1)
		}
		statedb, err := state.New(parent.Root, bc.stateCache)
		if err != nil {
			return it.index, err
		}
		// If we have a followup block, run that against the current state to pre-cache
		// transactions and probabilistically some of the account/storage trie nodes.
		var followupInterrupt uint32

		if !bc.cacheConfig.TrieCleanNoPrefetch {
			if followup, err := it.peek(); followup != nil && err == nil {
				if deepmind.Enabled {
					panic("this code path should never be enabled while deep mind is active, something is wrong as it should be disabled")
				}

				go func(start time.Time) {
					throwaway, _ := state.New(parent.Root, bc.stateCache)
					bc.prefetcher.Prefetch(followup, throwaway, bc.vmConfig, &followupInterrupt)

					blockPrefetchExecuteTimer.Update(time.Since(start))
					if atomic.LoadUint32(&followupInterrupt) == 1 {
						blockPrefetchInterruptMeter.Mark(1)
					}
				}(time.Now())
			}
		}
		// Process block using the parent state as reference point
		substart := time.Now()
		receipts, logs, usedGas, err := bc.processor.Process(block, statedb, bc.vmConfig)
		if err != nil {
			bc.reportBlock(block, receipts, err)
			atomic.StoreUint32(&followupInterrupt, 1)
			return it.index, err
		}
		// Update the metrics touched during block processing
		accountReadTimer.Update(statedb.AccountReads)     // Account reads are complete, we can mark them
		storageReadTimer.Update(statedb.StorageReads)     // Storage reads are complete, we can mark them
		accountUpdateTimer.Update(statedb.AccountUpdates) // Account updates are complete, we can mark them
		storageUpdateTimer.Update(statedb.StorageUpdates) // Storage updates are complete, we can mark them

		triehash := statedb.AccountHashes + statedb.StorageHashes // Save to not double count in validation
		trieproc := statedb.AccountReads + statedb.AccountUpdates
		trieproc += statedb.StorageReads + statedb.StorageUpdates

		blockExecutionTimer.Update(time.Since(substart) - trieproc - triehash)

		// Validate the state using the default validator
		substart = time.Now()
		if err := bc.validator.ValidateState(block, statedb, receipts, usedGas); err != nil {
			bc.reportBlock(block, receipts, err)
			atomic.StoreUint32(&followupInterrupt, 1)
			return it.index, err
		}
		proctime := time.Since(start)

		// Update the metrics touched during block validation
		accountHashTimer.Update(statedb.AccountHashes) // Account hashes are complete, we can mark them
		storageHashTimer.Update(statedb.StorageHashes) // Storage hashes are complete, we can mark them

		blockValidationTimer.Update(time.Since(substart) - (statedb.AccountHashes + statedb.StorageHashes - triehash))

		// Write the block to the chain and get the status.
		substart = time.Now()
		status, err := bc.writeBlockWithState(block, receipts, logs, statedb, false)
		if err != nil {
			atomic.StoreUint32(&followupInterrupt, 1)
			return it.index, err
		}
		atomic.StoreUint32(&followupInterrupt, 1)

		// Update the metrics touched during block commit
		accountCommitTimer.Update(statedb.AccountCommits) // Account commits are complete, we can mark them
		storageCommitTimer.Update(statedb.StorageCommits) // Storage commits are complete, we can mark them

		blockWriteTimer.Update(time.Since(substart) - statedb.AccountCommits - statedb.StorageCommits)
		blockInsertTimer.UpdateSince(start)

		// DM: TODO: verify the `status`, what it means... are we sometimes aware we're
		// applying a forked block? Are we simply going to revert it after?

		switch status {
		case CanonStatTy:
			log.Debug("Inserted new block", "number", block.Number(), "hash", block.Hash(),
				"uncles", len(block.Uncles()), "txs", len(block.Transactions()), "gas", block.GasUsed(),
				"elapsed", common.PrettyDuration(time.Since(start)),
				"root", block.Root())

<<<<<<< HEAD
			coalescedLogs = append(coalescedLogs, logs...)
			events = append(events, ChainEvent{block, block.Hash(), logs})

=======
>>>>>>> 01744997
			lastCanon = block

			// Only count canonical blocks for GC processing time
			bc.gcproc += proctime

		case SideStatTy:
			log.Debug("Inserted forked block", "number", block.Number(), "hash", block.Hash(),
				"diff", block.Difficulty(), "elapsed", common.PrettyDuration(time.Since(start)),
				"txs", len(block.Transactions()), "gas", block.GasUsed(), "uncles", len(block.Uncles()),
				"root", block.Root())

		default:
			// This in theory is impossible, but lets be nice to our future selves and leave
			// a log, instead of trying to track down blocks imports that don't emit logs.
			log.Warn("Inserted block with unknown status", "number", block.Number(), "hash", block.Hash(),
				"diff", block.Difficulty(), "elapsed", common.PrettyDuration(time.Since(start)),
				"txs", len(block.Transactions()), "gas", block.GasUsed(), "uncles", len(block.Uncles()),
				"root", block.Root())
		}
		stats.processed++
		stats.usedGas += usedGas

		dirty, _ := bc.stateCache.TrieDB().Size()
		stats.report(chain, it.index, dirty)
	}
	// Any blocks remaining here? The only ones we care about are the future ones
	if block != nil && err == consensus.ErrFutureBlock {
		if err := bc.addFutureBlock(block); err != nil {
			return it.index, err
		}
		block, err = it.next()

		for ; block != nil && err == consensus.ErrUnknownAncestor; block, err = it.next() {
			if err := bc.addFutureBlock(block); err != nil {
				return it.index, err
			}
			stats.queued++
		}
	}
	stats.ignored += it.remaining()

	return it.index, err
}

// insertSideChain is called when an import batch hits upon a pruned ancestor
// error, which happens when a sidechain with a sufficiently old fork-block is
// found.
//
// The method writes all (header-and-body-valid) blocks to disk, then tries to
// switch over to the new chain if the TD exceeded the current chain.
func (bc *BlockChain) insertSideChain(block *types.Block, it *insertIterator) (int, error) {
	var (
		externTd *big.Int
		current  = bc.CurrentBlock()
	)
	// The first sidechain block error is already verified to be ErrPrunedAncestor.
	// Since we don't import them here, we expect ErrUnknownAncestor for the remaining
	// ones. Any other errors means that the block is invalid, and should not be written
	// to disk.
	err := consensus.ErrPrunedAncestor
	for ; block != nil && (err == consensus.ErrPrunedAncestor); block, err = it.next() {
		// Check the canonical state root for that number
		if number := block.NumberU64(); current.NumberU64() >= number {
			canonical := bc.GetBlockByNumber(number)
			if canonical != nil && canonical.Hash() == block.Hash() {
				// Not a sidechain block, this is a re-import of a canon block which has it's state pruned

				// Collect the TD of the block. Since we know it's a canon one,
				// we can get it directly, and not (like further below) use
				// the parent and then add the block on top
				externTd = bc.GetTd(block.Hash(), block.NumberU64())
				continue
			}
			if canonical != nil && canonical.Root() == block.Root() {
				// This is most likely a shadow-state attack. When a fork is imported into the
				// database, and it eventually reaches a block height which is not pruned, we
				// just found that the state already exist! This means that the sidechain block
				// refers to a state which already exists in our canon chain.
				//
				// If left unchecked, we would now proceed importing the blocks, without actually
				// having verified the state of the previous blocks.
				log.Warn("Sidechain ghost-state attack detected", "number", block.NumberU64(), "sideroot", block.Root(), "canonroot", canonical.Root())

				// If someone legitimately side-mines blocks, they would still be imported as usual. However,
				// we cannot risk writing unverified blocks to disk when they obviously target the pruning
				// mechanism.
				return it.index, errors.New("sidechain ghost-state attack")
			}
		}
		if externTd == nil {
			externTd = bc.GetTd(block.ParentHash(), block.NumberU64()-1)
		}
		externTd = new(big.Int).Add(externTd, block.Difficulty())

		if !bc.HasBlock(block.Hash(), block.NumberU64()) {
			start := time.Now()
			if err := bc.writeBlockWithoutState(block, externTd); err != nil {
				return it.index, err
			}
			log.Debug("Injected sidechain block", "number", block.Number(), "hash", block.Hash(),
				"diff", block.Difficulty(), "elapsed", common.PrettyDuration(time.Since(start)),
				"txs", len(block.Transactions()), "gas", block.GasUsed(), "uncles", len(block.Uncles()),
				"root", block.Root())
		}
	}
	// At this point, we've written all sidechain blocks to database. Loop ended
	// either on some other error or all were processed. If there was some other
	// error, we can ignore the rest of those blocks.
	//
	// If the externTd was larger than our local TD, we now need to reimport the previous
	// blocks to regenerate the required state
	localTd := bc.GetTd(current.Hash(), current.NumberU64())
	if localTd.Cmp(externTd) > 0 {
		log.Info("Sidechain written to disk", "start", it.first().NumberU64(), "end", it.previous().Number, "sidetd", externTd, "localtd", localTd)
		return it.index, err
	}
	// Gather all the sidechain hashes (full blocks may be memory heavy)
	var (
		hashes  []common.Hash
		numbers []uint64
	)
	parent := it.previous()
	for parent != nil && !bc.HasState(parent.Root) {
		hashes = append(hashes, parent.Hash())
		numbers = append(numbers, parent.Number.Uint64())

		parent = bc.GetHeader(parent.ParentHash, parent.Number.Uint64()-1)
	}
	if parent == nil {
		return it.index, errors.New("missing parent")
	}
	// Import all the pruned blocks to make the state available
	var (
		blocks []*types.Block
		memory common.StorageSize
	)
	for i := len(hashes) - 1; i >= 0; i-- {
		// Append the next block to our batch
		block := bc.GetBlock(hashes[i], numbers[i])

		blocks = append(blocks, block)
		memory += block.Size()

		// If memory use grew too large, import and continue. Sadly we need to discard
		// all raised events and logs from notifications since we're too heavy on the
		// memory here.
		if len(blocks) >= 2048 || memory > 64*1024*1024 {
			log.Info("Importing heavy sidechain segment", "blocks", len(blocks), "start", blocks[0].NumberU64(), "end", block.NumberU64())
			if _, err := bc.insertChain(blocks, false); err != nil {
				return 0, err
			}
			blocks, memory = blocks[:0], 0

			// If the chain is terminating, stop processing blocks
			if atomic.LoadInt32(&bc.procInterrupt) == 1 {
				log.Debug("Premature abort during blocks processing")
				return 0, nil
			}
		}
	}
	if len(blocks) > 0 {
		log.Info("Importing sidechain segment", "start", blocks[0].NumberU64(), "end", blocks[len(blocks)-1].NumberU64())
		return bc.insertChain(blocks, false)
	}
	return 0, nil
}

// reorg takes two blocks, an old chain and a new chain and will reconstruct the
// blocks and inserts them to be part of the new canonical chain and accumulates
// potential missing transactions and post an event about them.
func (bc *BlockChain) reorg(oldBlock, newBlock *types.Block) error {
	var (
		newChain    types.Blocks
		oldChain    types.Blocks
		commonBlock *types.Block

		deletedTxs types.Transactions
		addedTxs   types.Transactions

		deletedLogs [][]*types.Log
		rebirthLogs [][]*types.Log

		// collectLogs collects the logs that were generated or removed during
		// the processing of the block that corresponds with the given hash.
		// These logs are later announced as deleted or reborn
		collectLogs = func(hash common.Hash, removed bool) {
			number := bc.hc.GetBlockNumber(hash)
			if number == nil {
				return
			}
			receipts := rawdb.ReadReceipts(bc.db, hash, *number, bc.chainConfig)

			var logs []*types.Log
			for _, receipt := range receipts {
				for _, log := range receipt.Logs {
					l := *log
					if removed {
						l.Removed = true
					} else {
					}
					logs = append(logs, &l)
				}
			}
			if len(logs) > 0 {
				if removed {
					deletedLogs = append(deletedLogs, logs)
				} else {
					rebirthLogs = append(rebirthLogs, logs)
				}
			}
		}
		// mergeLogs returns a merged log slice with specified sort order.
		mergeLogs = func(logs [][]*types.Log, reverse bool) []*types.Log {
			var ret []*types.Log
			if reverse {
				for i := len(logs) - 1; i >= 0; i-- {
					ret = append(ret, logs[i]...)
				}
			} else {
				for i := 0; i < len(logs); i++ {
					ret = append(ret, logs[i]...)
				}
			}
			return ret
		}
	)
	// Reduce the longer chain to the same number as the shorter one
	if oldBlock.NumberU64() > newBlock.NumberU64() {
		// Old chain is longer, gather all transactions and logs as deleted ones
		for ; oldBlock != nil && oldBlock.NumberU64() != newBlock.NumberU64(); oldBlock = bc.GetBlock(oldBlock.ParentHash(), oldBlock.NumberU64()-1) {
			oldChain = append(oldChain, oldBlock)
			deletedTxs = append(deletedTxs, oldBlock.Transactions()...)
			collectLogs(oldBlock.Hash(), true)
		}
	} else {
		// New chain is longer, stash all blocks away for subsequent insertion
		for ; newBlock != nil && newBlock.NumberU64() != oldBlock.NumberU64(); newBlock = bc.GetBlock(newBlock.ParentHash(), newBlock.NumberU64()-1) {
			newChain = append(newChain, newBlock)
		}
	}
	if oldBlock == nil {
		return fmt.Errorf("invalid old chain")
	}
	if newBlock == nil {
		return fmt.Errorf("invalid new chain")
	}
	// Both sides of the reorg are at the same number, reduce both until the common
	// ancestor is found
	for {
		// If the common ancestor was found, bail out
		if oldBlock.Hash() == newBlock.Hash() {
			commonBlock = oldBlock
			break
		}
		// Remove an old block as well as stash away a new block
		oldChain = append(oldChain, oldBlock)
		deletedTxs = append(deletedTxs, oldBlock.Transactions()...)
		collectLogs(oldBlock.Hash(), true)

		newChain = append(newChain, newBlock)

		// Step back with both chains
		oldBlock = bc.GetBlock(oldBlock.ParentHash(), oldBlock.NumberU64()-1)
		if oldBlock == nil {
			return fmt.Errorf("invalid old chain")
		}
		newBlock = bc.GetBlock(newBlock.ParentHash(), newBlock.NumberU64()-1)
		if newBlock == nil {
			return fmt.Errorf("invalid new chain")
		}
	}
	// Ensure the user sees large reorgs
	if len(oldChain) > 0 && len(newChain) > 0 {
		logFn := log.Info
		msg := "Chain reorg detected"
		if len(oldChain) > 63 {
			msg = "Large chain reorg detected"
			logFn = log.Warn
		}
		logFn(msg, "number", commonBlock.Number(), "hash", commonBlock.Hash(),
			"drop", len(oldChain), "dropfrom", oldChain[0].Hash(), "add", len(newChain), "addfrom", newChain[0].Hash())
		blockReorgAddMeter.Mark(int64(len(newChain)))
		blockReorgDropMeter.Mark(int64(len(oldChain)))
	} else {
		log.Error("Impossible reorg, please file an issue", "oldnum", oldBlock.Number(), "oldhash", oldBlock.Hash(), "newnum", newBlock.Number(), "newhash", newBlock.Hash())
	}
	// Insert the new chain(except the head block(reverse order)),
	// taking care of the proper incremental order.
	for i := len(newChain) - 1; i >= 1; i-- {
		// Insert the block in the canonical way, re-writing history
		bc.insert(newChain[i])

		// Collect reborn logs due to chain reorg
		collectLogs(newChain[i].Hash(), false)

		// Write lookup entries for hash based transaction/receipt searches
		rawdb.WriteTxLookupEntries(bc.db, newChain[i])
		addedTxs = append(addedTxs, newChain[i].Transactions()...)
	}
	// When transactions get deleted from the database, the receipts that were
	// created in the fork must also be deleted
	batch := bc.db.NewBatch()
	for _, tx := range types.TxDifference(deletedTxs, addedTxs) {
		rawdb.DeleteTxLookupEntry(batch, tx.Hash())
	}
	// Delete any canonical number assignments above the new head
	number := bc.CurrentBlock().NumberU64()
	for i := number + 1; ; i++ {
		hash := rawdb.ReadCanonicalHash(bc.db, i)
		if hash == (common.Hash{}) {
			break
		}
		rawdb.DeleteCanonicalHash(batch, i)
	}
	batch.Write()
	// If any logs need to be fired, do it now. In theory we could avoid creating
	// this goroutine if there are no events to fire, but realistcally that only
	// ever happens if we're reorging empty blocks, which will only happen on idle
	// networks where performance is not an issue either way.
	if len(deletedLogs) > 0 {
		bc.rmLogsFeed.Send(RemovedLogsEvent{mergeLogs(deletedLogs, true)})
	}
	if len(rebirthLogs) > 0 {
		bc.logsFeed.Send(mergeLogs(rebirthLogs, false))
	}
	if len(oldChain) > 0 {
		for i := len(oldChain) - 1; i >= 0; i-- {
			bc.chainSideFeed.Send(ChainSideEvent{Block: oldChain[i]})
		}
	}
	return nil
}

func (bc *BlockChain) update() {
	futureTimer := time.NewTicker(5 * time.Second)
	defer futureTimer.Stop()
	for {
		select {
		case <-futureTimer.C:
			bc.procFutureBlocks()
		case <-bc.quit:
			return
		}
	}
}

// BadBlocks returns a list of the last 'bad blocks' that the client has seen on the network
func (bc *BlockChain) BadBlocks() []*types.Block {
	blocks := make([]*types.Block, 0, bc.badBlocks.Len())
	for _, hash := range bc.badBlocks.Keys() {
		if blk, exist := bc.badBlocks.Peek(hash); exist {
			block := blk.(*types.Block)
			blocks = append(blocks, block)
		}
	}
	return blocks
}

// addBadBlock adds a bad block to the bad-block LRU cache
func (bc *BlockChain) addBadBlock(block *types.Block) {
	bc.badBlocks.Add(block.Hash(), block)
}

// reportBlock logs a bad block error.
func (bc *BlockChain) reportBlock(block *types.Block, receipts types.Receipts, err error) {
	bc.addBadBlock(block)

	var receiptString string
	for i, receipt := range receipts {
		receiptString += fmt.Sprintf("\t %d: cumulative: %v gas: %v contract: %v status: %v tx: %v logs: %v bloom: %x state: %x\n",
			i, receipt.CumulativeGasUsed, receipt.GasUsed, receipt.ContractAddress.Hex(),
			receipt.Status, receipt.TxHash.Hex(), receipt.Logs, receipt.Bloom, receipt.PostState)
	}
	log.Error(fmt.Sprintf(`
########## BAD BLOCK #########
Chain config: %v

Number: %v
Hash: 0x%x
%v

Error: %v
##############################
`, bc.chainConfig, block.Number(), block.Hash(), receiptString, err))
}

// InsertHeaderChain attempts to insert the given header chain in to the local
// chain, possibly creating a reorg. If an error is returned, it will return the
// index number of the failing header as well an error describing what went wrong.
//
// The verify parameter can be used to fine tune whether nonce verification
// should be done or not. The reason behind the optional check is because some
// of the header retrieval mechanisms already need to verify nonces, as well as
// because nonces can be verified sparsely, not needing to check each.
func (bc *BlockChain) InsertHeaderChain(chain []*types.Header, checkFreq int) (int, error) {
	start := time.Now()
	if i, err := bc.hc.ValidateHeaderChain(chain, checkFreq); err != nil {
		return i, err
	}

	// Make sure only one thread manipulates the chain at once
	bc.chainmu.Lock()
	defer bc.chainmu.Unlock()

	bc.wg.Add(1)
	defer bc.wg.Done()

	whFunc := func(header *types.Header) error {
		_, err := bc.hc.WriteHeader(header)
		return err
	}
	return bc.hc.InsertHeaderChain(chain, whFunc, start)
}

// CurrentHeader retrieves the current head header of the canonical chain. The
// header is retrieved from the HeaderChain's internal cache.
func (bc *BlockChain) CurrentHeader() *types.Header {
	return bc.hc.CurrentHeader()
}

// GetTd retrieves a block's total difficulty in the canonical chain from the
// database by hash and number, caching it if found.
func (bc *BlockChain) GetTd(hash common.Hash, number uint64) *big.Int {
	return bc.hc.GetTd(hash, number)
}

// GetTdByHash retrieves a block's total difficulty in the canonical chain from the
// database by hash, caching it if found.
func (bc *BlockChain) GetTdByHash(hash common.Hash) *big.Int {
	return bc.hc.GetTdByHash(hash)
}

// GetHeader retrieves a block header from the database by hash and number,
// caching it if found.
func (bc *BlockChain) GetHeader(hash common.Hash, number uint64) *types.Header {
	return bc.hc.GetHeader(hash, number)
}

// GetHeaderByHash retrieves a block header from the database by hash, caching it if
// found.
func (bc *BlockChain) GetHeaderByHash(hash common.Hash) *types.Header {
	return bc.hc.GetHeaderByHash(hash)
}

// HasHeader checks if a block header is present in the database or not, caching
// it if present.
func (bc *BlockChain) HasHeader(hash common.Hash, number uint64) bool {
	return bc.hc.HasHeader(hash, number)
}

// GetCanonicalHash returns the canonical hash for a given block number
func (bc *BlockChain) GetCanonicalHash(number uint64) common.Hash {
	return bc.hc.GetCanonicalHash(number)
}

// GetBlockHashesFromHash retrieves a number of block hashes starting at a given
// hash, fetching towards the genesis block.
func (bc *BlockChain) GetBlockHashesFromHash(hash common.Hash, max uint64) []common.Hash {
	return bc.hc.GetBlockHashesFromHash(hash, max)
}

// GetAncestor retrieves the Nth ancestor of a given block. It assumes that either the given block or
// a close ancestor of it is canonical. maxNonCanonical points to a downwards counter limiting the
// number of blocks to be individually checked before we reach the canonical chain.
//
// Note: ancestor == 0 returns the same block, 1 returns its parent and so on.
func (bc *BlockChain) GetAncestor(hash common.Hash, number, ancestor uint64, maxNonCanonical *uint64) (common.Hash, uint64) {
	return bc.hc.GetAncestor(hash, number, ancestor, maxNonCanonical)
}

// GetHeaderByNumber retrieves a block header from the database by number,
// caching it (associated with its hash) if found.
func (bc *BlockChain) GetHeaderByNumber(number uint64) *types.Header {
	return bc.hc.GetHeaderByNumber(number)
}

// GetTransactionLookup retrieves the lookup associate with the given transaction
// hash from the cache or database.
func (bc *BlockChain) GetTransactionLookup(hash common.Hash) *rawdb.LegacyTxLookupEntry {
	// Short circuit if the txlookup already in the cache, retrieve otherwise
	if lookup, exist := bc.txLookupCache.Get(hash); exist {
		return lookup.(*rawdb.LegacyTxLookupEntry)
	}
	tx, blockHash, blockNumber, txIndex := rawdb.ReadTransaction(bc.db, hash)
	if tx == nil {
		return nil
	}
	lookup := &rawdb.LegacyTxLookupEntry{BlockHash: blockHash, BlockIndex: blockNumber, Index: txIndex}
	bc.txLookupCache.Add(hash, lookup)
	return lookup
}

// Config retrieves the chain's fork configuration.
func (bc *BlockChain) Config() *params.ChainConfig { return bc.chainConfig }

// Engine retrieves the blockchain's consensus engine.
func (bc *BlockChain) Engine() consensus.Engine { return bc.engine }

// SubscribeRemovedLogsEvent registers a subscription of RemovedLogsEvent.
func (bc *BlockChain) SubscribeRemovedLogsEvent(ch chan<- RemovedLogsEvent) event.Subscription {
	return bc.scope.Track(bc.rmLogsFeed.Subscribe(ch))
}

// SubscribeChainEvent registers a subscription of ChainEvent.
func (bc *BlockChain) SubscribeChainEvent(ch chan<- ChainEvent) event.Subscription {
	return bc.scope.Track(bc.chainFeed.Subscribe(ch))
}

// SubscribeChainHeadEvent registers a subscription of ChainHeadEvent.
func (bc *BlockChain) SubscribeChainHeadEvent(ch chan<- ChainHeadEvent) event.Subscription {
	return bc.scope.Track(bc.chainHeadFeed.Subscribe(ch))
}

// SubscribeChainSideEvent registers a subscription of ChainSideEvent.
func (bc *BlockChain) SubscribeChainSideEvent(ch chan<- ChainSideEvent) event.Subscription {
	return bc.scope.Track(bc.chainSideFeed.Subscribe(ch))
}

// SubscribeLogsEvent registers a subscription of []*types.Log.
func (bc *BlockChain) SubscribeLogsEvent(ch chan<- []*types.Log) event.Subscription {
	return bc.scope.Track(bc.logsFeed.Subscribe(ch))
}

// SubscribeBlockProcessingEvent registers a subscription of bool where true means
// block processing has started while false means it has stopped.
func (bc *BlockChain) SubscribeBlockProcessingEvent(ch chan<- bool) event.Subscription {
	return bc.scope.Track(bc.blockProcFeed.Subscribe(ch))
}<|MERGE_RESOLUTION|>--- conflicted
+++ resolved
@@ -1709,12 +1709,6 @@
 				"elapsed", common.PrettyDuration(time.Since(start)),
 				"root", block.Root())
 
-<<<<<<< HEAD
-			coalescedLogs = append(coalescedLogs, logs...)
-			events = append(events, ChainEvent{block, block.Hash(), logs})
-
-=======
->>>>>>> 01744997
 			lastCanon = block
 
 			// Only count canonical blocks for GC processing time
