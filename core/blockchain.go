// Copyright 2014 The go-ethereum Authors
// This file is part of the go-ethereum library.
//
// The go-ethereum library is free software: you can redistribute it and/or modify
// it under the terms of the GNU Lesser General Public License as published by
// the Free Software Foundation, either version 3 of the License, or
// (at your option) any later version.
//
// The go-ethereum library is distributed in the hope that it will be useful,
// but WITHOUT ANY WARRANTY; without even the implied warranty of
// MERCHANTABILITY or FITNESS FOR A PARTICULAR PURPOSE. See the
// GNU Lesser General Public License for more details.
//
// You should have received a copy of the GNU Lesser General Public License
// along with the go-ethereum library. If not, see <http://www.gnu.org/licenses/>.

// Package core implements the Ethereum consensus protocol.
package core

import (
	"bytes"
	"errors"
	"fmt"
	"io"
	"math/big"
	mrand "math/rand"
	"sort"
	"sync"
	"sync/atomic"
	"time"

	"github.com/ethereum/go-ethereum/common"
	"github.com/ethereum/go-ethereum/common/mclock"
	"github.com/ethereum/go-ethereum/common/prque"
	"github.com/ethereum/go-ethereum/consensus"
	"github.com/ethereum/go-ethereum/core/rawdb"
	"github.com/ethereum/go-ethereum/core/state"
	"github.com/ethereum/go-ethereum/core/state/snapshot"
	"github.com/ethereum/go-ethereum/core/types"
	"github.com/ethereum/go-ethereum/core/vm"
	"github.com/ethereum/go-ethereum/crypto"
	"github.com/ethereum/go-ethereum/deepmind"
	"github.com/ethereum/go-ethereum/ethdb"
	"github.com/ethereum/go-ethereum/event"
	"github.com/ethereum/go-ethereum/internal/syncx"
	"github.com/ethereum/go-ethereum/log"
	"github.com/ethereum/go-ethereum/metrics"
	"github.com/ethereum/go-ethereum/params"
	"github.com/ethereum/go-ethereum/rlp"
	"github.com/ethereum/go-ethereum/trie"
	lru "github.com/hashicorp/golang-lru"
)

var (
	headBlockGauge     = metrics.NewRegisteredGauge("chain/head/block", nil)
	headHeaderGauge    = metrics.NewRegisteredGauge("chain/head/header", nil)
	headFastBlockGauge = metrics.NewRegisteredGauge("chain/head/receipt", nil)

	accountReadTimer   = metrics.NewRegisteredTimer("chain/account/reads", nil)
	accountHashTimer   = metrics.NewRegisteredTimer("chain/account/hashes", nil)
	accountUpdateTimer = metrics.NewRegisteredTimer("chain/account/updates", nil)
	accountCommitTimer = metrics.NewRegisteredTimer("chain/account/commits", nil)

	storageReadTimer   = metrics.NewRegisteredTimer("chain/storage/reads", nil)
	storageHashTimer   = metrics.NewRegisteredTimer("chain/storage/hashes", nil)
	storageUpdateTimer = metrics.NewRegisteredTimer("chain/storage/updates", nil)
	storageCommitTimer = metrics.NewRegisteredTimer("chain/storage/commits", nil)

	snapshotAccountReadTimer = metrics.NewRegisteredTimer("chain/snapshot/account/reads", nil)
	snapshotStorageReadTimer = metrics.NewRegisteredTimer("chain/snapshot/storage/reads", nil)
	snapshotCommitTimer      = metrics.NewRegisteredTimer("chain/snapshot/commits", nil)

	blockInsertTimer     = metrics.NewRegisteredTimer("chain/inserts", nil)
	blockValidationTimer = metrics.NewRegisteredTimer("chain/validation", nil)
	blockExecutionTimer  = metrics.NewRegisteredTimer("chain/execution", nil)
	blockWriteTimer      = metrics.NewRegisteredTimer("chain/write", nil)

	blockReorgMeter         = metrics.NewRegisteredMeter("chain/reorg/executes", nil)
	blockReorgAddMeter      = metrics.NewRegisteredMeter("chain/reorg/add", nil)
	blockReorgDropMeter     = metrics.NewRegisteredMeter("chain/reorg/drop", nil)
	blockReorgInvalidatedTx = metrics.NewRegisteredMeter("chain/reorg/invalidTx", nil)

	blockPrefetchExecuteTimer   = metrics.NewRegisteredTimer("chain/prefetch/executes", nil)
	blockPrefetchInterruptMeter = metrics.NewRegisteredMeter("chain/prefetch/interrupts", nil)

	errInsertionInterrupted = errors.New("insertion is interrupted")
	errChainStopped         = errors.New("blockchain is stopped")
)

const (
	bodyCacheLimit      = 256
	blockCacheLimit     = 256
	receiptsCacheLimit  = 1024
	txLookupCacheLimit  = 1024
	maxFutureBlocks     = 256
	maxTimeFutureBlocks = 30
	badBlockLimit       = 10

	// BlockChainVersion ensures that an incompatible database forces a resync from scratch.
	//
	// Changelog:
	//
	// - Version 4
	//   The following incompatible database changes were added:
	//   * the `BlockNumber`, `TxHash`, `TxIndex`, `BlockHash` and `Index` fields of log are deleted
	//   * the `Bloom` field of receipt is deleted
	//   * the `BlockIndex` and `TxIndex` fields of txlookup are deleted
	// - Version 5
	//  The following incompatible database changes were added:
	//    * the `TxHash`, `GasCost`, and `ContractAddress` fields are no longer stored for a receipt
	//    * the `TxHash`, `GasCost`, and `ContractAddress` fields are computed by looking up the
	//      receipts' corresponding block
	// - Version 6
	//  The following incompatible database changes were added:
	//    * Transaction lookup information stores the corresponding block number instead of block hash
	// - Version 7
	//  The following incompatible database changes were added:
	//    * Use freezer as the ancient database to maintain all ancient data
	// - Version 8
	//  The following incompatible database changes were added:
	//    * New scheme for contract code in order to separate the codes and trie nodes
	BlockChainVersion uint64 = 8
)

// Deepmind tweaked constants
const (
	// DefaultTriesInMemory keeps the default value of TriesInMemory value so we can determine if it changed.
	// The default values is still used in the P2P network so we don't advertise that we keep more state than
	// other Full nodes keep by default.
	DefaultTriesInMemory = uint64(128)
)

// Deepmind turned this into a `var` to allow overriding, was a `const`
var TriesInMemory = DefaultTriesInMemory

// CacheConfig contains the configuration values for the trie caching/pruning
// that's resident in a blockchain.
type CacheConfig struct {
	TrieCleanLimit      int           // Memory allowance (MB) to use for caching trie nodes in memory
	TrieCleanJournal    string        // Disk journal for saving clean cache entries.
	TrieCleanRejournal  time.Duration // Time interval to dump clean cache to disk periodically
	TrieCleanNoPrefetch bool          // Whether to disable heuristic state prefetching for followup blocks
	TrieDirtyLimit      int           // Memory limit (MB) at which to start flushing dirty trie nodes to disk
	TrieDirtyDisabled   bool          // Whether to disable trie write caching and GC altogether (archive node)
	TrieTimeLimit       time.Duration // Time limit after which to flush the current in-memory trie to disk
	SnapshotLimit       int           // Memory allowance (MB) to use for caching snapshot entries in memory
	Preimages           bool          // Whether to store preimage of trie key to the disk

	SnapshotWait bool // Wait for snapshot construction on startup. TODO(karalabe): This is a dirty hack for testing, nuke it
}

// defaultCacheConfig are the default caching values if none are specified by the
// user (also used during testing).
var defaultCacheConfig = &CacheConfig{
	TrieCleanLimit: 256,
	TrieDirtyLimit: 256,
	TrieTimeLimit:  5 * time.Minute,
	SnapshotLimit:  256,
	SnapshotWait:   true,
}

// BlockChain represents the canonical chain given a database with a genesis
// block. The Blockchain manages chain imports, reverts, chain reorganisations.
//
// Importing blocks in to the block chain happens according to the set of rules
// defined by the two stage Validator. Processing of blocks is done using the
// Processor which processes the included transaction. The validation of the state
// is done in the second part of the Validator. Failing results in aborting of
// the import.
//
// The BlockChain also helps in returning blocks from **any** chain included
// in the database as well as blocks that represents the canonical chain. It's
// important to note that GetBlock can return any block and does not need to be
// included in the canonical one where as GetBlockByNumber always represents the
// canonical chain.
type BlockChain struct {
	chainConfig *params.ChainConfig // Chain & network configuration
	cacheConfig *CacheConfig        // Cache configuration for pruning

	db     ethdb.Database // Low level persistent database to store final content in
	snaps  *snapshot.Tree // Snapshot tree for fast trie leaf access
	triegc *prque.Prque   // Priority queue mapping block numbers to tries to gc
	gcproc time.Duration  // Accumulates canonical block processing for trie dumping

	// txLookupLimit is the maximum number of blocks from head whose tx indices
	// are reserved:
	//  * 0:   means no limit and regenerate any missing indexes
	//  * N:   means N block limit [HEAD-N+1, HEAD] and delete extra indexes
	//  * nil: disable tx reindexer/deleter, but still index new blocks
	txLookupLimit uint64

	hc            *HeaderChain
	rmLogsFeed    event.Feed
	chainFeed     event.Feed
	chainSideFeed event.Feed
	chainHeadFeed event.Feed
	logsFeed      event.Feed
	blockProcFeed event.Feed
	scope         event.SubscriptionScope
	genesisBlock  *types.Block

	// This mutex synchronizes chain write operations.
	// Readers don't need to take it, they can just read the database.
	chainmu *syncx.ClosableMutex

	currentBlock     atomic.Value // Current head of the block chain
	currentFastBlock atomic.Value // Current head of the fast-sync chain (may be above the block chain!)

	stateCache    state.Database // State database to reuse between imports (contains state cache)
	bodyCache     *lru.Cache     // Cache for the most recent block bodies
	bodyRLPCache  *lru.Cache     // Cache for the most recent block bodies in RLP encoded format
	receiptsCache *lru.Cache     // Cache for the most recent receipts per block
	blockCache    *lru.Cache     // Cache for the most recent entire blocks
	txLookupCache *lru.Cache     // Cache for the most recent transaction lookup data.
	futureBlocks  *lru.Cache     // future blocks are blocks added for later processing

	wg            sync.WaitGroup //
	quit          chan struct{}  // shutdown signal, closed in Stop.
	running       int32          // 0 if chain is running, 1 when stopped
	procInterrupt int32          // interrupt signaler for block processing

	engine     consensus.Engine
	validator  Validator // Block and state validator interface
	prefetcher Prefetcher
	processor  Processor // Block transaction processor interface
	vmConfig   vm.Config

	shouldPreserve func(*types.Block) bool // Function used to determine whether should preserve the given block.

	// Bor related changes
	borReceiptsCache *lru.Cache             // Cache for the most recent bor receipt receipts per block
	stateSyncData    []*types.StateSyncData // State sync data
	stateSyncFeed    event.Feed             // State sync feed
}

// NewBlockChain returns a fully initialised block chain using information
// available in the database. It initialises the default Ethereum Validator and
// Processor.
func NewBlockChain(db ethdb.Database, cacheConfig *CacheConfig, chainConfig *params.ChainConfig, engine consensus.Engine, vmConfig vm.Config, shouldPreserve func(block *types.Block) bool, txLookupLimit *uint64) (*BlockChain, error) {
	// This is one of the rare case where deepmind is not enabled and we still perform something.
	if deepmind.ArchiveBlocksToKeep != 0 {
		old := TriesInMemory
		TriesInMemory = deepmind.ArchiveBlocksToKeep

		log.Info("Deepmind overrode TriesInMemory value (coming from archive blocks to keep value)", "tries_in_memory", deepmind.ArchiveBlocksToKeep, "was", old)
	}

	if cacheConfig == nil {
		cacheConfig = defaultCacheConfig
	}
	bodyCache, _ := lru.New(bodyCacheLimit)
	bodyRLPCache, _ := lru.New(bodyCacheLimit)
	receiptsCache, _ := lru.New(receiptsCacheLimit)
	blockCache, _ := lru.New(blockCacheLimit)
	txLookupCache, _ := lru.New(txLookupCacheLimit)
	futureBlocks, _ := lru.New(maxFutureBlocks)

	borReceiptsCache, _ := lru.New(receiptsCacheLimit)

	bc := &BlockChain{
		chainConfig: chainConfig,
		cacheConfig: cacheConfig,
		db:          db,
		triegc:      prque.New(nil),
		stateCache: state.NewDatabaseWithConfig(db, &trie.Config{
			Cache:     cacheConfig.TrieCleanLimit,
			Journal:   cacheConfig.TrieCleanJournal,
			Preimages: cacheConfig.Preimages,
		}),
		quit:           make(chan struct{}),
		chainmu:        syncx.NewClosableMutex(),
		shouldPreserve: shouldPreserve,
		bodyCache:      bodyCache,
		bodyRLPCache:   bodyRLPCache,
		receiptsCache:  receiptsCache,
		blockCache:     blockCache,
		txLookupCache:  txLookupCache,
		futureBlocks:   futureBlocks,
		engine:         engine,
		vmConfig:       vmConfig,

		borReceiptsCache: borReceiptsCache,
	}
	bc.validator = NewBlockValidator(chainConfig, bc, engine)
	bc.prefetcher = newStatePrefetcher(chainConfig, bc, engine)
	bc.processor = NewStateProcessor(chainConfig, bc, engine)

	var err error
	bc.hc, err = NewHeaderChain(db, chainConfig, engine, bc.insertStopped)
	if err != nil {
		return nil, err
	}
	bc.genesisBlock = bc.GetBlockByNumber(0)
	if bc.genesisBlock == nil {
		return nil, ErrNoGenesis
	}

	var nilBlock *types.Block
	bc.currentBlock.Store(nilBlock)
	bc.currentFastBlock.Store(nilBlock)

	// Initialize the chain with ancient data if it isn't empty.
	var txIndexBlock uint64

	if bc.empty() {
		rawdb.InitDatabaseFromFreezer(bc.db)
		// If ancient database is not empty, reconstruct all missing
		// indices in the background.
		frozen, _ := bc.db.Ancients()
		if frozen > 0 {
			txIndexBlock = frozen
		}
	}
	if err := bc.loadLastState(); err != nil {
		return nil, err
	}

	// Make sure the state associated with the block is available
	head := bc.CurrentBlock()
	if _, err := state.New(head.Root(), bc.stateCache, bc.snaps); err != nil {
		// Head state is missing, before the state recovery, find out the
		// disk layer point of snapshot(if it's enabled). Make sure the
		// rewound point is lower than disk layer.
		var diskRoot common.Hash
		if bc.cacheConfig.SnapshotLimit > 0 {
			diskRoot = rawdb.ReadSnapshotRoot(bc.db)
		}
		if diskRoot != (common.Hash{}) {
			log.Warn("Head state missing, repairing", "number", head.Number(), "hash", head.Hash(), "snaproot", diskRoot)

			snapDisk, err := bc.SetHeadBeyondRoot(head.NumberU64(), diskRoot)
			if err != nil {
				return nil, err
			}
			// Chain rewound, persist old snapshot number to indicate recovery procedure
			if snapDisk != 0 {
				rawdb.WriteSnapshotRecoveryNumber(bc.db, snapDisk)
			}
		} else {
			log.Warn("Head state missing, repairing", "number", head.Number(), "hash", head.Hash())
			if err := bc.SetHead(head.NumberU64()); err != nil {
				return nil, err
			}
		}
	}

	// Ensure that a previous crash in SetHead doesn't leave extra ancients
	if frozen, err := bc.db.Ancients(); err == nil && frozen > 0 {
		var (
			needRewind bool
			low        uint64
		)
		// The head full block may be rolled back to a very low height due to
		// blockchain repair. If the head full block is even lower than the ancient
		// chain, truncate the ancient store.
		fullBlock := bc.CurrentBlock()
		if fullBlock != nil && fullBlock.Hash() != bc.genesisBlock.Hash() && fullBlock.NumberU64() < frozen-1 {
			needRewind = true
			low = fullBlock.NumberU64()
		}
		// In fast sync, it may happen that ancient data has been written to the
		// ancient store, but the LastFastBlock has not been updated, truncate the
		// extra data here.
		fastBlock := bc.CurrentFastBlock()
		if fastBlock != nil && fastBlock.NumberU64() < frozen-1 {
			needRewind = true
			if fastBlock.NumberU64() < low || low == 0 {
				low = fastBlock.NumberU64()
			}
		}
		if needRewind {
			log.Error("Truncating ancient chain", "from", bc.CurrentHeader().Number.Uint64(), "to", low)
			if err := bc.SetHead(low); err != nil {
				return nil, err
			}
		}
	}
	// The first thing the node will do is reconstruct the verification data for
	// the head block (ethash cache or clique voting snapshot). Might as well do
	// it in advance.
	// bc.engine.VerifyHeader(bc, bc.CurrentHeader(), true)

	// Check the current state of the block hashes and make sure that we do not have any of the bad blocks in our chain
	for hash := range BadHashes {
		if header := bc.GetHeaderByHash(hash); header != nil {
			// get the canonical block corresponding to the offending header's number
			headerByNumber := bc.GetHeaderByNumber(header.Number.Uint64())
			// make sure the headerByNumber (if present) is in our current canonical chain
			if headerByNumber != nil && headerByNumber.Hash() == header.Hash() {
				log.Error("Found bad hash, rewinding chain", "number", header.Number, "hash", header.ParentHash)
				if err := bc.SetHead(header.Number.Uint64() - 1); err != nil {
					return nil, err
				}
				log.Error("Chain rewind was successful, resuming normal operation")
			}
		}
	}

	// Load any existing snapshot, regenerating it if loading failed
	if bc.cacheConfig.SnapshotLimit > 0 {
		// If the chain was rewound past the snapshot persistent layer (causing
		// a recovery block number to be persisted to disk), check if we're still
		// in recovery mode and in that case, don't invalidate the snapshot on a
		// head mismatch.
		var recover bool

		head := bc.CurrentBlock()
		if layer := rawdb.ReadSnapshotRecoveryNumber(bc.db); layer != nil && *layer > head.NumberU64() {
			log.Warn("Enabling snapshot recovery", "chainhead", head.NumberU64(), "diskbase", *layer)
			recover = true
		}
		bc.snaps, _ = snapshot.New(bc.db, bc.stateCache.TrieDB(), bc.cacheConfig.SnapshotLimit, head.Root(), !bc.cacheConfig.SnapshotWait, true, recover)
	}

<<<<<<< HEAD
	// Start future block processor.
	bc.wg.Add(1)
	go bc.futureBlocksLoop()

	// Start tx indexer/unindexer.
=======
	if deepmind.Enabled && bc.CurrentBlock().NumberU64() == 0 {
		if bc.genesisBlock == nil {
			panic(fmt.Errorf("expected to have genesis block here"))
		}

		if deepmind.GenesisConfig == nil {
			panic(fmt.Errorf("The genesis config is not set, there is something weird as all code path should generate the correct genesis config"))
		}

		genesis := deepmind.GenesisConfig.(*Genesis)
		if genesis == nil {
			panic(fmt.Errorf("The genesis config is not set, there is something weird as all code path should generate the correct genesis config"))
		}

		// As far as I can tell, the block's hash comes from the keccak hash of the rlp encoding
		// of the block's header which includes all fields. So we can check the hash to ensure
		// the genesis config computed matched Geth savec genesis block.
		recomputedGenesisBlock := genesis.ToBlock(nil)
		if bc.genesisBlock.Hash() != recomputedGenesisBlock.Hash() {
			panic(fmt.Errorf("invalid Firehose genesis block and actual chain's stored genesis block, the actual genesis block's hash field extracted from Geth's database does not fit with hash of genesis block generated from Firehose determined genesis config, you might need to provide the correct 'genesis.json' file via --firehose-deep-mind-genesis"))
		}

		deepmind.MaybeSyncContext().RecordGenesisBlock(bc.genesisBlock, func(ctx *deepmind.Context) {
			sortedAddrs := make([]common.Address, len(genesis.Alloc))
			i := 0
			for addr := range genesis.Alloc {
				sortedAddrs[i] = addr
				i++
			}

			sort.Slice(sortedAddrs, func(i, j int) bool {
				return bytes.Compare(sortedAddrs[i][:], sortedAddrs[j][:]) <= -1
			})

			for _, addr := range sortedAddrs {
				account := genesis.Alloc[addr]

				ctx.RecordNewAccount(addr)

				ctx.RecordBalanceChange(addr, common.Big0, account.Balance, deepmind.BalanceChangeReason("genesis_balance"))
				if len(account.Code) > 0 {
					ctx.RecordCodeChange(addr, nil, nil, crypto.Keccak256Hash(account.Code), account.Code)
				}

				if account.Nonce > 0 {
					ctx.RecordNonceChange(addr, 0, account.Nonce)
				}

				for key, value := range account.Storage {
					ctx.RecordStorageChange(addr, key, common.Hash{}, value)
				}
			}
		})
	}

	// Take ownership of this particular state
	go bc.update()
>>>>>>> 030800a7
	if txLookupLimit != nil {
		bc.txLookupLimit = *txLookupLimit

		bc.wg.Add(1)
		go bc.maintainTxIndex(txIndexBlock)
	}

	// If periodic cache journal is required, spin it up.
	if bc.cacheConfig.TrieCleanRejournal > 0 {
		if bc.cacheConfig.TrieCleanRejournal < time.Minute {
			log.Warn("Sanitizing invalid trie cache journal time", "provided", bc.cacheConfig.TrieCleanRejournal, "updated", time.Minute)
			bc.cacheConfig.TrieCleanRejournal = time.Minute
		}
		triedb := bc.stateCache.TrieDB()
		bc.wg.Add(1)
		go func() {
			defer bc.wg.Done()
			triedb.SaveCachePeriodically(bc.cacheConfig.TrieCleanJournal, bc.cacheConfig.TrieCleanRejournal, bc.quit)
		}()
	}
	return bc, nil
}

// GetVMConfig returns the block chain VM config.
func (bc *BlockChain) GetVMConfig() *vm.Config {
	return &bc.vmConfig
}

// empty returns an indicator whether the blockchain is empty.
// Note, it's a special case that we connect a non-empty ancient
// database with an empty node, so that we can plugin the ancient
// into node seamlessly.
func (bc *BlockChain) empty() bool {
	genesis := bc.genesisBlock.Hash()
	for _, hash := range []common.Hash{rawdb.ReadHeadBlockHash(bc.db), rawdb.ReadHeadHeaderHash(bc.db), rawdb.ReadHeadFastBlockHash(bc.db)} {
		if hash != genesis {
			return false
		}
	}
	return true
}

// loadLastState loads the last known chain state from the database. This method
// assumes that the chain manager mutex is held.
func (bc *BlockChain) loadLastState() error {
	// Restore the last known head block
	head := rawdb.ReadHeadBlockHash(bc.db)
	if head == (common.Hash{}) {
		// Corrupt or empty database, init from scratch
		log.Warn("Empty database, resetting chain")
		return bc.Reset()
	}
	// Make sure the entire head block is available
	currentBlock := bc.GetBlockByHash(head)
	if currentBlock == nil {
		// Corrupt or empty database, init from scratch
		log.Warn("Head block missing, resetting chain", "hash", head)
		return bc.Reset()
	}
	// Everything seems to be fine, set as the head block
	bc.currentBlock.Store(currentBlock)
	headBlockGauge.Update(int64(currentBlock.NumberU64()))

	// Restore the last known head header
	currentHeader := currentBlock.Header()
	if head := rawdb.ReadHeadHeaderHash(bc.db); head != (common.Hash{}) {
		if header := bc.GetHeaderByHash(head); header != nil {
			currentHeader = header
		}
	}
	bc.hc.SetCurrentHeader(currentHeader)

	// Restore the last known head fast block
	bc.currentFastBlock.Store(currentBlock)
	headFastBlockGauge.Update(int64(currentBlock.NumberU64()))

	if head := rawdb.ReadHeadFastBlockHash(bc.db); head != (common.Hash{}) {
		if block := bc.GetBlockByHash(head); block != nil {
			bc.currentFastBlock.Store(block)
			headFastBlockGauge.Update(int64(block.NumberU64()))
		}
	}
	// Issue a status log for the user
	currentFastBlock := bc.CurrentFastBlock()

	headerTd := bc.GetTd(currentHeader.Hash(), currentHeader.Number.Uint64())
	blockTd := bc.GetTd(currentBlock.Hash(), currentBlock.NumberU64())
	fastTd := bc.GetTd(currentFastBlock.Hash(), currentFastBlock.NumberU64())

	log.Info("Loaded most recent local header", "number", currentHeader.Number, "hash", currentHeader.Hash(), "td", headerTd, "age", common.PrettyAge(time.Unix(int64(currentHeader.Time), 0)))
	log.Info("Loaded most recent local full block", "number", currentBlock.Number(), "hash", currentBlock.Hash(), "td", blockTd, "age", common.PrettyAge(time.Unix(int64(currentBlock.Time()), 0)))
	log.Info("Loaded most recent local fast block", "number", currentFastBlock.Number(), "hash", currentFastBlock.Hash(), "td", fastTd, "age", common.PrettyAge(time.Unix(int64(currentFastBlock.Time()), 0)))
	if pivot := rawdb.ReadLastPivotNumber(bc.db); pivot != nil {
		log.Info("Loaded last fast-sync pivot marker", "number", *pivot)
	}
	return nil
}

// SetHead rewinds the local chain to a new head. Depending on whether the node
// was fast synced or full synced and in which state, the method will try to
// delete minimal data from disk whilst retaining chain consistency.
func (bc *BlockChain) SetHead(head uint64) error {
	_, err := bc.SetHeadBeyondRoot(head, common.Hash{})
	return err
}

// SetHeadBeyondRoot rewinds the local chain to a new head with the extra condition
// that the rewind must pass the specified state root. This method is meant to be
// used when rewinding with snapshots enabled to ensure that we go back further than
// persistent disk layer. Depending on whether the node was fast synced or full, and
// in which state, the method will try to delete minimal data from disk whilst
// retaining chain consistency.
//
// The method returns the block number where the requested root cap was found.
func (bc *BlockChain) SetHeadBeyondRoot(head uint64, root common.Hash) (uint64, error) {
	if !bc.chainmu.TryLock() {
		return 0, errChainStopped
	}
	defer bc.chainmu.Unlock()

	// Track the block number of the requested root hash
	var rootNumber uint64 // (no root == always 0)

	// Retrieve the last pivot block to short circuit rollbacks beyond it and the
	// current freezer limit to start nuking id underflown
	pivot := rawdb.ReadLastPivotNumber(bc.db)
	frozen, _ := bc.db.Ancients()

	updateFn := func(db ethdb.KeyValueWriter, header *types.Header) (uint64, bool) {
		// Rewind the block chain, ensuring we don't end up with a stateless head
		// block. Note, depth equality is permitted to allow using SetHead as a
		// chain reparation mechanism without deleting any data!
		if currentBlock := bc.CurrentBlock(); currentBlock != nil && header.Number.Uint64() <= currentBlock.NumberU64() {
			newHeadBlock := bc.GetBlock(header.Hash(), header.Number.Uint64())
			if newHeadBlock == nil {
				log.Error("Gap in the chain, rewinding to genesis", "number", header.Number, "hash", header.Hash())
				newHeadBlock = bc.genesisBlock
			} else {
				// Block exists, keep rewinding until we find one with state,
				// keeping rewinding until we exceed the optional threshold
				// root hash
				beyondRoot := (root == common.Hash{}) // Flag whether we're beyond the requested root (no root, always true)

				for {
					// If a root threshold was requested but not yet crossed, check
					if root != (common.Hash{}) && !beyondRoot && newHeadBlock.Root() == root {
						beyondRoot, rootNumber = true, newHeadBlock.NumberU64()
					}
					if _, err := state.New(newHeadBlock.Root(), bc.stateCache, bc.snaps); err != nil {
						log.Trace("Block state missing, rewinding further", "number", newHeadBlock.NumberU64(), "hash", newHeadBlock.Hash())
						if pivot == nil || newHeadBlock.NumberU64() > *pivot {
							parent := bc.GetBlock(newHeadBlock.ParentHash(), newHeadBlock.NumberU64()-1)
							if parent != nil {
								newHeadBlock = parent
								continue
							}
							log.Error("Missing block in the middle, aiming genesis", "number", newHeadBlock.NumberU64()-1, "hash", newHeadBlock.ParentHash())
							newHeadBlock = bc.genesisBlock
						} else {
							log.Trace("Rewind passed pivot, aiming genesis", "number", newHeadBlock.NumberU64(), "hash", newHeadBlock.Hash(), "pivot", *pivot)
							newHeadBlock = bc.genesisBlock
						}
					}
					if beyondRoot || newHeadBlock.NumberU64() == 0 {
						log.Debug("Rewound to block with state", "number", newHeadBlock.NumberU64(), "hash", newHeadBlock.Hash())
						break
					}
					log.Debug("Skipping block with threshold state", "number", newHeadBlock.NumberU64(), "hash", newHeadBlock.Hash(), "root", newHeadBlock.Root())
					newHeadBlock = bc.GetBlock(newHeadBlock.ParentHash(), newHeadBlock.NumberU64()-1) // Keep rewinding
				}
			}
			rawdb.WriteHeadBlockHash(db, newHeadBlock.Hash())

			// Degrade the chain markers if they are explicitly reverted.
			// In theory we should update all in-memory markers in the
			// last step, however the direction of SetHead is from high
			// to low, so it's safe the update in-memory markers directly.
			bc.currentBlock.Store(newHeadBlock)
			headBlockGauge.Update(int64(newHeadBlock.NumberU64()))
		}
		// Rewind the fast block in a simpleton way to the target head
		if currentFastBlock := bc.CurrentFastBlock(); currentFastBlock != nil && header.Number.Uint64() < currentFastBlock.NumberU64() {
			newHeadFastBlock := bc.GetBlock(header.Hash(), header.Number.Uint64())
			// If either blocks reached nil, reset to the genesis state
			if newHeadFastBlock == nil {
				newHeadFastBlock = bc.genesisBlock
			}
			rawdb.WriteHeadFastBlockHash(db, newHeadFastBlock.Hash())

			// Degrade the chain markers if they are explicitly reverted.
			// In theory we should update all in-memory markers in the
			// last step, however the direction of SetHead is from high
			// to low, so it's safe the update in-memory markers directly.
			bc.currentFastBlock.Store(newHeadFastBlock)
			headFastBlockGauge.Update(int64(newHeadFastBlock.NumberU64()))
		}
		head := bc.CurrentBlock().NumberU64()

		// If setHead underflown the freezer threshold and the block processing
		// intent afterwards is full block importing, delete the chain segment
		// between the stateful-block and the sethead target.
		var wipe bool
		if head+1 < frozen {
			wipe = pivot == nil || head >= *pivot
		}
		return head, wipe // Only force wipe if full synced
	}
	// Rewind the header chain, deleting all block bodies until then
	delFn := func(db ethdb.KeyValueWriter, hash common.Hash, num uint64) {
		// Ignore the error here since light client won't hit this path
		frozen, _ := bc.db.Ancients()
		if num+1 <= frozen {
			// Truncate all relative data(header, total difficulty, body, receipt
			// and canonical hash) from ancient store.
			if err := bc.db.TruncateAncients(num); err != nil {
				log.Crit("Failed to truncate ancient data", "number", num, "err", err)
			}
			// Remove the hash <-> number mapping from the active store.
			rawdb.DeleteHeaderNumber(db, hash)
		} else {
			// Remove relative body and receipts from the active store.
			// The header, total difficulty and canonical hash will be
			// removed in the hc.SetHead function.
			rawdb.DeleteBody(db, hash, num)
			rawdb.DeleteReceipts(db, hash, num)
			rawdb.DeleteBorReceipt(db, hash, num)
			rawdb.DeleteBorTxLookupEntry(db, hash, num)
		}
		// Todo(rjl493456442) txlookup, bloombits, etc
	}
	// If SetHead was only called as a chain reparation method, try to skip
	// touching the header chain altogether, unless the freezer is broken
	if block := bc.CurrentBlock(); block.NumberU64() == head {
		if target, force := updateFn(bc.db, block.Header()); force {
			bc.hc.SetHead(target, updateFn, delFn)
		}
	} else {
		// Rewind the chain to the requested head and keep going backwards until a
		// block with a state is found or fast sync pivot is passed
		log.Warn("Rewinding blockchain", "target", head)
		bc.hc.SetHead(head, updateFn, delFn)
	}
	// Clear out any stale content from the caches
	bc.bodyCache.Purge()
	bc.bodyRLPCache.Purge()
	bc.receiptsCache.Purge()
	bc.blockCache.Purge()
	bc.txLookupCache.Purge()
	bc.futureBlocks.Purge()
	bc.borReceiptsCache.Purge()

	return rootNumber, bc.loadLastState()
}

// FastSyncCommitHead sets the current head block to the one defined by the hash
// irrelevant what the chain contents were prior.
func (bc *BlockChain) FastSyncCommitHead(hash common.Hash) error {
	// Make sure that both the block as well at its state trie exists
	block := bc.GetBlockByHash(hash)
	if block == nil {
		return fmt.Errorf("non existent block [%x..]", hash[:4])
	}
	if _, err := trie.NewSecure(block.Root(), bc.stateCache.TrieDB()); err != nil {
		return err
	}

	// If all checks out, manually set the head block.
	if !bc.chainmu.TryLock() {
		return errChainStopped
	}
	bc.currentBlock.Store(block)
	headBlockGauge.Update(int64(block.NumberU64()))
	bc.chainmu.Unlock()

	// Destroy any existing state snapshot and regenerate it in the background,
	// also resuming the normal maintenance of any previously paused snapshot.
	if bc.snaps != nil {
		bc.snaps.Rebuild(block.Root())
	}
	log.Info("Committed new head block", "number", block.Number(), "hash", hash)
	return nil
}

// GasLimit returns the gas limit of the current HEAD block.
func (bc *BlockChain) GasLimit() uint64 {
	return bc.CurrentBlock().GasLimit()
}

// CurrentBlock retrieves the current head block of the canonical chain. The
// block is retrieved from the blockchain's internal cache.
func (bc *BlockChain) CurrentBlock() *types.Block {
	return bc.currentBlock.Load().(*types.Block)
}

// Snapshots returns the blockchain snapshot tree.
func (bc *BlockChain) Snapshots() *snapshot.Tree {
	return bc.snaps
}

// CurrentFastBlock retrieves the current fast-sync head block of the canonical
// chain. The block is retrieved from the blockchain's internal cache.
func (bc *BlockChain) CurrentFastBlock() *types.Block {
	return bc.currentFastBlock.Load().(*types.Block)
}

// Validator returns the current validator.
func (bc *BlockChain) Validator() Validator {
	return bc.validator
}

// Processor returns the current processor.
func (bc *BlockChain) Processor() Processor {
	return bc.processor
}

// State returns a new mutable state based on the current HEAD block.
func (bc *BlockChain) State() (*state.StateDB, error) {
	return bc.StateAt(bc.CurrentBlock().Root())
}

// StateAt returns a new mutable state based on a particular point in time.
func (bc *BlockChain) StateAt(root common.Hash) (*state.StateDB, error) {
	return state.New(root, bc.stateCache, bc.snaps)
}

// StateCache returns the caching database underpinning the blockchain instance.
func (bc *BlockChain) StateCache() state.Database {
	return bc.stateCache
}

// Reset purges the entire blockchain, restoring it to its genesis state.
func (bc *BlockChain) Reset() error {
	return bc.ResetWithGenesisBlock(bc.genesisBlock)
}

// ResetWithGenesisBlock purges the entire blockchain, restoring it to the
// specified genesis state.
func (bc *BlockChain) ResetWithGenesisBlock(genesis *types.Block) error {
	// Dump the entire block chain and purge the caches
	if err := bc.SetHead(0); err != nil {
		return err
	}
	if !bc.chainmu.TryLock() {
		return errChainStopped
	}
	defer bc.chainmu.Unlock()

	// Prepare the genesis block and reinitialise the chain
	batch := bc.db.NewBatch()
	rawdb.WriteTd(batch, genesis.Hash(), genesis.NumberU64(), genesis.Difficulty())
	rawdb.WriteBlock(batch, genesis)
	if err := batch.Write(); err != nil {
		log.Crit("Failed to write genesis block", "err", err)
	}
	bc.writeHeadBlock(genesis)

	// Last update all in-memory chain markers
	bc.genesisBlock = genesis
	bc.currentBlock.Store(bc.genesisBlock)
	headBlockGauge.Update(int64(bc.genesisBlock.NumberU64()))
	bc.hc.SetGenesis(bc.genesisBlock.Header())
	bc.hc.SetCurrentHeader(bc.genesisBlock.Header())
	bc.currentFastBlock.Store(bc.genesisBlock)
	headFastBlockGauge.Update(int64(bc.genesisBlock.NumberU64()))
	return nil
}

// Export writes the active chain to the given writer.
func (bc *BlockChain) Export(w io.Writer) error {
	return bc.ExportN(w, uint64(0), bc.CurrentBlock().NumberU64())
}

// ExportN writes a subset of the active chain to the given writer.
func (bc *BlockChain) ExportN(w io.Writer, first uint64, last uint64) error {
	if !bc.chainmu.TryLock() {
		return errChainStopped
	}
	defer bc.chainmu.Unlock()

	if first > last {
		return fmt.Errorf("export failed: first (%d) is greater than last (%d)", first, last)
	}
	log.Info("Exporting batch of blocks", "count", last-first+1)

	start, reported := time.Now(), time.Now()
	for nr := first; nr <= last; nr++ {
		block := bc.GetBlockByNumber(nr)
		if block == nil {
			return fmt.Errorf("export failed on #%d: not found", nr)
		}
		if err := block.EncodeRLP(w); err != nil {
			return err
		}
		if time.Since(reported) >= statsReportLimit {
			log.Info("Exporting blocks", "exported", block.NumberU64()-first, "elapsed", common.PrettyDuration(time.Since(start)))
			reported = time.Now()
		}
	}
	return nil
}

// writeHeadBlock injects a new head block into the current block chain. This method
// assumes that the block is indeed a true head. It will also reset the head
// header and the head fast sync block to this very same block if they are older
// or if they are on a different side chain.
//
// Note, this function assumes that the `mu` mutex is held!
func (bc *BlockChain) writeHeadBlock(block *types.Block) {
	// If the block is on a side chain or an unknown one, force other heads onto it too
	updateHeads := rawdb.ReadCanonicalHash(bc.db, block.NumberU64()) != block.Hash()

	// Add the block to the canonical chain number scheme and mark as the head
	batch := bc.db.NewBatch()
	rawdb.WriteCanonicalHash(batch, block.Hash(), block.NumberU64())
	rawdb.WriteTxLookupEntriesByBlock(batch, block)
	rawdb.WriteHeadBlockHash(batch, block.Hash())

	// If the block is better than our head or is on a different chain, force update heads
	if updateHeads {
		rawdb.WriteHeadHeaderHash(batch, block.Hash())
		rawdb.WriteHeadFastBlockHash(batch, block.Hash())
	}
	// Flush the whole batch into the disk, exit the node if failed
	if err := batch.Write(); err != nil {
		log.Crit("Failed to update chain indexes and markers", "err", err)
	}
	// Update all in-memory chain markers in the last step
	if updateHeads {
		bc.hc.SetCurrentHeader(block.Header())
		bc.currentFastBlock.Store(block)
		headFastBlockGauge.Update(int64(block.NumberU64()))
	}
	bc.currentBlock.Store(block)
	headBlockGauge.Update(int64(block.NumberU64()))
}

// Genesis retrieves the chain's genesis block.
func (bc *BlockChain) Genesis() *types.Block {
	return bc.genesisBlock
}

// GetBody retrieves a block body (transactions and uncles) from the database by
// hash, caching it if found.
func (bc *BlockChain) GetBody(hash common.Hash) *types.Body {
	// Short circuit if the body's already in the cache, retrieve otherwise
	if cached, ok := bc.bodyCache.Get(hash); ok {
		body := cached.(*types.Body)
		return body
	}
	number := bc.hc.GetBlockNumber(hash)
	if number == nil {
		return nil
	}
	body := rawdb.ReadBody(bc.db, hash, *number)
	if body == nil {
		return nil
	}
	// Cache the found body for next time and return
	bc.bodyCache.Add(hash, body)
	return body
}

// GetBodyRLP retrieves a block body in RLP encoding from the database by hash,
// caching it if found.
func (bc *BlockChain) GetBodyRLP(hash common.Hash) rlp.RawValue {
	// Short circuit if the body's already in the cache, retrieve otherwise
	if cached, ok := bc.bodyRLPCache.Get(hash); ok {
		return cached.(rlp.RawValue)
	}
	number := bc.hc.GetBlockNumber(hash)
	if number == nil {
		return nil
	}
	body := rawdb.ReadBodyRLP(bc.db, hash, *number)
	if len(body) == 0 {
		return nil
	}
	// Cache the found body for next time and return
	bc.bodyRLPCache.Add(hash, body)
	return body
}

// HasBlock checks if a block is fully present in the database or not.
func (bc *BlockChain) HasBlock(hash common.Hash, number uint64) bool {
	if bc.blockCache.Contains(hash) {
		return true
	}
	return rawdb.HasBody(bc.db, hash, number)
}

// HasFastBlock checks if a fast block is fully present in the database or not.
func (bc *BlockChain) HasFastBlock(hash common.Hash, number uint64) bool {
	if !bc.HasBlock(hash, number) {
		return false
	}
	if bc.receiptsCache.Contains(hash) {
		return true
	}
	return rawdb.HasReceipts(bc.db, hash, number)
}

// HasState checks if state trie is fully present in the database or not.
func (bc *BlockChain) HasState(hash common.Hash) bool {
	_, err := bc.stateCache.OpenTrie(hash)
	return err == nil
}

// HasBlockAndState checks if a block and associated state trie is fully present
// in the database or not, caching it if present.
func (bc *BlockChain) HasBlockAndState(hash common.Hash, number uint64) bool {
	// Check first that the block itself is known
	block := bc.GetBlock(hash, number)
	if block == nil {
		return false
	}
	return bc.HasState(block.Root())
}

// GetBlock retrieves a block from the database by hash and number,
// caching it if found.
func (bc *BlockChain) GetBlock(hash common.Hash, number uint64) *types.Block {
	// Short circuit if the block's already in the cache, retrieve otherwise
	if block, ok := bc.blockCache.Get(hash); ok {
		return block.(*types.Block)
	}
	block := rawdb.ReadBlock(bc.db, hash, number)
	if block == nil {
		return nil
	}
	// Cache the found block for next time and return
	bc.blockCache.Add(block.Hash(), block)
	return block
}

// GetBlockByHash retrieves a block from the database by hash, caching it if found.
func (bc *BlockChain) GetBlockByHash(hash common.Hash) *types.Block {
	number := bc.hc.GetBlockNumber(hash)
	if number == nil {
		return nil
	}
	return bc.GetBlock(hash, *number)
}

// GetBlockByNumber retrieves a block from the database by number, caching it
// (associated with its hash) if found.
func (bc *BlockChain) GetBlockByNumber(number uint64) *types.Block {
	hash := rawdb.ReadCanonicalHash(bc.db, number)
	if hash == (common.Hash{}) {
		return nil
	}
	return bc.GetBlock(hash, number)
}

// GetReceiptsByHash retrieves the receipts for all transactions in a given block.
func (bc *BlockChain) GetReceiptsByHash(hash common.Hash) types.Receipts {
	if receipts, ok := bc.receiptsCache.Get(hash); ok {
		return receipts.(types.Receipts)
	}
	number := rawdb.ReadHeaderNumber(bc.db, hash)
	if number == nil {
		return nil
	}
	receipts := rawdb.ReadReceipts(bc.db, hash, *number, bc.chainConfig)
	if receipts == nil {
		return nil
	}
	bc.receiptsCache.Add(hash, receipts)
	return receipts
}

// GetBlocksFromHash returns the block corresponding to hash and up to n-1 ancestors.
// [deprecated by eth/62]
func (bc *BlockChain) GetBlocksFromHash(hash common.Hash, n int) (blocks []*types.Block) {
	number := bc.hc.GetBlockNumber(hash)
	if number == nil {
		return nil
	}
	for i := 0; i < n; i++ {
		block := bc.GetBlock(hash, *number)
		if block == nil {
			break
		}
		blocks = append(blocks, block)
		hash = block.ParentHash()
		*number--
	}
	return
}

// GetUnclesInChain retrieves all the uncles from a given block backwards until
// a specific distance is reached.
func (bc *BlockChain) GetUnclesInChain(block *types.Block, length int) []*types.Header {
	uncles := []*types.Header{}
	for i := 0; block != nil && i < length; i++ {
		uncles = append(uncles, block.Uncles()...)
		block = bc.GetBlock(block.ParentHash(), block.NumberU64()-1)
	}
	return uncles
}

// TrieNode retrieves a blob of data associated with a trie node
// either from ephemeral in-memory cache, or from persistent storage.
func (bc *BlockChain) TrieNode(hash common.Hash) ([]byte, error) {
	return bc.stateCache.TrieDB().Node(hash)
}

// ContractCode retrieves a blob of data associated with a contract hash
// either from ephemeral in-memory cache, or from persistent storage.
func (bc *BlockChain) ContractCode(hash common.Hash) ([]byte, error) {
	return bc.stateCache.ContractCode(common.Hash{}, hash)
}

// ContractCodeWithPrefix retrieves a blob of data associated with a contract
// hash either from ephemeral in-memory cache, or from persistent storage.
//
// If the code doesn't exist in the in-memory cache, check the storage with
// new code scheme.
func (bc *BlockChain) ContractCodeWithPrefix(hash common.Hash) ([]byte, error) {
	type codeReader interface {
		ContractCodeWithPrefix(addrHash, codeHash common.Hash) ([]byte, error)
	}
	return bc.stateCache.(codeReader).ContractCodeWithPrefix(common.Hash{}, hash)
}

// Stop stops the blockchain service. If any imports are currently in progress
// it will abort them using the procInterrupt.
func (bc *BlockChain) Stop() {
	if !atomic.CompareAndSwapInt32(&bc.running, 0, 1) {
		return
	}

	// Unsubscribe all subscriptions registered from blockchain.
	bc.scope.Close()

	// Signal shutdown to all goroutines.
	close(bc.quit)
	bc.StopInsert()

	// Now wait for all chain modifications to end and persistent goroutines to exit.
	//
	// Note: Close waits for the mutex to become available, i.e. any running chain
	// modification will have exited when Close returns. Since we also called StopInsert,
	// the mutex should become available quickly. It cannot be taken again after Close has
	// returned.
	bc.chainmu.Close()
	bc.wg.Wait()

	// Ensure that the entirety of the state snapshot is journalled to disk.
	var snapBase common.Hash
	if bc.snaps != nil {
		var err error
		if snapBase, err = bc.snaps.Journal(bc.CurrentBlock().Root()); err != nil {
			log.Error("Failed to journal state snapshot", "err", err)
		}
	}

	// Ensure the state of a recent block is also stored to disk before exiting.
	// We're writing three different states to catch different restart scenarios:
	//  - HEAD:     So we don't need to reprocess any blocks in the general case
	//  - HEAD-1:   So we don't do large reorgs if our HEAD becomes an uncle
	//  - HEAD-127: So we have a hard limit on the number of blocks reexecuted
	if !bc.cacheConfig.TrieDirtyDisabled {
		triedb := bc.stateCache.TrieDB()

		for _, offset := range []uint64{0, 1, TriesInMemory - 1} {
			if number := bc.CurrentBlock().NumberU64(); number > offset {
				recent := bc.GetBlockByNumber(number - offset)

				log.Info("Writing cached state to disk", "block", recent.Number(), "hash", recent.Hash(), "root", recent.Root())
				if err := triedb.Commit(recent.Root(), true, nil); err != nil {
					log.Error("Failed to commit recent state trie", "err", err)
				}
			}
		}
		if snapBase != (common.Hash{}) {
			log.Info("Writing snapshot state to disk", "root", snapBase)
			if err := triedb.Commit(snapBase, true, nil); err != nil {
				log.Error("Failed to commit recent state trie", "err", err)
			}
		}
		for !bc.triegc.Empty() {
			triedb.Dereference(bc.triegc.PopItem().(common.Hash))
		}
		if size, _ := triedb.Size(); size != 0 {
			log.Error("Dangling trie nodes after full cleanup")
		}
	}
	// Ensure all live cached entries be saved into disk, so that we can skip
	// cache warmup when node restarts.
	if bc.cacheConfig.TrieCleanJournal != "" {
		triedb := bc.stateCache.TrieDB()
		triedb.SaveCache(bc.cacheConfig.TrieCleanJournal)
	}
	log.Info("Blockchain stopped")
}

// StopInsert interrupts all insertion methods, causing them to return
// errInsertionInterrupted as soon as possible. Insertion is permanently disabled after
// calling this method.
func (bc *BlockChain) StopInsert() {
	atomic.StoreInt32(&bc.procInterrupt, 1)
}

// insertStopped returns true after StopInsert has been called.
func (bc *BlockChain) insertStopped() bool {
	return atomic.LoadInt32(&bc.procInterrupt) == 1
}

func (bc *BlockChain) procFutureBlocks() {
	blocks := make([]*types.Block, 0, bc.futureBlocks.Len())
	for _, hash := range bc.futureBlocks.Keys() {
		if block, exist := bc.futureBlocks.Peek(hash); exist {
			blocks = append(blocks, block.(*types.Block))
		}
	}
	if len(blocks) > 0 {
		sort.Slice(blocks, func(i, j int) bool {
			return blocks[i].NumberU64() < blocks[j].NumberU64()
		})
		// Insert one by one as chain insertion needs contiguous ancestry between blocks
		for i := range blocks {
			bc.InsertChain(blocks[i : i+1])
		}
	}
}

// WriteStatus status of write
type WriteStatus byte

const (
	NonStatTy WriteStatus = iota
	CanonStatTy
	SideStatTy
)

// numberHash is just a container for a number and a hash, to represent a block
type numberHash struct {
	number uint64
	hash   common.Hash
}

// InsertReceiptChain attempts to complete an already existing header chain with
// transaction and receipt data.
func (bc *BlockChain) InsertReceiptChain(blockChain types.Blocks, receiptChain []types.Receipts, ancientLimit uint64) (int, error) {
	// We don't require the chainMu here since we want to maximize the
	// concurrency of header insertion and receipt insertion.
	bc.wg.Add(1)
	defer bc.wg.Done()

	var (
		ancientBlocks, liveBlocks     types.Blocks
		ancientReceipts, liveReceipts []types.Receipts
	)
	// Do a sanity check that the provided chain is actually ordered and linked
	for i := 0; i < len(blockChain); i++ {
		if i != 0 {
			if blockChain[i].NumberU64() != blockChain[i-1].NumberU64()+1 || blockChain[i].ParentHash() != blockChain[i-1].Hash() {
				log.Error("Non contiguous receipt insert", "number", blockChain[i].Number(), "hash", blockChain[i].Hash(), "parent", blockChain[i].ParentHash(),
					"prevnumber", blockChain[i-1].Number(), "prevhash", blockChain[i-1].Hash())
				return 0, fmt.Errorf("non contiguous insert: item %d is #%d [%x..], item %d is #%d [%x..] (parent [%x..])", i-1, blockChain[i-1].NumberU64(),
					blockChain[i-1].Hash().Bytes()[:4], i, blockChain[i].NumberU64(), blockChain[i].Hash().Bytes()[:4], blockChain[i].ParentHash().Bytes()[:4])
			}
		}
		if blockChain[i].NumberU64() <= ancientLimit {
			ancientBlocks, ancientReceipts = append(ancientBlocks, blockChain[i]), append(ancientReceipts, receiptChain[i])
		} else {
			liveBlocks, liveReceipts = append(liveBlocks, blockChain[i]), append(liveReceipts, receiptChain[i])
		}
	}

	var (
		stats = struct{ processed, ignored int32 }{}
		start = time.Now()
		size  = int64(0)
	)

	// updateHead updates the head fast sync block if the inserted blocks are better
	// and returns an indicator whether the inserted blocks are canonical.
	updateHead := func(head *types.Block) bool {
		if !bc.chainmu.TryLock() {
			return false
		}
		defer bc.chainmu.Unlock()

		// Rewind may have occurred, skip in that case.
		if bc.CurrentHeader().Number.Cmp(head.Number()) >= 0 {
			currentFastBlock, td := bc.CurrentFastBlock(), bc.GetTd(head.Hash(), head.NumberU64())
			if bc.GetTd(currentFastBlock.Hash(), currentFastBlock.NumberU64()).Cmp(td) < 0 {
				rawdb.WriteHeadFastBlockHash(bc.db, head.Hash())
				bc.currentFastBlock.Store(head)
				headFastBlockGauge.Update(int64(head.NumberU64()))
				return true
			}
		}
		return false
	}

	// writeAncient writes blockchain and corresponding receipt chain into ancient store.
	//
	// this function only accepts canonical chain data. All side chain will be reverted
	// eventually.
	writeAncient := func(blockChain types.Blocks, receiptChain []types.Receipts) (int, error) {
		first := blockChain[0]
		last := blockChain[len(blockChain)-1]

		// Ensure genesis is in ancients.
		if first.NumberU64() == 1 {
			if frozen, _ := bc.db.Ancients(); frozen == 0 {
				b := bc.genesisBlock
				td := bc.genesisBlock.Difficulty()
				writeSize, err := rawdb.WriteAncientBlocks(bc.db, []*types.Block{b}, []types.Receipts{nil}, []types.Receipts{nil}, td)
				size += writeSize
				if err != nil {
					log.Error("Error writing genesis to ancients", "err", err)
					return 0, err
				}
				log.Info("Wrote genesis to ancients")
			}
		}
		// Before writing the blocks to the ancients, we need to ensure that
		// they correspond to the what the headerchain 'expects'.
		// We only check the last block/header, since it's a contiguous chain.
		if !bc.HasHeader(last.Hash(), last.NumberU64()) {
			return 0, fmt.Errorf("containing header #%d [%x..] unknown", last.Number(), last.Hash().Bytes()[:4])
		}

		// BOR: Retrieve all the bor receipts.
		borReceipts := []types.Receipts{}
		for _, block := range blockChain {
			borReceipts = append(borReceipts, []*types.Receipt{bc.GetBorReceiptByHash(block.Hash())})
		}

		// Write all chain data to ancients.
		td := bc.GetTd(first.Hash(), first.NumberU64())
		writeSize, err := rawdb.WriteAncientBlocks(bc.db, blockChain, receiptChain, borReceipts, td)
		size += writeSize
		if err != nil {
			log.Error("Error importing chain data to ancients", "err", err)
			return 0, err
		}

		// Write tx indices if any condition is satisfied:
		// * If user requires to reserve all tx indices(txlookuplimit=0)
		// * If all ancient tx indices are required to be reserved(txlookuplimit is even higher than ancientlimit)
		// * If block number is large enough to be regarded as a recent block
		// It means blocks below the ancientLimit-txlookupLimit won't be indexed.
		//
		// But if the `TxIndexTail` is not nil, e.g. Geth is initialized with
		// an external ancient database, during the setup, blockchain will start
		// a background routine to re-indexed all indices in [ancients - txlookupLimit, ancients)
		// range. In this case, all tx indices of newly imported blocks should be
		// generated.
		var batch = bc.db.NewBatch()
		for _, block := range blockChain {
			if bc.txLookupLimit == 0 || ancientLimit <= bc.txLookupLimit || block.NumberU64() >= ancientLimit-bc.txLookupLimit {
				rawdb.WriteTxLookupEntriesByBlock(batch, block)
			} else if rawdb.ReadTxIndexTail(bc.db) != nil {
				rawdb.WriteTxLookupEntriesByBlock(batch, block)
			}
			stats.processed++
		}

		// Flush all tx-lookup index data.
		size += int64(batch.ValueSize())
		if err := batch.Write(); err != nil {
			// The tx index data could not be written.
			// Roll back the ancient store update.
			fastBlock := bc.CurrentFastBlock().NumberU64()
			if err := bc.db.TruncateAncients(fastBlock + 1); err != nil {
				log.Error("Can't truncate ancient store after failed insert", "err", err)
			}
			return 0, err
		}

		// Sync the ancient store explicitly to ensure all data has been flushed to disk.
		if err := bc.db.Sync(); err != nil {
			return 0, err
		}

		// Update the current fast block because all block data is now present in DB.
		previousFastBlock := bc.CurrentFastBlock().NumberU64()
		if !updateHead(blockChain[len(blockChain)-1]) {
			// We end up here if the header chain has reorg'ed, and the blocks/receipts
			// don't match the canonical chain.
			if err := bc.db.TruncateAncients(previousFastBlock + 1); err != nil {
				log.Error("Can't truncate ancient store after failed insert", "err", err)
			}
			return 0, errSideChainReceipts
		}

		// Delete block data from the main database.
		batch.Reset()
		canonHashes := make(map[common.Hash]struct{})
		for _, block := range blockChain {
			canonHashes[block.Hash()] = struct{}{}
			if block.NumberU64() == 0 {
				continue
			}
			rawdb.DeleteCanonicalHash(batch, block.NumberU64())
			rawdb.DeleteBlockWithoutNumber(batch, block.Hash(), block.NumberU64())
		}
		// Delete side chain hash-to-number mappings.
		for _, nh := range rawdb.ReadAllHashesInRange(bc.db, first.NumberU64(), last.NumberU64()) {
			if _, canon := canonHashes[nh.Hash]; !canon {
				rawdb.DeleteHeader(batch, nh.Hash, nh.Number)
			}
		}
		if err := batch.Write(); err != nil {
			return 0, err
		}
		return 0, nil
	}

	// writeLive writes blockchain and corresponding receipt chain into active store.
	writeLive := func(blockChain types.Blocks, receiptChain []types.Receipts) (int, error) {
		skipPresenceCheck := false
		batch := bc.db.NewBatch()
		for i, block := range blockChain {
			// Short circuit insertion if shutting down or processing failed
			if bc.insertStopped() {
				return 0, errInsertionInterrupted
			}
			// Short circuit if the owner header is unknown
			if !bc.HasHeader(block.Hash(), block.NumberU64()) {
				return i, fmt.Errorf("containing header #%d [%x..] unknown", block.Number(), block.Hash().Bytes()[:4])
			}
			if !skipPresenceCheck {
				// Ignore if the entire data is already known
				if bc.HasBlock(block.Hash(), block.NumberU64()) {
					stats.ignored++
					continue
				} else {
					// If block N is not present, neither are the later blocks.
					// This should be true, but if we are mistaken, the shortcut
					// here will only cause overwriting of some existing data
					skipPresenceCheck = true
				}
			}
			// Write all the data out into the database
			rawdb.WriteBody(batch, block.Hash(), block.NumberU64(), block.Body())
			rawdb.WriteReceipts(batch, block.Hash(), block.NumberU64(), receiptChain[i])
			rawdb.WriteTxLookupEntriesByBlock(batch, block) // Always write tx indices for live blocks, we assume they are needed

			// Write everything belongs to the blocks into the database. So that
			// we can ensure all components of body is completed(body, receipts,
			// tx indexes)
			if batch.ValueSize() >= ethdb.IdealBatchSize {
				if err := batch.Write(); err != nil {
					return 0, err
				}
				size += int64(batch.ValueSize())
				batch.Reset()
			}
			stats.processed++
		}
		// Write everything belongs to the blocks into the database. So that
		// we can ensure all components of body is completed(body, receipts,
		// tx indexes)
		if batch.ValueSize() > 0 {
			size += int64(batch.ValueSize())
			if err := batch.Write(); err != nil {
				return 0, err
			}
		}
		updateHead(blockChain[len(blockChain)-1])
		return 0, nil
	}

	// Write downloaded chain data and corresponding receipt chain data
	if len(ancientBlocks) > 0 {
		if n, err := writeAncient(ancientBlocks, ancientReceipts); err != nil {
			if err == errInsertionInterrupted {
				return 0, nil
			}
			return n, err
		}
	}
	// Write the tx index tail (block number from where we index) before write any live blocks
	if len(liveBlocks) > 0 && liveBlocks[0].NumberU64() == ancientLimit+1 {
		// The tx index tail can only be one of the following two options:
		// * 0: all ancient blocks have been indexed
		// * ancient-limit: the indices of blocks before ancient-limit are ignored
		if tail := rawdb.ReadTxIndexTail(bc.db); tail == nil {
			if bc.txLookupLimit == 0 || ancientLimit <= bc.txLookupLimit {
				rawdb.WriteTxIndexTail(bc.db, 0)
			} else {
				rawdb.WriteTxIndexTail(bc.db, ancientLimit-bc.txLookupLimit)
			}
		}
	}
	if len(liveBlocks) > 0 {
		if n, err := writeLive(liveBlocks, liveReceipts); err != nil {
			if err == errInsertionInterrupted {
				return 0, nil
			}
			return n, err
		}
	}

	head := blockChain[len(blockChain)-1]
	context := []interface{}{
		"count", stats.processed, "elapsed", common.PrettyDuration(time.Since(start)),
		"number", head.Number(), "hash", head.Hash(), "age", common.PrettyAge(time.Unix(int64(head.Time()), 0)),
		"size", common.StorageSize(size),
	}
	if stats.ignored > 0 {
		context = append(context, []interface{}{"ignored", stats.ignored}...)
	}
	log.Info("Imported new block receipts", context...)

	return 0, nil
}

// SetTxLookupLimit is responsible for updating the txlookup limit to the
// original one stored in db if the new mismatches with the old one.
func (bc *BlockChain) SetTxLookupLimit(limit uint64) {
	bc.txLookupLimit = limit
}

// TxLookupLimit retrieves the txlookup limit used by blockchain to prune
// stale transaction indices.
func (bc *BlockChain) TxLookupLimit() uint64 {
	return bc.txLookupLimit
}

var lastWrite uint64

// writeBlockWithoutState writes only the block and its metadata to the database,
// but does not write any state. This is used to construct competing side forks
// up to the point where they exceed the canonical total difficulty.
func (bc *BlockChain) writeBlockWithoutState(block *types.Block, td *big.Int) (err error) {
	if bc.insertStopped() {
		return errInsertionInterrupted
	}

	batch := bc.db.NewBatch()
	rawdb.WriteTd(batch, block.Hash(), block.NumberU64(), td)
	rawdb.WriteBlock(batch, block)
	if err := batch.Write(); err != nil {
		log.Crit("Failed to write block into disk", "err", err)
	}
	return nil
}

// writeKnownBlock updates the head block flag with a known block
// and introduces chain reorg if necessary.
func (bc *BlockChain) writeKnownBlock(block *types.Block) error {
	current := bc.CurrentBlock()
	if block.ParentHash() != current.Hash() {
		if err := bc.reorg(current, block); err != nil {
			return err
		}
	}
	bc.writeHeadBlock(block)
	return nil
}

// WriteBlockWithState writes the block and all associated state to the database.
func (bc *BlockChain) WriteBlockWithState(block *types.Block, receipts []*types.Receipt, logs []*types.Log, state *state.StateDB, emitHeadEvent bool) (status WriteStatus, err error) {
	if !bc.chainmu.TryLock() {
		return NonStatTy, errInsertionInterrupted
	}
	defer bc.chainmu.Unlock()
	return bc.writeBlockWithState(block, receipts, logs, state, emitHeadEvent)
}

// writeBlockWithState writes the block and all associated state to the database,
// but is expects the chain mutex to be held.
func (bc *BlockChain) writeBlockWithState(block *types.Block, receipts []*types.Receipt, logs []*types.Log, state *state.StateDB, emitHeadEvent bool) (status WriteStatus, err error) {
	if bc.insertStopped() {
		return NonStatTy, errInsertionInterrupted
	}

	// Calculate the total difficulty of the block
	ptd := bc.GetTd(block.ParentHash(), block.NumberU64()-1)
	if ptd == nil {
		return NonStatTy, consensus.ErrUnknownAncestor
	}
	// Make sure no inconsistent state is leaked during insertion
	currentBlock := bc.CurrentBlock()
	localTd := bc.GetTd(currentBlock.Hash(), currentBlock.NumberU64())
	externTd := new(big.Int).Add(block.Difficulty(), ptd)

	// Irrelevant of the canonical status, write the block itself to the database.
	//
	// Note all the components of block(td, hash->number map, header, body, receipts)
	// should be written atomically. BlockBatch is used for containing all components.
	blockBatch := bc.db.NewBatch()
	rawdb.WriteTd(blockBatch, block.Hash(), block.NumberU64(), externTd)
	rawdb.WriteBlock(blockBatch, block)
	rawdb.WriteReceipts(blockBatch, block.Hash(), block.NumberU64(), receipts)

	// System call appends state-sync logs into state. So, `state.Logs()` contains
	// all logs including system-call logs (state sync logs) while `logs` contains
	// only logs generated by transactions (receipts).
	//
	// That means that state.Logs() can have more logs than receipt logs.
	// In that case, we can safely assume that extra logs are from state sync logs.
	//
	// block logs = receipt logs + state sync logs = `state.Logs()`
	blockLogs := state.Logs()
	var stateSyncLogs []*types.Log
	if len(blockLogs) > 0 {
		sort.SliceStable(blockLogs, func(i, j int) bool {
			return blockLogs[i].Index < blockLogs[j].Index
		})

		if len(blockLogs) > len(logs) {
			stateSyncLogs = blockLogs[len(logs):] // get state-sync logs from `state.Logs()`

			// State sync logs don't have tx index, tx hash and other necessary fields
			// DeriveFieldsForBorLogs will fill those fields for websocket subscriptions
			types.DeriveFieldsForBorLogs(stateSyncLogs, block.Hash(), block.NumberU64(), uint(len(receipts)), uint(len(logs)))

			// Write bor receipt
			rawdb.WriteBorReceipt(blockBatch, block.Hash(), block.NumberU64(), &types.ReceiptForStorage{
				Status: types.ReceiptStatusSuccessful, // make receipt status successful
				Logs:   stateSyncLogs,
			})

			// Write bor tx reverse lookup
			rawdb.WriteBorTxLookupEntry(blockBatch, block.Hash(), block.NumberU64())
		}
	}

	rawdb.WritePreimages(blockBatch, state.Preimages())
	if err := blockBatch.Write(); err != nil {
		log.Crit("Failed to write block into disk", "err", err)
	}
	// Commit all cached state changes into underlying memory database.
	root, err := state.Commit(bc.chainConfig.IsEIP158(block.Number()))
	if err != nil {
		return NonStatTy, err
	}
	triedb := bc.stateCache.TrieDB()

	// If we're running an archive node, always flush
	if bc.cacheConfig.TrieDirtyDisabled {
		if err := triedb.Commit(root, false, nil); err != nil {
			return NonStatTy, err
		}
	} else {
		// Full but not archive node, do proper garbage collection
		triedb.Reference(root, common.Hash{}) // metadata reference to keep trie alive
		bc.triegc.Push(root, -int64(block.NumberU64()))

		if current := block.NumberU64(); current > TriesInMemory {
			// If we exceeded our memory allowance, flush matured singleton nodes to disk
			var (
				nodes, imgs = triedb.Size()
				limit       = common.StorageSize(bc.cacheConfig.TrieDirtyLimit) * 1024 * 1024
			)
			if nodes > limit || imgs > 4*1024*1024 {
				triedb.Cap(limit - ethdb.IdealBatchSize)
			}
			// Find the next state trie we need to commit
			chosen := current - TriesInMemory

			// If we exceeded out time allowance, flush an entire trie to disk
			if bc.gcproc > bc.cacheConfig.TrieTimeLimit {
				// If the header is missing (canonical chain behind), we're reorging a low
				// diff sidechain. Suspend committing until this operation is completed.
				header := bc.GetHeaderByNumber(chosen)
				if header == nil {
					log.Warn("Reorg in progress or TriesInMemory value has been increased, trie commit postponed", "number", chosen, "default_tries_in_memory", DefaultTriesInMemory, "tries_in_memory", TriesInMemory)
				} else {
					// If we're exceeding limits but haven't reached a large enough memory gap,
					// warn the user that the system is becoming unstable.
					if chosen < lastWrite+TriesInMemory && bc.gcproc >= 2*bc.cacheConfig.TrieTimeLimit {
						log.Info("State in memory for too long, committing", "time", bc.gcproc, "allowance", bc.cacheConfig.TrieTimeLimit, "optimum", float64(chosen-lastWrite)/float64(TriesInMemory))
					}
					// Flush an entire trie and restart the counters
					triedb.Commit(header.Root, true, nil)
					lastWrite = chosen
					bc.gcproc = 0
				}
			}
			// Garbage collect anything below our required write retention
			for !bc.triegc.Empty() {
				root, number := bc.triegc.Pop()
				if uint64(-number) > chosen {
					bc.triegc.Push(root, number)
					break
				}
				triedb.Dereference(root.(common.Hash))
			}
		}
	}
	// If the total difficulty is higher than our known, add it to the canonical chain
	// Second clause in the if statement reduces the vulnerability to selfish mining.
	// Please refer to http://www.cs.cornell.edu/~ie53/publications/btcProcFC.pdf
	reorg := externTd.Cmp(localTd) > 0
	currentBlock = bc.CurrentBlock()
	if !reorg && externTd.Cmp(localTd) == 0 {
		// Split same-difficulty blocks by number, then preferentially select
		// the block generated by the local miner as the canonical block.
		if block.NumberU64() < currentBlock.NumberU64() {
			reorg = true
		} else if block.NumberU64() == currentBlock.NumberU64() {
			var currentPreserve, blockPreserve bool
			if bc.shouldPreserve != nil {
				currentPreserve, blockPreserve = bc.shouldPreserve(currentBlock), bc.shouldPreserve(block)
			}
			reorg = !currentPreserve && (blockPreserve || mrand.Float64() < 0.5)
		}
	}
	if reorg {
		// Reorganise the chain if the parent is not the head block
		if block.ParentHash() != currentBlock.Hash() {
			if err := bc.reorg(currentBlock, block); err != nil {
				return NonStatTy, err
			}
		}
		status = CanonStatTy
	} else {
		status = SideStatTy
	}
	// Set new head.
	if status == CanonStatTy {
		bc.writeHeadBlock(block)
	}
	bc.futureBlocks.Remove(block.Hash())

	if status == CanonStatTy {
		bc.chainFeed.Send(ChainEvent{Block: block, Hash: block.Hash(), Logs: logs})
		if len(logs) > 0 {
			bc.logsFeed.Send(logs)
		}

		// send state sync logs into logs feed
		if len(stateSyncLogs) > 0 {
			bc.logsFeed.Send(stateSyncLogs)
		}

		// In theory we should fire a ChainHeadEvent when we inject
		// a canonical block, but sometimes we can insert a batch of
		// canonicial blocks. Avoid firing too much ChainHeadEvents,
		// we will fire an accumulated ChainHeadEvent and disable fire
		// event here.
		if emitHeadEvent {
			bc.chainHeadFeed.Send(ChainHeadEvent{Block: block})
			// BOR state sync feed related changes
			for _, data := range bc.stateSyncData {
				bc.stateSyncFeed.Send(StateSyncEvent{Data: data})
			}
			// BOR
		}
	} else {
		bc.chainSideFeed.Send(ChainSideEvent{Block: block})
	}
	return status, nil
}

// addFutureBlock checks if the block is within the max allowed window to get
// accepted for future processing, and returns an error if the block is too far
// ahead and was not added.
func (bc *BlockChain) addFutureBlock(block *types.Block) error {
	max := uint64(time.Now().Unix() + maxTimeFutureBlocks)
	if block.Time() > max {
		return fmt.Errorf("future block timestamp %v > allowed %v", block.Time(), max)
	}
	bc.futureBlocks.Add(block.Hash(), block)
	return nil
}

// InsertChain attempts to insert the given batch of blocks in to the canonical
// chain or, otherwise, create a fork. If an error is returned it will return
// the index number of the failing block as well an error describing what went
// wrong.
//
// After insertion is done, all accumulated events will be fired.
func (bc *BlockChain) InsertChain(chain types.Blocks) (int, error) {
	// Sanity check that we have something meaningful to import
	if len(chain) == 0 {
		return 0, nil
	}

	bc.blockProcFeed.Send(true)
	defer bc.blockProcFeed.Send(false)

	// Do a sanity check that the provided chain is actually ordered and linked.
	for i := 1; i < len(chain); i++ {
		block, prev := chain[i], chain[i-1]
		if block.NumberU64() != prev.NumberU64()+1 || block.ParentHash() != prev.Hash() {
			log.Error("Non contiguous block insert",
				"number", block.Number(),
				"hash", block.Hash(),
				"parent", block.ParentHash(),
				"prevnumber", prev.Number(),
				"prevhash", prev.Hash(),
			)
			return 0, fmt.Errorf("non contiguous insert: item %d is #%d [%x..], item %d is #%d [%x..] (parent [%x..])", i-1, prev.NumberU64(),
				prev.Hash().Bytes()[:4], i, block.NumberU64(), block.Hash().Bytes()[:4], block.ParentHash().Bytes()[:4])
		}
	}

	// Pre-check passed, start the full block imports.
	if !bc.chainmu.TryLock() {
		return 0, errChainStopped
	}
	defer bc.chainmu.Unlock()
	return bc.insertChain(chain, true)
}

// InsertChainWithoutSealVerification works exactly the same
// except for seal verification, seal verification is omitted
func (bc *BlockChain) InsertChainWithoutSealVerification(block *types.Block) (int, error) {
	bc.blockProcFeed.Send(true)
	defer bc.blockProcFeed.Send(false)

	if !bc.chainmu.TryLock() {
		return 0, errChainStopped
	}
	defer bc.chainmu.Unlock()
	return bc.insertChain(types.Blocks([]*types.Block{block}), false)
}

// insertChain is the internal implementation of InsertChain, which assumes that
// 1) chains are contiguous, and 2) The chain mutex is held.
//
// This method is split out so that import batches that require re-injecting
// historical blocks can do so without releasing the lock, which could lead to
// racey behaviour. If a sidechain import is in progress, and the historic state
// is imported, but then new canon-head is added before the actual sidechain
// completes, then the historic state could be pruned again
func (bc *BlockChain) insertChain(chain types.Blocks, verifySeals bool) (int, error) {
	// If the chain is terminating, don't even bother starting up.
	if bc.insertStopped() {
		return 0, nil
	}

	// Start a parallel signature recovery (signer will fluke on fork transition, minimal perf loss)
	senderCacher.recoverFromBlocks(types.MakeSigner(bc.chainConfig, chain[0].Number()), chain)

	var (
		stats     = insertStats{startTime: mclock.Now()}
		lastCanon *types.Block
	)
	// Fire a single chain head event if we've progressed the chain
	defer func() {
		if lastCanon != nil && bc.CurrentBlock().Hash() == lastCanon.Hash() {
			bc.chainHeadFeed.Send(ChainHeadEvent{lastCanon})
		}
	}()
	// Start the parallel header verifier
	headers := make([]*types.Header, len(chain))
	seals := make([]bool, len(chain))

	for i, block := range chain {
		headers[i] = block.Header()
		seals[i] = verifySeals
	}
	abort, results := bc.engine.VerifyHeaders(bc, headers, seals)
	defer close(abort)

	// Peek the error for the first block to decide the directing import logic
	it := newInsertIterator(chain, results, bc.validator)

	block, err := it.next()

	// Left-trim all the known blocks
	if err == ErrKnownBlock {
		// First block (and state) is known
		//   1. We did a roll-back, and should now do a re-import
		//   2. The block is stored as a sidechain, and is lying about it's stateroot, and passes a stateroot
		//      from the canonical chain, which has not been verified.
		// Skip all known blocks that are behind us.
		var (
			current  = bc.CurrentBlock()
			localTd  = bc.GetTd(current.Hash(), current.NumberU64())
			externTd = bc.GetTd(block.ParentHash(), block.NumberU64()-1) // The first block can't be nil
		)
		for block != nil && err == ErrKnownBlock {
			externTd = new(big.Int).Add(externTd, block.Difficulty())
			if localTd.Cmp(externTd) < 0 {
				break
			}
			log.Debug("Ignoring already known block", "number", block.Number(), "hash", block.Hash())
			stats.ignored++

			block, err = it.next()
		}
		// The remaining blocks are still known blocks, the only scenario here is:
		// During the fast sync, the pivot point is already submitted but rollback
		// happens. Then node resets the head full block to a lower height via `rollback`
		// and leaves a few known blocks in the database.
		//
		// When node runs a fast sync again, it can re-import a batch of known blocks via
		// `insertChain` while a part of them have higher total difficulty than current
		// head full block(new pivot point).
		for block != nil && err == ErrKnownBlock {
			log.Debug("Writing previously known block", "number", block.Number(), "hash", block.Hash())
			if err := bc.writeKnownBlock(block); err != nil {
				return it.index, err
			}
			lastCanon = block

			block, err = it.next()
		}
		// Falls through to the block import
	}
	switch {
	// First block is pruned, insert as sidechain and reorg only if TD grows enough
	case errors.Is(err, consensus.ErrPrunedAncestor):
		log.Debug("Pruned ancestor, inserting as sidechain", "number", block.Number(), "hash", block.Hash())
		return bc.insertSideChain(block, it)

	// First block is future, shove it (and all children) to the future queue (unknown ancestor)
	case errors.Is(err, consensus.ErrFutureBlock) || (errors.Is(err, consensus.ErrUnknownAncestor) && bc.futureBlocks.Contains(it.first().ParentHash())):
		for block != nil && (it.index == 0 || errors.Is(err, consensus.ErrUnknownAncestor)) {
			log.Debug("Future block, postponing import", "number", block.Number(), "hash", block.Hash())
			if err := bc.addFutureBlock(block); err != nil {
				return it.index, err
			}
			block, err = it.next()
		}
		stats.queued += it.processed()
		stats.ignored += it.remaining()

		// If there are any still remaining, mark as ignored
		return it.index, err

	// Some other error occurred, abort
	case err != nil:
		bc.futureBlocks.Remove(block.Hash())
		stats.ignored += len(it.chain)
		bc.reportBlock(block, nil, err)
		return it.index, err
	}
	// No validation errors for the first block (or chain prefix skipped)
	var activeState *state.StateDB
	defer func() {
		// The chain importer is starting and stopping trie prefetchers. If a bad
		// block or other error is hit however, an early return may not properly
		// terminate the background threads. This defer ensures that we clean up
		// and dangling prefetcher, without defering each and holding on live refs.
		if activeState != nil {
			activeState.StopPrefetcher()
		}
	}()

	for ; block != nil && err == nil || err == ErrKnownBlock; block, err = it.next() {
		// If the chain is terminating, stop processing blocks
		if bc.insertStopped() {
			log.Debug("Abort during block processing")
			break
		}
		// If the header is a banned one, straight out abort
		if BadHashes[block.Hash()] {
			bc.reportBlock(block, nil, ErrBannedHash)
			return it.index, ErrBannedHash
		}
		// If the block is known (in the middle of the chain), it's a special case for
		// Clique blocks where they can share state among each other, so importing an
		// older block might complete the state of the subsequent one. In this case,
		// just skip the block (we already validated it once fully (and crashed), since
		// its header and body was already in the database).
		if err == ErrKnownBlock {
			logger := log.Debug
			if bc.chainConfig.Clique == nil {
				logger = log.Warn
			}
			logger("Inserted known block", "number", block.Number(), "hash", block.Hash(),
				"uncles", len(block.Uncles()), "txs", len(block.Transactions()), "gas", block.GasUsed(),
				"root", block.Root())

			// Special case. Commit the empty receipt slice if we meet the known
			// block in the middle. It can only happen in the clique chain. Whenever
			// we insert blocks via `insertSideChain`, we only commit `td`, `header`
			// and `body` if it's non-existent. Since we don't have receipts without
			// reexecution, so nothing to commit. But if the sidechain will be adpoted
			// as the canonical chain eventually, it needs to be reexecuted for missing
			// state, but if it's this special case here(skip reexecution) we will lose
			// the empty receipt entry.
			if len(block.Transactions()) == 0 {
				rawdb.WriteReceipts(bc.db, block.Hash(), block.NumberU64(), nil)
			} else {
				log.Error("Please file an issue, skip known block execution without receipt",
					"hash", block.Hash(), "number", block.NumberU64())
			}
			if err := bc.writeKnownBlock(block); err != nil {
				return it.index, err
			}
			stats.processed++

			// We can assume that logs are empty here, since the only way for consecutive
			// Clique blocks to have the same state is if there are no transactions.
			lastCanon = block
			continue
		}

		// Retrieve the parent block and it's state to execute on top
		start := time.Now()
		parent := it.previous()
		if parent == nil {
			parent = bc.GetHeader(block.ParentHash(), block.NumberU64()-1)
		}
		statedb, err := state.New(parent.Root, bc.stateCache, bc.snaps)
		if err != nil {
			return it.index, err
		}

		// Enable prefetching to pull in trie node paths while processing transactions
		statedb.StartPrefetcher("chain")
		activeState = statedb

		// If we have a followup block, run that against the current state to pre-cache
		// transactions and probabilistically some of the account/storage trie nodes.
		var followupInterrupt uint32
		if !bc.cacheConfig.TrieCleanNoPrefetch {
			if followup, err := it.peek(); followup != nil && err == nil {
				throwaway, _ := state.New(parent.Root, bc.stateCache, bc.snaps)

				go func(start time.Time, followup *types.Block, throwaway *state.StateDB, interrupt *uint32) {
					bc.prefetcher.Prefetch(followup, throwaway, bc.vmConfig, &followupInterrupt)

					blockPrefetchExecuteTimer.Update(time.Since(start))
					if atomic.LoadUint32(interrupt) == 1 {
						blockPrefetchInterruptMeter.Mark(1)
					}
				}(time.Now(), followup, throwaway, &followupInterrupt)
			}
		}

		// Process block using the parent state as reference point
		substart := time.Now()
		receipts, logs, usedGas, err := bc.processor.Process(block, statedb, bc.vmConfig)
		if err != nil {
			bc.reportBlock(block, receipts, err)
			atomic.StoreUint32(&followupInterrupt, 1)
			return it.index, err
		}
		// BOR state sync feed related changes
		for _, data := range bc.stateSyncData {
			bc.stateSyncFeed.Send(StateSyncEvent{Data: data})
		}
		// BOR

		// Update the metrics touched during block processing
		accountReadTimer.Update(statedb.AccountReads)                 // Account reads are complete, we can mark them
		storageReadTimer.Update(statedb.StorageReads)                 // Storage reads are complete, we can mark them
		accountUpdateTimer.Update(statedb.AccountUpdates)             // Account updates are complete, we can mark them
		storageUpdateTimer.Update(statedb.StorageUpdates)             // Storage updates are complete, we can mark them
		snapshotAccountReadTimer.Update(statedb.SnapshotAccountReads) // Account reads are complete, we can mark them
		snapshotStorageReadTimer.Update(statedb.SnapshotStorageReads) // Storage reads are complete, we can mark them
		triehash := statedb.AccountHashes + statedb.StorageHashes     // Save to not double count in validation
		trieproc := statedb.SnapshotAccountReads + statedb.AccountReads + statedb.AccountUpdates
		trieproc += statedb.SnapshotStorageReads + statedb.StorageReads + statedb.StorageUpdates

		blockExecutionTimer.Update(time.Since(substart) - trieproc - triehash)

		// Validate the state using the default validator
		substart = time.Now()
		if err := bc.validator.ValidateState(block, statedb, receipts, usedGas); err != nil {
			bc.reportBlock(block, receipts, err)
			atomic.StoreUint32(&followupInterrupt, 1)
			return it.index, err
		}
		proctime := time.Since(start)

		// Update the metrics touched during block validation
		accountHashTimer.Update(statedb.AccountHashes) // Account hashes are complete, we can mark them
		storageHashTimer.Update(statedb.StorageHashes) // Storage hashes are complete, we can mark them

		blockValidationTimer.Update(time.Since(substart) - (statedb.AccountHashes + statedb.StorageHashes - triehash))

		// Write the block to the chain and get the status.
		substart = time.Now()
		status, err := bc.writeBlockWithState(block, receipts, logs, statedb, false)
		atomic.StoreUint32(&followupInterrupt, 1)
		if err != nil {
			return it.index, err
		}
		// Update the metrics touched during block commit
		accountCommitTimer.Update(statedb.AccountCommits)   // Account commits are complete, we can mark them
		storageCommitTimer.Update(statedb.StorageCommits)   // Storage commits are complete, we can mark them
		snapshotCommitTimer.Update(statedb.SnapshotCommits) // Snapshot commits are complete, we can mark them

		blockWriteTimer.Update(time.Since(substart) - statedb.AccountCommits - statedb.StorageCommits - statedb.SnapshotCommits)
		blockInsertTimer.UpdateSince(start)

		// DM: TODO: verify the `status`, what it means... are we sometimes aware we're
		// applying a forked block? Are we simply going to revert it after?

		switch status {
		case CanonStatTy:
			log.Debug("Inserted new block", "number", block.Number(), "hash", block.Hash(),
				"uncles", len(block.Uncles()), "txs", len(block.Transactions()), "gas", block.GasUsed(),
				"elapsed", common.PrettyDuration(time.Since(start)),
				"root", block.Root())

			lastCanon = block

			// Only count canonical blocks for GC processing time
			bc.gcproc += proctime

		case SideStatTy:
			log.Debug("Inserted forked block", "number", block.Number(), "hash", block.Hash(),
				"diff", block.Difficulty(), "elapsed", common.PrettyDuration(time.Since(start)),
				"txs", len(block.Transactions()), "gas", block.GasUsed(), "uncles", len(block.Uncles()),
				"root", block.Root())

		default:
			// This in theory is impossible, but lets be nice to our future selves and leave
			// a log, instead of trying to track down blocks imports that don't emit logs.
			log.Warn("Inserted block with unknown status", "number", block.Number(), "hash", block.Hash(),
				"diff", block.Difficulty(), "elapsed", common.PrettyDuration(time.Since(start)),
				"txs", len(block.Transactions()), "gas", block.GasUsed(), "uncles", len(block.Uncles()),
				"root", block.Root())
		}
		stats.processed++
		stats.usedGas += usedGas

		dirty, _ := bc.stateCache.TrieDB().Size()
		stats.report(chain, it.index, dirty)
	}

	// Any blocks remaining here? The only ones we care about are the future ones
	if block != nil && errors.Is(err, consensus.ErrFutureBlock) {
		if err := bc.addFutureBlock(block); err != nil {
			return it.index, err
		}
		block, err = it.next()

		for ; block != nil && errors.Is(err, consensus.ErrUnknownAncestor); block, err = it.next() {
			if err := bc.addFutureBlock(block); err != nil {
				return it.index, err
			}
			stats.queued++
		}
	}
	stats.ignored += it.remaining()

	return it.index, err
}

// insertSideChain is called when an import batch hits upon a pruned ancestor
// error, which happens when a sidechain with a sufficiently old fork-block is
// found.
//
// The method writes all (header-and-body-valid) blocks to disk, then tries to
// switch over to the new chain if the TD exceeded the current chain.
func (bc *BlockChain) insertSideChain(block *types.Block, it *insertIterator) (int, error) {
	var (
		externTd *big.Int
		current  = bc.CurrentBlock()
	)
	// The first sidechain block error is already verified to be ErrPrunedAncestor.
	// Since we don't import them here, we expect ErrUnknownAncestor for the remaining
	// ones. Any other errors means that the block is invalid, and should not be written
	// to disk.
	err := consensus.ErrPrunedAncestor
	for ; block != nil && errors.Is(err, consensus.ErrPrunedAncestor); block, err = it.next() {
		// Check the canonical state root for that number
		if number := block.NumberU64(); current.NumberU64() >= number {
			canonical := bc.GetBlockByNumber(number)
			if canonical != nil && canonical.Hash() == block.Hash() {
				// Not a sidechain block, this is a re-import of a canon block which has it's state pruned

				// Collect the TD of the block. Since we know it's a canon one,
				// we can get it directly, and not (like further below) use
				// the parent and then add the block on top
				externTd = bc.GetTd(block.Hash(), block.NumberU64())
				continue
			}
			if canonical != nil && canonical.Root() == block.Root() {
				// This is most likely a shadow-state attack. When a fork is imported into the
				// database, and it eventually reaches a block height which is not pruned, we
				// just found that the state already exist! This means that the sidechain block
				// refers to a state which already exists in our canon chain.
				//
				// If left unchecked, we would now proceed importing the blocks, without actually
				// having verified the state of the previous blocks.
				log.Warn("Sidechain ghost-state attack detected", "number", block.NumberU64(), "sideroot", block.Root(), "canonroot", canonical.Root())

				// If someone legitimately side-mines blocks, they would still be imported as usual. However,
				// we cannot risk writing unverified blocks to disk when they obviously target the pruning
				// mechanism.
				return it.index, errors.New("sidechain ghost-state attack")
			}
		}
		if externTd == nil {
			externTd = bc.GetTd(block.ParentHash(), block.NumberU64()-1)
		}
		externTd = new(big.Int).Add(externTd, block.Difficulty())

		if !bc.HasBlock(block.Hash(), block.NumberU64()) {
			start := time.Now()
			if err := bc.writeBlockWithoutState(block, externTd); err != nil {
				return it.index, err
			}
			log.Debug("Injected sidechain block", "number", block.Number(), "hash", block.Hash(),
				"diff", block.Difficulty(), "elapsed", common.PrettyDuration(time.Since(start)),
				"txs", len(block.Transactions()), "gas", block.GasUsed(), "uncles", len(block.Uncles()),
				"root", block.Root())
		}
	}
	// At this point, we've written all sidechain blocks to database. Loop ended
	// either on some other error or all were processed. If there was some other
	// error, we can ignore the rest of those blocks.
	//
	// If the externTd was larger than our local TD, we now need to reimport the previous
	// blocks to regenerate the required state
	localTd := bc.GetTd(current.Hash(), current.NumberU64())
	if localTd.Cmp(externTd) > 0 {
		log.Info("Sidechain written to disk", "start", it.first().NumberU64(), "end", it.previous().Number, "sidetd", externTd, "localtd", localTd)
		return it.index, err
	}
	// Gather all the sidechain hashes (full blocks may be memory heavy)
	var (
		hashes  []common.Hash
		numbers []uint64
	)
	parent := it.previous()
	for parent != nil && !bc.HasState(parent.Root) {
		hashes = append(hashes, parent.Hash())
		numbers = append(numbers, parent.Number.Uint64())

		parent = bc.GetHeader(parent.ParentHash, parent.Number.Uint64()-1)
	}
	if parent == nil {
		return it.index, errors.New("missing parent")
	}
	// Import all the pruned blocks to make the state available
	var (
		blocks []*types.Block
		memory common.StorageSize
	)
	for i := len(hashes) - 1; i >= 0; i-- {
		// Append the next block to our batch
		block := bc.GetBlock(hashes[i], numbers[i])

		blocks = append(blocks, block)
		memory += block.Size()

		// If memory use grew too large, import and continue. Sadly we need to discard
		// all raised events and logs from notifications since we're too heavy on the
		// memory here.
		if len(blocks) >= 2048 || memory > 64*1024*1024 {
			log.Info("Importing heavy sidechain segment", "blocks", len(blocks), "start", blocks[0].NumberU64(), "end", block.NumberU64())
			if _, err := bc.insertChain(blocks, false); err != nil {
				return 0, err
			}
			blocks, memory = blocks[:0], 0

			// If the chain is terminating, stop processing blocks
			if bc.insertStopped() {
				log.Debug("Abort during blocks processing")
				return 0, nil
			}
		}
	}
	if len(blocks) > 0 {
		log.Info("Importing sidechain segment", "start", blocks[0].NumberU64(), "end", blocks[len(blocks)-1].NumberU64())
		return bc.insertChain(blocks, false)
	}
	return 0, nil
}

// reorg takes two blocks, an old chain and a new chain and will reconstruct the
// blocks and inserts them to be part of the new canonical chain and accumulates
// potential missing transactions and post an event about them.
func (bc *BlockChain) reorg(oldBlock, newBlock *types.Block) error {
	var (
		newChain    types.Blocks
		oldChain    types.Blocks
		commonBlock *types.Block

		deletedTxs types.Transactions
		addedTxs   types.Transactions

		deletedLogs [][]*types.Log
		rebirthLogs [][]*types.Log

		// collectLogs collects the logs that were generated or removed during
		// the processing of the block that corresponds with the given hash.
		// These logs are later announced as deleted or reborn
		collectLogs = func(hash common.Hash, removed bool) {
			number := bc.hc.GetBlockNumber(hash)
			if number == nil {
				return
			}
			receipts := rawdb.ReadReceipts(bc.db, hash, *number, bc.chainConfig)

			// Append bor receipt
			borReceipt := rawdb.ReadBorReceipt(bc.db, hash, *number)
			if borReceipt != nil {
				receipts = append(receipts, borReceipt)
			}

			var logs []*types.Log
			for _, receipt := range receipts {
				for _, log := range receipt.Logs {
					l := *log
					if removed {
						l.Removed = true
					}
					logs = append(logs, &l)
				}
			}
			if len(logs) > 0 {
				if removed {
					deletedLogs = append(deletedLogs, logs)
				} else {
					rebirthLogs = append(rebirthLogs, logs)
				}
			}
		}
		// mergeLogs returns a merged log slice with specified sort order.
		mergeLogs = func(logs [][]*types.Log, reverse bool) []*types.Log {
			var ret []*types.Log
			if reverse {
				for i := len(logs) - 1; i >= 0; i-- {
					ret = append(ret, logs[i]...)
				}
			} else {
				for i := 0; i < len(logs); i++ {
					ret = append(ret, logs[i]...)
				}
			}
			return ret
		}
	)
	// Reduce the longer chain to the same number as the shorter one
	if oldBlock.NumberU64() > newBlock.NumberU64() {
		// Old chain is longer, gather all transactions and logs as deleted ones
		for ; oldBlock != nil && oldBlock.NumberU64() != newBlock.NumberU64(); oldBlock = bc.GetBlock(oldBlock.ParentHash(), oldBlock.NumberU64()-1) {
			oldChain = append(oldChain, oldBlock)
			deletedTxs = append(deletedTxs, oldBlock.Transactions()...)
			collectLogs(oldBlock.Hash(), true)
		}
	} else {
		// New chain is longer, stash all blocks away for subsequent insertion
		for ; newBlock != nil && newBlock.NumberU64() != oldBlock.NumberU64(); newBlock = bc.GetBlock(newBlock.ParentHash(), newBlock.NumberU64()-1) {
			newChain = append(newChain, newBlock)
		}
	}
	if oldBlock == nil {
		return fmt.Errorf("invalid old chain")
	}
	if newBlock == nil {
		return fmt.Errorf("invalid new chain")
	}
	// Both sides of the reorg are at the same number, reduce both until the common
	// ancestor is found
	for {
		// If the common ancestor was found, bail out
		if oldBlock.Hash() == newBlock.Hash() {
			commonBlock = oldBlock
			break
		}
		// Remove an old block as well as stash away a new block
		oldChain = append(oldChain, oldBlock)
		deletedTxs = append(deletedTxs, oldBlock.Transactions()...)
		collectLogs(oldBlock.Hash(), true)

		newChain = append(newChain, newBlock)

		// Step back with both chains
		oldBlock = bc.GetBlock(oldBlock.ParentHash(), oldBlock.NumberU64()-1)
		if oldBlock == nil {
			return fmt.Errorf("invalid old chain")
		}
		newBlock = bc.GetBlock(newBlock.ParentHash(), newBlock.NumberU64()-1)
		if newBlock == nil {
			return fmt.Errorf("invalid new chain")
		}
	}
	// Ensure the user sees large reorgs
	if len(oldChain) > 0 && len(newChain) > 0 {
		logFn := log.Info
		msg := "Chain reorg detected"
		if len(oldChain) > 63 {
			msg = "Large chain reorg detected"
			logFn = log.Warn
		}
		logFn(msg, "number", commonBlock.Number(), "hash", commonBlock.Hash(),
			"drop", len(oldChain), "dropfrom", oldChain[0].Hash(), "add", len(newChain), "addfrom", newChain[0].Hash())
		blockReorgAddMeter.Mark(int64(len(newChain)))
		blockReorgDropMeter.Mark(int64(len(oldChain)))
		blockReorgMeter.Mark(1)
	} else {
		log.Error("Impossible reorg, please file an issue", "oldnum", oldBlock.Number(), "oldhash", oldBlock.Hash(), "newnum", newBlock.Number(), "newhash", newBlock.Hash())
	}
	// Insert the new chain(except the head block(reverse order)),
	// taking care of the proper incremental order.
	for i := len(newChain) - 1; i >= 1; i-- {
		// Insert the block in the canonical way, re-writing history
		bc.writeHeadBlock(newChain[i])

		// Collect reborn logs due to chain reorg
		collectLogs(newChain[i].Hash(), false)

		// Collect the new added transactions.
		addedTxs = append(addedTxs, newChain[i].Transactions()...)
	}
	// Delete useless indexes right now which includes the non-canonical
	// transaction indexes, canonical chain indexes which above the head.
	indexesBatch := bc.db.NewBatch()
	for _, tx := range types.TxDifference(deletedTxs, addedTxs) {
		rawdb.DeleteTxLookupEntry(indexesBatch, tx.Hash())
	}
	// Delete any canonical number assignments above the new head
	number := bc.CurrentBlock().NumberU64()
	for i := number + 1; ; i++ {
		hash := rawdb.ReadCanonicalHash(bc.db, i)
		if hash == (common.Hash{}) {
			break
		}
		rawdb.DeleteCanonicalHash(indexesBatch, i)
	}
	if err := indexesBatch.Write(); err != nil {
		log.Crit("Failed to delete useless indexes", "err", err)
	}
	// If any logs need to be fired, do it now. In theory we could avoid creating
	// this goroutine if there are no events to fire, but realistcally that only
	// ever happens if we're reorging empty blocks, which will only happen on idle
	// networks where performance is not an issue either way.
	if len(deletedLogs) > 0 {
		bc.rmLogsFeed.Send(RemovedLogsEvent{mergeLogs(deletedLogs, true)})
	}
	if len(rebirthLogs) > 0 {
		bc.logsFeed.Send(mergeLogs(rebirthLogs, false))
	}
	if len(oldChain) > 0 {
		for i := len(oldChain) - 1; i >= 0; i-- {
			bc.chainSideFeed.Send(ChainSideEvent{Block: oldChain[i]})
		}
	}
	return nil
}

// futureBlocksLoop processes the 'future block' queue.
func (bc *BlockChain) futureBlocksLoop() {
	defer bc.wg.Done()

	futureTimer := time.NewTicker(5 * time.Second)
	defer futureTimer.Stop()
	for {
		select {
		case <-futureTimer.C:
			bc.procFutureBlocks()
		case <-bc.quit:
			return
		}
	}
}

// maintainTxIndex is responsible for the construction and deletion of the
// transaction index.
//
// User can use flag `txlookuplimit` to specify a "recentness" block, below
// which ancient tx indices get deleted. If `txlookuplimit` is 0, it means
// all tx indices will be reserved.
//
// The user can adjust the txlookuplimit value for each launch after fast
// sync, Geth will automatically construct the missing indices and delete
// the extra indices.
func (bc *BlockChain) maintainTxIndex(ancients uint64) {
	defer bc.wg.Done()

	// Before starting the actual maintenance, we need to handle a special case,
	// where user might init Geth with an external ancient database. If so, we
	// need to reindex all necessary transactions before starting to process any
	// pruning requests.
	if ancients > 0 {
		var from = uint64(0)
		if bc.txLookupLimit != 0 && ancients > bc.txLookupLimit {
			from = ancients - bc.txLookupLimit
		}
		rawdb.IndexTransactions(bc.db, from, ancients, bc.quit)
	}

	// indexBlocks reindexes or unindexes transactions depending on user configuration
	indexBlocks := func(tail *uint64, head uint64, done chan struct{}) {
		defer func() { done <- struct{}{} }()

		// If the user just upgraded Geth to a new version which supports transaction
		// index pruning, write the new tail and remove anything older.
		if tail == nil {
			if bc.txLookupLimit == 0 || head < bc.txLookupLimit {
				// Nothing to delete, write the tail and return
				rawdb.WriteTxIndexTail(bc.db, 0)
			} else {
				// Prune all stale tx indices and record the tx index tail
				rawdb.UnindexTransactions(bc.db, 0, head-bc.txLookupLimit+1, bc.quit)
			}
			return
		}
		// If a previous indexing existed, make sure that we fill in any missing entries
		if bc.txLookupLimit == 0 || head < bc.txLookupLimit {
			if *tail > 0 {
				rawdb.IndexTransactions(bc.db, 0, *tail, bc.quit)
			}
			return
		}
		// Update the transaction index to the new chain state
		if head-bc.txLookupLimit+1 < *tail {
			// Reindex a part of missing indices and rewind index tail to HEAD-limit
			rawdb.IndexTransactions(bc.db, head-bc.txLookupLimit+1, *tail, bc.quit)
		} else {
			// Unindex a part of stale indices and forward index tail to HEAD-limit
			rawdb.UnindexTransactions(bc.db, *tail, head-bc.txLookupLimit+1, bc.quit)
		}
	}

	// Any reindexing done, start listening to chain events and moving the index window
	var (
		done   chan struct{}                  // Non-nil if background unindexing or reindexing routine is active.
		headCh = make(chan ChainHeadEvent, 1) // Buffered to avoid locking up the event feed
	)
	sub := bc.SubscribeChainHeadEvent(headCh)
	if sub == nil {
		return
	}
	defer sub.Unsubscribe()

	for {
		select {
		case head := <-headCh:
			if done == nil {
				done = make(chan struct{})
				go indexBlocks(rawdb.ReadTxIndexTail(bc.db), head.Block.NumberU64(), done)
			}
		case <-done:
			done = nil
		case <-bc.quit:
			if done != nil {
				log.Info("Waiting background transaction indexer to exit")
				<-done
			}
			return
		}
	}
}

// reportBlock logs a bad block error.
func (bc *BlockChain) reportBlock(block *types.Block, receipts types.Receipts, err error) {
	rawdb.WriteBadBlock(bc.db, block)

	var receiptString string
	for i, receipt := range receipts {
		receiptString += fmt.Sprintf("\t %d: cumulative: %v gas: %v contract: %v status: %v tx: %v logs: %v bloom: %x state: %x\n",
			i, receipt.CumulativeGasUsed, receipt.GasUsed, receipt.ContractAddress.Hex(),
			receipt.Status, receipt.TxHash.Hex(), receipt.Logs, receipt.Bloom, receipt.PostState)
	}
	log.Error(fmt.Sprintf(`
########## BAD BLOCK #########
Chain config: %v

Number: %v
Hash: 0x%x
%v

Error: %v
##############################
`, bc.chainConfig, block.Number(), block.Hash(), receiptString, err))
}

// InsertHeaderChain attempts to insert the given header chain in to the local
// chain, possibly creating a reorg. If an error is returned, it will return the
// index number of the failing header as well an error describing what went wrong.
//
// The verify parameter can be used to fine tune whether nonce verification
// should be done or not. The reason behind the optional check is because some
// of the header retrieval mechanisms already need to verify nonces, as well as
// because nonces can be verified sparsely, not needing to check each.
func (bc *BlockChain) InsertHeaderChain(chain []*types.Header, checkFreq int) (int, error) {
	start := time.Now()
	if i, err := bc.hc.ValidateHeaderChain(chain, checkFreq); err != nil {
		return i, err
	}

	if !bc.chainmu.TryLock() {
		return 0, errChainStopped
	}
	defer bc.chainmu.Unlock()
	_, err := bc.hc.InsertHeaderChain(chain, start)
	return 0, err
}

// CurrentHeader retrieves the current head header of the canonical chain. The
// header is retrieved from the HeaderChain's internal cache.
func (bc *BlockChain) CurrentHeader() *types.Header {
	return bc.hc.CurrentHeader()
}

// GetTd retrieves a block's total difficulty in the canonical chain from the
// database by hash and number, caching it if found.
func (bc *BlockChain) GetTd(hash common.Hash, number uint64) *big.Int {
	return bc.hc.GetTd(hash, number)
}

// GetHeader retrieves a block header from the database by hash and number,
// caching it if found.
func (bc *BlockChain) GetHeader(hash common.Hash, number uint64) *types.Header {
	// Blockchain might have cached the whole block, only if not go to headerchain
	if block, ok := bc.blockCache.Get(hash); ok {
		return block.(*types.Block).Header()
	}

	return bc.hc.GetHeader(hash, number)
}

// GetHeaderByHash retrieves a block header from the database by hash, caching it if
// found.
func (bc *BlockChain) GetHeaderByHash(hash common.Hash) *types.Header {
	// Blockchain might have cached the whole block, only if not go to headerchain
	if block, ok := bc.blockCache.Get(hash); ok {
		return block.(*types.Block).Header()
	}

	return bc.hc.GetHeaderByHash(hash)
}

// HasHeader checks if a block header is present in the database or not, caching
// it if present.
func (bc *BlockChain) HasHeader(hash common.Hash, number uint64) bool {
	return bc.hc.HasHeader(hash, number)
}

// GetCanonicalHash returns the canonical hash for a given block number
func (bc *BlockChain) GetCanonicalHash(number uint64) common.Hash {
	return bc.hc.GetCanonicalHash(number)
}

// GetAncestor retrieves the Nth ancestor of a given block. It assumes that either the given block or
// a close ancestor of it is canonical. maxNonCanonical points to a downwards counter limiting the
// number of blocks to be individually checked before we reach the canonical chain.
//
// Note: ancestor == 0 returns the same block, 1 returns its parent and so on.
func (bc *BlockChain) GetAncestor(hash common.Hash, number, ancestor uint64, maxNonCanonical *uint64) (common.Hash, uint64) {
	return bc.hc.GetAncestor(hash, number, ancestor, maxNonCanonical)
}

// GetHeaderByNumber retrieves a block header from the database by number,
// caching it (associated with its hash) if found.
func (bc *BlockChain) GetHeaderByNumber(number uint64) *types.Header {
	return bc.hc.GetHeaderByNumber(number)
}

// GetTransactionLookup retrieves the lookup associate with the given transaction
// hash from the cache or database.
func (bc *BlockChain) GetTransactionLookup(hash common.Hash) *rawdb.LegacyTxLookupEntry {
	// Short circuit if the txlookup already in the cache, retrieve otherwise
	if lookup, exist := bc.txLookupCache.Get(hash); exist {
		return lookup.(*rawdb.LegacyTxLookupEntry)
	}
	tx, blockHash, blockNumber, txIndex := rawdb.ReadTransaction(bc.db, hash)
	if tx == nil {
		return nil
	}
	lookup := &rawdb.LegacyTxLookupEntry{BlockHash: blockHash, BlockIndex: blockNumber, Index: txIndex}
	bc.txLookupCache.Add(hash, lookup)
	return lookup
}

// Config retrieves the chain's fork configuration.
func (bc *BlockChain) Config() *params.ChainConfig { return bc.chainConfig }

// Engine retrieves the blockchain's consensus engine.
func (bc *BlockChain) Engine() consensus.Engine { return bc.engine }

// SubscribeRemovedLogsEvent registers a subscription of RemovedLogsEvent.
func (bc *BlockChain) SubscribeRemovedLogsEvent(ch chan<- RemovedLogsEvent) event.Subscription {
	return bc.scope.Track(bc.rmLogsFeed.Subscribe(ch))
}

// SubscribeChainEvent registers a subscription of ChainEvent.
func (bc *BlockChain) SubscribeChainEvent(ch chan<- ChainEvent) event.Subscription {
	return bc.scope.Track(bc.chainFeed.Subscribe(ch))
}

// SubscribeChainHeadEvent registers a subscription of ChainHeadEvent.
func (bc *BlockChain) SubscribeChainHeadEvent(ch chan<- ChainHeadEvent) event.Subscription {
	return bc.scope.Track(bc.chainHeadFeed.Subscribe(ch))
}

// SubscribeChainSideEvent registers a subscription of ChainSideEvent.
func (bc *BlockChain) SubscribeChainSideEvent(ch chan<- ChainSideEvent) event.Subscription {
	return bc.scope.Track(bc.chainSideFeed.Subscribe(ch))
}

// SubscribeLogsEvent registers a subscription of []*types.Log.
func (bc *BlockChain) SubscribeLogsEvent(ch chan<- []*types.Log) event.Subscription {
	return bc.scope.Track(bc.logsFeed.Subscribe(ch))
}

// SubscribeBlockProcessingEvent registers a subscription of bool where true means
// block processing has started while false means it has stopped.
func (bc *BlockChain) SubscribeBlockProcessingEvent(ch chan<- bool) event.Subscription {
	return bc.scope.Track(bc.blockProcFeed.Subscribe(ch))
}

//
// Bor related changes
//

// SetStateSync set sync data in state_data
func (bc *BlockChain) SetStateSync(stateData []*types.StateSyncData) {
	bc.stateSyncData = stateData
}

// SubscribeStateSyncEvent registers a subscription of StateSyncEvent.
func (bc *BlockChain) SubscribeStateSyncEvent(ch chan<- StateSyncEvent) event.Subscription {
	return bc.scope.Track(bc.stateSyncFeed.Subscribe(ch))
}<|MERGE_RESOLUTION|>--- conflicted
+++ resolved
@@ -412,13 +412,6 @@
 		bc.snaps, _ = snapshot.New(bc.db, bc.stateCache.TrieDB(), bc.cacheConfig.SnapshotLimit, head.Root(), !bc.cacheConfig.SnapshotWait, true, recover)
 	}
 
-<<<<<<< HEAD
-	// Start future block processor.
-	bc.wg.Add(1)
-	go bc.futureBlocksLoop()
-
-	// Start tx indexer/unindexer.
-=======
 	if deepmind.Enabled && bc.CurrentBlock().NumberU64() == 0 {
 		if bc.genesisBlock == nil {
 			panic(fmt.Errorf("expected to have genesis block here"))
@@ -474,9 +467,11 @@
 		})
 	}
 
-	// Take ownership of this particular state
-	go bc.update()
->>>>>>> 030800a7
+	// Start future block processor.
+	bc.wg.Add(1)
+	go bc.futureBlocksLoop()
+
+	// Start tx indexer/unindexer.
 	if txLookupLimit != nil {
 		bc.txLookupLimit = *txLookupLimit
 
