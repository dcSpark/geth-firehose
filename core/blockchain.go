--- conflicted
+++ resolved
@@ -307,6 +307,15 @@
 			return nil, err
 		}
 	}
+
+	// Quorum
+	//TODO ricardolyn: right location for this?
+	if _, err := state.New(rawdb.GetPrivateStateRoot(bc.db, head.Root()), bc.privateStateCache, nil); err != nil {
+		log.Warn("Head private state missing, resetting chain", "number", head.Number(), "hash", head.Hash())
+		return nil, bc.Reset()
+	}
+	// End Quorum
+
 	// Ensure that a previous crash in SetHead doesn't leave extra ancients
 	if frozen, err := bc.db.Ancients(); err == nil && frozen > 0 {
 		var (
@@ -432,26 +441,6 @@
 		log.Warn("Head block missing, resetting chain", "hash", head)
 		return bc.Reset()
 	}
-<<<<<<< HEAD
-=======
-	// Make sure the state associated with the block is available
-	if _, err := state.New(currentBlock.Root(), bc.stateCache, bc.snaps); err != nil {
-		// Dangling block without a state associated, init from scratch
-		log.Warn("Head state missing, repairing chain", "number", currentBlock.Number(), "hash", currentBlock.Hash())
-		if err := bc.repair(&currentBlock); err != nil {
-			return err
-		}
-		rawdb.WriteHeadBlockHash(bc.db, currentBlock.Hash())
-	}
-
-	// Quorum
-	if _, err := state.New(rawdb.GetPrivateStateRoot(bc.db, currentBlock.Root()), bc.privateStateCache, nil); err != nil {
-		log.Warn("Head private state missing, resetting chain", "number", currentBlock.Number(), "hash", currentBlock.Hash())
-		return bc.Reset()
-	}
-	// /Quorum
-
->>>>>>> b8117c6c
 	// Everything seems to be fine, set as the head block
 	bc.currentBlock.Store(currentBlock)
 	headBlockGauge.Update(int64(currentBlock.NumberU64()))
