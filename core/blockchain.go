// Copyright 2014 The go-ethereum Authors
// This file is part of the go-ethereum library.
//
// The go-ethereum library is free software: you can redistribute it and/or modify
// it under the terms of the GNU Lesser General Public License as published by
// the Free Software Foundation, either version 3 of the License, or
// (at your option) any later version.
//
// The go-ethereum library is distributed in the hope that it will be useful,
// but WITHOUT ANY WARRANTY; without even the implied warranty of
// MERCHANTABILITY or FITNESS FOR A PARTICULAR PURPOSE. See the
// GNU Lesser General Public License for more details.
//
// You should have received a copy of the GNU Lesser General Public License
// along with the go-ethereum library. If not, see <http://www.gnu.org/licenses/>.

// Package core implements the Ethereum consensus protocol.
package core

import (
	"errors"
	"fmt"
	"io"
	"math/big"
	mrand "math/rand"
	"sort"
	"sync"
	"sync/atomic"
	"time"

	lru "github.com/hashicorp/golang-lru"

	"github.com/ethereum/go-ethereum/common"
	"github.com/ethereum/go-ethereum/common/mclock"
	"github.com/ethereum/go-ethereum/common/prque"
	"github.com/ethereum/go-ethereum/consensus"
	"github.com/ethereum/go-ethereum/core/rawdb"
	"github.com/ethereum/go-ethereum/core/state"
	"github.com/ethereum/go-ethereum/core/state/snapshot"
	"github.com/ethereum/go-ethereum/core/types"
	"github.com/ethereum/go-ethereum/core/vm"
	"github.com/ethereum/go-ethereum/deepmind"
	"github.com/ethereum/go-ethereum/ethdb"
	"github.com/ethereum/go-ethereum/event"
	"github.com/ethereum/go-ethereum/log"
	"github.com/ethereum/go-ethereum/metrics"
	"github.com/ethereum/go-ethereum/params"
	"github.com/ethereum/go-ethereum/rlp"
	"github.com/ethereum/go-ethereum/trie"
)

var (
	headBlockGauge     = metrics.NewRegisteredGauge("chain/head/block", nil)
	headHeaderGauge    = metrics.NewRegisteredGauge("chain/head/header", nil)
	headFastBlockGauge = metrics.NewRegisteredGauge("chain/head/receipt", nil)

	accountReadTimer   = metrics.NewRegisteredTimer("chain/account/reads", nil)
	accountHashTimer   = metrics.NewRegisteredTimer("chain/account/hashes", nil)
	accountUpdateTimer = metrics.NewRegisteredTimer("chain/account/updates", nil)
	accountCommitTimer = metrics.NewRegisteredTimer("chain/account/commits", nil)

	storageReadTimer   = metrics.NewRegisteredTimer("chain/storage/reads", nil)
	storageHashTimer   = metrics.NewRegisteredTimer("chain/storage/hashes", nil)
	storageUpdateTimer = metrics.NewRegisteredTimer("chain/storage/updates", nil)
	storageCommitTimer = metrics.NewRegisteredTimer("chain/storage/commits", nil)

	snapshotAccountReadTimer = metrics.NewRegisteredTimer("chain/snapshot/account/reads", nil)
	snapshotStorageReadTimer = metrics.NewRegisteredTimer("chain/snapshot/storage/reads", nil)
	snapshotCommitTimer      = metrics.NewRegisteredTimer("chain/snapshot/commits", nil)

	blockInsertTimer     = metrics.NewRegisteredTimer("chain/inserts", nil)
	blockValidationTimer = metrics.NewRegisteredTimer("chain/validation", nil)
	blockExecutionTimer  = metrics.NewRegisteredTimer("chain/execution", nil)
	blockWriteTimer      = metrics.NewRegisteredTimer("chain/write", nil)

	blockReorgMeter         = metrics.NewRegisteredMeter("chain/reorg/executes", nil)
	blockReorgAddMeter      = metrics.NewRegisteredMeter("chain/reorg/add", nil)
	blockReorgDropMeter     = metrics.NewRegisteredMeter("chain/reorg/drop", nil)
	blockReorgInvalidatedTx = metrics.NewRegisteredMeter("chain/reorg/invalidTx", nil)

	errInsertionInterrupted = errors.New("insertion is interrupted")
)

const (
	bodyCacheLimit         = 256
	blockCacheLimit        = 256
	diffLayerCacheLimit    = 1024
	diffLayerRLPCacheLimit = 256
	receiptsCacheLimit     = 10000
	txLookupCacheLimit     = 1024
	maxFutureBlocks        = 256
	maxTimeFutureBlocks    = 30
	maxBeyondBlocks        = 2048

	diffLayerFreezerRecheckInterval = 3 * time.Second
	diffLayerPruneRecheckInterval   = 1 * time.Second // The interval to prune unverified diff layers
	maxDiffQueueDist                = 2048            // Maximum allowed distance from the chain head to queue diffLayers
	maxDiffLimit                    = 2048            // Maximum number of unique diff layers a peer may have responded
	maxDiffForkDist                 = 11              // Maximum allowed backward distance from the chain head
	maxDiffLimitForBroadcast        = 128             // Maximum number of unique diff layers a peer may have broadcasted

	// BlockChainVersion ensures that an incompatible database forces a resync from scratch.
	//
	// Changelog:
	//
	// - Version 4
	//   The following incompatible database changes were added:
	//   * the `BlockNumber`, `TxHash`, `TxIndex`, `BlockHash` and `Index` fields of log are deleted
	//   * the `Bloom` field of receipt is deleted
	//   * the `BlockIndex` and `TxIndex` fields of txlookup are deleted
	// - Version 5
	//  The following incompatible database changes were added:
	//    * the `TxHash`, `GasCost`, and `ContractAddress` fields are no longer stored for a receipt
	//    * the `TxHash`, `GasCost`, and `ContractAddress` fields are computed by looking up the
	//      receipts' corresponding block
	// - Version 6
	//  The following incompatible database changes were added:
	//    * Transaction lookup information stores the corresponding block number instead of block hash
	// - Version 7
	//  The following incompatible database changes were added:
	//    * Use freezer as the ancient database to maintain all ancient data
	// - Version 8
	//  The following incompatible database changes were added:
	//    * New scheme for contract code in order to separate the codes and trie nodes
	BlockChainVersion uint64 = 8
)

// Deepmind tweaked constants
const (
	// DefaultTriesInMemory keeps the default value of TriesInMemory value so we can determine if it changed.
	// The default values is still used in the P2P network so we don't advertise that we keep more state than
	// other Full nodes keep by default.
	DefaultTriesInMemory = uint64(128)
)

// Deepmind turned this into a `var` to allow overriding, was a `const`
var TriesInMemory = DefaultTriesInMemory

// CacheConfig contains the configuration values for the trie caching/pruning
// that's resident in a blockchain.
type CacheConfig struct {
	TrieCleanLimit     int           // Memory allowance (MB) to use for caching trie nodes in memory
	TrieCleanJournal   string        // Disk journal for saving clean cache entries.
	TrieCleanRejournal time.Duration // Time interval to dump clean cache to disk periodically
	TrieDirtyLimit     int           // Memory limit (MB) at which to start flushing dirty trie nodes to disk
	TrieDirtyDisabled  bool          // Whether to disable trie write caching and GC altogether (archive node)
	TrieTimeLimit      time.Duration // Time limit after which to flush the current in-memory trie to disk
	SnapshotLimit      int           // Memory allowance (MB) to use for caching snapshot entries in memory
	Preimages          bool          // Whether to store preimage of trie key to the disk
	TriesInMemory      uint64        // How many tries keeps in memory

	SnapshotWait bool // Wait for snapshot construction on startup. TODO(karalabe): This is a dirty hack for testing, nuke it
}

// To avoid cycle import
type PeerIDer interface {
	ID() string
}

// defaultCacheConfig are the default caching values if none are specified by the
// user (also used during testing).
var defaultCacheConfig = &CacheConfig{
	TrieCleanLimit: 256,
	TrieDirtyLimit: 256,
	TrieTimeLimit:  5 * time.Minute,
	SnapshotLimit:  256,
	TriesInMemory:  128,
	SnapshotWait:   true,
}

type BlockChainOption func(*BlockChain) *BlockChain

// BlockChain represents the canonical chain given a database with a genesis
// block. The Blockchain manages chain imports, reverts, chain reorganisations.
//
// Importing blocks in to the block chain happens according to the set of rules
// defined by the two stage Validator. Processing of blocks is done using the
// Processor which processes the included transaction. The validation of the state
// is done in the second part of the Validator. Failing results in aborting of
// the import.
//
// The BlockChain also helps in returning blocks from **any** chain included
// in the database as well as blocks that represents the canonical chain. It's
// important to note that GetBlock can return any block and does not need to be
// included in the canonical one where as GetBlockByNumber always represents the
// canonical chain.
type BlockChain struct {
	chainConfig *params.ChainConfig // Chain & network configuration
	cacheConfig *CacheConfig        // Cache configuration for pruning

	db     ethdb.Database // Low level persistent database to store final content in
	snaps  *snapshot.Tree // Snapshot tree for fast trie leaf access
	triegc *prque.Prque   // Priority queue mapping block numbers to tries to gc
	gcproc time.Duration  // Accumulates canonical block processing for trie dumping

	// txLookupLimit is the maximum number of blocks from head whose tx indices
	// are reserved:
	//  * 0:   means no limit and regenerate any missing indexes
	//  * N:   means N block limit [HEAD-N+1, HEAD] and delete extra indexes
	//  * nil: disable tx reindexer/deleter, but still index new blocks
	txLookupLimit uint64
	triesInMemory uint64

	hc            *HeaderChain
	rmLogsFeed    event.Feed
	chainFeed     event.Feed
	chainSideFeed event.Feed
	chainHeadFeed event.Feed
	logsFeed      event.Feed
	blockProcFeed event.Feed
	scope         event.SubscriptionScope
	genesisBlock  *types.Block

	chainmu sync.RWMutex // blockchain insertion lock

	currentBlock          atomic.Value // Current head of the block chain
	currentFastBlock      atomic.Value // Current head of the fast-sync chain (may be above the block chain!)
	highestVerifiedHeader atomic.Value

	stateCache    state.Database // State database to reuse between imports (contains state cache)
	bodyCache     *lru.Cache     // Cache for the most recent block bodies
	bodyRLPCache  *lru.Cache     // Cache for the most recent block bodies in RLP encoded format
	receiptsCache *lru.Cache     // Cache for the most recent receipts per block
	blockCache    *lru.Cache     // Cache for the most recent entire blocks
	txLookupCache *lru.Cache     // Cache for the most recent transaction lookup data.
	futureBlocks  *lru.Cache     // future blocks are blocks added for later processing

	// trusted diff layers
	diffLayerCache             *lru.Cache   // Cache for the diffLayers
	diffLayerRLPCache          *lru.Cache   // Cache for the rlp encoded diffLayers
	diffQueue                  *prque.Prque // A Priority queue to store recent diff layer
	diffQueueBuffer            chan *types.DiffLayer
	diffLayerFreezerBlockLimit uint64

	// untrusted diff layers
	diffMux               sync.RWMutex
	blockHashToDiffLayers map[common.Hash]map[common.Hash]*types.DiffLayer // map[blockHash] map[DiffHash]Diff
	diffHashToBlockHash   map[common.Hash]common.Hash                      // map[diffHash]blockHash
	diffHashToPeers       map[common.Hash]map[string]struct{}              // map[diffHash]map[pid]
	diffNumToBlockHashes  map[uint64]map[common.Hash]struct{}              // map[number]map[blockHash]
	diffPeersToDiffHashes map[string]map[common.Hash]struct{}              // map[pid]map[diffHash]

	quit          chan struct{}  // blockchain quit channel
	wg            sync.WaitGroup // chain processing wait group for shutting down
	running       int32          // 0 if chain is running, 1 when stopped
	procInterrupt int32          // interrupt signaler for block processing

	engine    consensus.Engine
	validator Validator // Block and state validator interface
	processor Processor // Block transaction processor interface
	vmConfig  vm.Config

	shouldPreserve  func(*types.Block) bool        // Function used to determine whether should preserve the given block.
	terminateInsert func(common.Hash, uint64) bool // Testing hook used to terminate ancient receipt chain insertion.
}

// NewBlockChain returns a fully initialised block chain using information
// available in the database. It initialises the default Ethereum Validator and
// Processor.
<<<<<<< HEAD
func NewBlockChain(db ethdb.Database, cacheConfig *CacheConfig, chainConfig *params.ChainConfig, engine consensus.Engine, vmConfig vm.Config, shouldPreserve func(block *types.Block) bool, txLookupLimit *uint64) (*BlockChain, error) {
	// This is one of the rare case where deepmind is not enabled and we still perform something.
	if deepmind.ArchiveBlocksToKeep != 0 {
		old := TriesInMemory
		TriesInMemory = deepmind.ArchiveBlocksToKeep

		log.Info("Deepmind overrode TriesInMemory value (coming from archive blocks to keep value)", "tries_in_memory", deepmind.ArchiveBlocksToKeep, "was", old)
	}
=======
func NewBlockChain(db ethdb.Database, cacheConfig *CacheConfig, chainConfig *params.ChainConfig, engine consensus.Engine,
	vmConfig vm.Config, shouldPreserve func(block *types.Block) bool, txLookupLimit *uint64,
	options ...BlockChainOption) (*BlockChain, error) {
>>>>>>> 30972a7b
	if cacheConfig == nil {
		cacheConfig = defaultCacheConfig
	}
	if cacheConfig.TriesInMemory != 128 {
		log.Warn("TriesInMemory isn't the default value(128), you need specify exact same TriesInMemory when prune data",
			"triesInMemory", cacheConfig.TriesInMemory)
	}
	bodyCache, _ := lru.New(bodyCacheLimit)
	bodyRLPCache, _ := lru.New(bodyCacheLimit)
	receiptsCache, _ := lru.New(receiptsCacheLimit)
	blockCache, _ := lru.New(blockCacheLimit)
	txLookupCache, _ := lru.New(txLookupCacheLimit)
	futureBlocks, _ := lru.New(maxFutureBlocks)
	diffLayerCache, _ := lru.New(diffLayerCacheLimit)
	diffLayerRLPCache, _ := lru.New(diffLayerRLPCacheLimit)

	bc := &BlockChain{
		chainConfig: chainConfig,
		cacheConfig: cacheConfig,
		db:          db,
		triegc:      prque.New(nil),
		stateCache: state.NewDatabaseWithConfigAndCache(db, &trie.Config{
			Cache:     cacheConfig.TrieCleanLimit,
			Journal:   cacheConfig.TrieCleanJournal,
			Preimages: cacheConfig.Preimages,
		}),
		triesInMemory:         cacheConfig.TriesInMemory,
		quit:                  make(chan struct{}),
		shouldPreserve:        shouldPreserve,
		bodyCache:             bodyCache,
		bodyRLPCache:          bodyRLPCache,
		receiptsCache:         receiptsCache,
		blockCache:            blockCache,
		diffLayerCache:        diffLayerCache,
		diffLayerRLPCache:     diffLayerRLPCache,
		txLookupCache:         txLookupCache,
		futureBlocks:          futureBlocks,
		engine:                engine,
		vmConfig:              vmConfig,
		diffQueue:             prque.New(nil),
		diffQueueBuffer:       make(chan *types.DiffLayer),
		blockHashToDiffLayers: make(map[common.Hash]map[common.Hash]*types.DiffLayer),
		diffHashToBlockHash:   make(map[common.Hash]common.Hash),
		diffHashToPeers:       make(map[common.Hash]map[string]struct{}),
		diffNumToBlockHashes:  make(map[uint64]map[common.Hash]struct{}),
		diffPeersToDiffHashes: make(map[string]map[common.Hash]struct{}),
	}
	bc.validator = NewBlockValidator(chainConfig, bc, engine)
	bc.processor = NewStateProcessor(chainConfig, bc, engine)

	var err error
	bc.hc, err = NewHeaderChain(db, chainConfig, engine, bc.insertStopped)
	if err != nil {
		return nil, err
	}
	bc.genesisBlock = bc.GetBlockByNumber(0)
	if bc.genesisBlock == nil {
		return nil, ErrNoGenesis
	}

	var nilBlock *types.Block
	bc.currentBlock.Store(nilBlock)
	bc.currentFastBlock.Store(nilBlock)

	var nilHeader *types.Header
	bc.highestVerifiedHeader.Store(nilHeader)

	// Initialize the chain with ancient data if it isn't empty.
	var txIndexBlock uint64

	if bc.empty() {
		rawdb.InitDatabaseFromFreezer(bc.db)
		// If ancient database is not empty, reconstruct all missing
		// indices in the background.
		frozen, _ := bc.db.Ancients()
		if frozen > 0 {
			txIndexBlock = frozen
		}
	}
	if err := bc.loadLastState(); err != nil {
		return nil, err
	}
	// Make sure the state associated with the block is available
	head := bc.CurrentBlock()
	if _, err := state.New(head.Root(), bc.stateCache, bc.snaps); err != nil {
		// Head state is missing, before the state recovery, find out the
		// disk layer point of snapshot(if it's enabled). Make sure the
		// rewound point is lower than disk layer.
		var diskRoot common.Hash
		if bc.cacheConfig.SnapshotLimit > 0 {
			diskRoot = rawdb.ReadSnapshotRoot(bc.db)
		}
		if diskRoot != (common.Hash{}) {
			log.Warn("Head state missing, repairing", "number", head.Number(), "hash", head.Hash(), "snaproot", diskRoot)

			snapDisk, err := bc.SetHeadBeyondRoot(head.NumberU64(), diskRoot)
			if err != nil {
				return nil, err
			}
			// Chain rewound, persist old snapshot number to indicate recovery procedure
			if snapDisk != 0 {
				rawdb.WriteSnapshotRecoveryNumber(bc.db, snapDisk)
			}
		} else {
			log.Warn("Head state missing, repairing", "number", head.Number(), "hash", head.Hash())
			if err := bc.SetHead(head.NumberU64()); err != nil {
				return nil, err
			}
		}
	}
	// Ensure that a previous crash in SetHead doesn't leave extra ancients
	if frozen, err := bc.db.Ancients(); err == nil && frozen > 0 {
		var (
			needRewind bool
			low        uint64
		)
		// The head full block may be rolled back to a very low height due to
		// blockchain repair. If the head full block is even lower than the ancient
		// chain, truncate the ancient store.
		fullBlock := bc.CurrentBlock()
		if fullBlock != nil && fullBlock.Hash() != bc.genesisBlock.Hash() && fullBlock.NumberU64() < frozen-1 {
			needRewind = true
			low = fullBlock.NumberU64()
		}
		// In fast sync, it may happen that ancient data has been written to the
		// ancient store, but the LastFastBlock has not been updated, truncate the
		// extra data here.
		fastBlock := bc.CurrentFastBlock()
		if fastBlock != nil && fastBlock.NumberU64() < frozen-1 {
			needRewind = true
			if fastBlock.NumberU64() < low || low == 0 {
				low = fastBlock.NumberU64()
			}
		}
		if needRewind {
			log.Error("Truncating ancient chain", "from", bc.CurrentHeader().Number.Uint64(), "to", low)
			if err := bc.SetHead(low); err != nil {
				return nil, err
			}
		}
	}
	// The first thing the node will do is reconstruct the verification data for
	// the head block (ethash cache or clique voting snapshot). Might as well do
	// it in advance.
	bc.engine.VerifyHeader(bc, bc.CurrentHeader(), true)

	// Check the current state of the block hashes and make sure that we do not have any of the bad blocks in our chain
	for hash := range BadHashes {
		if header := bc.GetHeaderByHash(hash); header != nil {
			// get the canonical block corresponding to the offending header's number
			headerByNumber := bc.GetHeaderByNumber(header.Number.Uint64())
			// make sure the headerByNumber (if present) is in our current canonical chain
			if headerByNumber != nil && headerByNumber.Hash() == header.Hash() {
				log.Error("Found bad hash, rewinding chain", "number", header.Number, "hash", header.ParentHash)
				if err := bc.SetHead(header.Number.Uint64() - 1); err != nil {
					return nil, err
				}
				log.Error("Chain rewind was successful, resuming normal operation")
			}
		}
	}
	// Load any existing snapshot, regenerating it if loading failed
	if bc.cacheConfig.SnapshotLimit > 0 {
		// If the chain was rewound past the snapshot persistent layer (causing
		// a recovery block number to be persisted to disk), check if we're still
		// in recovery mode and in that case, don't invalidate the snapshot on a
		// head mismatch.
		var recover bool

		head := bc.CurrentBlock()
		if layer := rawdb.ReadSnapshotRecoveryNumber(bc.db); layer != nil && *layer > head.NumberU64() {
			log.Warn("Enabling snapshot recovery", "chainhead", head.NumberU64(), "diskbase", *layer)
			recover = true
		}
		bc.snaps, _ = snapshot.New(bc.db, bc.stateCache.TrieDB(), bc.cacheConfig.SnapshotLimit, int(bc.cacheConfig.TriesInMemory), head.Root(), !bc.cacheConfig.SnapshotWait, true, recover)
	}
	// do options before start any routine
	for _, option := range options {
		bc = option(bc)
	}
	// Take ownership of this particular state
	go bc.update()
	if txLookupLimit != nil {
		bc.txLookupLimit = *txLookupLimit

		bc.wg.Add(1)
		go bc.maintainTxIndex(txIndexBlock)
	}
	// If periodic cache journal is required, spin it up.
	if bc.cacheConfig.TrieCleanRejournal > 0 {
		if bc.cacheConfig.TrieCleanRejournal < time.Minute {
			log.Warn("Sanitizing invalid trie cache journal time", "provided", bc.cacheConfig.TrieCleanRejournal, "updated", time.Minute)
			bc.cacheConfig.TrieCleanRejournal = time.Minute
		}
		triedb := bc.stateCache.TrieDB()
		bc.wg.Add(1)
		go func() {
			defer bc.wg.Done()
			triedb.SaveCachePeriodically(bc.cacheConfig.TrieCleanJournal, bc.cacheConfig.TrieCleanRejournal, bc.quit)
		}()
	}
	// Need persist and prune diff layer
	if bc.db.DiffStore() != nil {
		go bc.trustedDiffLayerLoop()
	}
	go bc.untrustedDiffLayerPruneLoop()

	return bc, nil
}

// GetVMConfig returns the block chain VM config.
func (bc *BlockChain) GetVMConfig() *vm.Config {
	return &bc.vmConfig
}

func (bc *BlockChain) cacheReceipts(hash common.Hash, receipts types.Receipts) {
	// TODO, This is a hot fix for the block hash of logs is `0x0000000000000000000000000000000000000000000000000000000000000000` for system tx
	// Please check details in https://github.com/binance-chain/bsc/issues/443
	// This is a temporary fix, the official fix should be a hard fork.
	const possibleSystemReceipts = 3 // One slash tx, two reward distribute txs.
	numOfReceipts := len(receipts)
	for i := numOfReceipts - 1; i >= 0 && i >= numOfReceipts-possibleSystemReceipts; i-- {
		for j := 0; j < len(receipts[i].Logs); j++ {
			receipts[i].Logs[j].BlockHash = hash
		}
	}
	bc.receiptsCache.Add(hash, receipts)
}

func (bc *BlockChain) cacheDiffLayer(diffLayer *types.DiffLayer) {
	bc.diffLayerCache.Add(diffLayer.BlockHash, diffLayer)
	if bc.db.DiffStore() != nil {
		// push to priority queue before persisting
		bc.diffQueueBuffer <- diffLayer
	}
}

func (bc *BlockChain) cacheBlock(hash common.Hash, block *types.Block) {
	bc.blockCache.Add(hash, block)
}

// empty returns an indicator whether the blockchain is empty.
// Note, it's a special case that we connect a non-empty ancient
// database with an empty node, so that we can plugin the ancient
// into node seamlessly.
func (bc *BlockChain) empty() bool {
	genesis := bc.genesisBlock.Hash()
	for _, hash := range []common.Hash{rawdb.ReadHeadBlockHash(bc.db), rawdb.ReadHeadHeaderHash(bc.db), rawdb.ReadHeadFastBlockHash(bc.db)} {
		if hash != genesis {
			return false
		}
	}
	return true
}

// loadLastState loads the last known chain state from the database. This method
// assumes that the chain manager mutex is held.
func (bc *BlockChain) loadLastState() error {
	// Restore the last known head block
	head := rawdb.ReadHeadBlockHash(bc.db)
	if head == (common.Hash{}) {
		// Corrupt or empty database, init from scratch
		log.Warn("Empty database, resetting chain")
		return bc.Reset()
	}
	// Make sure the entire head block is available
	currentBlock := bc.GetBlockByHash(head)
	if currentBlock == nil {
		// Corrupt or empty database, init from scratch
		log.Warn("Head block missing, resetting chain", "hash", head)
		return bc.Reset()
	}
	// Everything seems to be fine, set as the head block
	bc.currentBlock.Store(currentBlock)
	headBlockGauge.Update(int64(currentBlock.NumberU64()))

	// Restore the last known head header
	currentHeader := currentBlock.Header()
	if head := rawdb.ReadHeadHeaderHash(bc.db); head != (common.Hash{}) {
		if header := bc.GetHeaderByHash(head); header != nil {
			currentHeader = header
		}
	}
	bc.hc.SetCurrentHeader(currentHeader)

	// Restore the last known head fast block
	bc.currentFastBlock.Store(currentBlock)
	headFastBlockGauge.Update(int64(currentBlock.NumberU64()))

	if head := rawdb.ReadHeadFastBlockHash(bc.db); head != (common.Hash{}) {
		if block := bc.GetBlockByHash(head); block != nil {
			bc.currentFastBlock.Store(block)
			headFastBlockGauge.Update(int64(block.NumberU64()))
		}
	}
	// Issue a status log for the user
	currentFastBlock := bc.CurrentFastBlock()

	headerTd := bc.GetTd(currentHeader.Hash(), currentHeader.Number.Uint64())
	blockTd := bc.GetTd(currentBlock.Hash(), currentBlock.NumberU64())
	fastTd := bc.GetTd(currentFastBlock.Hash(), currentFastBlock.NumberU64())

	log.Info("Loaded most recent local header", "number", currentHeader.Number, "hash", currentHeader.Hash(), "td", headerTd, "age", common.PrettyAge(time.Unix(int64(currentHeader.Time), 0)))
	log.Info("Loaded most recent local full block", "number", currentBlock.Number(), "hash", currentBlock.Hash(), "td", blockTd, "age", common.PrettyAge(time.Unix(int64(currentBlock.Time()), 0)))
	log.Info("Loaded most recent local fast block", "number", currentFastBlock.Number(), "hash", currentFastBlock.Hash(), "td", fastTd, "age", common.PrettyAge(time.Unix(int64(currentFastBlock.Time()), 0)))
	if pivot := rawdb.ReadLastPivotNumber(bc.db); pivot != nil {
		log.Info("Loaded last fast-sync pivot marker", "number", *pivot)
	}
	return nil
}

// SetHead rewinds the local chain to a new head. Depending on whether the node
// was fast synced or full synced and in which state, the method will try to
// delete minimal data from disk whilst retaining chain consistency.
func (bc *BlockChain) SetHead(head uint64) error {
	_, err := bc.SetHeadBeyondRoot(head, common.Hash{})
	return err
}

// SetHeadBeyondRoot rewinds the local chain to a new head with the extra condition
// that the rewind must pass the specified state root. This method is meant to be
// used when rewinding with snapshots enabled to ensure that we go back further than
// persistent disk layer. Depending on whether the node was fast synced or full, and
// in which state, the method will try to delete minimal data from disk whilst
// retaining chain consistency.
//
// The method returns the block number where the requested root cap was found.
func (bc *BlockChain) SetHeadBeyondRoot(head uint64, root common.Hash) (uint64, error) {
	bc.chainmu.Lock()
	defer bc.chainmu.Unlock()

	// Track the block number of the requested root hash
	var rootNumber uint64 // (no root == always 0)

	// Retrieve the last pivot block to short circuit rollbacks beyond it and the
	// current freezer limit to start nuking id underflown
	pivot := rawdb.ReadLastPivotNumber(bc.db)
	frozen, _ := bc.db.Ancients()

	updateFn := func(db ethdb.KeyValueWriter, header *types.Header) (uint64, bool) {
		// Rewind the block chain, ensuring we don't end up with a stateless head
		// block. Note, depth equality is permitted to allow using SetHead as a
		// chain reparation mechanism without deleting any data!
		if currentBlock := bc.CurrentBlock(); currentBlock != nil && header.Number.Uint64() <= currentBlock.NumberU64() {
			newHeadBlock := bc.GetBlock(header.Hash(), header.Number.Uint64())
			lastBlockNum := header.Number.Uint64()
			if newHeadBlock == nil {
				log.Error("Gap in the chain, rewinding to genesis", "number", header.Number, "hash", header.Hash())
				newHeadBlock = bc.genesisBlock
			} else {
				// Block exists, keep rewinding until we find one with state,
				// keeping rewinding until we exceed the optional threshold
				// root hash
				beyondRoot := (root == common.Hash{}) // Flag whether we're beyond the requested root (no root, always true)
				enoughBeyondCount := false
				beyondCount := 0
				for {
					beyondCount++
					// If a root threshold was requested but not yet crossed, check
					if root != (common.Hash{}) && !beyondRoot && newHeadBlock.Root() == root {
						beyondRoot, rootNumber = true, newHeadBlock.NumberU64()
					}

					enoughBeyondCount = beyondCount > maxBeyondBlocks

					if _, err := state.New(newHeadBlock.Root(), bc.stateCache, bc.snaps); err != nil {
						log.Trace("Block state missing, rewinding further", "number", newHeadBlock.NumberU64(), "hash", newHeadBlock.Hash())
						if pivot == nil || newHeadBlock.NumberU64() > *pivot {
							parent := bc.GetBlock(newHeadBlock.ParentHash(), newHeadBlock.NumberU64()-1)
							if parent != nil {
								newHeadBlock = parent
								continue
							}
							log.Error("Missing block in the middle, aiming genesis", "number", newHeadBlock.NumberU64()-1, "hash", newHeadBlock.ParentHash())
							newHeadBlock = bc.genesisBlock
						} else {
							log.Trace("Rewind passed pivot, aiming genesis", "number", newHeadBlock.NumberU64(), "hash", newHeadBlock.Hash(), "pivot", *pivot)
							newHeadBlock = bc.genesisBlock
						}
					}
					if beyondRoot || (enoughBeyondCount && root != common.Hash{}) || newHeadBlock.NumberU64() == 0 {
						if enoughBeyondCount && (root != common.Hash{}) && rootNumber == 0 {
							for {
								lastBlockNum++
								block := bc.GetBlockByNumber(lastBlockNum)
								if block == nil {
									break
								}
								if block.Root() == root {
									rootNumber = block.NumberU64()
									break
								}
							}
						}
						log.Debug("Rewound to block with state", "number", newHeadBlock.NumberU64(), "hash", newHeadBlock.Hash())
						break
					}
					log.Debug("Skipping block with threshold state", "number", newHeadBlock.NumberU64(), "hash", newHeadBlock.Hash(), "root", newHeadBlock.Root())
					newHeadBlock = bc.GetBlock(newHeadBlock.ParentHash(), newHeadBlock.NumberU64()-1) // Keep rewinding
				}
			}
			rawdb.WriteHeadBlockHash(db, newHeadBlock.Hash())

			// Degrade the chain markers if they are explicitly reverted.
			// In theory we should update all in-memory markers in the
			// last step, however the direction of SetHead is from high
			// to low, so it's safe the update in-memory markers directly.
			bc.currentBlock.Store(newHeadBlock)
			headBlockGauge.Update(int64(newHeadBlock.NumberU64()))
		}
		// Rewind the fast block in a simpleton way to the target head
		if currentFastBlock := bc.CurrentFastBlock(); currentFastBlock != nil && header.Number.Uint64() < currentFastBlock.NumberU64() {
			newHeadFastBlock := bc.GetBlock(header.Hash(), header.Number.Uint64())
			// If either blocks reached nil, reset to the genesis state
			if newHeadFastBlock == nil {
				newHeadFastBlock = bc.genesisBlock
			}
			rawdb.WriteHeadFastBlockHash(db, newHeadFastBlock.Hash())

			// Degrade the chain markers if they are explicitly reverted.
			// In theory we should update all in-memory markers in the
			// last step, however the direction of SetHead is from high
			// to low, so it's safe the update in-memory markers directly.
			bc.currentFastBlock.Store(newHeadFastBlock)
			headFastBlockGauge.Update(int64(newHeadFastBlock.NumberU64()))
		}
		head := bc.CurrentBlock().NumberU64()

		// If setHead underflown the freezer threshold and the block processing
		// intent afterwards is full block importing, delete the chain segment
		// between the stateful-block and the sethead target.
		var wipe bool
		if head+1 < frozen {
			wipe = pivot == nil || head >= *pivot
		}
		return head, wipe // Only force wipe if full synced
	}
	// Rewind the header chain, deleting all block bodies until then
	delFn := func(db ethdb.KeyValueWriter, hash common.Hash, num uint64) {
		// Ignore the error here since light client won't hit this path
		frozen, _ := bc.db.Ancients()
		if num+1 <= frozen {
			// Truncate all relative data(header, total difficulty, body, receipt
			// and canonical hash) from ancient store.
			if err := bc.db.TruncateAncients(num); err != nil {
				log.Crit("Failed to truncate ancient data", "number", num, "err", err)
			}
			// Remove the hash <-> number mapping from the active store.
			rawdb.DeleteHeaderNumber(db, hash)
		} else {
			// Remove relative body and receipts from the active store.
			// The header, total difficulty and canonical hash will be
			// removed in the hc.SetHead function.
			rawdb.DeleteBody(db, hash, num)
			rawdb.DeleteReceipts(db, hash, num)
		}
		// Todo(rjl493456442) txlookup, bloombits, etc
	}
	// If SetHead was only called as a chain reparation method, try to skip
	// touching the header chain altogether, unless the freezer is broken
	if block := bc.CurrentBlock(); block.NumberU64() == head {
		if target, force := updateFn(bc.db, block.Header()); force {
			bc.hc.SetHead(target, updateFn, delFn)
		}
	} else {
		// Rewind the chain to the requested head and keep going backwards until a
		// block with a state is found or fast sync pivot is passed
		log.Warn("Rewinding blockchain", "target", head)
		bc.hc.SetHead(head, updateFn, delFn)
	}
	// Clear out any stale content from the caches
	bc.bodyCache.Purge()
	bc.bodyRLPCache.Purge()
	bc.receiptsCache.Purge()
	bc.blockCache.Purge()
	bc.txLookupCache.Purge()
	bc.futureBlocks.Purge()

	return rootNumber, bc.loadLastState()
}

// FastSyncCommitHead sets the current head block to the one defined by the hash
// irrelevant what the chain contents were prior.
func (bc *BlockChain) FastSyncCommitHead(hash common.Hash) error {
	// Make sure that both the block as well at its state trie exists
	block := bc.GetBlockByHash(hash)
	if block == nil {
		return fmt.Errorf("non existent block [%x..]", hash[:4])
	}
	if _, err := trie.NewSecure(block.Root(), bc.stateCache.TrieDB()); err != nil {
		return err
	}
	// If all checks out, manually set the head block
	bc.chainmu.Lock()
	bc.currentBlock.Store(block)
	headBlockGauge.Update(int64(block.NumberU64()))
	bc.chainmu.Unlock()

	// Destroy any existing state snapshot and regenerate it in the background,
	// also resuming the normal maintenance of any previously paused snapshot.
	if bc.snaps != nil {
		bc.snaps.Rebuild(block.Root())
	}
	log.Info("Committed new head block", "number", block.Number(), "hash", hash)
	return nil
}

// GasLimit returns the gas limit of the current HEAD block.
func (bc *BlockChain) GasLimit() uint64 {
	return bc.CurrentBlock().GasLimit()
}

// CurrentBlock retrieves the current head block of the canonical chain. The
// block is retrieved from the blockchain's internal cache.
func (bc *BlockChain) CurrentBlock() *types.Block {
	return bc.currentBlock.Load().(*types.Block)
}

// Snapshots returns the blockchain snapshot tree.
func (bc *BlockChain) Snapshots() *snapshot.Tree {
	return bc.snaps
}

// CurrentFastBlock retrieves the current fast-sync head block of the canonical
// chain. The block is retrieved from the blockchain's internal cache.
func (bc *BlockChain) CurrentFastBlock() *types.Block {
	return bc.currentFastBlock.Load().(*types.Block)
}

// Validator returns the current validator.
func (bc *BlockChain) Validator() Validator {
	return bc.validator
}

// Processor returns the current processor.
func (bc *BlockChain) Processor() Processor {
	return bc.processor
}

// State returns a new mutable state based on the current HEAD block.
func (bc *BlockChain) State() (*state.StateDB, error) {
	return bc.StateAt(bc.CurrentBlock().Root())
}

// StateAt returns a new mutable state based on a particular point in time.
func (bc *BlockChain) StateAt(root common.Hash) (*state.StateDB, error) {
	return state.New(root, bc.stateCache, bc.snaps)
}

// StateCache returns the caching database underpinning the blockchain instance.
func (bc *BlockChain) StateCache() state.Database {
	return bc.stateCache
}

// Reset purges the entire blockchain, restoring it to its genesis state.
func (bc *BlockChain) Reset() error {
	return bc.ResetWithGenesisBlock(bc.genesisBlock)
}

// ResetWithGenesisBlock purges the entire blockchain, restoring it to the
// specified genesis state.
func (bc *BlockChain) ResetWithGenesisBlock(genesis *types.Block) error {
	// Dump the entire block chain and purge the caches
	if err := bc.SetHead(0); err != nil {
		return err
	}
	bc.chainmu.Lock()
	defer bc.chainmu.Unlock()

	// Prepare the genesis block and reinitialise the chain
	batch := bc.db.NewBatch()
	rawdb.WriteTd(batch, genesis.Hash(), genesis.NumberU64(), genesis.Difficulty())
	rawdb.WriteBlock(batch, genesis)
	if err := batch.Write(); err != nil {
		log.Crit("Failed to write genesis block", "err", err)
	}
	bc.writeHeadBlock(genesis)

	// Last update all in-memory chain markers
	bc.genesisBlock = genesis
	bc.currentBlock.Store(bc.genesisBlock)
	headBlockGauge.Update(int64(bc.genesisBlock.NumberU64()))
	bc.hc.SetGenesis(bc.genesisBlock.Header())
	bc.hc.SetCurrentHeader(bc.genesisBlock.Header())
	bc.currentFastBlock.Store(bc.genesisBlock)
	headFastBlockGauge.Update(int64(bc.genesisBlock.NumberU64()))
	return nil
}

// Export writes the active chain to the given writer.
func (bc *BlockChain) Export(w io.Writer) error {
	return bc.ExportN(w, uint64(0), bc.CurrentBlock().NumberU64())
}

// ExportN writes a subset of the active chain to the given writer.
func (bc *BlockChain) ExportN(w io.Writer, first uint64, last uint64) error {
	bc.chainmu.RLock()
	defer bc.chainmu.RUnlock()

	if first > last {
		return fmt.Errorf("export failed: first (%d) is greater than last (%d)", first, last)
	}
	log.Info("Exporting batch of blocks", "count", last-first+1)

	start, reported := time.Now(), time.Now()
	for nr := first; nr <= last; nr++ {
		block := bc.GetBlockByNumber(nr)
		if block == nil {
			return fmt.Errorf("export failed on #%d: not found", nr)
		}
		if err := block.EncodeRLP(w); err != nil {
			return err
		}
		if time.Since(reported) >= statsReportLimit {
			log.Info("Exporting blocks", "exported", block.NumberU64()-first, "elapsed", common.PrettyDuration(time.Since(start)))
			reported = time.Now()
		}
	}
	return nil
}

// writeHeadBlock injects a new head block into the current block chain. This method
// assumes that the block is indeed a true head. It will also reset the head
// header and the head fast sync block to this very same block if they are older
// or if they are on a different side chain.
//
// Note, this function assumes that the `mu` mutex is held!
func (bc *BlockChain) writeHeadBlock(block *types.Block) {
	// If the block is on a side chain or an unknown one, force other heads onto it too
	updateHeads := rawdb.ReadCanonicalHash(bc.db, block.NumberU64()) != block.Hash()

	// Add the block to the canonical chain number scheme and mark as the head
	batch := bc.db.NewBatch()
	rawdb.WriteCanonicalHash(batch, block.Hash(), block.NumberU64())
	rawdb.WriteTxLookupEntriesByBlock(batch, block)
	rawdb.WriteHeadBlockHash(batch, block.Hash())

	// If the block is better than our head or is on a different chain, force update heads
	if updateHeads {
		rawdb.WriteHeadHeaderHash(batch, block.Hash())
		rawdb.WriteHeadFastBlockHash(batch, block.Hash())
	}
	// Flush the whole batch into the disk, exit the node if failed
	if err := batch.Write(); err != nil {
		log.Crit("Failed to update chain indexes and markers", "err", err)
	}
	// Update all in-memory chain markers in the last step
	if updateHeads {
		bc.hc.SetCurrentHeader(block.Header())
		bc.currentFastBlock.Store(block)
		headFastBlockGauge.Update(int64(block.NumberU64()))
	}
	bc.currentBlock.Store(block)
	headBlockGauge.Update(int64(block.NumberU64()))
}

// Genesis retrieves the chain's genesis block.
func (bc *BlockChain) Genesis() *types.Block {
	return bc.genesisBlock
}

// GetBody retrieves a block body (transactions and uncles) from the database by
// hash, caching it if found.
func (bc *BlockChain) GetBody(hash common.Hash) *types.Body {
	// Short circuit if the body's already in the cache, retrieve otherwise
	if cached, ok := bc.bodyCache.Get(hash); ok {
		body := cached.(*types.Body)
		return body
	}
	number := bc.hc.GetBlockNumber(hash)
	if number == nil {
		return nil
	}
	body := rawdb.ReadBody(bc.db, hash, *number)
	if body == nil {
		return nil
	}
	// Cache the found body for next time and return
	bc.bodyCache.Add(hash, body)
	return body
}

// GetBodyRLP retrieves a block body in RLP encoding from the database by hash,
// caching it if found.
func (bc *BlockChain) GetBodyRLP(hash common.Hash) rlp.RawValue {
	// Short circuit if the body's already in the cache, retrieve otherwise
	if cached, ok := bc.bodyRLPCache.Get(hash); ok {
		return cached.(rlp.RawValue)
	}
	number := bc.hc.GetBlockNumber(hash)
	if number == nil {
		return nil
	}
	body := rawdb.ReadBodyRLP(bc.db, hash, *number)
	if len(body) == 0 {
		return nil
	}
	// Cache the found body for next time and return
	bc.bodyRLPCache.Add(hash, body)
	return body
}

// GetDiffLayerRLP retrieves a diff layer in RLP encoding from the cache or database by blockHash
func (bc *BlockChain) GetDiffLayerRLP(blockHash common.Hash) rlp.RawValue {
	// Short circuit if the diffLayer's already in the cache, retrieve otherwise
	if cached, ok := bc.diffLayerRLPCache.Get(blockHash); ok {
		return cached.(rlp.RawValue)
	}
	if cached, ok := bc.diffLayerCache.Get(blockHash); ok {
		diff := cached.(*types.DiffLayer)
		bz, err := rlp.EncodeToBytes(diff)
		if err != nil {
			return nil
		}
		bc.diffLayerRLPCache.Add(blockHash, rlp.RawValue(bz))
		return bz
	}

	// fallback to untrusted sources.
	diff := bc.GetUnTrustedDiffLayer(blockHash, "")
	if diff != nil {
		bz, err := rlp.EncodeToBytes(diff)
		if err != nil {
			return nil
		}
		// No need to cache untrusted data
		return bz
	}

	// fallback to disk
	diffStore := bc.db.DiffStore()
	if diffStore == nil {
		return nil
	}
	rawData := rawdb.ReadDiffLayerRLP(diffStore, blockHash)
	if len(rawData) != 0 {
		bc.diffLayerRLPCache.Add(blockHash, rawData)
	}
	return rawData
}

func (bc *BlockChain) GetDiffAccounts(blockHash common.Hash) ([]common.Address, error) {
	var (
		accounts  []common.Address
		diffLayer *types.DiffLayer
	)

	header := bc.GetHeaderByHash(blockHash)
	if header == nil {
		return nil, fmt.Errorf("no block found")
	}

	if cached, ok := bc.diffLayerCache.Get(blockHash); ok {
		diffLayer = cached.(*types.DiffLayer)
	} else if diffStore := bc.db.DiffStore(); diffStore != nil {
		diffLayer = rawdb.ReadDiffLayer(diffStore, blockHash)
	}

	if diffLayer == nil {
		if header.TxHash != types.EmptyRootHash {
			return nil, fmt.Errorf("no diff layer found")
		}

		return nil, nil
	}

	for _, diffAccounts := range diffLayer.Accounts {
		accounts = append(accounts, diffAccounts.Account)
	}

	if header.TxHash != types.EmptyRootHash && len(accounts) == 0 {
		return nil, fmt.Errorf("no diff account in block, maybe bad diff layer")
	}

	return accounts, nil
}

// HasBlock checks if a block is fully present in the database or not.
func (bc *BlockChain) HasBlock(hash common.Hash, number uint64) bool {
	if bc.blockCache.Contains(hash) {
		return true
	}
	return rawdb.HasBody(bc.db, hash, number)
}

// HasFastBlock checks if a fast block is fully present in the database or not.
func (bc *BlockChain) HasFastBlock(hash common.Hash, number uint64) bool {
	if !bc.HasBlock(hash, number) {
		return false
	}
	if bc.receiptsCache.Contains(hash) {
		return true
	}
	return rawdb.HasReceipts(bc.db, hash, number)
}

// HasState checks if state trie is fully present in the database or not.
func (bc *BlockChain) HasState(hash common.Hash) bool {
	_, err := bc.stateCache.OpenTrie(hash)
	return err == nil
}

// HasBlockAndState checks if a block and associated state trie is fully present
// in the database or not, caching it if present.
func (bc *BlockChain) HasBlockAndState(hash common.Hash, number uint64) bool {
	// Check first that the block itself is known
	block := bc.GetBlock(hash, number)
	if block == nil {
		return false
	}
	return bc.HasState(block.Root())
}

// GetBlock retrieves a block from the database by hash and number,
// caching it if found.
func (bc *BlockChain) GetBlock(hash common.Hash, number uint64) *types.Block {
	// Short circuit if the block's already in the cache, retrieve otherwise
	if block, ok := bc.blockCache.Get(hash); ok {
		return block.(*types.Block)
	}
	block := rawdb.ReadBlock(bc.db, hash, number)
	if block == nil {
		return nil
	}
	// Cache the found block for next time and return
	bc.blockCache.Add(block.Hash(), block)
	return block
}

// GetBlockByHash retrieves a block from the database by hash, caching it if found.
func (bc *BlockChain) GetBlockByHash(hash common.Hash) *types.Block {
	number := bc.hc.GetBlockNumber(hash)
	if number == nil {
		return nil
	}
	return bc.GetBlock(hash, *number)
}

// GetBlockByNumber retrieves a block from the database by number, caching it
// (associated with its hash) if found.
func (bc *BlockChain) GetBlockByNumber(number uint64) *types.Block {
	hash := rawdb.ReadCanonicalHash(bc.db, number)
	if hash == (common.Hash{}) {
		return nil
	}
	return bc.GetBlock(hash, number)
}

// GetReceiptsByHash retrieves the receipts for all transactions in a given block.
func (bc *BlockChain) GetReceiptsByHash(hash common.Hash) types.Receipts {
	if receipts, ok := bc.receiptsCache.Get(hash); ok {
		return receipts.(types.Receipts)
	}
	number := rawdb.ReadHeaderNumber(bc.db, hash)
	if number == nil {
		return nil
	}
	receipts := rawdb.ReadReceipts(bc.db, hash, *number, bc.chainConfig)
	if receipts == nil {
		return nil
	}
	bc.receiptsCache.Add(hash, receipts)
	return receipts
}

// GetBlocksFromHash returns the block corresponding to hash and up to n-1 ancestors.
// [deprecated by eth/62]
func (bc *BlockChain) GetBlocksFromHash(hash common.Hash, n int) (blocks []*types.Block) {
	number := bc.hc.GetBlockNumber(hash)
	if number == nil {
		return nil
	}
	for i := 0; i < n; i++ {
		block := bc.GetBlock(hash, *number)
		if block == nil {
			break
		}
		blocks = append(blocks, block)
		hash = block.ParentHash()
		*number--
	}
	return
}

// GetUnclesInChain retrieves all the uncles from a given block backwards until
// a specific distance is reached.
func (bc *BlockChain) GetUnclesInChain(block *types.Block, length int) []*types.Header {
	uncles := []*types.Header{}
	for i := 0; block != nil && i < length; i++ {
		uncles = append(uncles, block.Uncles()...)
		block = bc.GetBlock(block.ParentHash(), block.NumberU64()-1)
	}
	return uncles
}

// TrieNode retrieves a blob of data associated with a trie node
// either from ephemeral in-memory cache, or from persistent storage.
func (bc *BlockChain) TrieNode(hash common.Hash) ([]byte, error) {
	return bc.stateCache.TrieDB().Node(hash)
}

// ContractCode retrieves a blob of data associated with a contract hash
// either from ephemeral in-memory cache, or from persistent storage.
func (bc *BlockChain) ContractCode(hash common.Hash) ([]byte, error) {
	return bc.stateCache.ContractCode(common.Hash{}, hash)
}

// ContractCodeWithPrefix retrieves a blob of data associated with a contract
// hash either from ephemeral in-memory cache, or from persistent storage.
//
// If the code doesn't exist in the in-memory cache, check the storage with
// new code scheme.
func (bc *BlockChain) ContractCodeWithPrefix(hash common.Hash) ([]byte, error) {
	type codeReader interface {
		ContractCodeWithPrefix(addrHash, codeHash common.Hash) ([]byte, error)
	}
	return bc.stateCache.(codeReader).ContractCodeWithPrefix(common.Hash{}, hash)
}

// Stop stops the blockchain service. If any imports are currently in progress
// it will abort them using the procInterrupt.
func (bc *BlockChain) Stop() {
	if !atomic.CompareAndSwapInt32(&bc.running, 0, 1) {
		return
	}
	// Unsubscribe all subscriptions registered from blockchain
	bc.scope.Close()
	close(bc.quit)
	bc.StopInsert()
	bc.wg.Wait()

	// Ensure that the entirety of the state snapshot is journalled to disk.
	var snapBase common.Hash
	if bc.snaps != nil {
		var err error
		if snapBase, err = bc.snaps.Journal(bc.CurrentBlock().Root()); err != nil {
			log.Error("Failed to journal state snapshot", "err", err)
		}
	}
	// Ensure the state of a recent block is also stored to disk before exiting.
	// We're writing three different states to catch different restart scenarios:
	//  - HEAD:     So we don't need to reprocess any blocks in the general case
	//  - HEAD-1:   So we don't do large reorgs if our HEAD becomes an uncle
	//  - HEAD-127: So we have a hard limit on the number of blocks reexecuted
	if !bc.cacheConfig.TrieDirtyDisabled {
		triedb := bc.stateCache.TrieDB()

		for _, offset := range []uint64{0, 1, bc.triesInMemory - 1} {
			if number := bc.CurrentBlock().NumberU64(); number > offset {
				recent := bc.GetBlockByNumber(number - offset)

				log.Info("Writing cached state to disk", "block", recent.Number(), "hash", recent.Hash(), "root", recent.Root())
				if err := triedb.Commit(recent.Root(), true, nil); err != nil {
					log.Error("Failed to commit recent state trie", "err", err)
				}
			}
		}
		if snapBase != (common.Hash{}) {
			log.Info("Writing snapshot state to disk", "root", snapBase)
			if err := triedb.Commit(snapBase, true, nil); err != nil {
				log.Error("Failed to commit recent state trie", "err", err)
			}
		}
		for !bc.triegc.Empty() {
			go triedb.Dereference(bc.triegc.PopItem().(common.Hash))
		}
		if size, _ := triedb.Size(); size != 0 {
			log.Error("Dangling trie nodes after full cleanup")
		}
	}
	// Ensure all live cached entries be saved into disk, so that we can skip
	// cache warmup when node restarts.
	if bc.cacheConfig.TrieCleanJournal != "" {
		triedb := bc.stateCache.TrieDB()
		triedb.SaveCache(bc.cacheConfig.TrieCleanJournal)
	}
	log.Info("Blockchain stopped")
}

// StopInsert interrupts all insertion methods, causing them to return
// errInsertionInterrupted as soon as possible. Insertion is permanently disabled after
// calling this method.
func (bc *BlockChain) StopInsert() {
	atomic.StoreInt32(&bc.procInterrupt, 1)
}

// insertStopped returns true after StopInsert has been called.
func (bc *BlockChain) insertStopped() bool {
	return atomic.LoadInt32(&bc.procInterrupt) == 1
}

func (bc *BlockChain) procFutureBlocks() {
	blocks := make([]*types.Block, 0, bc.futureBlocks.Len())
	for _, hash := range bc.futureBlocks.Keys() {
		if block, exist := bc.futureBlocks.Peek(hash); exist {
			blocks = append(blocks, block.(*types.Block))
		}
	}
	if len(blocks) > 0 {
		sort.Slice(blocks, func(i, j int) bool {
			return blocks[i].NumberU64() < blocks[j].NumberU64()
		})
		// Insert one by one as chain insertion needs contiguous ancestry between blocks
		for i := range blocks {
			bc.InsertChain(blocks[i : i+1])
		}
	}
}

// WriteStatus status of write
type WriteStatus byte

const (
	NonStatTy WriteStatus = iota
	CanonStatTy
	SideStatTy
)

// truncateAncient rewinds the blockchain to the specified header and deletes all
// data in the ancient store that exceeds the specified header.
func (bc *BlockChain) truncateAncient(head uint64) error {
	frozen, err := bc.db.Ancients()
	if err != nil {
		return err
	}
	// Short circuit if there is no data to truncate in ancient store.
	if frozen <= head+1 {
		return nil
	}
	// Truncate all the data in the freezer beyond the specified head
	if err := bc.db.TruncateAncients(head + 1); err != nil {
		return err
	}
	// Clear out any stale content from the caches
	bc.hc.headerCache.Purge()
	bc.hc.tdCache.Purge()
	bc.hc.numberCache.Purge()

	// Clear out any stale content from the caches
	bc.bodyCache.Purge()
	bc.bodyRLPCache.Purge()
	bc.receiptsCache.Purge()
	bc.blockCache.Purge()
	bc.txLookupCache.Purge()
	bc.futureBlocks.Purge()

	log.Info("Rewind ancient data", "number", head)
	return nil
}

// numberHash is just a container for a number and a hash, to represent a block
type numberHash struct {
	number uint64
	hash   common.Hash
}

// InsertReceiptChain attempts to complete an already existing header chain with
// transaction and receipt data.
func (bc *BlockChain) InsertReceiptChain(blockChain types.Blocks, receiptChain []types.Receipts, ancientLimit uint64) (int, error) {
	// We don't require the chainMu here since we want to maximize the
	// concurrency of header insertion and receipt insertion.
	bc.wg.Add(1)
	defer bc.wg.Done()

	var (
		ancientBlocks, liveBlocks     types.Blocks
		ancientReceipts, liveReceipts []types.Receipts
	)
	// Do a sanity check that the provided chain is actually ordered and linked
	for i := 0; i < len(blockChain); i++ {
		if i != 0 {
			if blockChain[i].NumberU64() != blockChain[i-1].NumberU64()+1 || blockChain[i].ParentHash() != blockChain[i-1].Hash() {
				log.Error("Non contiguous receipt insert", "number", blockChain[i].Number(), "hash", blockChain[i].Hash(), "parent", blockChain[i].ParentHash(),
					"prevnumber", blockChain[i-1].Number(), "prevhash", blockChain[i-1].Hash())
				return 0, fmt.Errorf("non contiguous insert: item %d is #%d [%x..], item %d is #%d [%x..] (parent [%x..])", i-1, blockChain[i-1].NumberU64(),
					blockChain[i-1].Hash().Bytes()[:4], i, blockChain[i].NumberU64(), blockChain[i].Hash().Bytes()[:4], blockChain[i].ParentHash().Bytes()[:4])
			}
		}
		if blockChain[i].NumberU64() <= ancientLimit {
			ancientBlocks, ancientReceipts = append(ancientBlocks, blockChain[i]), append(ancientReceipts, receiptChain[i])
		} else {
			liveBlocks, liveReceipts = append(liveBlocks, blockChain[i]), append(liveReceipts, receiptChain[i])
		}
	}

	var (
		stats = struct{ processed, ignored int32 }{}
		start = time.Now()
		size  = 0
	)
	// updateHead updates the head fast sync block if the inserted blocks are better
	// and returns an indicator whether the inserted blocks are canonical.
	updateHead := func(head *types.Block) bool {
		bc.chainmu.Lock()

		// Rewind may have occurred, skip in that case.
		if bc.CurrentHeader().Number.Cmp(head.Number()) >= 0 {
			currentFastBlock, td := bc.CurrentFastBlock(), bc.GetTd(head.Hash(), head.NumberU64())
			if bc.GetTd(currentFastBlock.Hash(), currentFastBlock.NumberU64()).Cmp(td) < 0 {
				rawdb.WriteHeadFastBlockHash(bc.db, head.Hash())
				bc.currentFastBlock.Store(head)
				headFastBlockGauge.Update(int64(head.NumberU64()))
				bc.chainmu.Unlock()
				return true
			}
		}
		bc.chainmu.Unlock()
		return false
	}
	// writeAncient writes blockchain and corresponding receipt chain into ancient store.
	//
	// this function only accepts canonical chain data. All side chain will be reverted
	// eventually.
	writeAncient := func(blockChain types.Blocks, receiptChain []types.Receipts) (int, error) {
		var (
			previous = bc.CurrentFastBlock()
			batch    = bc.db.NewBatch()
		)
		// If any error occurs before updating the head or we are inserting a side chain,
		// all the data written this time wll be rolled back.
		defer func() {
			if previous != nil {
				if err := bc.truncateAncient(previous.NumberU64()); err != nil {
					log.Crit("Truncate ancient store failed", "err", err)
				}
			}
		}()
		var deleted []*numberHash
		for i, block := range blockChain {
			// Short circuit insertion if shutting down or processing failed
			if bc.insertStopped() {
				return 0, errInsertionInterrupted
			}
			// Short circuit insertion if it is required(used in testing only)
			if bc.terminateInsert != nil && bc.terminateInsert(block.Hash(), block.NumberU64()) {
				return i, errors.New("insertion is terminated for testing purpose")
			}
			// Short circuit if the owner header is unknown
			if !bc.HasHeader(block.Hash(), block.NumberU64()) {
				return i, fmt.Errorf("containing header #%d [%x..] unknown", block.Number(), block.Hash().Bytes()[:4])
			}
			if block.NumberU64() == 1 {
				// Make sure to write the genesis into the freezer
				if frozen, _ := bc.db.Ancients(); frozen == 0 {
					h := rawdb.ReadCanonicalHash(bc.db, 0)
					b := rawdb.ReadBlock(bc.db, h, 0)
					size += rawdb.WriteAncientBlock(bc.db, b, rawdb.ReadReceipts(bc.db, h, 0, bc.chainConfig), rawdb.ReadTd(bc.db, h, 0))
					log.Info("Wrote genesis to ancients")
				}
			}
			// Flush data into ancient database.
			size += rawdb.WriteAncientBlock(bc.db, block, receiptChain[i], bc.GetTd(block.Hash(), block.NumberU64()))

			// Write tx indices if any condition is satisfied:
			// * If user requires to reserve all tx indices(txlookuplimit=0)
			// * If all ancient tx indices are required to be reserved(txlookuplimit is even higher than ancientlimit)
			// * If block number is large enough to be regarded as a recent block
			// It means blocks below the ancientLimit-txlookupLimit won't be indexed.
			//
			// But if the `TxIndexTail` is not nil, e.g. Geth is initialized with
			// an external ancient database, during the setup, blockchain will start
			// a background routine to re-indexed all indices in [ancients - txlookupLimit, ancients)
			// range. In this case, all tx indices of newly imported blocks should be
			// generated.
			if bc.txLookupLimit == 0 || ancientLimit <= bc.txLookupLimit || block.NumberU64() >= ancientLimit-bc.txLookupLimit {
				rawdb.WriteTxLookupEntriesByBlock(batch, block)
			} else if rawdb.ReadTxIndexTail(bc.db) != nil {
				rawdb.WriteTxLookupEntriesByBlock(batch, block)
			}
			stats.processed++
		}
		// Flush all tx-lookup index data.
		size += batch.ValueSize()
		if err := batch.Write(); err != nil {
			return 0, err
		}
		batch.Reset()

		// Sync the ancient store explicitly to ensure all data has been flushed to disk.
		if err := bc.db.Sync(); err != nil {
			return 0, err
		}
		if !updateHead(blockChain[len(blockChain)-1]) {
			return 0, errors.New("side blocks can't be accepted as the ancient chain data")
		}
		previous = nil // disable rollback explicitly

		// Wipe out canonical block data.
		for _, nh := range deleted {
			rawdb.DeleteBlockWithoutNumber(batch, nh.hash, nh.number)
			rawdb.DeleteCanonicalHash(batch, nh.number)
		}
		for _, block := range blockChain {
			// Always keep genesis block in active database.
			if block.NumberU64() != 0 {
				rawdb.DeleteBlockWithoutNumber(batch, block.Hash(), block.NumberU64())
				rawdb.DeleteCanonicalHash(batch, block.NumberU64())
			}
		}
		if err := batch.Write(); err != nil {
			return 0, err
		}
		batch.Reset()

		// Wipe out side chain too.
		for _, nh := range deleted {
			for _, hash := range rawdb.ReadAllHashes(bc.db, nh.number) {
				rawdb.DeleteBlock(batch, hash, nh.number)
			}
		}
		for _, block := range blockChain {
			// Always keep genesis block in active database.
			if block.NumberU64() != 0 {
				for _, hash := range rawdb.ReadAllHashes(bc.db, block.NumberU64()) {
					rawdb.DeleteBlock(batch, hash, block.NumberU64())
				}
			}
		}
		if err := batch.Write(); err != nil {
			return 0, err
		}
		return 0, nil
	}
	// writeLive writes blockchain and corresponding receipt chain into active store.
	writeLive := func(blockChain types.Blocks, receiptChain []types.Receipts) (int, error) {
		skipPresenceCheck := false
		batch := bc.db.NewBatch()
		for i, block := range blockChain {
			// Short circuit insertion if shutting down or processing failed
			if bc.insertStopped() {
				return 0, errInsertionInterrupted
			}
			// Short circuit if the owner header is unknown
			if !bc.HasHeader(block.Hash(), block.NumberU64()) {
				return i, fmt.Errorf("containing header #%d [%x..] unknown", block.Number(), block.Hash().Bytes()[:4])
			}
			if !skipPresenceCheck {
				// Ignore if the entire data is already known
				if bc.HasBlock(block.Hash(), block.NumberU64()) {
					stats.ignored++
					continue
				} else {
					// If block N is not present, neither are the later blocks.
					// This should be true, but if we are mistaken, the shortcut
					// here will only cause overwriting of some existing data
					skipPresenceCheck = true
				}
			}
			// Write all the data out into the database
			rawdb.WriteBody(batch, block.Hash(), block.NumberU64(), block.Body())
			rawdb.WriteReceipts(batch, block.Hash(), block.NumberU64(), receiptChain[i])
			rawdb.WriteTxLookupEntriesByBlock(batch, block) // Always write tx indices for live blocks, we assume they are needed

			// Write everything belongs to the blocks into the database. So that
			// we can ensure all components of body is completed(body, receipts,
			// tx indexes)
			if batch.ValueSize() >= ethdb.IdealBatchSize {
				if err := batch.Write(); err != nil {
					return 0, err
				}
				size += batch.ValueSize()
				batch.Reset()
			}
			stats.processed++
		}
		// Write everything belongs to the blocks into the database. So that
		// we can ensure all components of body is completed(body, receipts,
		// tx indexes)
		if batch.ValueSize() > 0 {
			size += batch.ValueSize()
			if err := batch.Write(); err != nil {
				return 0, err
			}
		}
		updateHead(blockChain[len(blockChain)-1])
		return 0, nil
	}
	// Write downloaded chain data and corresponding receipt chain data
	if len(ancientBlocks) > 0 {
		if n, err := writeAncient(ancientBlocks, ancientReceipts); err != nil {
			if err == errInsertionInterrupted {
				return 0, nil
			}
			return n, err
		}
	}
	// Write the tx index tail (block number from where we index) before write any live blocks
	if len(liveBlocks) > 0 && liveBlocks[0].NumberU64() == ancientLimit+1 {
		// The tx index tail can only be one of the following two options:
		// * 0: all ancient blocks have been indexed
		// * ancient-limit: the indices of blocks before ancient-limit are ignored
		if tail := rawdb.ReadTxIndexTail(bc.db); tail == nil {
			if bc.txLookupLimit == 0 || ancientLimit <= bc.txLookupLimit {
				rawdb.WriteTxIndexTail(bc.db, 0)
			} else {
				rawdb.WriteTxIndexTail(bc.db, ancientLimit-bc.txLookupLimit)
			}
		}
	}
	if len(liveBlocks) > 0 {
		if n, err := writeLive(liveBlocks, liveReceipts); err != nil {
			if err == errInsertionInterrupted {
				return 0, nil
			}
			return n, err
		}
	}

	head := blockChain[len(blockChain)-1]
	context := []interface{}{
		"count", stats.processed, "elapsed", common.PrettyDuration(time.Since(start)),
		"number", head.Number(), "hash", head.Hash(), "age", common.PrettyAge(time.Unix(int64(head.Time()), 0)),
		"size", common.StorageSize(size),
	}
	if stats.ignored > 0 {
		context = append(context, []interface{}{"ignored", stats.ignored}...)
	}
	log.Info("Imported new block receipts", context...)

	return 0, nil
}

// SetTxLookupLimit is responsible for updating the txlookup limit to the
// original one stored in db if the new mismatches with the old one.
func (bc *BlockChain) SetTxLookupLimit(limit uint64) {
	bc.txLookupLimit = limit
}

// TxLookupLimit retrieves the txlookup limit used by blockchain to prune
// stale transaction indices.
func (bc *BlockChain) TxLookupLimit() uint64 {
	return bc.txLookupLimit
}

var lastWrite uint64

// writeBlockWithoutState writes only the block and its metadata to the database,
// but does not write any state. This is used to construct competing side forks
// up to the point where they exceed the canonical total difficulty.
func (bc *BlockChain) writeBlockWithoutState(block *types.Block, td *big.Int) (err error) {
	bc.wg.Add(1)
	defer bc.wg.Done()

	batch := bc.db.NewBatch()
	rawdb.WriteTd(batch, block.Hash(), block.NumberU64(), td)
	rawdb.WriteBlock(batch, block)
	if err := batch.Write(); err != nil {
		log.Crit("Failed to write block into disk", "err", err)
	}
	return nil
}

// writeKnownBlock updates the head block flag with a known block
// and introduces chain reorg if necessary.
func (bc *BlockChain) writeKnownBlock(block *types.Block) error {
	bc.wg.Add(1)
	defer bc.wg.Done()

	current := bc.CurrentBlock()
	if block.ParentHash() != current.Hash() {
		if err := bc.reorg(current, block); err != nil {
			return err
		}
	}
	bc.writeHeadBlock(block)
	return nil
}

// WriteBlockWithState writes the block and all associated state to the database.
func (bc *BlockChain) WriteBlockWithState(block *types.Block, receipts []*types.Receipt, logs []*types.Log, state *state.StateDB, emitHeadEvent bool) (status WriteStatus, err error) {
	bc.chainmu.Lock()
	defer bc.chainmu.Unlock()

	return bc.writeBlockWithState(block, receipts, logs, state, emitHeadEvent)
}

// writeBlockWithState writes the block and all associated state to the database,
// but is expects the chain mutex to be held.
func (bc *BlockChain) writeBlockWithState(block *types.Block, receipts []*types.Receipt, logs []*types.Log, state *state.StateDB, emitHeadEvent bool) (status WriteStatus, err error) {
	bc.wg.Add(1)
	defer bc.wg.Done()

	// Calculate the total difficulty of the block
	ptd := bc.GetTd(block.ParentHash(), block.NumberU64()-1)
	if ptd == nil {
		return NonStatTy, consensus.ErrUnknownAncestor
	}
	// Make sure no inconsistent state is leaked during insertion
	currentBlock := bc.CurrentBlock()
	localTd := bc.GetTd(currentBlock.Hash(), currentBlock.NumberU64())
	externTd := new(big.Int).Add(block.Difficulty(), ptd)

	// Irrelevant of the canonical status, write the block itself to the database.
	//
	// Note all the components of block(td, hash->number map, header, body, receipts)
	// should be written atomically. BlockBatch is used for containing all components.
	wg := sync.WaitGroup{}
	wg.Add(1)
	go func() {
		blockBatch := bc.db.NewBatch()
		rawdb.WriteTd(blockBatch, block.Hash(), block.NumberU64(), externTd)
		rawdb.WriteBlock(blockBatch, block)
		rawdb.WriteReceipts(blockBatch, block.Hash(), block.NumberU64(), receipts)
		rawdb.WritePreimages(blockBatch, state.Preimages())
		if err := blockBatch.Write(); err != nil {
			log.Crit("Failed to write block into disk", "err", err)
		}
		wg.Done()
	}()
	// Commit all cached state changes into underlying memory database.
	root, diffLayer, err := state.Commit(bc.chainConfig.IsEIP158(block.Number()))
	if err != nil {
		return NonStatTy, err
	}

	// Ensure no empty block body
	if diffLayer != nil && block.Header().TxHash != types.EmptyRootHash {
		// Filling necessary field
		diffLayer.Receipts = receipts
		diffLayer.BlockHash = block.Hash()
		diffLayer.Number = block.NumberU64()
		bc.cacheDiffLayer(diffLayer)
	}
	triedb := bc.stateCache.TrieDB()

	// If we're running an archive node, always flush
	if bc.cacheConfig.TrieDirtyDisabled {
		if err := triedb.Commit(root, false, nil); err != nil {
			return NonStatTy, err
		}
	} else {
		// Full but not archive node, do proper garbage collection
		triedb.Reference(root, common.Hash{}) // metadata reference to keep trie alive
		bc.triegc.Push(root, -int64(block.NumberU64()))

		if current := block.NumberU64(); current > bc.triesInMemory {
			// If we exceeded our memory allowance, flush matured singleton nodes to disk
			var (
				nodes, imgs = triedb.Size()
				limit       = common.StorageSize(bc.cacheConfig.TrieDirtyLimit) * 1024 * 1024
			)
			if nodes > limit || imgs > 4*1024*1024 {
				triedb.Cap(limit - ethdb.IdealBatchSize)
			}
			// Find the next state trie we need to commit
			chosen := current - bc.triesInMemory

			// If we exceeded out time allowance, flush an entire trie to disk
			if bc.gcproc > bc.cacheConfig.TrieTimeLimit {
				canWrite := true
				if posa, ok := bc.engine.(consensus.PoSA); ok {
					if !posa.EnoughDistance(bc, block.Header()) {
						canWrite = false
					}
				}
				if canWrite {
					// If the header is missing (canonical chain behind), we're reorging a low
					// diff sidechain. Suspend committing until this operation is completed.
					header := bc.GetHeaderByNumber(chosen)
					if header == nil {
						log.Warn("Reorg in progress or TriesInMemory value has been increased, trie commit postponed", "number", chosen, "default_tries_in_memory", DefaultTriesInMemory, "tries_in_memory", TriesInMemory)
					} else {
						// If we're exceeding limits but haven't reached a large enough memory gap,
						// warn the user that the system is becoming unstable.
						if chosen < lastWrite+bc.triesInMemory && bc.gcproc >= 2*bc.cacheConfig.TrieTimeLimit {
							log.Info("State in memory for too long, committing", "time", bc.gcproc, "allowance", bc.cacheConfig.TrieTimeLimit, "optimum", float64(chosen-lastWrite)/float64(bc.triesInMemory))
						}
						// Flush an entire trie and restart the counters
						triedb.Commit(header.Root, true, nil)
						lastWrite = chosen
						bc.gcproc = 0
					}
				}
			}
			// Garbage collect anything below our required write retention
			for !bc.triegc.Empty() {
				root, number := bc.triegc.Pop()
				if uint64(-number) > chosen {
					bc.triegc.Push(root, number)
					break
				}
				go triedb.Dereference(root.(common.Hash))
			}
		}
	}
	wg.Wait()
	// If the total difficulty is higher than our known, add it to the canonical chain
	// Second clause in the if statement reduces the vulnerability to selfish mining.
	// Please refer to http://www.cs.cornell.edu/~ie53/publications/btcProcFC.pdf
	reorg := externTd.Cmp(localTd) > 0
	currentBlock = bc.CurrentBlock()
	if !reorg && externTd.Cmp(localTd) == 0 {
		// Split same-difficulty blocks by number, then preferentially select
		// the block generated by the local miner as the canonical block.
		if block.NumberU64() < currentBlock.NumberU64() || block.Time() < currentBlock.Time() {
			reorg = true
		} else if p, ok := bc.engine.(consensus.PoSA); ok && p.IsLocalBlock(currentBlock.Header()) {
			reorg = true
		} else if block.NumberU64() == currentBlock.NumberU64() {
			var currentPreserve, blockPreserve bool
			if bc.shouldPreserve != nil {
				currentPreserve, blockPreserve = bc.shouldPreserve(currentBlock), bc.shouldPreserve(block)
			}
			reorg = !currentPreserve && (blockPreserve || mrand.Float64() < 0.5)
		}
	}
	if reorg {
		// Reorganise the chain if the parent is not the head block
		if block.ParentHash() != currentBlock.Hash() {
			if err := bc.reorg(currentBlock, block); err != nil {
				return NonStatTy, err
			}
		}
		status = CanonStatTy
	} else {
		status = SideStatTy
	}
	// Set new head.
	if status == CanonStatTy {
		bc.writeHeadBlock(block)
	}
	bc.futureBlocks.Remove(block.Hash())

	if status == CanonStatTy {
		bc.chainFeed.Send(ChainEvent{Block: block, Hash: block.Hash(), Logs: logs})
		if len(logs) > 0 {
			bc.logsFeed.Send(logs)
		}
		// In theory we should fire a ChainHeadEvent when we inject
		// a canonical block, but sometimes we can insert a batch of
		// canonicial blocks. Avoid firing too much ChainHeadEvents,
		// we will fire an accumulated ChainHeadEvent and disable fire
		// event here.
		if emitHeadEvent {
			bc.chainHeadFeed.Send(ChainHeadEvent{Block: block})
		}
	} else {
		bc.chainSideFeed.Send(ChainSideEvent{Block: block})
	}
	return status, nil
}

// addFutureBlock checks if the block is within the max allowed window to get
// accepted for future processing, and returns an error if the block is too far
// ahead and was not added.
func (bc *BlockChain) addFutureBlock(block *types.Block) error {
	max := uint64(time.Now().Unix() + maxTimeFutureBlocks)
	if block.Time() > max {
		return fmt.Errorf("future block timestamp %v > allowed %v", block.Time(), max)
	}
	bc.futureBlocks.Add(block.Hash(), block)
	return nil
}

// InsertChain attempts to insert the given batch of blocks in to the canonical
// chain or, otherwise, create a fork. If an error is returned it will return
// the index number of the failing block as well an error describing what went
// wrong.
//
// After insertion is done, all accumulated events will be fired.
func (bc *BlockChain) InsertChain(chain types.Blocks) (int, error) {
	// Sanity check that we have something meaningful to import
	if len(chain) == 0 {
		return 0, nil
	}

	bc.blockProcFeed.Send(true)
	defer bc.blockProcFeed.Send(false)

	// Remove already known canon-blocks
	var (
		block, prev *types.Block
	)
	// Do a sanity check that the provided chain is actually ordered and linked
	for i := 1; i < len(chain); i++ {
		block = chain[i]
		prev = chain[i-1]
		if block.NumberU64() != prev.NumberU64()+1 || block.ParentHash() != prev.Hash() {
			// Chain broke ancestry, log a message (programming error) and skip insertion
			log.Error("Non contiguous block insert", "number", block.Number(), "hash", block.Hash(),
				"parent", block.ParentHash(), "prevnumber", prev.Number(), "prevhash", prev.Hash())

			return 0, fmt.Errorf("non contiguous insert: item %d is #%d [%x..], item %d is #%d [%x..] (parent [%x..])", i-1, prev.NumberU64(),
				prev.Hash().Bytes()[:4], i, block.NumberU64(), block.Hash().Bytes()[:4], block.ParentHash().Bytes()[:4])
		}
	}
	// Pre-checks passed, start the full block imports
	bc.wg.Add(1)
	bc.chainmu.Lock()
	n, err := bc.insertChain(chain, true)
	bc.chainmu.Unlock()
	bc.wg.Done()

	return n, err
}

// InsertChainWithoutSealVerification works exactly the same
// except for seal verification, seal verification is omitted
func (bc *BlockChain) InsertChainWithoutSealVerification(block *types.Block) (int, error) {
	bc.blockProcFeed.Send(true)
	defer bc.blockProcFeed.Send(false)

	// Pre-checks passed, start the full block imports
	bc.wg.Add(1)
	bc.chainmu.Lock()
	n, err := bc.insertChain(types.Blocks([]*types.Block{block}), false)
	bc.chainmu.Unlock()
	bc.wg.Done()

	return n, err
}

// insertChain is the internal implementation of InsertChain, which assumes that
// 1) chains are contiguous, and 2) The chain mutex is held.
//
// This method is split out so that import batches that require re-injecting
// historical blocks can do so without releasing the lock, which could lead to
// racey behaviour. If a sidechain import is in progress, and the historic state
// is imported, but then new canon-head is added before the actual sidechain
// completes, then the historic state could be pruned again
func (bc *BlockChain) insertChain(chain types.Blocks, verifySeals bool) (int, error) {
	// If the chain is terminating, don't even bother starting up
	if atomic.LoadInt32(&bc.procInterrupt) == 1 {
		return 0, nil
	}
	// Start a parallel signature recovery (signer will fluke on fork transition, minimal perf loss)
	signer := types.MakeSigner(bc.chainConfig, chain[0].Number())
	go senderCacher.recoverFromBlocks(signer, chain)

	var (
		stats     = insertStats{startTime: mclock.Now()}
		lastCanon *types.Block
	)
	// Fire a single chain head event if we've progressed the chain
	defer func() {
		if lastCanon != nil && bc.CurrentBlock().Hash() == lastCanon.Hash() {
			bc.chainHeadFeed.Send(ChainHeadEvent{lastCanon})
		}
	}()
	// Start the parallel header verifier
	headers := make([]*types.Header, len(chain))
	seals := make([]bool, len(chain))

	for i, block := range chain {
		headers[i] = block.Header()
		seals[i] = verifySeals
	}
	abort, results := bc.engine.VerifyHeaders(bc, headers, seals)
	defer close(abort)

	// Peek the error for the first block to decide the directing import logic
	it := newInsertIterator(chain, results, bc.validator)

	block, err := it.next()

	// Left-trim all the known blocks
	if err == ErrKnownBlock {
		// First block (and state) is known
		//   1. We did a roll-back, and should now do a re-import
		//   2. The block is stored as a sidechain, and is lying about it's stateroot, and passes a stateroot
		// 	    from the canonical chain, which has not been verified.
		// Skip all known blocks that are behind us
		var (
			current  = bc.CurrentBlock()
			localTd  = bc.GetTd(current.Hash(), current.NumberU64())
			externTd = bc.GetTd(block.ParentHash(), block.NumberU64()-1) // The first block can't be nil
		)
		for block != nil && err == ErrKnownBlock {
			externTd = new(big.Int).Add(externTd, block.Difficulty())
			if localTd.Cmp(externTd) < 0 {
				break
			}
			log.Debug("Ignoring already known block", "number", block.Number(), "hash", block.Hash())
			stats.ignored++

			block, err = it.next()
		}
		// The remaining blocks are still known blocks, the only scenario here is:
		// During the fast sync, the pivot point is already submitted but rollback
		// happens. Then node resets the head full block to a lower height via `rollback`
		// and leaves a few known blocks in the database.
		//
		// When node runs a fast sync again, it can re-import a batch of known blocks via
		// `insertChain` while a part of them have higher total difficulty than current
		// head full block(new pivot point).
		for block != nil && err == ErrKnownBlock {
			log.Debug("Writing previously known block", "number", block.Number(), "hash", block.Hash())
			if err := bc.writeKnownBlock(block); err != nil {
				return it.index, err
			}
			lastCanon = block

			block, err = it.next()
		}
		// Falls through to the block import
	}
	switch {
	// First block is pruned, insert as sidechain and reorg only if TD grows enough
	case errors.Is(err, consensus.ErrPrunedAncestor):
		log.Debug("Pruned ancestor, inserting as sidechain", "number", block.Number(), "hash", block.Hash())
		return bc.insertSideChain(block, it)

	// First block is future, shove it (and all children) to the future queue (unknown ancestor)
	case errors.Is(err, consensus.ErrFutureBlock) || (errors.Is(err, consensus.ErrUnknownAncestor) && bc.futureBlocks.Contains(it.first().ParentHash())):
		for block != nil && (it.index == 0 || errors.Is(err, consensus.ErrUnknownAncestor)) {
			log.Debug("Future block, postponing import", "number", block.Number(), "hash", block.Hash())
			if err := bc.addFutureBlock(block); err != nil {
				return it.index, err
			}
			block, err = it.next()
		}
		stats.queued += it.processed()
		stats.ignored += it.remaining()

		// If there are any still remaining, mark as ignored
		return it.index, err

	// Some other error occurred, abort
	case err != nil:
		bc.futureBlocks.Remove(block.Hash())
		stats.ignored += len(it.chain)
		bc.reportBlock(block, nil, err)
		return it.index, err
	}
	// No validation errors for the first block (or chain prefix skipped)
	var activeState *state.StateDB
	defer func() {
		// The chain importer is starting and stopping trie prefetchers. If a bad
		// block or other error is hit however, an early return may not properly
		// terminate the background threads. This defer ensures that we clean up
		// and dangling prefetcher, without defering each and holding on live refs.
		if activeState != nil {
			activeState.StopPrefetcher()
		}
	}()

	for ; block != nil && err == nil || err == ErrKnownBlock; block, err = it.next() {
		// If the chain is terminating, stop processing blocks
		if bc.insertStopped() {
			log.Debug("Abort during block processing")
			break
		}
		// If the header is a banned one, straight out abort
		if BadHashes[block.Hash()] {
			bc.reportBlock(block, nil, ErrBlacklistedHash)
			return it.index, ErrBlacklistedHash
		}
		// If the block is known (in the middle of the chain), it's a special case for
		// Clique blocks where they can share state among each other, so importing an
		// older block might complete the state of the subsequent one. In this case,
		// just skip the block (we already validated it once fully (and crashed), since
		// its header and body was already in the database).
		if err == ErrKnownBlock {
			logger := log.Debug
			if bc.chainConfig.Clique == nil {
				logger = log.Warn
			}
			logger("Inserted known block", "number", block.Number(), "hash", block.Hash(),
				"uncles", len(block.Uncles()), "txs", len(block.Transactions()), "gas", block.GasUsed(),
				"root", block.Root())

			// Special case. Commit the empty receipt slice if we meet the known
			// block in the middle. It can only happen in the clique chain. Whenever
			// we insert blocks via `insertSideChain`, we only commit `td`, `header`
			// and `body` if it's non-existent. Since we don't have receipts without
			// reexecution, so nothing to commit. But if the sidechain will be adpoted
			// as the canonical chain eventually, it needs to be reexecuted for missing
			// state, but if it's this special case here(skip reexecution) we will lose
			// the empty receipt entry.
			if len(block.Transactions()) == 0 {
				rawdb.WriteReceipts(bc.db, block.Hash(), block.NumberU64(), nil)
			} else {
				log.Error("Please file an issue, skip known block execution without receipt",
					"hash", block.Hash(), "number", block.NumberU64())
			}
			if err := bc.writeKnownBlock(block); err != nil {
				return it.index, err
			}
			stats.processed++

			// We can assume that logs are empty here, since the only way for consecutive
			// Clique blocks to have the same state is if there are no transactions.
			lastCanon = block
			continue
		}
		// Retrieve the parent block and it's state to execute on top
		start := time.Now()

		parent := it.previous()
		if parent == nil {
			parent = bc.GetHeader(block.ParentHash(), block.NumberU64()-1)
		}
		statedb, err := state.New(parent.Root, bc.stateCache, bc.snaps)
		if err != nil {
			return it.index, err
		}
		bc.updateHighestVerifiedHeader(block.Header())

		// Enable prefetching to pull in trie node paths while processing transactions
		statedb.StartPrefetcher("chain")

		//Process block using the parent state as reference point
		substart := time.Now()
		statedb, receipts, logs, usedGas, err := bc.processor.Process(block, statedb, bc.vmConfig)
		activeState = statedb
		if err != nil {
			bc.reportBlock(block, receipts, err)
			return it.index, err
		}
		// Update the metrics touched during block processing
		accountReadTimer.Update(statedb.AccountReads)                 // Account reads are complete, we can mark them
		storageReadTimer.Update(statedb.StorageReads)                 // Storage reads are complete, we can mark them
		accountUpdateTimer.Update(statedb.AccountUpdates)             // Account updates are complete, we can mark them
		storageUpdateTimer.Update(statedb.StorageUpdates)             // Storage updates are complete, we can mark them
		snapshotAccountReadTimer.Update(statedb.SnapshotAccountReads) // Account reads are complete, we can mark them
		snapshotStorageReadTimer.Update(statedb.SnapshotStorageReads) // Storage reads are complete, we can mark them

		blockExecutionTimer.Update(time.Since(substart))

		// Validate the state using the default validator
		substart = time.Now()
		if !statedb.IsLightProcessed() {
			if err := bc.validator.ValidateState(block, statedb, receipts, usedGas); err != nil {
				log.Error("validate state failed", "error", err)
				bc.reportBlock(block, receipts, err)
				return it.index, err
			}
		}
		bc.cacheReceipts(block.Hash(), receipts)
		bc.cacheBlock(block.Hash(), block)
		proctime := time.Since(start)

		// Update the metrics touched during block validation
		accountHashTimer.Update(statedb.AccountHashes) // Account hashes are complete, we can mark them
		storageHashTimer.Update(statedb.StorageHashes) // Storage hashes are complete, we can mark them

		blockValidationTimer.Update(time.Since(substart))

		// Write the block to the chain and get the status.
		substart = time.Now()
		status, err := bc.writeBlockWithState(block, receipts, logs, statedb, false)
		if err != nil {
			return it.index, err
		}
		// Update the metrics touched during block commit
		accountCommitTimer.Update(statedb.AccountCommits)   // Account commits are complete, we can mark them
		storageCommitTimer.Update(statedb.StorageCommits)   // Storage commits are complete, we can mark them
		snapshotCommitTimer.Update(statedb.SnapshotCommits) // Snapshot commits are complete, we can mark them

		blockWriteTimer.Update(time.Since(substart))
		blockInsertTimer.UpdateSince(start)

		switch status {
		case CanonStatTy:
			log.Debug("Inserted new block", "number", block.Number(), "hash", block.Hash(),
				"uncles", len(block.Uncles()), "txs", len(block.Transactions()), "gas", block.GasUsed(),
				"elapsed", common.PrettyDuration(time.Since(start)),
				"root", block.Root())

			lastCanon = block

			// Only count canonical blocks for GC processing time
			bc.gcproc += proctime

		case SideStatTy:
			log.Debug("Inserted forked block", "number", block.Number(), "hash", block.Hash(),
				"diff", block.Difficulty(), "elapsed", common.PrettyDuration(time.Since(start)),
				"txs", len(block.Transactions()), "gas", block.GasUsed(), "uncles", len(block.Uncles()),
				"root", block.Root())

		default:
			// This in theory is impossible, but lets be nice to our future selves and leave
			// a log, instead of trying to track down blocks imports that don't emit logs.
			log.Warn("Inserted block with unknown status", "number", block.Number(), "hash", block.Hash(),
				"diff", block.Difficulty(), "elapsed", common.PrettyDuration(time.Since(start)),
				"txs", len(block.Transactions()), "gas", block.GasUsed(), "uncles", len(block.Uncles()),
				"root", block.Root())
		}
		stats.processed++
		stats.usedGas += usedGas

		dirty, _ := bc.stateCache.TrieDB().Size()
		stats.report(chain, it.index, dirty)
	}
	// Any blocks remaining here? The only ones we care about are the future ones
	if block != nil && errors.Is(err, consensus.ErrFutureBlock) {
		if err := bc.addFutureBlock(block); err != nil {
			return it.index, err
		}
		block, err = it.next()

		for ; block != nil && errors.Is(err, consensus.ErrUnknownAncestor); block, err = it.next() {
			if err := bc.addFutureBlock(block); err != nil {
				return it.index, err
			}
			stats.queued++
		}
	}
	stats.ignored += it.remaining()

	return it.index, err
}

func (bc *BlockChain) updateHighestVerifiedHeader(header *types.Header) {
	if header == nil || header.Number == nil {
		return
	}
	currentHeader := bc.highestVerifiedHeader.Load().(*types.Header)
	if currentHeader == nil {
		bc.highestVerifiedHeader.Store(types.CopyHeader(header))
		return
	}

	newParentTD := bc.GetTdByHash(header.ParentHash)
	if newParentTD == nil {
		newParentTD = big.NewInt(0)
	}
	oldParentTD := bc.GetTdByHash(currentHeader.ParentHash)
	if oldParentTD == nil {
		oldParentTD = big.NewInt(0)
	}
	newTD := big.NewInt(0).Add(newParentTD, header.Difficulty)
	oldTD := big.NewInt(0).Add(oldParentTD, currentHeader.Difficulty)

	if newTD.Cmp(oldTD) > 0 {
		bc.highestVerifiedHeader.Store(types.CopyHeader(header))
		return
	}
}

func (bc *BlockChain) GetHighestVerifiedHeader() *types.Header {
	return bc.highestVerifiedHeader.Load().(*types.Header)
}

// insertSideChain is called when an import batch hits upon a pruned ancestor
// error, which happens when a sidechain with a sufficiently old fork-block is
// found.
//
// The method writes all (header-and-body-valid) blocks to disk, then tries to
// switch over to the new chain if the TD exceeded the current chain.
func (bc *BlockChain) insertSideChain(block *types.Block, it *insertIterator) (int, error) {
	var (
		externTd *big.Int
		current  = bc.CurrentBlock()
	)
	// The first sidechain block error is already verified to be ErrPrunedAncestor.
	// Since we don't import them here, we expect ErrUnknownAncestor for the remaining
	// ones. Any other errors means that the block is invalid, and should not be written
	// to disk.
	err := consensus.ErrPrunedAncestor
	for ; block != nil && errors.Is(err, consensus.ErrPrunedAncestor); block, err = it.next() {
		// Check the canonical state root for that number
		if number := block.NumberU64(); current.NumberU64() >= number {
			canonical := bc.GetBlockByNumber(number)
			if canonical != nil && canonical.Hash() == block.Hash() {
				// Not a sidechain block, this is a re-import of a canon block which has it's state pruned

				// Collect the TD of the block. Since we know it's a canon one,
				// we can get it directly, and not (like further below) use
				// the parent and then add the block on top
				externTd = bc.GetTd(block.Hash(), block.NumberU64())
				continue
			}
			if canonical != nil && canonical.Root() == block.Root() {
				// This is most likely a shadow-state attack. When a fork is imported into the
				// database, and it eventually reaches a block height which is not pruned, we
				// just found that the state already exist! This means that the sidechain block
				// refers to a state which already exists in our canon chain.
				//
				// If left unchecked, we would now proceed importing the blocks, without actually
				// having verified the state of the previous blocks.
				log.Warn("Sidechain ghost-state attack detected", "number", block.NumberU64(), "sideroot", block.Root(), "canonroot", canonical.Root())

				// If someone legitimately side-mines blocks, they would still be imported as usual. However,
				// we cannot risk writing unverified blocks to disk when they obviously target the pruning
				// mechanism.
				return it.index, errors.New("sidechain ghost-state attack")
			}
		}
		if externTd == nil {
			externTd = bc.GetTd(block.ParentHash(), block.NumberU64()-1)
		}
		externTd = new(big.Int).Add(externTd, block.Difficulty())

		if !bc.HasBlock(block.Hash(), block.NumberU64()) {
			start := time.Now()
			if err := bc.writeBlockWithoutState(block, externTd); err != nil {
				return it.index, err
			}
			log.Debug("Injected sidechain block", "number", block.Number(), "hash", block.Hash(),
				"diff", block.Difficulty(), "elapsed", common.PrettyDuration(time.Since(start)),
				"txs", len(block.Transactions()), "gas", block.GasUsed(), "uncles", len(block.Uncles()),
				"root", block.Root())
		}
	}
	// At this point, we've written all sidechain blocks to database. Loop ended
	// either on some other error or all were processed. If there was some other
	// error, we can ignore the rest of those blocks.
	//
	// If the externTd was larger than our local TD, we now need to reimport the previous
	// blocks to regenerate the required state
	localTd := bc.GetTd(current.Hash(), current.NumberU64())
	if localTd.Cmp(externTd) > 0 {
		log.Info("Sidechain written to disk", "start", it.first().NumberU64(), "end", it.previous().Number, "sidetd", externTd, "localtd", localTd)
		return it.index, err
	}
	// Gather all the sidechain hashes (full blocks may be memory heavy)
	var (
		hashes  []common.Hash
		numbers []uint64
	)
	parent := it.previous()
	for parent != nil && !bc.HasState(parent.Root) {
		hashes = append(hashes, parent.Hash())
		numbers = append(numbers, parent.Number.Uint64())

		parent = bc.GetHeader(parent.ParentHash, parent.Number.Uint64()-1)
	}
	if parent == nil {
		return it.index, errors.New("missing parent")
	}
	// Import all the pruned blocks to make the state available
	var (
		blocks []*types.Block
		memory common.StorageSize
	)
	for i := len(hashes) - 1; i >= 0; i-- {
		// Append the next block to our batch
		block := bc.GetBlock(hashes[i], numbers[i])

		blocks = append(blocks, block)
		memory += block.Size()

		// If memory use grew too large, import and continue. Sadly we need to discard
		// all raised events and logs from notifications since we're too heavy on the
		// memory here.
		if len(blocks) >= 2048 || memory > 64*1024*1024 {
			log.Info("Importing heavy sidechain segment", "blocks", len(blocks), "start", blocks[0].NumberU64(), "end", block.NumberU64())
			if _, err := bc.insertChain(blocks, false); err != nil {
				return 0, err
			}
			blocks, memory = blocks[:0], 0

			// If the chain is terminating, stop processing blocks
			if bc.insertStopped() {
				log.Debug("Abort during blocks processing")
				return 0, nil
			}
		}
	}
	if len(blocks) > 0 {
		log.Info("Importing sidechain segment", "start", blocks[0].NumberU64(), "end", blocks[len(blocks)-1].NumberU64())
		return bc.insertChain(blocks, false)
	}
	return 0, nil
}

// reorg takes two blocks, an old chain and a new chain and will reconstruct the
// blocks and inserts them to be part of the new canonical chain and accumulates
// potential missing transactions and post an event about them.
func (bc *BlockChain) reorg(oldBlock, newBlock *types.Block) error {
	var (
		newChain    types.Blocks
		oldChain    types.Blocks
		commonBlock *types.Block

		deletedTxs types.Transactions
		addedTxs   types.Transactions

		deletedLogs [][]*types.Log
		rebirthLogs [][]*types.Log

		// collectLogs collects the logs that were generated or removed during
		// the processing of the block that corresponds with the given hash.
		// These logs are later announced as deleted or reborn
		collectLogs = func(hash common.Hash, removed bool) {
			number := bc.hc.GetBlockNumber(hash)
			if number == nil {
				return
			}
			receipts := rawdb.ReadReceipts(bc.db, hash, *number, bc.chainConfig)

			var logs []*types.Log
			for _, receipt := range receipts {
				for _, log := range receipt.Logs {
					l := *log
					if removed {
						l.Removed = true
					}
					logs = append(logs, &l)
				}
			}
			if len(logs) > 0 {
				if removed {
					deletedLogs = append(deletedLogs, logs)
				} else {
					rebirthLogs = append(rebirthLogs, logs)
				}
			}
		}
		// mergeLogs returns a merged log slice with specified sort order.
		mergeLogs = func(logs [][]*types.Log, reverse bool) []*types.Log {
			var ret []*types.Log
			if reverse {
				for i := len(logs) - 1; i >= 0; i-- {
					ret = append(ret, logs[i]...)
				}
			} else {
				for i := 0; i < len(logs); i++ {
					ret = append(ret, logs[i]...)
				}
			}
			return ret
		}
	)
	// Reduce the longer chain to the same number as the shorter one
	if oldBlock.NumberU64() > newBlock.NumberU64() {
		// Old chain is longer, gather all transactions and logs as deleted ones
		for ; oldBlock != nil && oldBlock.NumberU64() != newBlock.NumberU64(); oldBlock = bc.GetBlock(oldBlock.ParentHash(), oldBlock.NumberU64()-1) {
			oldChain = append(oldChain, oldBlock)
			deletedTxs = append(deletedTxs, oldBlock.Transactions()...)
			collectLogs(oldBlock.Hash(), true)
		}
	} else {
		// New chain is longer, stash all blocks away for subsequent insertion
		for ; newBlock != nil && newBlock.NumberU64() != oldBlock.NumberU64(); newBlock = bc.GetBlock(newBlock.ParentHash(), newBlock.NumberU64()-1) {
			newChain = append(newChain, newBlock)
		}
	}
	if oldBlock == nil {
		return fmt.Errorf("invalid old chain")
	}
	if newBlock == nil {
		return fmt.Errorf("invalid new chain")
	}
	// Both sides of the reorg are at the same number, reduce both until the common
	// ancestor is found
	for {
		// If the common ancestor was found, bail out
		if oldBlock.Hash() == newBlock.Hash() {
			commonBlock = oldBlock
			break
		}
		// Remove an old block as well as stash away a new block
		oldChain = append(oldChain, oldBlock)
		deletedTxs = append(deletedTxs, oldBlock.Transactions()...)
		collectLogs(oldBlock.Hash(), true)

		newChain = append(newChain, newBlock)

		// Step back with both chains
		oldBlock = bc.GetBlock(oldBlock.ParentHash(), oldBlock.NumberU64()-1)
		if oldBlock == nil {
			return fmt.Errorf("invalid old chain")
		}
		newBlock = bc.GetBlock(newBlock.ParentHash(), newBlock.NumberU64()-1)
		if newBlock == nil {
			return fmt.Errorf("invalid new chain")
		}
	}
	// Ensure the user sees large reorgs
	if len(oldChain) > 0 && len(newChain) > 0 {
		logFn := log.Info
		msg := "Chain reorg detected"
		if len(oldChain) > 63 {
			msg = "Large chain reorg detected"
			logFn = log.Warn
		}
		logFn(msg, "number", commonBlock.Number(), "hash", commonBlock.Hash(),
			"drop", len(oldChain), "dropfrom", oldChain[0].Hash(), "add", len(newChain), "addfrom", newChain[0].Hash())
		blockReorgAddMeter.Mark(int64(len(newChain)))
		blockReorgDropMeter.Mark(int64(len(oldChain)))
		blockReorgMeter.Mark(1)
	} else {
		log.Error("Impossible reorg, please file an issue", "oldnum", oldBlock.Number(), "oldhash", oldBlock.Hash(), "newnum", newBlock.Number(), "newhash", newBlock.Hash())
	}
	// Insert the new chain(except the head block(reverse order)),
	// taking care of the proper incremental order.
	for i := len(newChain) - 1; i >= 1; i-- {
		// Insert the block in the canonical way, re-writing history
		bc.writeHeadBlock(newChain[i])

		// Collect reborn logs due to chain reorg
		collectLogs(newChain[i].Hash(), false)

		// Collect the new added transactions.
		addedTxs = append(addedTxs, newChain[i].Transactions()...)
	}
	// Delete useless indexes right now which includes the non-canonical
	// transaction indexes, canonical chain indexes which above the head.
	indexesBatch := bc.db.NewBatch()
	for _, tx := range types.TxDifference(deletedTxs, addedTxs) {
		rawdb.DeleteTxLookupEntry(indexesBatch, tx.Hash())
	}
	// Delete any canonical number assignments above the new head
	number := bc.CurrentBlock().NumberU64()
	for i := number + 1; ; i++ {
		hash := rawdb.ReadCanonicalHash(bc.db, i)
		if hash == (common.Hash{}) {
			break
		}
		rawdb.DeleteCanonicalHash(indexesBatch, i)
	}
	if err := indexesBatch.Write(); err != nil {
		log.Crit("Failed to delete useless indexes", "err", err)
	}
	// If any logs need to be fired, do it now. In theory we could avoid creating
	// this goroutine if there are no events to fire, but realistcally that only
	// ever happens if we're reorging empty blocks, which will only happen on idle
	// networks where performance is not an issue either way.
	if len(deletedLogs) > 0 {
		bc.rmLogsFeed.Send(RemovedLogsEvent{mergeLogs(deletedLogs, true)})
	}
	if len(rebirthLogs) > 0 {
		bc.logsFeed.Send(mergeLogs(rebirthLogs, false))
	}
	if len(oldChain) > 0 {
		for i := len(oldChain) - 1; i >= 0; i-- {
			bc.chainSideFeed.Send(ChainSideEvent{Block: oldChain[i]})
		}
	}
	return nil
}

func (bc *BlockChain) update() {
	futureTimer := time.NewTicker(5 * time.Second)
	defer futureTimer.Stop()
	for {
		select {
		case <-futureTimer.C:
			bc.procFutureBlocks()
		case <-bc.quit:
			return
		}
	}
}

func (bc *BlockChain) trustedDiffLayerLoop() {
	recheck := time.NewTicker(diffLayerFreezerRecheckInterval)
	bc.wg.Add(1)
	defer func() {
		bc.wg.Done()
		recheck.Stop()
	}()
	for {
		select {
		case diff := <-bc.diffQueueBuffer:
			bc.diffQueue.Push(diff, -(int64(diff.Number)))
		case <-bc.quit:
			// Persist all diffLayers when shutdown, it will introduce redundant storage, but it is acceptable.
			// If the client been ungracefully shutdown, it will missing all cached diff layers, it is acceptable as well.
			var batch ethdb.Batch
			for !bc.diffQueue.Empty() {
				diff, _ := bc.diffQueue.Pop()
				diffLayer := diff.(*types.DiffLayer)
				if batch == nil {
					batch = bc.db.DiffStore().NewBatch()
				}
				rawdb.WriteDiffLayer(batch, diffLayer.BlockHash, diffLayer)
				if batch.ValueSize() > ethdb.IdealBatchSize {
					if err := batch.Write(); err != nil {
						log.Error("Failed to write diff layer", "err", err)
						return
					}
					batch.Reset()
				}
			}
			if batch != nil {
				// flush data
				if err := batch.Write(); err != nil {
					log.Error("Failed to write diff layer", "err", err)
					return
				}
				batch.Reset()
			}
			return
		case <-recheck.C:
			currentHeight := bc.CurrentBlock().NumberU64()
			var batch ethdb.Batch
			for !bc.diffQueue.Empty() {
				diff, prio := bc.diffQueue.Pop()
				diffLayer := diff.(*types.DiffLayer)

				// if the block not old enough
				if int64(currentHeight)+prio < int64(bc.triesInMemory) {
					bc.diffQueue.Push(diffLayer, prio)
					break
				}
				canonicalHash := bc.GetCanonicalHash(uint64(-prio))
				// on the canonical chain
				if canonicalHash == diffLayer.BlockHash {
					if batch == nil {
						batch = bc.db.DiffStore().NewBatch()
					}
					rawdb.WriteDiffLayer(batch, diffLayer.BlockHash, diffLayer)
					staleHash := bc.GetCanonicalHash(uint64(-prio) - bc.diffLayerFreezerBlockLimit)
					rawdb.DeleteDiffLayer(batch, staleHash)
				}
				if batch != nil && batch.ValueSize() > ethdb.IdealBatchSize {
					if err := batch.Write(); err != nil {
						panic(fmt.Sprintf("Failed to write diff layer, error %v", err))
					}
					batch.Reset()
				}
			}
			if batch != nil {
				if err := batch.Write(); err != nil {
					panic(fmt.Sprintf("Failed to write diff layer, error %v", err))
				}
				batch.Reset()
			}
		}
	}
}

func (bc *BlockChain) GetUnTrustedDiffLayer(blockHash common.Hash, pid string) *types.DiffLayer {
	bc.diffMux.RLock()
	defer bc.diffMux.RUnlock()
	if diffs, exist := bc.blockHashToDiffLayers[blockHash]; exist && len(diffs) != 0 {
		if len(diffs) == 1 {
			// return the only one diff layer
			for _, diff := range diffs {
				return diff
			}
		}
		// pick the one from exact same peer if we know where the block comes from
		if pid != "" {
			if diffHashes, exist := bc.diffPeersToDiffHashes[pid]; exist {
				for diff := range diffs {
					if _, overlap := diffHashes[diff]; overlap {
						return bc.blockHashToDiffLayers[blockHash][diff]
					}
				}
			}
		}
		// Do not find overlap, do random pick
		for _, diff := range diffs {
			return diff
		}
	}
	return nil
}

func (bc *BlockChain) removeDiffLayers(diffHash common.Hash) {
	bc.diffMux.Lock()
	defer bc.diffMux.Unlock()

	// Untrusted peers
	pids := bc.diffHashToPeers[diffHash]
	invalidDiffHashes := make(map[common.Hash]struct{})
	for pid := range pids {
		invaliDiffHashesPeer := bc.diffPeersToDiffHashes[pid]
		for invaliDiffHash := range invaliDiffHashesPeer {
			invalidDiffHashes[invaliDiffHash] = struct{}{}
		}
		delete(bc.diffPeersToDiffHashes, pid)
	}
	for invalidDiffHash := range invalidDiffHashes {
		delete(bc.diffHashToPeers, invalidDiffHash)
		affectedBlockHash := bc.diffHashToBlockHash[invalidDiffHash]
		if diffs, exist := bc.blockHashToDiffLayers[affectedBlockHash]; exist {
			delete(diffs, invalidDiffHash)
			if len(diffs) == 0 {
				delete(bc.blockHashToDiffLayers, affectedBlockHash)
			}
		}
		delete(bc.diffHashToBlockHash, invalidDiffHash)
	}
}

func (bc *BlockChain) RemoveDiffPeer(pid string) {
	bc.diffMux.Lock()
	defer bc.diffMux.Unlock()
	if invaliDiffHashes := bc.diffPeersToDiffHashes[pid]; invaliDiffHashes != nil {
		for invalidDiffHash := range invaliDiffHashes {
			lastDiffHash := false
			if peers, ok := bc.diffHashToPeers[invalidDiffHash]; ok {
				delete(peers, pid)
				if len(peers) == 0 {
					lastDiffHash = true
					delete(bc.diffHashToPeers, invalidDiffHash)
				}
			}
			if lastDiffHash {
				affectedBlockHash := bc.diffHashToBlockHash[invalidDiffHash]
				if diffs, exist := bc.blockHashToDiffLayers[affectedBlockHash]; exist {
					delete(diffs, invalidDiffHash)
					if len(diffs) == 0 {
						delete(bc.blockHashToDiffLayers, affectedBlockHash)
					}
				}
				delete(bc.diffHashToBlockHash, invalidDiffHash)
			}
		}
		delete(bc.diffPeersToDiffHashes, pid)
	}
}

func (bc *BlockChain) untrustedDiffLayerPruneLoop() {
	recheck := time.NewTicker(diffLayerPruneRecheckInterval)
	bc.wg.Add(1)
	defer func() {
		bc.wg.Done()
		recheck.Stop()
	}()
	for {
		select {
		case <-bc.quit:
			return
		case <-recheck.C:
			bc.pruneDiffLayer()
		}
	}
}

func (bc *BlockChain) pruneDiffLayer() {
	currentHeight := bc.CurrentBlock().NumberU64()
	bc.diffMux.Lock()
	defer bc.diffMux.Unlock()
	sortNumbers := make([]uint64, 0, len(bc.diffNumToBlockHashes))
	for number := range bc.diffNumToBlockHashes {
		sortNumbers = append(sortNumbers, number)
	}
	sort.Slice(sortNumbers, func(i, j int) bool {
		return sortNumbers[i] <= sortNumbers[j]
	})
	staleBlockHashes := make(map[common.Hash]struct{})
	for _, number := range sortNumbers {
		if number >= currentHeight-maxDiffForkDist {
			break
		}
		affectedHashes := bc.diffNumToBlockHashes[number]
		if affectedHashes != nil {
			for affectedHash := range affectedHashes {
				staleBlockHashes[affectedHash] = struct{}{}
			}
			delete(bc.diffNumToBlockHashes, number)
		}
	}
	staleDiffHashes := make(map[common.Hash]struct{})
	for blockHash := range staleBlockHashes {
		if diffHashes, exist := bc.blockHashToDiffLayers[blockHash]; exist {
			for diffHash := range diffHashes {
				staleDiffHashes[diffHash] = struct{}{}
				delete(bc.diffHashToBlockHash, diffHash)
				delete(bc.diffHashToPeers, diffHash)
			}
		}
		delete(bc.blockHashToDiffLayers, blockHash)
	}
	for diffHash := range staleDiffHashes {
		for p, diffHashes := range bc.diffPeersToDiffHashes {
			delete(diffHashes, diffHash)
			if len(diffHashes) == 0 {
				delete(bc.diffPeersToDiffHashes, p)
			}
		}
	}
}

// Process received diff layers
func (bc *BlockChain) HandleDiffLayer(diffLayer *types.DiffLayer, pid string, fulfilled bool) error {
	// Basic check
	currentHeight := bc.CurrentBlock().NumberU64()
	if diffLayer.Number > currentHeight && diffLayer.Number-currentHeight > maxDiffQueueDist {
		log.Error("diff layers too new from current", "pid", pid)
		return nil
	}
	if diffLayer.Number < currentHeight && currentHeight-diffLayer.Number > maxDiffForkDist {
		log.Error("diff layers too old from current", "pid", pid)
		return nil
	}

	bc.diffMux.Lock()
	defer bc.diffMux.Unlock()

	if !fulfilled && len(bc.diffPeersToDiffHashes[pid]) > maxDiffLimitForBroadcast {
		log.Error("too many accumulated diffLayers", "pid", pid)
		return nil
	}

	if len(bc.diffPeersToDiffHashes[pid]) > maxDiffLimit {
		log.Error("too many accumulated diffLayers", "pid", pid)
		return nil
	}
	if _, exist := bc.diffPeersToDiffHashes[pid]; exist {
		if _, alreadyHas := bc.diffPeersToDiffHashes[pid][diffLayer.DiffHash]; alreadyHas {
			return nil
		}
	} else {
		bc.diffPeersToDiffHashes[pid] = make(map[common.Hash]struct{})
	}
	bc.diffPeersToDiffHashes[pid][diffLayer.DiffHash] = struct{}{}
	if _, exist := bc.diffNumToBlockHashes[diffLayer.Number]; !exist {
		bc.diffNumToBlockHashes[diffLayer.Number] = make(map[common.Hash]struct{})
	}
	bc.diffNumToBlockHashes[diffLayer.Number][diffLayer.BlockHash] = struct{}{}

	if _, exist := bc.diffHashToPeers[diffLayer.DiffHash]; !exist {
		bc.diffHashToPeers[diffLayer.DiffHash] = make(map[string]struct{})
	}
	bc.diffHashToPeers[diffLayer.DiffHash][pid] = struct{}{}

	if _, exist := bc.blockHashToDiffLayers[diffLayer.BlockHash]; !exist {
		bc.blockHashToDiffLayers[diffLayer.BlockHash] = make(map[common.Hash]*types.DiffLayer)
	}
	bc.blockHashToDiffLayers[diffLayer.BlockHash][diffLayer.DiffHash] = diffLayer
	bc.diffHashToBlockHash[diffLayer.DiffHash] = diffLayer.BlockHash

	return nil
}

// maintainTxIndex is responsible for the construction and deletion of the
// transaction index.
//
// User can use flag `txlookuplimit` to specify a "recentness" block, below
// which ancient tx indices get deleted. If `txlookuplimit` is 0, it means
// all tx indices will be reserved.
//
// The user can adjust the txlookuplimit value for each launch after fast
// sync, Geth will automatically construct the missing indices and delete
// the extra indices.
func (bc *BlockChain) maintainTxIndex(ancients uint64) {
	defer bc.wg.Done()

	// Before starting the actual maintenance, we need to handle a special case,
	// where user might init Geth with an external ancient database. If so, we
	// need to reindex all necessary transactions before starting to process any
	// pruning requests.
	if ancients > 0 {
		var from = uint64(0)
		if bc.txLookupLimit != 0 && ancients > bc.txLookupLimit {
			from = ancients - bc.txLookupLimit
		}
		rawdb.IndexTransactions(bc.db, from, ancients, bc.quit)
	}
	// indexBlocks reindexes or unindexes transactions depending on user configuration
	indexBlocks := func(tail *uint64, head uint64, done chan struct{}) {
		defer func() { done <- struct{}{} }()

		// If the user just upgraded Geth to a new version which supports transaction
		// index pruning, write the new tail and remove anything older.
		if tail == nil {
			if bc.txLookupLimit == 0 || head < bc.txLookupLimit {
				// Nothing to delete, write the tail and return
				rawdb.WriteTxIndexTail(bc.db, 0)
			} else {
				// Prune all stale tx indices and record the tx index tail
				rawdb.UnindexTransactions(bc.db, 0, head-bc.txLookupLimit+1, bc.quit)
			}
			return
		}
		// If a previous indexing existed, make sure that we fill in any missing entries
		if bc.txLookupLimit == 0 || head < bc.txLookupLimit {
			if *tail > 0 {
				rawdb.IndexTransactions(bc.db, 0, *tail, bc.quit)
			}
			return
		}
		// Update the transaction index to the new chain state
		if head-bc.txLookupLimit+1 < *tail {
			// Reindex a part of missing indices and rewind index tail to HEAD-limit
			rawdb.IndexTransactions(bc.db, head-bc.txLookupLimit+1, *tail, bc.quit)
		} else {
			// Unindex a part of stale indices and forward index tail to HEAD-limit
			rawdb.UnindexTransactions(bc.db, *tail, head-bc.txLookupLimit+1, bc.quit)
		}
	}
	// Any reindexing done, start listening to chain events and moving the index window
	var (
		done   chan struct{}                  // Non-nil if background unindexing or reindexing routine is active.
		headCh = make(chan ChainHeadEvent, 1) // Buffered to avoid locking up the event feed
	)
	sub := bc.SubscribeChainHeadEvent(headCh)
	if sub == nil {
		return
	}
	defer sub.Unsubscribe()

	for {
		select {
		case head := <-headCh:
			if done == nil {
				done = make(chan struct{})
				go indexBlocks(rawdb.ReadTxIndexTail(bc.db), head.Block.NumberU64(), done)
			}
		case <-done:
			done = nil
		case <-bc.quit:
			if done != nil {
				log.Info("Waiting background transaction indexer to exit")
				<-done
			}
			return
		}
	}
}

// reportBlock logs a bad block error.
func (bc *BlockChain) reportBlock(block *types.Block, receipts types.Receipts, err error) {
	rawdb.WriteBadBlock(bc.db, block)

	var receiptString string
	for i, receipt := range receipts {
		receiptString += fmt.Sprintf("\t %d: cumulative: %v gas: %v contract: %v status: %v tx: %v logs: %v bloom: %x state: %x\n",
			i, receipt.CumulativeGasUsed, receipt.GasUsed, receipt.ContractAddress.Hex(),
			receipt.Status, receipt.TxHash.Hex(), receipt.Logs, receipt.Bloom, receipt.PostState)
	}
	log.Error(fmt.Sprintf(`
########## BAD BLOCK #########
Chain config: %v

Number: %v
Hash: 0x%x
%v

Error: %v
##############################
`, bc.chainConfig, block.Number(), block.Hash(), receiptString, err))
}

// InsertHeaderChain attempts to insert the given header chain in to the local
// chain, possibly creating a reorg. If an error is returned, it will return the
// index number of the failing header as well an error describing what went wrong.
//
// The verify parameter can be used to fine tune whether nonce verification
// should be done or not. The reason behind the optional check is because some
// of the header retrieval mechanisms already need to verify nonces, as well as
// because nonces can be verified sparsely, not needing to check each.
func (bc *BlockChain) InsertHeaderChain(chain []*types.Header, checkFreq int) (int, error) {
	start := time.Now()
	if i, err := bc.hc.ValidateHeaderChain(chain, checkFreq); err != nil {
		return i, err
	}

	// Make sure only one thread manipulates the chain at once
	bc.chainmu.Lock()
	defer bc.chainmu.Unlock()

	bc.wg.Add(1)
	defer bc.wg.Done()
	_, err := bc.hc.InsertHeaderChain(chain, start)
	return 0, err
}

// CurrentHeader retrieves the current head header of the canonical chain. The
// header is retrieved from the HeaderChain's internal cache.
func (bc *BlockChain) CurrentHeader() *types.Header {
	return bc.hc.CurrentHeader()
}

// GetTd retrieves a block's total difficulty in the canonical chain from the
// database by hash and number, caching it if found.
func (bc *BlockChain) GetTd(hash common.Hash, number uint64) *big.Int {
	return bc.hc.GetTd(hash, number)
}

// GetTdByHash retrieves a block's total difficulty in the canonical chain from the
// database by hash, caching it if found.
func (bc *BlockChain) GetTdByHash(hash common.Hash) *big.Int {
	return bc.hc.GetTdByHash(hash)
}

// GetHeader retrieves a block header from the database by hash and number,
// caching it if found.
func (bc *BlockChain) GetHeader(hash common.Hash, number uint64) *types.Header {
	return bc.hc.GetHeader(hash, number)
}

// GetHeaderByHash retrieves a block header from the database by hash, caching it if
// found.
func (bc *BlockChain) GetHeaderByHash(hash common.Hash) *types.Header {
	return bc.hc.GetHeaderByHash(hash)
}

// HasHeader checks if a block header is present in the database or not, caching
// it if present.
func (bc *BlockChain) HasHeader(hash common.Hash, number uint64) bool {
	return bc.hc.HasHeader(hash, number)
}

// GetCanonicalHash returns the canonical hash for a given block number
func (bc *BlockChain) GetCanonicalHash(number uint64) common.Hash {
	return bc.hc.GetCanonicalHash(number)
}

// GetBlockHashesFromHash retrieves a number of block hashes starting at a given
// hash, fetching towards the genesis block.
func (bc *BlockChain) GetBlockHashesFromHash(hash common.Hash, max uint64) []common.Hash {
	return bc.hc.GetBlockHashesFromHash(hash, max)
}

// GetAncestor retrieves the Nth ancestor of a given block. It assumes that either the given block or
// a close ancestor of it is canonical. maxNonCanonical points to a downwards counter limiting the
// number of blocks to be individually checked before we reach the canonical chain.
//
// Note: ancestor == 0 returns the same block, 1 returns its parent and so on.
func (bc *BlockChain) GetAncestor(hash common.Hash, number, ancestor uint64, maxNonCanonical *uint64) (common.Hash, uint64) {
	return bc.hc.GetAncestor(hash, number, ancestor, maxNonCanonical)
}

// GetHeaderByNumber retrieves a block header from the database by number,
// caching it (associated with its hash) if found.
func (bc *BlockChain) GetHeaderByNumber(number uint64) *types.Header {
	return bc.hc.GetHeaderByNumber(number)
}

// GetTransactionLookup retrieves the lookup associate with the given transaction
// hash from the cache or database.
func (bc *BlockChain) GetTransactionLookup(hash common.Hash) *rawdb.LegacyTxLookupEntry {
	// Short circuit if the txlookup already in the cache, retrieve otherwise
	if lookup, exist := bc.txLookupCache.Get(hash); exist {
		return lookup.(*rawdb.LegacyTxLookupEntry)
	}
	tx, blockHash, blockNumber, txIndex := rawdb.ReadTransaction(bc.db, hash)
	if tx == nil {
		return nil
	}
	lookup := &rawdb.LegacyTxLookupEntry{BlockHash: blockHash, BlockIndex: blockNumber, Index: txIndex}
	bc.txLookupCache.Add(hash, lookup)
	return lookup
}

func (bc *BlockChain) TriesInMemory() uint64 { return bc.triesInMemory }

// Config retrieves the chain's fork configuration.
func (bc *BlockChain) Config() *params.ChainConfig { return bc.chainConfig }

// Engine retrieves the blockchain's consensus engine.
func (bc *BlockChain) Engine() consensus.Engine { return bc.engine }

// SubscribeRemovedLogsEvent registers a subscription of RemovedLogsEvent.
func (bc *BlockChain) SubscribeRemovedLogsEvent(ch chan<- RemovedLogsEvent) event.Subscription {
	return bc.scope.Track(bc.rmLogsFeed.Subscribe(ch))
}

// SubscribeChainEvent registers a subscription of ChainEvent.
func (bc *BlockChain) SubscribeChainEvent(ch chan<- ChainEvent) event.Subscription {
	return bc.scope.Track(bc.chainFeed.Subscribe(ch))
}

// SubscribeChainHeadEvent registers a subscription of ChainHeadEvent.
func (bc *BlockChain) SubscribeChainHeadEvent(ch chan<- ChainHeadEvent) event.Subscription {
	return bc.scope.Track(bc.chainHeadFeed.Subscribe(ch))
}

// SubscribeChainSideEvent registers a subscription of ChainSideEvent.
func (bc *BlockChain) SubscribeChainSideEvent(ch chan<- ChainSideEvent) event.Subscription {
	return bc.scope.Track(bc.chainSideFeed.Subscribe(ch))
}

// SubscribeLogsEvent registers a subscription of []*types.Log.
func (bc *BlockChain) SubscribeLogsEvent(ch chan<- []*types.Log) event.Subscription {
	return bc.scope.Track(bc.logsFeed.Subscribe(ch))
}

// SubscribeBlockProcessingEvent registers a subscription of bool where true means
// block processing has started while false means it has stopped.
func (bc *BlockChain) SubscribeBlockProcessingEvent(ch chan<- bool) event.Subscription {
	return bc.scope.Track(bc.blockProcFeed.Subscribe(ch))
}

// Options
func EnableLightProcessor(bc *BlockChain) *BlockChain {
	bc.processor = NewLightStateProcessor(bc.Config(), bc, bc.engine)
	return bc
}

func EnablePersistDiff(limit uint64) BlockChainOption {
	return func(chain *BlockChain) *BlockChain {
		chain.diffLayerFreezerBlockLimit = limit
		return chain
	}
}<|MERGE_RESOLUTION|>--- conflicted
+++ resolved
@@ -39,7 +39,6 @@
 	"github.com/ethereum/go-ethereum/core/state/snapshot"
 	"github.com/ethereum/go-ethereum/core/types"
 	"github.com/ethereum/go-ethereum/core/vm"
-	"github.com/ethereum/go-ethereum/deepmind"
 	"github.com/ethereum/go-ethereum/ethdb"
 	"github.com/ethereum/go-ethereum/event"
 	"github.com/ethereum/go-ethereum/log"
@@ -257,20 +256,9 @@
 // NewBlockChain returns a fully initialised block chain using information
 // available in the database. It initialises the default Ethereum Validator and
 // Processor.
-<<<<<<< HEAD
-func NewBlockChain(db ethdb.Database, cacheConfig *CacheConfig, chainConfig *params.ChainConfig, engine consensus.Engine, vmConfig vm.Config, shouldPreserve func(block *types.Block) bool, txLookupLimit *uint64) (*BlockChain, error) {
-	// This is one of the rare case where deepmind is not enabled and we still perform something.
-	if deepmind.ArchiveBlocksToKeep != 0 {
-		old := TriesInMemory
-		TriesInMemory = deepmind.ArchiveBlocksToKeep
-
-		log.Info("Deepmind overrode TriesInMemory value (coming from archive blocks to keep value)", "tries_in_memory", deepmind.ArchiveBlocksToKeep, "was", old)
-	}
-=======
 func NewBlockChain(db ethdb.Database, cacheConfig *CacheConfig, chainConfig *params.ChainConfig, engine consensus.Engine,
 	vmConfig vm.Config, shouldPreserve func(block *types.Block) bool, txLookupLimit *uint64,
 	options ...BlockChainOption) (*BlockChain, error) {
->>>>>>> 30972a7b
 	if cacheConfig == nil {
 		cacheConfig = defaultCacheConfig
 	}
