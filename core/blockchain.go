// Copyright 2014 The go-ethereum Authors
// This file is part of the go-ethereum library.
//
// The go-ethereum library is free software: you can redistribute it and/or modify
// it under the terms of the GNU Lesser General Public License as published by
// the Free Software Foundation, either version 3 of the License, or
// (at your option) any later version.
//
// The go-ethereum library is distributed in the hope that it will be useful,
// but WITHOUT ANY WARRANTY; without even the implied warranty of
// MERCHANTABILITY or FITNESS FOR A PARTICULAR PURPOSE. See the
// GNU Lesser General Public License for more details.
//
// You should have received a copy of the GNU Lesser General Public License
// along with the go-ethereum library. If not, see <http://www.gnu.org/licenses/>.

// Package core implements the Ethereum consensus protocol.
package core

import (
	"context"
	"errors"
	"fmt"
	"io"
	"math/big"
	mrand "math/rand"
	"sort"
	"sync"
	"sync/atomic"
	"time"

	"github.com/jpmorganchase/quorum-security-plugin-sdk-go/proto"

	"github.com/ethereum/go-ethereum/common"
	"github.com/ethereum/go-ethereum/common/math"
	"github.com/ethereum/go-ethereum/common/mclock"
	"github.com/ethereum/go-ethereum/common/prque"
	"github.com/ethereum/go-ethereum/consensus"
	"github.com/ethereum/go-ethereum/core/rawdb"
	"github.com/ethereum/go-ethereum/core/state"
	"github.com/ethereum/go-ethereum/core/state/snapshot"
	"github.com/ethereum/go-ethereum/core/types"
	"github.com/ethereum/go-ethereum/core/vm"
	"github.com/ethereum/go-ethereum/ethdb"
	"github.com/ethereum/go-ethereum/event"
	"github.com/ethereum/go-ethereum/log"
	"github.com/ethereum/go-ethereum/metrics"
	"github.com/ethereum/go-ethereum/params"
	"github.com/ethereum/go-ethereum/rlp"
	"github.com/ethereum/go-ethereum/trie"
	lru "github.com/hashicorp/golang-lru"
)

var (
	headBlockGauge     = metrics.NewRegisteredGauge("chain/head/block", nil)
	headHeaderGauge    = metrics.NewRegisteredGauge("chain/head/header", nil)
	headFastBlockGauge = metrics.NewRegisteredGauge("chain/head/receipt", nil)

	accountReadTimer   = metrics.NewRegisteredTimer("chain/account/reads", nil)
	accountHashTimer   = metrics.NewRegisteredTimer("chain/account/hashes", nil)
	accountUpdateTimer = metrics.NewRegisteredTimer("chain/account/updates", nil)
	accountCommitTimer = metrics.NewRegisteredTimer("chain/account/commits", nil)

	storageReadTimer   = metrics.NewRegisteredTimer("chain/storage/reads", nil)
	storageHashTimer   = metrics.NewRegisteredTimer("chain/storage/hashes", nil)
	storageUpdateTimer = metrics.NewRegisteredTimer("chain/storage/updates", nil)
	storageCommitTimer = metrics.NewRegisteredTimer("chain/storage/commits", nil)

	snapshotAccountReadTimer = metrics.NewRegisteredTimer("chain/snapshot/account/reads", nil)
	snapshotStorageReadTimer = metrics.NewRegisteredTimer("chain/snapshot/storage/reads", nil)
	snapshotCommitTimer      = metrics.NewRegisteredTimer("chain/snapshot/commits", nil)

	blockInsertTimer     = metrics.NewRegisteredTimer("chain/inserts", nil)
	blockValidationTimer = metrics.NewRegisteredTimer("chain/validation", nil)
	blockExecutionTimer  = metrics.NewRegisteredTimer("chain/execution", nil)
	blockWriteTimer      = metrics.NewRegisteredTimer("chain/write", nil)
	blockReorgAddMeter   = metrics.NewRegisteredMeter("chain/reorg/drop", nil)
	blockReorgDropMeter  = metrics.NewRegisteredMeter("chain/reorg/add", nil)

	blockPrefetchExecuteTimer   = metrics.NewRegisteredTimer("chain/prefetch/executes", nil)
	blockPrefetchInterruptMeter = metrics.NewRegisteredMeter("chain/prefetch/interrupts", nil)

	errInsertionInterrupted = errors.New("insertion is interrupted")
)

const (
	bodyCacheLimit      = 256
	blockCacheLimit     = 256
	receiptsCacheLimit  = 32
	txLookupCacheLimit  = 1024
	maxFutureBlocks     = 256
	maxTimeFutureBlocks = 30
	badBlockLimit       = 10
	TriesInMemory       = 128

	// BlockChainVersion ensures that an incompatible database forces a resync from scratch.
	//
	// Changelog:
	//
	// - Version 4
	//   The following incompatible database changes were added:
	//   * the `BlockNumber`, `TxHash`, `TxIndex`, `BlockHash` and `Index` fields of log are deleted
	//   * the `Bloom` field of receipt is deleted
	//   * the `BlockIndex` and `TxIndex` fields of txlookup are deleted
	// - Version 5
	//  The following incompatible database changes were added:
	//    * the `TxHash`, `GasCost`, and `ContractAddress` fields are no longer stored for a receipt
	//    * the `TxHash`, `GasCost`, and `ContractAddress` fields are computed by looking up the
	//      receipts' corresponding block
	// - Version 6
	//  The following incompatible database changes were added:
	//    * Transaction lookup information stores the corresponding block number instead of block hash
	// - Version 7
	//  The following incompatible database changes were added:
	//    * Use freezer as the ancient database to maintain all ancient data
	BlockChainVersion uint64 = 7
)

// CacheConfig contains the configuration values for the trie caching/pruning
// that's resident in a blockchain.
type CacheConfig struct {
	TrieCleanLimit      int           // Memory allowance (MB) to use for caching trie nodes in memory
	TrieCleanJournal    string        // Disk journal for saving clean cache entries.
	TrieCleanRejournal  time.Duration // Time interval to dump clean cache to disk periodically
	TrieCleanNoPrefetch bool          // Whether to disable heuristic state prefetching for followup blocks
	TrieDirtyLimit      int           // Memory limit (MB) at which to start flushing dirty trie nodes to disk
	TrieDirtyDisabled   bool          // Whether to disable trie write caching and GC altogether (archive node)
	TrieTimeLimit       time.Duration // Time limit after which to flush the current in-memory trie to disk
	SnapshotLimit       int           // Memory allowance (MB) to use for caching snapshot entries in memory

	SnapshotWait bool // Wait for snapshot construction on startup. TODO(karalabe): This is a dirty hack for testing, nuke it
}

// BlockChain represents the canonical chain given a database with a genesis
// block. The Blockchain manages chain imports, reverts, chain reorganisations.
//
// Importing blocks in to the block chain happens according to the set of rules
// defined by the two stage Validator. Processing of blocks is done using the
// Processor which processes the included transaction. The validation of the state
// is done in the second part of the Validator. Failing results in aborting of
// the import.
//
// The BlockChain also helps in returning blocks from **any** chain included
// in the database as well as blocks that represents the canonical chain. It's
// important to note that GetBlock can return any block and does not need to be
// included in the canonical one where as GetBlockByNumber always represents the
// canonical chain.
type BlockChain struct {
	chainConfig *params.ChainConfig // Chain & network configuration
	cacheConfig *CacheConfig        // Cache configuration for pruning

	db     ethdb.Database // Low level persistent database to store final content in
	snaps  *snapshot.Tree // Snapshot tree for fast trie leaf access
	triegc *prque.Prque   // Priority queue mapping block numbers to tries to gc
	gcproc time.Duration  // Accumulates canonical block processing for trie dumping

	// txLookupLimit is the maximum number of blocks from head whose tx indices
	// are reserved:
	//  * 0:   means no limit and regenerate any missing indexes
	//  * N:   means N block limit [HEAD-N+1, HEAD] and delete extra indexes
	//  * nil: disable tx reindexer/deleter, but still index new blocks
	txLookupLimit uint64

	hc            *HeaderChain
	rmLogsFeed    event.Feed
	chainFeed     event.Feed
	chainSideFeed event.Feed
	chainHeadFeed event.Feed
	logsFeed      event.Feed
	blockProcFeed event.Feed
	scope         event.SubscriptionScope
	genesisBlock  *types.Block

	chainmu sync.RWMutex // blockchain insertion lock

	currentBlock     atomic.Value // Current head of the block chain
	currentFastBlock atomic.Value // Current head of the fast-sync chain (may be above the block chain!)

	stateCache    state.Database // State database to reuse between imports (contains state cache)
	bodyCache     *lru.Cache     // Cache for the most recent block bodies
	bodyRLPCache  *lru.Cache     // Cache for the most recent block bodies in RLP encoded format
	receiptsCache *lru.Cache     // Cache for the most recent receipts per block
	blockCache    *lru.Cache     // Cache for the most recent entire blocks
	txLookupCache *lru.Cache     // Cache for the most recent transaction lookup data.
	futureBlocks  *lru.Cache     // future blocks are blocks added for later processing

	quit          chan struct{}  // blockchain quit channel
	wg            sync.WaitGroup // chain processing wait group for shutting down
	running       int32          // 0 if chain is running, 1 when stopped
	procInterrupt int32          // interrupt signaler for block processing

	engine     consensus.Engine
	validator  Validator  // Block and state validator interface
	prefetcher Prefetcher // Block state prefetcher interface
	processor  Processor  // Block transaction processor interface
	vmConfig   vm.Config

	badBlocks       *lru.Cache                         // Bad block cache
	shouldPreserve  func(*types.Block) bool            // Function used to determine whether should preserve the given block.
	terminateInsert func(common.Hash, uint64) bool     // Testing hook used to terminate ancient receipt chain insertion.
	setPrivateState func([]*types.Log, *state.StateDB) // Function to check extension and set private state

	privateStateCache state.Database // Private state database to reuse between imports (contains state cache)
	isMultitenant     bool           // if this blockchain supports multitenancy
}

// function pointer for updating private state
func (bc *BlockChain) PopulateSetPrivateState(ps func([]*types.Log, *state.StateDB)) {
	bc.setPrivateState = ps
}

// function to update the private state as a part contract state extension
func (bc *BlockChain) CheckAndSetPrivateState(txLogs []*types.Log, privateState *state.StateDB) {
	if bc.setPrivateState != nil {
		bc.setPrivateState(txLogs, privateState)
	}
}

// NewBlockChain returns a fully initialised block chain using information
// available in the database. It initialises the default Ethereum Validator and
// Processor.
func NewBlockChain(db ethdb.Database, cacheConfig *CacheConfig, chainConfig *params.ChainConfig, engine consensus.Engine, vmConfig vm.Config, shouldPreserve func(block *types.Block) bool, txLookupLimit *uint64) (*BlockChain, error) {
	if cacheConfig == nil {
		cacheConfig = &CacheConfig{
			TrieCleanLimit: 256,
			TrieDirtyLimit: 256,
			TrieTimeLimit:  5 * time.Minute,
			SnapshotLimit:  256,
			SnapshotWait:   true,
		}
	}
	bodyCache, _ := lru.New(bodyCacheLimit)
	bodyRLPCache, _ := lru.New(bodyCacheLimit)
	receiptsCache, _ := lru.New(receiptsCacheLimit)
	blockCache, _ := lru.New(blockCacheLimit)
	txLookupCache, _ := lru.New(txLookupCacheLimit)
	futureBlocks, _ := lru.New(maxFutureBlocks)
	badBlocks, _ := lru.New(badBlockLimit)

	bc := &BlockChain{
<<<<<<< HEAD
		chainConfig:    chainConfig,
		cacheConfig:    cacheConfig,
		db:             db,
		triegc:         prque.New(nil),
		stateCache:     state.NewDatabaseWithCache(db, cacheConfig.TrieCleanLimit, cacheConfig.TrieCleanJournal),
		quit:           make(chan struct{}),
		shouldPreserve: shouldPreserve,
		bodyCache:      bodyCache,
		bodyRLPCache:   bodyRLPCache,
		receiptsCache:  receiptsCache,
		blockCache:     blockCache,
		txLookupCache:  txLookupCache,
		futureBlocks:   futureBlocks,
		engine:         engine,
		vmConfig:       vmConfig,
		badBlocks:      badBlocks,
=======
		chainConfig:       chainConfig,
		cacheConfig:       cacheConfig,
		db:                db,
		triegc:            prque.New(nil),
		stateCache:        state.NewDatabaseWithCache(db, cacheConfig.TrieCleanLimit),
		quit:              make(chan struct{}),
		shouldPreserve:    shouldPreserve,
		bodyCache:         bodyCache,
		bodyRLPCache:      bodyRLPCache,
		receiptsCache:     receiptsCache,
		blockCache:        blockCache,
		txLookupCache:     txLookupCache,
		futureBlocks:      futureBlocks,
		engine:            engine,
		vmConfig:          vmConfig,
		badBlocks:         badBlocks,
		privateStateCache: state.NewDatabase(db),
>>>>>>> 007479de
	}
	bc.validator = NewBlockValidator(chainConfig, bc, engine)
	bc.prefetcher = newStatePrefetcher(chainConfig, bc, engine)
	bc.processor = NewStateProcessor(chainConfig, bc, engine)

	var err error
	bc.hc, err = NewHeaderChain(db, chainConfig, engine, bc.insertStopped)
	if err != nil {
		return nil, err
	}
	bc.genesisBlock = bc.GetBlockByNumber(0)
	if bc.genesisBlock == nil {
		return nil, ErrNoGenesis
	}

	var nilBlock *types.Block
	bc.currentBlock.Store(nilBlock)
	bc.currentFastBlock.Store(nilBlock)

	// Initialize the chain with ancient data if it isn't empty.
	var txIndexBlock uint64

	if bc.empty() {
		rawdb.InitDatabaseFromFreezer(bc.db)
		// If ancient database is not empty, reconstruct all missing
		// indices in the background.
		frozen, _ := bc.db.Ancients()
		if frozen > 0 {
			txIndexBlock = frozen
		}
	}

	if err := bc.loadLastState(); err != nil {
		return nil, err
	}
	// The first thing the node will do is reconstruct the verification data for
	// the head block (ethash cache or clique voting snapshot). Might as well do
	// it in advance.
	bc.engine.VerifyHeader(bc, bc.CurrentHeader(), true)

	if frozen, err := bc.db.Ancients(); err == nil && frozen > 0 {
		var (
			needRewind bool
			low        uint64
		)
		// The head full block may be rolled back to a very low height due to
		// blockchain repair. If the head full block is even lower than the ancient
		// chain, truncate the ancient store.
		fullBlock := bc.CurrentBlock()
		if fullBlock != nil && fullBlock != bc.genesisBlock && fullBlock.NumberU64() < frozen-1 {
			needRewind = true
			low = fullBlock.NumberU64()
		}
		// In fast sync, it may happen that ancient data has been written to the
		// ancient store, but the LastFastBlock has not been updated, truncate the
		// extra data here.
		fastBlock := bc.CurrentFastBlock()
		if fastBlock != nil && fastBlock.NumberU64() < frozen-1 {
			needRewind = true
			if fastBlock.NumberU64() < low || low == 0 {
				low = fastBlock.NumberU64()
			}
		}
		if needRewind {
			var hashes []common.Hash
			previous := bc.CurrentHeader().Number.Uint64()
			for i := low + 1; i <= bc.CurrentHeader().Number.Uint64(); i++ {
				hashes = append(hashes, rawdb.ReadCanonicalHash(bc.db, i))
			}
			bc.Rollback(hashes)
			log.Warn("Truncate ancient chain", "from", previous, "to", low)
		}
	}
	// Check the current state of the block hashes and make sure that we do not have any of the bad blocks in our chain
	for hash := range BadHashes {
		if header := bc.GetHeaderByHash(hash); header != nil {
			// get the canonical block corresponding to the offending header's number
			headerByNumber := bc.GetHeaderByNumber(header.Number.Uint64())
			// make sure the headerByNumber (if present) is in our current canonical chain
			if headerByNumber != nil && headerByNumber.Hash() == header.Hash() {
				log.Error("Found bad hash, rewinding chain", "number", header.Number, "hash", header.ParentHash)
				bc.SetHead(header.Number.Uint64() - 1)
				log.Error("Chain rewind was successful, resuming normal operation")
			}
		}
	}
	// Load any existing snapshot, regenerating it if loading failed
	if bc.cacheConfig.SnapshotLimit > 0 {
		bc.snaps = snapshot.New(bc.db, bc.stateCache.TrieDB(), bc.cacheConfig.SnapshotLimit, bc.CurrentBlock().Root(), !bc.cacheConfig.SnapshotWait)
	}
	// Take ownership of this particular state
	go bc.update()
	if txLookupLimit != nil {
		bc.txLookupLimit = *txLookupLimit
		go bc.maintainTxIndex(txIndexBlock)
	}
	// If periodic cache journal is required, spin it up.
	if bc.cacheConfig.TrieCleanRejournal > 0 {
		if bc.cacheConfig.TrieCleanRejournal < time.Minute {
			log.Warn("Sanitizing invalid trie cache journal time", "provided", bc.cacheConfig.TrieCleanRejournal, "updated", time.Minute)
			bc.cacheConfig.TrieCleanRejournal = time.Minute
		}
		triedb := bc.stateCache.TrieDB()
		bc.wg.Add(1)
		go func() {
			defer bc.wg.Done()
			triedb.SaveCachePeriodically(bc.cacheConfig.TrieCleanJournal, bc.cacheConfig.TrieCleanRejournal, bc.quit)
		}()
	}
	return bc, nil
}

// Quorum
func NewMultitenantBlockChain(db ethdb.Database, cacheConfig *CacheConfig, chainConfig *params.ChainConfig, engine consensus.Engine, vmConfig vm.Config, shouldPreserve func(block *types.Block) bool, txLookupLimit *uint64) (*BlockChain, error) {
	bc, err := NewBlockChain(db, cacheConfig, chainConfig, engine, vmConfig, shouldPreserve, txLookupLimit)
	if err != nil {
		return nil, err
	}
	bc.isMultitenant = true
	return bc, err
}

// End Quorum

// GetVMConfig returns the block chain VM config.
func (bc *BlockChain) GetVMConfig() *vm.Config {
	return &bc.vmConfig
}

// empty returns an indicator whether the blockchain is empty.
// Note, it's a special case that we connect a non-empty ancient
// database with an empty node, so that we can plugin the ancient
// into node seamlessly.
func (bc *BlockChain) empty() bool {
	genesis := bc.genesisBlock.Hash()
	for _, hash := range []common.Hash{rawdb.ReadHeadBlockHash(bc.db), rawdb.ReadHeadHeaderHash(bc.db), rawdb.ReadHeadFastBlockHash(bc.db)} {
		if hash != genesis {
			return false
		}
	}
	return true
}

// loadLastState loads the last known chain state from the database. This method
// assumes that the chain manager mutex is held.
func (bc *BlockChain) loadLastState() error {
	// Restore the last known head block
	head := rawdb.ReadHeadBlockHash(bc.db)
	if head == (common.Hash{}) {
		// Corrupt or empty database, init from scratch
		log.Warn("Empty database, resetting chain")
		return bc.Reset()
	}
	// Make sure the entire head block is available
	currentBlock := bc.GetBlockByHash(head)
	if currentBlock == nil {
		// Corrupt or empty database, init from scratch
		log.Warn("Head block missing, resetting chain", "hash", head)
		return bc.Reset()
	}
	// Make sure the state associated with the block is available
	if _, err := state.New(currentBlock.Root(), bc.stateCache, bc.snaps); err != nil {
		// Dangling block without a state associated, init from scratch
		log.Warn("Head state missing, repairing chain", "number", currentBlock.Number(), "hash", currentBlock.Hash())
		if err := bc.repair(&currentBlock); err != nil {
			return err
		}
		rawdb.WriteHeadBlockHash(bc.db, currentBlock.Hash())
	}

	// Quorum
	if _, err := state.New(rawdb.GetPrivateStateRoot(bc.db, currentBlock.Root()), bc.privateStateCache, nil); err != nil {
		log.Warn("Head private state missing, resetting chain", "number", currentBlock.Number(), "hash", currentBlock.Hash())
		return bc.Reset()
	}
	// /Quorum

	// Everything seems to be fine, set as the head block
	bc.currentBlock.Store(currentBlock)
	headBlockGauge.Update(int64(currentBlock.NumberU64()))

	// Restore the last known head header
	currentHeader := currentBlock.Header()
	if head := rawdb.ReadHeadHeaderHash(bc.db); head != (common.Hash{}) {
		if header := bc.GetHeaderByHash(head); header != nil {
			currentHeader = header
		}
	}
	bc.hc.SetCurrentHeader(currentHeader)

	// Restore the last known head fast block
	bc.currentFastBlock.Store(currentBlock)
	headFastBlockGauge.Update(int64(currentBlock.NumberU64()))

	if head := rawdb.ReadHeadFastBlockHash(bc.db); head != (common.Hash{}) {
		if block := bc.GetBlockByHash(head); block != nil {
			bc.currentFastBlock.Store(block)
			headFastBlockGauge.Update(int64(block.NumberU64()))
		}
	}
	// Issue a status log for the user
	currentFastBlock := bc.CurrentFastBlock()

	headerTd := bc.GetTd(currentHeader.Hash(), currentHeader.Number.Uint64())
	blockTd := bc.GetTd(currentBlock.Hash(), currentBlock.NumberU64())
	fastTd := bc.GetTd(currentFastBlock.Hash(), currentFastBlock.NumberU64())

	log.Info("Loaded most recent local header", "number", currentHeader.Number, "hash", currentHeader.Hash(), "td", headerTd, "age", common.PrettyAge(time.Unix(int64(currentHeader.Time), 0)))
	log.Info("Loaded most recent local full block", "number", currentBlock.Number(), "hash", currentBlock.Hash(), "td", blockTd, "age", common.PrettyAge(time.Unix(int64(currentBlock.Time()), 0)))
	log.Info("Loaded most recent local fast block", "number", currentFastBlock.Number(), "hash", currentFastBlock.Hash(), "td", fastTd, "age", common.PrettyAge(time.Unix(int64(currentFastBlock.Time()), 0)))

	return nil
}

// SetHead rewinds the local chain to a new head. In the case of headers, everything
// above the new head will be deleted and the new one set. In the case of blocks
// though, the head may be further rewound if block bodies are missing (non-archive
// nodes after a fast sync).
func (bc *BlockChain) SetHead(head uint64) error {
	log.Warn("Rewinding blockchain", "target", head)

	bc.chainmu.Lock()
	defer bc.chainmu.Unlock()

	updateFn := func(db ethdb.KeyValueWriter, header *types.Header) {
		// Rewind the block chain, ensuring we don't end up with a stateless head block
		if currentBlock := bc.CurrentBlock(); currentBlock != nil && header.Number.Uint64() < currentBlock.NumberU64() {
			newHeadBlock := bc.GetBlock(header.Hash(), header.Number.Uint64())
			if newHeadBlock == nil {
				newHeadBlock = bc.genesisBlock
			} else {
				if _, err := state.New(newHeadBlock.Root(), bc.stateCache, bc.snaps); err != nil {
					// Rewound state missing, rolled back to before pivot, reset to genesis
					newHeadBlock = bc.genesisBlock
				}
			}
			rawdb.WriteHeadBlockHash(db, newHeadBlock.Hash())

			// Degrade the chain markers if they are explicitly reverted.
			// In theory we should update all in-memory markers in the
			// last step, however the direction of SetHead is from high
			// to low, so it's safe the update in-memory markers directly.
			bc.currentBlock.Store(newHeadBlock)
			headBlockGauge.Update(int64(newHeadBlock.NumberU64()))
		}

		// Rewind the fast block in a simpleton way to the target head
		if currentFastBlock := bc.CurrentFastBlock(); currentFastBlock != nil && header.Number.Uint64() < currentFastBlock.NumberU64() {
			newHeadFastBlock := bc.GetBlock(header.Hash(), header.Number.Uint64())
			// If either blocks reached nil, reset to the genesis state
			if newHeadFastBlock == nil {
				newHeadFastBlock = bc.genesisBlock
			}
			rawdb.WriteHeadFastBlockHash(db, newHeadFastBlock.Hash())

			// Degrade the chain markers if they are explicitly reverted.
			// In theory we should update all in-memory markers in the
			// last step, however the direction of SetHead is from high
			// to low, so it's safe the update in-memory markers directly.
			bc.currentFastBlock.Store(newHeadFastBlock)
			headFastBlockGauge.Update(int64(newHeadFastBlock.NumberU64()))
		}
	}

	// Rewind the header chain, deleting all block bodies until then
	delFn := func(db ethdb.KeyValueWriter, hash common.Hash, num uint64) {
		// Ignore the error here since light client won't hit this path
		frozen, _ := bc.db.Ancients()
		if num+1 <= frozen {
			// Truncate all relative data(header, total difficulty, body, receipt
			// and canonical hash) from ancient store.
			if err := bc.db.TruncateAncients(num + 1); err != nil {
				log.Crit("Failed to truncate ancient data", "number", num, "err", err)
			}

			// Remove the hash <-> number mapping from the active store.
			rawdb.DeleteHeaderNumber(db, hash)
		} else {
			// Remove relative body and receipts from the active store.
			// The header, total difficulty and canonical hash will be
			// removed in the hc.SetHead function.
			rawdb.DeleteBody(db, hash, num)
			rawdb.DeleteReceipts(db, hash, num)
		}
		// Todo(rjl493456442) txlookup, bloombits, etc
	}
	bc.hc.SetHead(head, updateFn, delFn)

	// Clear out any stale content from the caches
	bc.bodyCache.Purge()
	bc.bodyRLPCache.Purge()
	bc.receiptsCache.Purge()
	bc.blockCache.Purge()
	bc.txLookupCache.Purge()
	bc.futureBlocks.Purge()

	return bc.loadLastState()
}

// FastSyncCommitHead sets the current head block to the one defined by the hash
// irrelevant what the chain contents were prior.
func (bc *BlockChain) FastSyncCommitHead(hash common.Hash) error {
	// Make sure that both the block as well at its state trie exists
	block := bc.GetBlockByHash(hash)
	if block == nil {
		return fmt.Errorf("non existent block [%x…]", hash[:4])
	}
	if _, err := trie.NewSecure(block.Root(), bc.stateCache.TrieDB()); err != nil {
		return err
	}
	// If all checks out, manually set the head block
	bc.chainmu.Lock()
	bc.currentBlock.Store(block)
	headBlockGauge.Update(int64(block.NumberU64()))
	bc.chainmu.Unlock()

	// Destroy any existing state snapshot and regenerate it in the background
	if bc.snaps != nil {
		bc.snaps.Rebuild(block.Root())
	}
	log.Info("Committed new head block", "number", block.Number(), "hash", hash)
	return nil
}

// GasLimit returns the gas limit of the current HEAD block.
func (bc *BlockChain) GasLimit() uint64 {
	bc.chainmu.RLock()
	defer bc.chainmu.RUnlock()

	if bc.Config().IsQuorum {
		return math.MaxBig256.Uint64() // HACK(joel) a very large number
	} else {
		return bc.CurrentBlock().GasLimit()
	}
}

// CurrentBlock retrieves the current head block of the canonical chain. The
// block is retrieved from the blockchain's internal cache.
func (bc *BlockChain) CurrentBlock() *types.Block {
	return bc.currentBlock.Load().(*types.Block)
}

// Snapshot returns the blockchain snapshot tree. This method is mainly used for
// testing, to make it possible to verify the snapshot after execution.
//
// Warning: There are no guarantees about the safety of using the returned 'snap' if the
// blockchain is simultaneously importing blocks, so take care.
func (bc *BlockChain) Snapshot() *snapshot.Tree {
	return bc.snaps
}

// CurrentFastBlock retrieves the current fast-sync head block of the canonical
// chain. The block is retrieved from the blockchain's internal cache.
func (bc *BlockChain) CurrentFastBlock() *types.Block {
	return bc.currentFastBlock.Load().(*types.Block)
}

// Validator returns the current validator.
func (bc *BlockChain) Validator() Validator {
	return bc.validator
}

// Processor returns the current processor.
func (bc *BlockChain) Processor() Processor {
	return bc.processor
}

// State returns a new mutable state based on the current HEAD block.
func (bc *BlockChain) State() (*state.StateDB, *state.StateDB, error) {
	return bc.StateAt(bc.CurrentBlock().Root())
}

// StateAt returns a new mutable state based on a particular point in time.
func (bc *BlockChain) StateAt(root common.Hash) (*state.StateDB, *state.StateDB, error) {
	publicStateDb, privateStateDb, err := state.NewDual(root, bc.stateCache, bc.snaps, bc.db, bc.privateStateCache, nil)
	if err != nil {
		return nil, nil, err
	}
	return publicStateDb, privateStateDb, nil
}

// StateCache returns the caching database underpinning the blockchain instance.
func (bc *BlockChain) StateCache() (state.Database, state.Database) {
	return bc.stateCache, bc.privateStateCache
}

// Reset purges the entire blockchain, restoring it to its genesis state.
func (bc *BlockChain) Reset() error {
	return bc.ResetWithGenesisBlock(bc.genesisBlock)
}

// ResetWithGenesisBlock purges the entire blockchain, restoring it to the
// specified genesis state.
func (bc *BlockChain) ResetWithGenesisBlock(genesis *types.Block) error {
	// Dump the entire block chain and purge the caches
	if err := bc.SetHead(0); err != nil {
		return err
	}
	bc.chainmu.Lock()
	defer bc.chainmu.Unlock()

	// Prepare the genesis block and reinitialise the chain
	batch := bc.db.NewBatch()
	rawdb.WriteTd(batch, genesis.Hash(), genesis.NumberU64(), genesis.Difficulty())
	rawdb.WriteBlock(batch, genesis)
	if err := batch.Write(); err != nil {
		log.Crit("Failed to write genesis block", "err", err)
	}
	bc.writeHeadBlock(genesis)

	// Last update all in-memory chain markers
	bc.genesisBlock = genesis
	bc.currentBlock.Store(bc.genesisBlock)
	headBlockGauge.Update(int64(bc.genesisBlock.NumberU64()))
	bc.hc.SetGenesis(bc.genesisBlock.Header())
	bc.hc.SetCurrentHeader(bc.genesisBlock.Header())
	bc.currentFastBlock.Store(bc.genesisBlock)
	headFastBlockGauge.Update(int64(bc.genesisBlock.NumberU64()))
	return nil
}

// repair tries to repair the current blockchain by rolling back the current block
// until one with associated state is found. This is needed to fix incomplete db
// writes caused either by crashes/power outages, or simply non-committed tries.
//
// This method only rolls back the current block. The current header and current
// fast block are left intact.
func (bc *BlockChain) repair(head **types.Block) error {
	for {
		// Abort if we've rewound to a head block that does have associated state
		if _, err := state.New((*head).Root(), bc.stateCache, bc.snaps); err == nil {
			log.Info("Rewound blockchain to past state", "number", (*head).Number(), "hash", (*head).Hash())
			return nil
		}
		// Otherwise rewind one block and recheck state availability there
		block := bc.GetBlock((*head).ParentHash(), (*head).NumberU64()-1)
		if block == nil {
			return fmt.Errorf("missing block %d [%x]", (*head).NumberU64()-1, (*head).ParentHash())
		}
		*head = block
	}
}

// Export writes the active chain to the given writer.
func (bc *BlockChain) Export(w io.Writer) error {
	return bc.ExportN(w, uint64(0), bc.CurrentBlock().NumberU64())
}

// ExportN writes a subset of the active chain to the given writer.
func (bc *BlockChain) ExportN(w io.Writer, first uint64, last uint64) error {
	bc.chainmu.RLock()
	defer bc.chainmu.RUnlock()

	if first > last {
		return fmt.Errorf("export failed: first (%d) is greater than last (%d)", first, last)
	}
	log.Info("Exporting batch of blocks", "count", last-first+1)

	start, reported := time.Now(), time.Now()
	for nr := first; nr <= last; nr++ {
		block := bc.GetBlockByNumber(nr)
		if block == nil {
			return fmt.Errorf("export failed on #%d: not found", nr)
		}
		if err := block.EncodeRLP(w); err != nil {
			return err
		}
		if time.Since(reported) >= statsReportLimit {
			log.Info("Exporting blocks", "exported", block.NumberU64()-first, "elapsed", common.PrettyDuration(time.Since(start)))
			reported = time.Now()
		}
	}
	return nil
}

// writeHeadBlock injects a new head block into the current block chain. This method
// assumes that the block is indeed a true head. It will also reset the head
// header and the head fast sync block to this very same block if they are older
// or if they are on a different side chain.
//
// Note, this function assumes that the `mu` mutex is held!
func (bc *BlockChain) writeHeadBlock(block *types.Block) {
	// If the block is on a side chain or an unknown one, force other heads onto it too
	updateHeads := rawdb.ReadCanonicalHash(bc.db, block.NumberU64()) != block.Hash()

	// Add the block to the canonical chain number scheme and mark as the head
	batch := bc.db.NewBatch()
	rawdb.WriteCanonicalHash(batch, block.Hash(), block.NumberU64())
	rawdb.WriteTxLookupEntries(batch, block)
	rawdb.WriteHeadBlockHash(batch, block.Hash())

	// If the block is better than our head or is on a different chain, force update heads
	if updateHeads {
		rawdb.WriteHeadHeaderHash(batch, block.Hash())
		rawdb.WriteHeadFastBlockHash(batch, block.Hash())
	}
	// Flush the whole batch into the disk, exit the node if failed
	if err := batch.Write(); err != nil {
		log.Crit("Failed to update chain indexes and markers", "err", err)
	}
	// Update all in-memory chain markers in the last step
	if updateHeads {
		bc.hc.SetCurrentHeader(block.Header())
		bc.currentFastBlock.Store(block)
		headFastBlockGauge.Update(int64(block.NumberU64()))
	}
	bc.currentBlock.Store(block)
	headBlockGauge.Update(int64(block.NumberU64()))
}

// Genesis retrieves the chain's genesis block.
func (bc *BlockChain) Genesis() *types.Block {
	return bc.genesisBlock
}

// GetBody retrieves a block body (transactions and uncles) from the database by
// hash, caching it if found.
func (bc *BlockChain) GetBody(hash common.Hash) *types.Body {
	// Short circuit if the body's already in the cache, retrieve otherwise
	if cached, ok := bc.bodyCache.Get(hash); ok {
		body := cached.(*types.Body)
		return body
	}
	number := bc.hc.GetBlockNumber(hash)
	if number == nil {
		return nil
	}
	body := rawdb.ReadBody(bc.db, hash, *number)
	if body == nil {
		return nil
	}
	// Cache the found body for next time and return
	bc.bodyCache.Add(hash, body)
	return body
}

// GetBodyRLP retrieves a block body in RLP encoding from the database by hash,
// caching it if found.
func (bc *BlockChain) GetBodyRLP(hash common.Hash) rlp.RawValue {
	// Short circuit if the body's already in the cache, retrieve otherwise
	if cached, ok := bc.bodyRLPCache.Get(hash); ok {
		return cached.(rlp.RawValue)
	}
	number := bc.hc.GetBlockNumber(hash)
	if number == nil {
		return nil
	}
	body := rawdb.ReadBodyRLP(bc.db, hash, *number)
	if len(body) == 0 {
		return nil
	}
	// Cache the found body for next time and return
	bc.bodyRLPCache.Add(hash, body)
	return body
}

// HasBlock checks if a block is fully present in the database or not.
func (bc *BlockChain) HasBlock(hash common.Hash, number uint64) bool {
	if bc.blockCache.Contains(hash) {
		return true
	}
	return rawdb.HasBody(bc.db, hash, number)
}

// HasFastBlock checks if a fast block is fully present in the database or not.
func (bc *BlockChain) HasFastBlock(hash common.Hash, number uint64) bool {
	if !bc.HasBlock(hash, number) {
		return false
	}
	if bc.receiptsCache.Contains(hash) {
		return true
	}
	return rawdb.HasReceipts(bc.db, hash, number)
}

// HasState checks if state trie is fully present in the database or not.
func (bc *BlockChain) HasState(hash common.Hash) bool {
	_, err := bc.stateCache.OpenTrie(hash)
	return err == nil
}

// HasBlockAndState checks if a block and associated state trie is fully present
// in the database or not, caching it if present.
func (bc *BlockChain) HasBlockAndState(hash common.Hash, number uint64) bool {
	// Check first that the block itself is known
	block := bc.GetBlock(hash, number)
	if block == nil {
		return false
	}
	return bc.HasState(block.Root())
}

// GetBlock retrieves a block from the database by hash and number,
// caching it if found.
func (bc *BlockChain) GetBlock(hash common.Hash, number uint64) *types.Block {
	// Short circuit if the block's already in the cache, retrieve otherwise
	if block, ok := bc.blockCache.Get(hash); ok {
		return block.(*types.Block)
	}
	block := rawdb.ReadBlock(bc.db, hash, number)
	if block == nil {
		return nil
	}
	// Cache the found block for next time and return
	bc.blockCache.Add(block.Hash(), block)
	return block
}

// GetBlockByHash retrieves a block from the database by hash, caching it if found.
func (bc *BlockChain) GetBlockByHash(hash common.Hash) *types.Block {
	number := bc.hc.GetBlockNumber(hash)
	if number == nil {
		return nil
	}
	return bc.GetBlock(hash, *number)
}

// GetBlockByNumber retrieves a block from the database by number, caching it
// (associated with its hash) if found.
func (bc *BlockChain) GetBlockByNumber(number uint64) *types.Block {
	hash := rawdb.ReadCanonicalHash(bc.db, number)
	if hash == (common.Hash{}) {
		return nil
	}
	return bc.GetBlock(hash, number)
}

// GetReceiptsByHash retrieves the receipts for all transactions in a given block.
func (bc *BlockChain) GetReceiptsByHash(hash common.Hash) types.Receipts {
	if receipts, ok := bc.receiptsCache.Get(hash); ok {
		return receipts.(types.Receipts)
	}
	number := rawdb.ReadHeaderNumber(bc.db, hash)
	if number == nil {
		return nil
	}
	receipts := rawdb.ReadReceipts(bc.db, hash, *number, bc.chainConfig)
	if receipts == nil {
		return nil
	}
	bc.receiptsCache.Add(hash, receipts)
	return receipts
}

// GetBlocksFromHash returns the block corresponding to hash and up to n-1 ancestors.
// [deprecated by eth/62]
func (bc *BlockChain) GetBlocksFromHash(hash common.Hash, n int) (blocks []*types.Block) {
	number := bc.hc.GetBlockNumber(hash)
	if number == nil {
		return nil
	}
	for i := 0; i < n; i++ {
		block := bc.GetBlock(hash, *number)
		if block == nil {
			break
		}
		blocks = append(blocks, block)
		hash = block.ParentHash()
		*number--
	}
	return
}

// GetUnclesInChain retrieves all the uncles from a given block backwards until
// a specific distance is reached.
func (bc *BlockChain) GetUnclesInChain(block *types.Block, length int) []*types.Header {
	uncles := []*types.Header{}
	for i := 0; block != nil && i < length; i++ {
		uncles = append(uncles, block.Uncles()...)
		block = bc.GetBlock(block.ParentHash(), block.NumberU64()-1)
	}
	return uncles
}

// TrieNode retrieves a blob of data associated with a trie node (or code hash)
// either from ephemeral in-memory cache, or from persistent storage.
func (bc *BlockChain) TrieNode(hash common.Hash) ([]byte, error) {
	return bc.stateCache.TrieDB().Node(hash)
}

// Stop stops the blockchain service. If any imports are currently in progress
// it will abort them using the procInterrupt.
func (bc *BlockChain) Stop() {
	if !atomic.CompareAndSwapInt32(&bc.running, 0, 1) {
		return
	}
	// Unsubscribe all subscriptions registered from blockchain
	bc.scope.Close()
	close(bc.quit)
	bc.StopInsert()
	bc.wg.Wait()

	// Ensure that the entirety of the state snapshot is journalled to disk.
	var snapBase common.Hash
	if bc.snaps != nil {
		var err error
		if snapBase, err = bc.snaps.Journal(bc.CurrentBlock().Root()); err != nil {
			log.Error("Failed to journal state snapshot", "err", err)
		}
	}
	// Ensure the state of a recent block is also stored to disk before exiting.
	// We're writing three different states to catch different restart scenarios:
	//  - HEAD:     So we don't need to reprocess any blocks in the general case
	//  - HEAD-1:   So we don't do large reorgs if our HEAD becomes an uncle
	//  - HEAD-127: So we have a hard limit on the number of blocks reexecuted
	if !bc.cacheConfig.TrieDirtyDisabled {
		triedb := bc.stateCache.TrieDB()

		for _, offset := range []uint64{0, 1, TriesInMemory - 1} {
			if number := bc.CurrentBlock().NumberU64(); number > offset {
				recent := bc.GetBlockByNumber(number - offset)

				log.Info("Writing cached state to disk", "block", recent.Number(), "hash", recent.Hash(), "root", recent.Root())
				if err := triedb.Commit(recent.Root(), true, nil); err != nil {
					log.Error("Failed to commit recent state trie", "err", err)
				}
			}
		}
		if snapBase != (common.Hash{}) {
			log.Info("Writing snapshot state to disk", "root", snapBase)
			if err := triedb.Commit(snapBase, true, nil); err != nil {
				log.Error("Failed to commit recent state trie", "err", err)
			}
		}
		for !bc.triegc.Empty() {
			triedb.Dereference(bc.triegc.PopItem().(common.Hash))
		}
		if size, _ := triedb.Size(); size != 0 {
			log.Error("Dangling trie nodes after full cleanup")
		}
	}
	// Ensure all live cached entries be saved into disk, so that we can skip
	// cache warmup when node restarts.
	if bc.cacheConfig.TrieCleanJournal != "" {
		triedb := bc.stateCache.TrieDB()
		triedb.SaveCache(bc.cacheConfig.TrieCleanJournal)
	}
	log.Info("Blockchain stopped")
}

// StopInsert interrupts all insertion methods, causing them to return
// errInsertionInterrupted as soon as possible. Insertion is permanently disabled after
// calling this method.
func (bc *BlockChain) StopInsert() {
	atomic.StoreInt32(&bc.procInterrupt, 1)
}

// insertStopped returns true after StopInsert has been called.
func (bc *BlockChain) insertStopped() bool {
	return atomic.LoadInt32(&bc.procInterrupt) == 1
}

func (bc *BlockChain) procFutureBlocks() {
	blocks := make([]*types.Block, 0, bc.futureBlocks.Len())
	for _, hash := range bc.futureBlocks.Keys() {
		if block, exist := bc.futureBlocks.Peek(hash); exist {
			blocks = append(blocks, block.(*types.Block))
		}
	}
	if len(blocks) > 0 {
		sort.Slice(blocks, func(i, j int) bool {
			return blocks[i].NumberU64() < blocks[j].NumberU64()
		})
		// Insert one by one as chain insertion needs contiguous ancestry between blocks
		for i := range blocks {
			bc.InsertChain(blocks[i : i+1])
		}
	}
}

// WriteStatus status of write
type WriteStatus byte

const (
	NonStatTy WriteStatus = iota
	CanonStatTy
	SideStatTy
)

// Rollback is designed to remove a chain of links from the database that aren't
// certain enough to be valid.
func (bc *BlockChain) Rollback(chain []common.Hash) {
	bc.chainmu.Lock()
	defer bc.chainmu.Unlock()

	batch := bc.db.NewBatch()
	for i := len(chain) - 1; i >= 0; i-- {
		hash := chain[i]

		// Degrade the chain markers if they are explicitly reverted.
		// In theory we should update all in-memory markers in the
		// last step, however the direction of rollback is from high
		// to low, so it's safe the update in-memory markers directly.
		currentHeader := bc.hc.CurrentHeader()
		if currentHeader.Hash() == hash {
			newHeadHeader := bc.GetHeader(currentHeader.ParentHash, currentHeader.Number.Uint64()-1)
			rawdb.WriteHeadHeaderHash(batch, currentHeader.ParentHash)
			bc.hc.SetCurrentHeader(newHeadHeader)
		}
		if currentFastBlock := bc.CurrentFastBlock(); currentFastBlock.Hash() == hash {
			newFastBlock := bc.GetBlock(currentFastBlock.ParentHash(), currentFastBlock.NumberU64()-1)
			rawdb.WriteHeadFastBlockHash(batch, currentFastBlock.ParentHash())
			bc.currentFastBlock.Store(newFastBlock)
			headFastBlockGauge.Update(int64(newFastBlock.NumberU64()))
		}
		if currentBlock := bc.CurrentBlock(); currentBlock.Hash() == hash {
			newBlock := bc.GetBlock(currentBlock.ParentHash(), currentBlock.NumberU64()-1)
			rawdb.WriteHeadBlockHash(batch, currentBlock.ParentHash())
			bc.currentBlock.Store(newBlock)
			headBlockGauge.Update(int64(newBlock.NumberU64()))
		}
	}
	if err := batch.Write(); err != nil {
		log.Crit("Failed to rollback chain markers", "err", err)
	}
	// Truncate ancient data which exceeds the current header.
	//
	// Notably, it can happen that system crashes without truncating the ancient data
	// but the head indicator has been updated in the active store. Regarding this issue,
	// system will self recovery by truncating the extra data during the setup phase.
	if err := bc.truncateAncient(bc.hc.CurrentHeader().Number.Uint64()); err != nil {
		log.Crit("Truncate ancient store failed", "err", err)
	}
}

// truncateAncient rewinds the blockchain to the specified header and deletes all
// data in the ancient store that exceeds the specified header.
func (bc *BlockChain) truncateAncient(head uint64) error {
	frozen, err := bc.db.Ancients()
	if err != nil {
		return err
	}
	// Short circuit if there is no data to truncate in ancient store.
	if frozen <= head+1 {
		return nil
	}
	// Truncate all the data in the freezer beyond the specified head
	if err := bc.db.TruncateAncients(head + 1); err != nil {
		return err
	}
	// Clear out any stale content from the caches
	bc.hc.headerCache.Purge()
	bc.hc.tdCache.Purge()
	bc.hc.numberCache.Purge()

	// Clear out any stale content from the caches
	bc.bodyCache.Purge()
	bc.bodyRLPCache.Purge()
	bc.receiptsCache.Purge()
	bc.blockCache.Purge()
	bc.txLookupCache.Purge()
	bc.futureBlocks.Purge()

	log.Info("Rewind ancient data", "number", head)
	return nil
}

// numberHash is just a container for a number and a hash, to represent a block
type numberHash struct {
	number uint64
	hash   common.Hash
}

// InsertReceiptChain attempts to complete an already existing header chain with
// transaction and receipt data.
func (bc *BlockChain) InsertReceiptChain(blockChain types.Blocks, receiptChain []types.Receipts, ancientLimit uint64) (int, error) {
	// We don't require the chainMu here since we want to maximize the
	// concurrency of header insertion and receipt insertion.
	bc.wg.Add(1)
	defer bc.wg.Done()

	var (
		ancientBlocks, liveBlocks     types.Blocks
		ancientReceipts, liveReceipts []types.Receipts
	)
	// Do a sanity check that the provided chain is actually ordered and linked
	for i := 0; i < len(blockChain); i++ {
		if i != 0 {
			if blockChain[i].NumberU64() != blockChain[i-1].NumberU64()+1 || blockChain[i].ParentHash() != blockChain[i-1].Hash() {
				log.Error("Non contiguous receipt insert", "number", blockChain[i].Number(), "hash", blockChain[i].Hash(), "parent", blockChain[i].ParentHash(),
					"prevnumber", blockChain[i-1].Number(), "prevhash", blockChain[i-1].Hash())
				return 0, fmt.Errorf("non contiguous insert: item %d is #%d [%x…], item %d is #%d [%x…] (parent [%x…])", i-1, blockChain[i-1].NumberU64(),
					blockChain[i-1].Hash().Bytes()[:4], i, blockChain[i].NumberU64(), blockChain[i].Hash().Bytes()[:4], blockChain[i].ParentHash().Bytes()[:4])
			}
		}
		if blockChain[i].NumberU64() <= ancientLimit {
			ancientBlocks, ancientReceipts = append(ancientBlocks, blockChain[i]), append(ancientReceipts, receiptChain[i])
		} else {
			liveBlocks, liveReceipts = append(liveBlocks, blockChain[i]), append(liveReceipts, receiptChain[i])
		}
	}

	var (
		stats = struct{ processed, ignored int32 }{}
		start = time.Now()
		size  = 0
	)
	// updateHead updates the head fast sync block if the inserted blocks are better
	// and returns an indicator whether the inserted blocks are canonical.
	updateHead := func(head *types.Block) bool {
		bc.chainmu.Lock()

		// Rewind may have occurred, skip in that case.
		if bc.CurrentHeader().Number.Cmp(head.Number()) >= 0 {
			currentFastBlock, td := bc.CurrentFastBlock(), bc.GetTd(head.Hash(), head.NumberU64())
			if bc.GetTd(currentFastBlock.Hash(), currentFastBlock.NumberU64()).Cmp(td) < 0 {
				rawdb.WriteHeadFastBlockHash(bc.db, head.Hash())
				bc.currentFastBlock.Store(head)
				headFastBlockGauge.Update(int64(head.NumberU64()))
				bc.chainmu.Unlock()
				return true
			}
		}
		bc.chainmu.Unlock()
		return false
	}
	// writeAncient writes blockchain and corresponding receipt chain into ancient store.
	//
	// this function only accepts canonical chain data. All side chain will be reverted
	// eventually.
	writeAncient := func(blockChain types.Blocks, receiptChain []types.Receipts) (int, error) {
		var (
			previous = bc.CurrentFastBlock()
			batch    = bc.db.NewBatch()
		)
		// If any error occurs before updating the head or we are inserting a side chain,
		// all the data written this time wll be rolled back.
		defer func() {
			if previous != nil {
				if err := bc.truncateAncient(previous.NumberU64()); err != nil {
					log.Crit("Truncate ancient store failed", "err", err)
				}
			}
		}()
		var deleted []*numberHash
		for i, block := range blockChain {
			// Short circuit insertion if shutting down or processing failed
			if bc.insertStopped() {
				return 0, errInsertionInterrupted
			}
			// Short circuit insertion if it is required(used in testing only)
			if bc.terminateInsert != nil && bc.terminateInsert(block.Hash(), block.NumberU64()) {
				return i, errors.New("insertion is terminated for testing purpose")
			}
			// Short circuit if the owner header is unknown
			if !bc.HasHeader(block.Hash(), block.NumberU64()) {
				return i, fmt.Errorf("containing header #%d [%x…] unknown", block.Number(), block.Hash().Bytes()[:4])
			}
			var (
				start  = time.Now()
				logged = time.Now()
				count  int
			)
			// Migrate all ancient blocks. This can happen if someone upgrades from Geth
			// 1.8.x to 1.9.x mid-fast-sync. Perhaps we can get rid of this path in the
			// long term.
			for {
				// We can ignore the error here since light client won't hit this code path.
				frozen, _ := bc.db.Ancients()
				if frozen >= block.NumberU64() {
					break
				}
				h := rawdb.ReadCanonicalHash(bc.db, frozen)
				b := rawdb.ReadBlock(bc.db, h, frozen)
				size += rawdb.WriteAncientBlock(bc.db, b, rawdb.ReadReceipts(bc.db, h, frozen, bc.chainConfig), rawdb.ReadTd(bc.db, h, frozen))
				count += 1

				// Always keep genesis block in active database.
				if b.NumberU64() != 0 {
					deleted = append(deleted, &numberHash{b.NumberU64(), b.Hash()})
				}
				if time.Since(logged) > 8*time.Second {
					log.Info("Migrating ancient blocks", "count", count, "elapsed", common.PrettyDuration(time.Since(start)))
					logged = time.Now()
				}
				// Don't collect too much in-memory, write it out every 100K blocks
				if len(deleted) > 100000 {
					// Sync the ancient store explicitly to ensure all data has been flushed to disk.
					if err := bc.db.Sync(); err != nil {
						return 0, err
					}
					// Wipe out canonical block data.
					for _, nh := range deleted {
						rawdb.DeleteBlockWithoutNumber(batch, nh.hash, nh.number)
						rawdb.DeleteCanonicalHash(batch, nh.number)
					}
					if err := batch.Write(); err != nil {
						return 0, err
					}
					batch.Reset()
					// Wipe out side chain too.
					for _, nh := range deleted {
						for _, hash := range rawdb.ReadAllHashes(bc.db, nh.number) {
							rawdb.DeleteBlock(batch, hash, nh.number)
						}
					}
					if err := batch.Write(); err != nil {
						return 0, err
					}
					batch.Reset()
					deleted = deleted[0:]
				}
			}
			if count > 0 {
				log.Info("Migrated ancient blocks", "count", count, "elapsed", common.PrettyDuration(time.Since(start)))
			}
			// Flush data into ancient database.
			size += rawdb.WriteAncientBlock(bc.db, block, receiptChain[i], bc.GetTd(block.Hash(), block.NumberU64()))

			// Write tx indices if any condition is satisfied:
			// * If user requires to reserve all tx indices(txlookuplimit=0)
			// * If all ancient tx indices are required to be reserved(txlookuplimit is even higher than ancientlimit)
			// * If block number is large enough to be regarded as a recent block
			// It means blocks below the ancientLimit-txlookupLimit won't be indexed.
			//
			// But if the `TxIndexTail` is not nil, e.g. Geth is initialized with
			// an external ancient database, during the setup, blockchain will start
			// a background routine to re-indexed all indices in [ancients - txlookupLimit, ancients)
			// range. In this case, all tx indices of newly imported blocks should be
			// generated.
			if bc.txLookupLimit == 0 || ancientLimit <= bc.txLookupLimit || block.NumberU64() >= ancientLimit-bc.txLookupLimit {
				rawdb.WriteTxLookupEntries(batch, block)
			} else if rawdb.ReadTxIndexTail(bc.db) != nil {
				rawdb.WriteTxLookupEntries(batch, block)
			}
			stats.processed++
		}
		// Flush all tx-lookup index data.
		size += batch.ValueSize()
		if err := batch.Write(); err != nil {
			return 0, err
		}
		batch.Reset()

		// Sync the ancient store explicitly to ensure all data has been flushed to disk.
		if err := bc.db.Sync(); err != nil {
			return 0, err
		}
		if !updateHead(blockChain[len(blockChain)-1]) {
			return 0, errors.New("side blocks can't be accepted as the ancient chain data")
		}
		previous = nil // disable rollback explicitly

		// Wipe out canonical block data.
		for _, nh := range deleted {
			rawdb.DeleteBlockWithoutNumber(batch, nh.hash, nh.number)
			rawdb.DeleteCanonicalHash(batch, nh.number)
		}
		for _, block := range blockChain {
			// Always keep genesis block in active database.
			if block.NumberU64() != 0 {
				rawdb.DeleteBlockWithoutNumber(batch, block.Hash(), block.NumberU64())
				rawdb.DeleteCanonicalHash(batch, block.NumberU64())
			}
		}
		if err := batch.Write(); err != nil {
			return 0, err
		}
		batch.Reset()

		// Wipe out side chain too.
		for _, nh := range deleted {
			for _, hash := range rawdb.ReadAllHashes(bc.db, nh.number) {
				rawdb.DeleteBlock(batch, hash, nh.number)
			}
		}
		for _, block := range blockChain {
			// Always keep genesis block in active database.
			if block.NumberU64() != 0 {
				for _, hash := range rawdb.ReadAllHashes(bc.db, block.NumberU64()) {
					rawdb.DeleteBlock(batch, hash, block.NumberU64())
				}
			}
		}
		if err := batch.Write(); err != nil {
			return 0, err
		}
		return 0, nil
	}
	// writeLive writes blockchain and corresponding receipt chain into active store.
	writeLive := func(blockChain types.Blocks, receiptChain []types.Receipts) (int, error) {
		batch := bc.db.NewBatch()
		for i, block := range blockChain {
			// Short circuit insertion if shutting down or processing failed
			if bc.insertStopped() {
				return 0, errInsertionInterrupted
			}
			// Short circuit if the owner header is unknown
			if !bc.HasHeader(block.Hash(), block.NumberU64()) {
				return i, fmt.Errorf("containing header #%d [%x…] unknown", block.Number(), block.Hash().Bytes()[:4])
			}
			if bc.HasBlock(block.Hash(), block.NumberU64()) {
				stats.ignored++
				continue
			}
			// Write all the data out into the database
			rawdb.WriteBody(batch, block.Hash(), block.NumberU64(), block.Body())
			rawdb.WriteReceipts(batch, block.Hash(), block.NumberU64(), receiptChain[i])
			rawdb.WriteTxLookupEntries(batch, block) // Always write tx indices for live blocks, we assume they are needed

			// Write everything belongs to the blocks into the database. So that
			// we can ensure all components of body is completed(body, receipts,
			// tx indexes)
			if batch.ValueSize() >= ethdb.IdealBatchSize {
				if err := batch.Write(); err != nil {
					return 0, err
				}
				size += batch.ValueSize()
				batch.Reset()
			}
			stats.processed++
		}
		// Write everything belongs to the blocks into the database. So that
		// we can ensure all components of body is completed(body, receipts,
		// tx indexes)
		if batch.ValueSize() > 0 {
			size += batch.ValueSize()
			if err := batch.Write(); err != nil {
				return 0, err
			}
		}
		updateHead(blockChain[len(blockChain)-1])
		return 0, nil
	}
	// Write downloaded chain data and corresponding receipt chain data
	if len(ancientBlocks) > 0 {
		if n, err := writeAncient(ancientBlocks, ancientReceipts); err != nil {
			if err == errInsertionInterrupted {
				return 0, nil
			}
			return n, err
		}
	}
	// Write the tx index tail (block number from where we index) before write any live blocks
	if len(liveBlocks) > 0 && liveBlocks[0].NumberU64() == ancientLimit+1 {
		// The tx index tail can only be one of the following two options:
		// * 0: all ancient blocks have been indexed
		// * ancient-limit: the indices of blocks before ancient-limit are ignored
		if tail := rawdb.ReadTxIndexTail(bc.db); tail == nil {
			if bc.txLookupLimit == 0 || ancientLimit <= bc.txLookupLimit {
				rawdb.WriteTxIndexTail(bc.db, 0)
			} else {
				rawdb.WriteTxIndexTail(bc.db, ancientLimit-bc.txLookupLimit)
			}
		}
	}
	if len(liveBlocks) > 0 {
		if n, err := writeLive(liveBlocks, liveReceipts); err != nil {
			if err == errInsertionInterrupted {
				return 0, nil
			}
			return n, err
		}
	}

	head := blockChain[len(blockChain)-1]
	context := []interface{}{
		"count", stats.processed, "elapsed", common.PrettyDuration(time.Since(start)),
		"number", head.Number(), "hash", head.Hash(), "age", common.PrettyAge(time.Unix(int64(head.Time()), 0)),
		"size", common.StorageSize(size),
	}
	if stats.ignored > 0 {
		context = append(context, []interface{}{"ignored", stats.ignored}...)
	}
	log.Info("Imported new block receipts", context...)

	return 0, nil
}

// SetTxLookupLimit is responsible for updating the txlookup limit to the
// original one stored in db if the new mismatches with the old one.
func (bc *BlockChain) SetTxLookupLimit(limit uint64) {
	bc.txLookupLimit = limit
}

// TxLookupLimit retrieves the txlookup limit used by blockchain to prune
// stale transaction indices.
func (bc *BlockChain) TxLookupLimit() uint64 {
	return bc.txLookupLimit
}

var lastWrite uint64

// writeBlockWithoutState writes only the block and its metadata to the database,
// but does not write any state. This is used to construct competing side forks
// up to the point where they exceed the canonical total difficulty.
func (bc *BlockChain) writeBlockWithoutState(block *types.Block, td *big.Int) (err error) {
	bc.wg.Add(1)
	defer bc.wg.Done()

	batch := bc.db.NewBatch()
	rawdb.WriteTd(batch, block.Hash(), block.NumberU64(), td)
	rawdb.WriteBlock(batch, block)
	if err := batch.Write(); err != nil {
		log.Crit("Failed to write block into disk", "err", err)
	}
	return nil
}

// writeKnownBlock updates the head block flag with a known block
// and introduces chain reorg if necessary.
func (bc *BlockChain) writeKnownBlock(block *types.Block) error {
	bc.wg.Add(1)
	defer bc.wg.Done()

	current := bc.CurrentBlock()
	if block.ParentHash() != current.Hash() {
		if err := bc.reorg(current, block); err != nil {
			return err
		}
	}
	bc.writeHeadBlock(block)
	return nil
}

// WriteBlockWithState writes the block and all associated state to the database.
func (bc *BlockChain) WriteBlockWithState(block *types.Block, receipts []*types.Receipt, logs []*types.Log, state, privateState *state.StateDB, emitHeadEvent bool) (status WriteStatus, err error) {
	bc.chainmu.Lock()
	defer bc.chainmu.Unlock()

	return bc.writeBlockWithState(block, receipts, logs, state, privateState, emitHeadEvent)
}

// QUORUM
// checks if the consensus engine is Rfat
func (bc *BlockChain) isRaft() bool {
	return bc.chainConfig.IsQuorum && bc.chainConfig.Istanbul == nil && bc.chainConfig.Clique == nil
}

// function specifically added for Raft consensus. This is called from mintNewBlock
// to commit public and private state using bc.chainmu lock
// added to avoid concurrent map errors in high stress conditions
func (bc *BlockChain) CommitBlockWithState(deleteEmptyObjects bool, state, privateState *state.StateDB) error {
	// check if consensus is not Raft
	if !bc.isRaft() {
		return errors.New("error function can be called only for Raft consensus")
	}

	bc.chainmu.Lock()
	defer bc.chainmu.Unlock()
	if _, err := state.Commit(deleteEmptyObjects); err != nil {
		return fmt.Errorf("error committing public state: %v", err)
	}
	if _, err := privateState.Commit(deleteEmptyObjects); err != nil {
		return fmt.Errorf("error committing private state: %v", err)
	}
	return nil
}

// END QUORUM

// writeBlockWithState writes the block and all associated state to the database,
// but is expects the chain mutex to be held.
func (bc *BlockChain) writeBlockWithState(block *types.Block, receipts []*types.Receipt, logs []*types.Log, state, privateState *state.StateDB, emitHeadEvent bool) (status WriteStatus, err error) {
	bc.wg.Add(1)
	defer bc.wg.Done()

	// Calculate the total difficulty of the block
	ptd := bc.GetTd(block.ParentHash(), block.NumberU64()-1)
	if ptd == nil {
		return NonStatTy, consensus.ErrUnknownAncestor
	}
	// Make sure no inconsistent state is leaked during insertion
	// Quorum
	// Write private state changes to database
	privateRoot, err := privateState.Commit(bc.chainConfig.IsEIP158(block.Number()))
	if err != nil {
		return NonStatTy, err
	}
	if err := rawdb.WritePrivateStateRoot(bc.db, block.Root(), privateRoot); err != nil {
		log.Error("Failed writing private state root", "err", err)
		return NonStatTy, err
	}
	// Explicit commit for privateStateTriedb
	privateTriedb := bc.privateStateCache.TrieDB()
	if err := privateTriedb.Commit(privateRoot, false, nil); err != nil {
		return NonStatTy, err
	}
	// End Quorum

	currentBlock := bc.CurrentBlock()
	localTd := bc.GetTd(currentBlock.Hash(), currentBlock.NumberU64())
	externTd := new(big.Int).Add(block.Difficulty(), ptd)

	// Irrelevant of the canonical status, write the block itself to the database.
	//
	// Note all the components of block(td, hash->number map, header, body, receipts)
	// should be written aeth/downloader/downloader.gotomically. BlockBatch is used for containing all components.
	blockBatch := bc.db.NewBatch()
	rawdb.WriteTd(blockBatch, block.Hash(), block.NumberU64(), externTd)
	rawdb.WriteBlock(blockBatch, block)
	rawdb.WriteReceipts(blockBatch, block.Hash(), block.NumberU64(), receipts)
	rawdb.WritePreimages(blockBatch, state.Preimages())
	if err := blockBatch.Write(); err != nil {
		log.Crit("Failed to write block into disk", "err", err)
	}
	// Commit all cached state changes into underlying memory database.
	root, err := state.Commit(bc.chainConfig.IsEIP158(block.Number()))

	if err != nil {
		return NonStatTy, err
	}
	triedb := bc.stateCache.TrieDB()

	// If we're running an archive node, always flush
	if bc.cacheConfig.TrieDirtyDisabled {
		if err := triedb.Commit(root, false, nil); err != nil {
			return NonStatTy, err
		}

	} else {
		// Full but not archive node, do proper garbage collection
		triedb.Reference(root, common.Hash{}) // metadata reference to keep trie alive
		bc.triegc.Push(root, -int64(block.NumberU64()))

		if current := block.NumberU64(); current > TriesInMemory {
			// If we exceeded our memory allowance, flush matured singleton nodes to disk
			var (
				nodes, imgs = triedb.Size()
				limit       = common.StorageSize(bc.cacheConfig.TrieDirtyLimit) * 1024 * 1024
			)
			if nodes > limit || imgs > 4*1024*1024 {
				triedb.Cap(limit - ethdb.IdealBatchSize)
			}
			// Find the next state trie we need to commit
			chosen := current - TriesInMemory

			// If we exceeded out time allowance, flush an entire trie to disk
			if bc.gcproc > bc.cacheConfig.TrieTimeLimit {
				// If the header is missing (canonical chain behind), we're reorging a low
				// diff sidechain. Suspend committing until this operation is completed.
				header := bc.GetHeaderByNumber(chosen)
				if header == nil {
					log.Warn("Reorg in progress, trie commit postponed", "number", chosen)
				} else {
					// If we're exceeding limits but haven't reached a large enough memory gap,
					// warn the user that the system is becoming unstable.
					if chosen < lastWrite+TriesInMemory && bc.gcproc >= 2*bc.cacheConfig.TrieTimeLimit {
						log.Info("State in memory for too long, committing", "time", bc.gcproc, "allowance", bc.cacheConfig.TrieTimeLimit, "optimum", float64(chosen-lastWrite)/TriesInMemory)
					}
					// Flush an entire trie and restart the counters
					triedb.Commit(header.Root, true, nil)
					lastWrite = chosen
					bc.gcproc = 0
				}
			}
			// Garbage collect anything below our required write retention
			for !bc.triegc.Empty() {
				root, number := bc.triegc.Pop()
				if uint64(-number) > chosen {
					bc.triegc.Push(root, number)
					break
				}
				triedb.Dereference(root.(common.Hash))
			}
		}
	}
	// If the total difficulty is higher than our known, add it to the canonical chain
	// Second clause in the if statement reduces the vulnerability to selfish mining.
	// Please refer to http://www.cs.cornell.edu/~ie53/publications/btcProcFC.pdf
	reorg := externTd.Cmp(localTd) > 0
	currentBlock = bc.CurrentBlock()
	if !reorg && externTd.Cmp(localTd) == 0 {
		// Split same-difficulty blocks by number, then preferentially select
		// the block generated by the local miner as the canonical block.
		if block.NumberU64() < currentBlock.NumberU64() {
			reorg = true
		} else if block.NumberU64() == currentBlock.NumberU64() {
			var currentPreserve, blockPreserve bool
			if bc.shouldPreserve != nil {
				currentPreserve, blockPreserve = bc.shouldPreserve(currentBlock), bc.shouldPreserve(block)
			}
			reorg = !currentPreserve && (blockPreserve || mrand.Float64() < 0.5)
		}
	}
	if reorg {
		// Reorganise the chain if the parent is not the head block
		if block.ParentHash() != currentBlock.Hash() {
			if err := bc.reorg(currentBlock, block); err != nil {
				return NonStatTy, err
			}
		}
		status = CanonStatTy
	} else {
		status = SideStatTy
	}
	// Set new head.
	if status == CanonStatTy {
		bc.writeHeadBlock(block)
	}
	bc.futureBlocks.Remove(block.Hash())

	if status == CanonStatTy {
		bc.chainFeed.Send(ChainEvent{Block: block, Hash: block.Hash(), Logs: logs})
		if len(logs) > 0 {
			bc.logsFeed.Send(logs)
		}
		// In theory we should fire a ChainHeadEvent when we inject
		// a canonical block, but sometimes we can insert a batch of
		// canonicial blocks. Avoid firing too much ChainHeadEvents,
		// we will fire an accumulated ChainHeadEvent and disable fire
		// event here.
		if emitHeadEvent {
			bc.chainHeadFeed.Send(ChainHeadEvent{Block: block})
		}
	} else {
		bc.chainSideFeed.Send(ChainSideEvent{Block: block})
	}
	return status, nil
}

// addFutureBlock checks if the block is within the max allowed window to get
// accepted for future processing, and returns an error if the block is too far
// ahead and was not added.
func (bc *BlockChain) addFutureBlock(block *types.Block) error {
	max := uint64(time.Now().Unix() + maxTimeFutureBlocks)
	if block.Time() > max {
		return fmt.Errorf("future block timestamp %v > allowed %v", block.Time(), max)
	}
	bc.futureBlocks.Add(block.Hash(), block)
	return nil
}

// InsertChain attempts to insert the given batch of blocks in to the canonical
// chain or, otherwise, create a fork. If an error is returned it will return
// the index number of the failing block as well an error describing what went
// wrong.
//
// After insertion is done, all accumulated events will be fired.
func (bc *BlockChain) InsertChain(chain types.Blocks) (int, error) {
	// Sanity check that we have something meaningful to import
	if len(chain) == 0 {
		return 0, nil
	}

	bc.blockProcFeed.Send(true)
	defer bc.blockProcFeed.Send(false)

	// Remove already known canon-blocks
	var (
		block, prev *types.Block
	)
	// Do a sanity check that the provided chain is actually ordered and linked
	for i := 1; i < len(chain); i++ {
		block = chain[i]
		prev = chain[i-1]
		if block.NumberU64() != prev.NumberU64()+1 || block.ParentHash() != prev.Hash() {
			// Chain broke ancestry, log a message (programming error) and skip insertion
			log.Error("Non contiguous block insert", "number", block.Number(), "hash", block.Hash(),
				"parent", block.ParentHash(), "prevnumber", prev.Number(), "prevhash", prev.Hash())

			return 0, fmt.Errorf("non contiguous insert: item %d is #%d [%x…], item %d is #%d [%x…] (parent [%x…])", i-1, prev.NumberU64(),
				prev.Hash().Bytes()[:4], i, block.NumberU64(), block.Hash().Bytes()[:4], block.ParentHash().Bytes()[:4])
		}
	}
	// Pre-checks passed, start the full block imports
	bc.wg.Add(1)
	bc.chainmu.Lock()
	n, err := bc.insertChain(chain, true)
	bc.chainmu.Unlock()
	bc.wg.Done()

	return n, err
}

// Given a slice of public receipts and an overlapping (smaller) slice of
// private receipts, return a new slice where the default for each location is
// the public receipt but we take the private receipt in each place we have
// one.
func mergeReceipts(pub, priv types.Receipts) types.Receipts {
	m := make(map[common.Hash]*types.Receipt)
	for _, receipt := range pub {
		m[receipt.TxHash] = receipt
	}
	for _, receipt := range priv {
		m[receipt.TxHash] = receipt
	}

	ret := make(types.Receipts, 0, len(pub))
	for _, pubReceipt := range pub {
		ret = append(ret, m[pubReceipt.TxHash])
	}

	return ret
}

// insertChain is the internal implementation of InsertChain, which assumes that
// 1) chains are contiguous, and 2) The chain mutex is held.
//
// This method is split out so that import batches that require re-injecting
// historical blocks can do so without releasing the lock, which could lead to
// racey behaviour. If a sidechain import is in progress, and the historic state
// is imported, but then new canon-head is added before the actual sidechain
// completes, then the historic state could be pruned again
func (bc *BlockChain) insertChain(chain types.Blocks, verifySeals bool) (int, error) {
	// If the chain is terminating, don't even bother starting up
	if atomic.LoadInt32(&bc.procInterrupt) == 1 {
		log.Debug("Premature abort during blocks processing")
		// QUORUM
		if bc.isRaft() {
			// Only returns an error for raft mode
			return 0, ErrAbortBlocksProcessing
		}
		return 0, nil
	}
	// Start a parallel signature recovery (signer will fluke on fork transition, minimal perf loss)
	senderCacher.recoverFromBlocks(types.MakeSigner(bc.chainConfig, chain[0].Number()), chain)

	var (
		stats     = insertStats{startTime: mclock.Now()}
		lastCanon *types.Block
	)
	// Fire a single chain head event if we've progressed the chain
	defer func() {
		if lastCanon != nil && bc.CurrentBlock().Hash() == lastCanon.Hash() {
			bc.chainHeadFeed.Send(ChainHeadEvent{lastCanon})
		}
	}()
	// Start the parallel header verifier
	headers := make([]*types.Header, len(chain))
	seals := make([]bool, len(chain))

	for i, block := range chain {
		headers[i] = block.Header()
		seals[i] = verifySeals
	}
	abort, results := bc.engine.VerifyHeaders(bc, headers, seals)
	defer close(abort)

	// Peek the error for the first block to decide the directing import logic
	it := newInsertIterator(chain, results, bc.validator)

	block, err := it.next()

	// Left-trim all the known blocks
	if err == ErrKnownBlock {
		// First block (and state) is known
		//   1. We did a roll-back, and should now do a re-import
		//   2. The block is stored as a sidechain, and is lying about it's stateroot, and passes a stateroot
		// 	    from the canonical chain, which has not been verified.
		// Skip all known blocks that are behind us
		var (
			current  = bc.CurrentBlock()
			localTd  = bc.GetTd(current.Hash(), current.NumberU64())
			externTd = bc.GetTd(block.ParentHash(), block.NumberU64()-1) // The first block can't be nil
		)
		for block != nil && err == ErrKnownBlock {
			externTd = new(big.Int).Add(externTd, block.Difficulty())
			if localTd.Cmp(externTd) < 0 {
				break
			}
			log.Debug("Ignoring already known block", "number", block.Number(), "hash", block.Hash())
			stats.ignored++

			block, err = it.next()
		}
		// The remaining blocks are still known blocks, the only scenario here is:
		// During the fast sync, the pivot point is already submitted but rollback
		// happens. Then node resets the head full block to a lower height via `rollback`
		// and leaves a few known blocks in the database.
		//
		// When node runs a fast sync again, it can re-import a batch of known blocks via
		// `insertChain` while a part of them have higher total difficulty than current
		// head full block(new pivot point).
		for block != nil && err == ErrKnownBlock {
			log.Debug("Writing previously known block", "number", block.Number(), "hash", block.Hash())
			if err := bc.writeKnownBlock(block); err != nil {
				return it.index, err
			}
			lastCanon = block

			block, err = it.next()
		}
		// Falls through to the block import
	}
	switch {
	// First block is pruned, insert as sidechain and reorg only if TD grows enough
	case errors.Is(err, consensus.ErrPrunedAncestor):
		log.Debug("Pruned ancestor, inserting as sidechain", "number", block.Number(), "hash", block.Hash())
		return bc.insertSideChain(block, it)

	// First block is future, shove it (and all children) to the future queue (unknown ancestor)
	case errors.Is(err, consensus.ErrFutureBlock) || (errors.Is(err, consensus.ErrUnknownAncestor) && bc.futureBlocks.Contains(it.first().ParentHash())):
		for block != nil && (it.index == 0 || errors.Is(err, consensus.ErrUnknownAncestor)) {
			log.Debug("Future block, postponing import", "number", block.Number(), "hash", block.Hash())
			if err := bc.addFutureBlock(block); err != nil {
				return it.index, err
			}
			block, err = it.next()
		}
		stats.queued += it.processed()
		stats.ignored += it.remaining()

		// If there are any still remaining, mark as ignored
		return it.index, err

	// Some other error occurred, abort
	case err != nil:
		bc.futureBlocks.Remove(block.Hash())
		stats.ignored += len(it.chain)
		bc.reportBlock(block, nil, err)
		return it.index, err
	}
	// No validation errors for the first block (or chain prefix skipped)
	for ; block != nil && err == nil || err == ErrKnownBlock; block, err = it.next() {
		// If the chain is terminating, stop processing blocks
		if bc.insertStopped() {
			log.Debug("Abort during block processing")
			// QUORUM
			if bc.isRaft() {
				// Only returns an error for raft mode
				return it.index, ErrAbortBlocksProcessing
			}
			// END QUORUM
			break
		}
		// If the header is a banned one, straight out abort
		if BadHashes[block.Hash()] {
			bc.reportBlock(block, nil, ErrBlacklistedHash)
			return it.index, ErrBlacklistedHash
		}
		// If the block is known (in the middle of the chain), it's a special case for
		// Clique blocks where they can share state among each other, so importing an
		// older block might complete the state of the subsequent one. In this case,
		// just skip the block (we already validated it once fully (and crashed), since
		// its header and body was already in the database).
		if err == ErrKnownBlock {
			logger := log.Debug
			if bc.chainConfig.Clique == nil {
				logger = log.Warn
			}
			logger("Inserted known block", "number", block.Number(), "hash", block.Hash(),
				"uncles", len(block.Uncles()), "txs", len(block.Transactions()), "gas", block.GasUsed(),
				"root", block.Root())

			// Special case. Commit the empty receipt slice if we meet the known
			// block in the middle. It can only happen in the clique chain. Whenever
			// we insert blocks via `insertSideChain`, we only commit `td`, `header`
			// and `body` if it's non-existent. Since we don't have receipts without
			// reexecution, so nothing to commit. But if the sidechain will be adpoted
			// as the canonical chain eventually, it needs to be reexecuted for missing
			// state, but if it's this special case here(skip reexecution) we will lose
			// the empty receipt entry.
			if len(block.Transactions()) == 0 {
				rawdb.WriteReceipts(bc.db, block.Hash(), block.NumberU64(), nil)
			} else {
				log.Error("Please file an issue, skip known block execution without receipt",
					"hash", block.Hash(), "number", block.NumberU64())
			}
			if err := bc.writeKnownBlock(block); err != nil {
				return it.index, err
			}
			stats.processed++

			// We can assume that logs are empty here, since the only way for consecutive
			// Clique blocks to have the same state is if there are no transactions.
			lastCanon = block
			continue
		}
		// Retrieve the parent block and it's state to execute on top
		start := time.Now()

		parent := it.previous()
		if parent == nil {
			parent = bc.GetHeader(block.ParentHash(), block.NumberU64()-1)
		}
		// alias state.New because we introduce a variable named state on the next line
		stateNew := state.New

		statedb, err := state.New(parent.Root, bc.stateCache, bc.snaps)
		if err != nil {
			return it.index, err
		}
		// Quorum
		privateStateRoot := rawdb.GetPrivateStateRoot(bc.db, parent.Root)
		privateState, err := stateNew(privateStateRoot, bc.privateStateCache, nil)
		if err != nil {
			return it.index, err
		}
		// /Quorum

		// If we have a followup block, run that against the current state to pre-cache
		// transactions and probabilistically some of the account/storage trie nodes.
		var followupInterrupt uint32
		if !bc.cacheConfig.TrieCleanNoPrefetch {
			if followup, err := it.peek(); followup != nil && err == nil {
				throwaway, _ := state.New(parent.Root, bc.stateCache, bc.snaps)
				privatest, _ := stateNew(privateStateRoot, bc.privateStateCache, nil)
				go func(start time.Time, followup *types.Block, throwaway, privatest *state.StateDB, interrupt *uint32) {
					bc.prefetcher.Prefetch(followup, throwaway, privatest, bc.vmConfig, &followupInterrupt)

					blockPrefetchExecuteTimer.Update(time.Since(start))
					if atomic.LoadUint32(interrupt) == 1 {
						blockPrefetchInterruptMeter.Mark(1)
					}
				}(time.Now(), followup, throwaway, privatest, &followupInterrupt)
			}
		}
		// Process block using the parent state as reference point
		substart := time.Now()
		receipts, privateReceipts, logs, usedGas, err := bc.processor.Process(block, statedb, privateState, bc.vmConfig)
		if err != nil {
			bc.reportBlock(block, receipts, err)
			atomic.StoreUint32(&followupInterrupt, 1)
			return it.index, err
		}
		// Update the metrics touched during block processing
		accountReadTimer.Update(statedb.AccountReads)                 // Account reads are complete, we can mark them
		storageReadTimer.Update(statedb.StorageReads)                 // Storage reads are complete, we can mark them
		accountUpdateTimer.Update(statedb.AccountUpdates)             // Account updates are complete, we can mark them
		storageUpdateTimer.Update(statedb.StorageUpdates)             // Storage updates are complete, we can mark them
		snapshotAccountReadTimer.Update(statedb.SnapshotAccountReads) // Account reads are complete, we can mark them
		snapshotStorageReadTimer.Update(statedb.SnapshotStorageReads) // Storage reads are complete, we can mark them

		triehash := statedb.AccountHashes + statedb.StorageHashes // Save to not double count in validation
		trieproc := statedb.SnapshotAccountReads + statedb.AccountReads + statedb.AccountUpdates
		trieproc += statedb.SnapshotStorageReads + statedb.StorageReads + statedb.StorageUpdates

		blockExecutionTimer.Update(time.Since(substart) - trieproc - triehash)

		// Validate the state using the default validator
		substart = time.Now()
		if err := bc.validator.ValidateState(block, statedb, receipts, usedGas); err != nil {
			bc.reportBlock(block, receipts, err)
			atomic.StoreUint32(&followupInterrupt, 1)
			return it.index, err
		}

		allReceipts := mergeReceipts(receipts, privateReceipts)
		proctime := time.Since(start)
		// Update the metrics touched during block validation
		accountHashTimer.Update(statedb.AccountHashes) // Account hashes are complete, we can mark them
		storageHashTimer.Update(statedb.StorageHashes) // Storage hashes are complete, we can mark them

		blockValidationTimer.Update(time.Since(substart) - (statedb.AccountHashes + statedb.StorageHashes - triehash))

		// Write the block to the chain and get the status.
		substart = time.Now()
		status, err := bc.writeBlockWithState(block, allReceipts, logs, statedb, privateState, false)
		atomic.StoreUint32(&followupInterrupt, 1)
		if err != nil {
			return it.index, err
		}
		if err := rawdb.WritePrivateBlockBloom(bc.db, block.NumberU64(), privateReceipts); err != nil {
			return it.index, err
		}
		// Update the metrics touched during block commit
		accountCommitTimer.Update(statedb.AccountCommits)   // Account commits are complete, we can mark them
		storageCommitTimer.Update(statedb.StorageCommits)   // Storage commits are complete, we can mark them
		snapshotCommitTimer.Update(statedb.SnapshotCommits) // Snapshot commits are complete, we can mark them

		blockWriteTimer.Update(time.Since(substart) - statedb.AccountCommits - statedb.StorageCommits - statedb.SnapshotCommits)
		blockInsertTimer.UpdateSince(start)

		switch status {
		case CanonStatTy:
			log.Debug("Inserted new block", "number", block.Number(), "hash", block.Hash(),
				"uncles", len(block.Uncles()), "txs", len(block.Transactions()), "gas", block.GasUsed(),
				"elapsed", common.PrettyDuration(time.Since(start)),
				"root", block.Root())

			lastCanon = block

			// Only count canonical blocks for GC processing time
			bc.gcproc += proctime

		case SideStatTy:
			log.Debug("Inserted forked block", "number", block.Number(), "hash", block.Hash(),
				"diff", block.Difficulty(), "elapsed", common.PrettyDuration(time.Since(start)),
				"txs", len(block.Transactions()), "gas", block.GasUsed(), "uncles", len(block.Uncles()),
				"root", block.Root())

		default:
			// This in theory is impossible, but lets be nice to our future selves and leave
			// a log, instead of trying to track down blocks imports that don't emit logs.
			log.Warn("Inserted block with unknown status", "number", block.Number(), "hash", block.Hash(),
				"diff", block.Difficulty(), "elapsed", common.PrettyDuration(time.Since(start)),
				"txs", len(block.Transactions()), "gas", block.GasUsed(), "uncles", len(block.Uncles()),
				"root", block.Root())
		}
		stats.processed++
		stats.usedGas += usedGas

		dirty, _ := bc.stateCache.TrieDB().Size()
		stats.report(chain, it.index, dirty)
	}
	// Any blocks remaining here? The only ones we care about are the future ones
	if block != nil && errors.Is(err, consensus.ErrFutureBlock) {
		if err := bc.addFutureBlock(block); err != nil {
			return it.index, err
		}
		block, err = it.next()

		for ; block != nil && errors.Is(err, consensus.ErrUnknownAncestor); block, err = it.next() {
			if err := bc.addFutureBlock(block); err != nil {
				return it.index, err
			}
			stats.queued++
		}
	}
	stats.ignored += it.remaining()

	return it.index, err
}

// insertSideChain is called when an import batch hits upon a pruned ancestor
// error, which happens when a sidechain with a sufficiently old fork-block is
// found.
//
// The method writes all (header-and-body-valid) blocks to disk, then tries to
// switch over to the new chain if the TD exceeded the current chain.
func (bc *BlockChain) insertSideChain(block *types.Block, it *insertIterator) (int, error) {
	var (
		externTd *big.Int
		current  = bc.CurrentBlock()
	)
	// The first sidechain block error is already verified to be ErrPrunedAncestor.
	// Since we don't import them here, we expect ErrUnknownAncestor for the remaining
	// ones. Any other errors means that the block is invalid, and should not be written
	// to disk.
	err := consensus.ErrPrunedAncestor
	for ; block != nil && errors.Is(err, consensus.ErrPrunedAncestor); block, err = it.next() {
		// Check the canonical state root for that number
		if number := block.NumberU64(); current.NumberU64() >= number {
			canonical := bc.GetBlockByNumber(number)
			if canonical != nil && canonical.Hash() == block.Hash() {
				// Not a sidechain block, this is a re-import of a canon block which has it's state pruned

				// Collect the TD of the block. Since we know it's a canon one,
				// we can get it directly, and not (like further below) use
				// the parent and then add the block on top
				externTd = bc.GetTd(block.Hash(), block.NumberU64())
				continue
			}
			if canonical != nil && canonical.Root() == block.Root() {
				// This is most likely a shadow-state attack. When a fork is imported into the
				// database, and it eventually reaches a block height which is not pruned, we
				// just found that the state already exist! This means that the sidechain block
				// refers to a state which already exists in our canon chain.
				//
				// If left unchecked, we would now proceed importing the blocks, without actually
				// having verified the state of the previous blocks.
				log.Warn("Sidechain ghost-state attack detected", "number", block.NumberU64(), "sideroot", block.Root(), "canonroot", canonical.Root())

				// If someone legitimately side-mines blocks, they would still be imported as usual. However,
				// we cannot risk writing unverified blocks to disk when they obviously target the pruning
				// mechanism.
				return it.index, errors.New("sidechain ghost-state attack")
			}
		}
		if externTd == nil {
			externTd = bc.GetTd(block.ParentHash(), block.NumberU64()-1)
		}
		externTd = new(big.Int).Add(externTd, block.Difficulty())

		if !bc.HasBlock(block.Hash(), block.NumberU64()) {
			start := time.Now()
			if err := bc.writeBlockWithoutState(block, externTd); err != nil {
				return it.index, err
			}
			log.Debug("Injected sidechain block", "number", block.Number(), "hash", block.Hash(),
				"diff", block.Difficulty(), "elapsed", common.PrettyDuration(time.Since(start)),
				"txs", len(block.Transactions()), "gas", block.GasUsed(), "uncles", len(block.Uncles()),
				"root", block.Root())
		}
	}
	// At this point, we've written all sidechain blocks to database. Loop ended
	// either on some other error or all were processed. If there was some other
	// error, we can ignore the rest of those blocks.
	//
	// If the externTd was larger than our local TD, we now need to reimport the previous
	// blocks to regenerate the required state
	localTd := bc.GetTd(current.Hash(), current.NumberU64())
	if localTd.Cmp(externTd) > 0 {
		log.Info("Sidechain written to disk", "start", it.first().NumberU64(), "end", it.previous().Number, "sidetd", externTd, "localtd", localTd)
		return it.index, err
	}
	// Gather all the sidechain hashes (full blocks may be memory heavy)
	var (
		hashes  []common.Hash
		numbers []uint64
	)
	parent := it.previous()
	for parent != nil && !bc.HasState(parent.Root) {
		hashes = append(hashes, parent.Hash())
		numbers = append(numbers, parent.Number.Uint64())

		parent = bc.GetHeader(parent.ParentHash, parent.Number.Uint64()-1)
	}
	if parent == nil {
		return it.index, errors.New("missing parent")
	}
	// Import all the pruned blocks to make the state available
	var (
		blocks []*types.Block
		memory common.StorageSize
	)
	for i := len(hashes) - 1; i >= 0; i-- {
		// Append the next block to our batch
		block := bc.GetBlock(hashes[i], numbers[i])

		blocks = append(blocks, block)
		memory += block.Size()

		// If memory use grew too large, import and continue. Sadly we need to discard
		// all raised events and logs from notifications since we're too heavy on the
		// memory here.
		if len(blocks) >= 2048 || memory > 64*1024*1024 {
			log.Info("Importing heavy sidechain segment", "blocks", len(blocks), "start", blocks[0].NumberU64(), "end", block.NumberU64())
			if _, err := bc.insertChain(blocks, false); err != nil {
				return 0, err
			}
			blocks, memory = blocks[:0], 0

			// If the chain is terminating, stop processing blocks
			if bc.insertStopped() {
				log.Debug("Abort during blocks processing")
				return 0, nil
			}
		}
	}
	if len(blocks) > 0 {
		log.Info("Importing sidechain segment", "start", blocks[0].NumberU64(), "end", blocks[len(blocks)-1].NumberU64())
		return bc.insertChain(blocks, false)
	}
	return 0, nil
}

// reorg takes two blocks, an old chain and a new chain and will reconstruct the
// blocks and inserts them to be part of the new canonical chain and accumulates
// potential missing transactions and post an event about them.
func (bc *BlockChain) reorg(oldBlock, newBlock *types.Block) error {
	var (
		newChain    types.Blocks
		oldChain    types.Blocks
		commonBlock *types.Block

		deletedTxs types.Transactions
		addedTxs   types.Transactions

		deletedLogs [][]*types.Log
		rebirthLogs [][]*types.Log

		// collectLogs collects the logs that were generated or removed during
		// the processing of the block that corresponds with the given hash.
		// These logs are later announced as deleted or reborn
		collectLogs = func(hash common.Hash, removed bool) {
			number := bc.hc.GetBlockNumber(hash)
			if number == nil {
				return
			}
			receipts := rawdb.ReadReceipts(bc.db, hash, *number, bc.chainConfig)

			var logs []*types.Log
			for _, receipt := range receipts {
				for _, log := range receipt.Logs {
					l := *log
					if removed {
						l.Removed = true
					} else {
					}
					logs = append(logs, &l)
				}
			}
			if len(logs) > 0 {
				if removed {
					deletedLogs = append(deletedLogs, logs)
				} else {
					rebirthLogs = append(rebirthLogs, logs)
				}
			}
		}
		// mergeLogs returns a merged log slice with specified sort order.
		mergeLogs = func(logs [][]*types.Log, reverse bool) []*types.Log {
			var ret []*types.Log
			if reverse {
				for i := len(logs) - 1; i >= 0; i-- {
					ret = append(ret, logs[i]...)
				}
			} else {
				for i := 0; i < len(logs); i++ {
					ret = append(ret, logs[i]...)
				}
			}
			return ret
		}
	)
	// Reduce the longer chain to the same number as the shorter one
	if oldBlock.NumberU64() > newBlock.NumberU64() {
		// Old chain is longer, gather all transactions and logs as deleted ones
		for ; oldBlock != nil && oldBlock.NumberU64() != newBlock.NumberU64(); oldBlock = bc.GetBlock(oldBlock.ParentHash(), oldBlock.NumberU64()-1) {
			oldChain = append(oldChain, oldBlock)
			deletedTxs = append(deletedTxs, oldBlock.Transactions()...)
			collectLogs(oldBlock.Hash(), true)
		}
	} else {
		// New chain is longer, stash all blocks away for subsequent insertion
		for ; newBlock != nil && newBlock.NumberU64() != oldBlock.NumberU64(); newBlock = bc.GetBlock(newBlock.ParentHash(), newBlock.NumberU64()-1) {
			newChain = append(newChain, newBlock)
		}
	}
	if oldBlock == nil {
		return fmt.Errorf("invalid old chain")
	}
	if newBlock == nil {
		return fmt.Errorf("invalid new chain")
	}
	// Both sides of the reorg are at the same number, reduce both until the common
	// ancestor is found
	for {
		// If the common ancestor was found, bail out
		if oldBlock.Hash() == newBlock.Hash() {
			commonBlock = oldBlock
			break
		}
		// Remove an old block as well as stash away a new block
		oldChain = append(oldChain, oldBlock)
		deletedTxs = append(deletedTxs, oldBlock.Transactions()...)
		collectLogs(oldBlock.Hash(), true)

		newChain = append(newChain, newBlock)

		// Step back with both chains
		oldBlock = bc.GetBlock(oldBlock.ParentHash(), oldBlock.NumberU64()-1)
		if oldBlock == nil {
			return fmt.Errorf("invalid old chain")
		}
		newBlock = bc.GetBlock(newBlock.ParentHash(), newBlock.NumberU64()-1)
		if newBlock == nil {
			return fmt.Errorf("invalid new chain")
		}
	}
	// Ensure the user sees large reorgs
	if len(oldChain) > 0 && len(newChain) > 0 {
		logFn := log.Info
		msg := "Chain reorg detected"
		if len(oldChain) > 63 {
			msg = "Large chain reorg detected"
			logFn = log.Warn
		}
		logFn(msg, "number", commonBlock.Number(), "hash", commonBlock.Hash(),
			"drop", len(oldChain), "dropfrom", oldChain[0].Hash(), "add", len(newChain), "addfrom", newChain[0].Hash())
		blockReorgAddMeter.Mark(int64(len(newChain)))
		blockReorgDropMeter.Mark(int64(len(oldChain)))
	} else {
		log.Error("Impossible reorg, please file an issue", "oldnum", oldBlock.Number(), "oldhash", oldBlock.Hash(), "newnum", newBlock.Number(), "newhash", newBlock.Hash())
	}
	// Insert the new chain(except the head block(reverse order)),
	// taking care of the proper incremental order.
	for i := len(newChain) - 1; i >= 1; i-- {
		// Insert the block in the canonical way, re-writing history
		bc.writeHeadBlock(newChain[i])

		// Collect reborn logs due to chain reorg
		collectLogs(newChain[i].Hash(), false)

		// Collect the new added transactions.
		addedTxs = append(addedTxs, newChain[i].Transactions()...)
	}
	// Delete useless indexes right now which includes the non-canonical
	// transaction indexes, canonical chain indexes which above the head.
	indexesBatch := bc.db.NewBatch()
	for _, tx := range types.TxDifference(deletedTxs, addedTxs) {
		rawdb.DeleteTxLookupEntry(indexesBatch, tx.Hash())
	}
	// Delete any canonical number assignments above the new head
	number := bc.CurrentBlock().NumberU64()
	for i := number + 1; ; i++ {
		hash := rawdb.ReadCanonicalHash(bc.db, i)
		if hash == (common.Hash{}) {
			break
		}
		rawdb.DeleteCanonicalHash(indexesBatch, i)
	}
	if err := indexesBatch.Write(); err != nil {
		log.Crit("Failed to delete useless indexes", "err", err)
	}
	// If any logs need to be fired, do it now. In theory we could avoid creating
	// this goroutine if there are no events to fire, but realistcally that only
	// ever happens if we're reorging empty blocks, which will only happen on idle
	// networks where performance is not an issue either way.
	if len(deletedLogs) > 0 {
		bc.rmLogsFeed.Send(RemovedLogsEvent{mergeLogs(deletedLogs, true)})
	}
	if len(rebirthLogs) > 0 {
		bc.logsFeed.Send(mergeLogs(rebirthLogs, false))
	}
	if len(oldChain) > 0 {
		for i := len(oldChain) - 1; i >= 0; i-- {
			bc.chainSideFeed.Send(ChainSideEvent{Block: oldChain[i]})
		}
	}
	return nil
}

func (bc *BlockChain) update() {
	futureTimer := time.NewTicker(5 * time.Second)
	defer futureTimer.Stop()
	for {
		select {
		case <-futureTimer.C:
			bc.procFutureBlocks()
		case <-bc.quit:
			return
		}
	}
}

// maintainTxIndex is responsible for the construction and deletion of the
// transaction index.
//
// User can use flag `txlookuplimit` to specify a "recentness" block, below
// which ancient tx indices get deleted. If `txlookuplimit` is 0, it means
// all tx indices will be reserved.
//
// The user can adjust the txlookuplimit value for each launch after fast
// sync, Geth will automatically construct the missing indices and delete
// the extra indices.
func (bc *BlockChain) maintainTxIndex(ancients uint64) {
	// Before starting the actual maintenance, we need to handle a special case,
	// where user might init Geth with an external ancient database. If so, we
	// need to reindex all necessary transactions before starting to process any
	// pruning requests.
	if ancients > 0 {
		var from = uint64(0)
		if bc.txLookupLimit != 0 && ancients > bc.txLookupLimit {
			from = ancients - bc.txLookupLimit
		}
		rawdb.IndexTransactions(bc.db, from, ancients)
	}
	// indexBlocks reindexes or unindexes transactions depending on user configuration
	indexBlocks := func(tail *uint64, head uint64, done chan struct{}) {
		defer func() { done <- struct{}{} }()

		// If the user just upgraded Geth to a new version which supports transaction
		// index pruning, write the new tail and remove anything older.
		if tail == nil {
			if bc.txLookupLimit == 0 || head < bc.txLookupLimit {
				// Nothing to delete, write the tail and return
				rawdb.WriteTxIndexTail(bc.db, 0)
			} else {
				// Prune all stale tx indices and record the tx index tail
				rawdb.UnindexTransactions(bc.db, 0, head-bc.txLookupLimit+1)
			}
			return
		}
		// If a previous indexing existed, make sure that we fill in any missing entries
		if bc.txLookupLimit == 0 || head < bc.txLookupLimit {
			if *tail > 0 {
				rawdb.IndexTransactions(bc.db, 0, *tail)
			}
			return
		}
		// Update the transaction index to the new chain state
		if head-bc.txLookupLimit+1 < *tail {
			// Reindex a part of missing indices and rewind index tail to HEAD-limit
			rawdb.IndexTransactions(bc.db, head-bc.txLookupLimit+1, *tail)
		} else {
			// Unindex a part of stale indices and forward index tail to HEAD-limit
			rawdb.UnindexTransactions(bc.db, *tail, head-bc.txLookupLimit+1)
		}
	}
	// Any reindexing done, start listening to chain events and moving the index window
	var (
		done   chan struct{}                  // Non-nil if background unindexing or reindexing routine is active.
		headCh = make(chan ChainHeadEvent, 1) // Buffered to avoid locking up the event feed
	)
	sub := bc.SubscribeChainHeadEvent(headCh)
	if sub == nil {
		return
	}
	defer sub.Unsubscribe()

	for {
		select {
		case head := <-headCh:
			if done == nil {
				done = make(chan struct{})
				go indexBlocks(rawdb.ReadTxIndexTail(bc.db), head.Block.NumberU64(), done)
			}
		case <-done:
			done = nil
		case <-bc.quit:
			return
		}
	}
}

// BadBlocks returns a list of the last 'bad blocks' that the client has seen on the network
func (bc *BlockChain) BadBlocks() []*types.Block {
	blocks := make([]*types.Block, 0, bc.badBlocks.Len())
	for _, hash := range bc.badBlocks.Keys() {
		if blk, exist := bc.badBlocks.Peek(hash); exist {
			block := blk.(*types.Block)
			blocks = append(blocks, block)
		}
	}
	return blocks
}

// HasBadBlock returns whether the block with the hash is a bad block. dep: Istanbul
func (bc *BlockChain) HasBadBlock(hash common.Hash) bool {
	return bc.badBlocks.Contains(hash)
}

// addBadBlock adds a bad block to the bad-block LRU cache
func (bc *BlockChain) addBadBlock(block *types.Block) {
	bc.badBlocks.Add(block.Hash(), block)
}

// reportBlock logs a bad block error.
func (bc *BlockChain) reportBlock(block *types.Block, receipts types.Receipts, err error) {
	bc.addBadBlock(block)

	var receiptString string
	for i, receipt := range receipts {
		receiptString += fmt.Sprintf("\t %d: cumulative: %v gas: %v contract: %v status: %v tx: %v logs: %v bloom: %x state: %x\n",
			i, receipt.CumulativeGasUsed, receipt.GasUsed, receipt.ContractAddress.Hex(),
			receipt.Status, receipt.TxHash.Hex(), receipt.Logs, receipt.Bloom, receipt.PostState)
	}
	log.Error(fmt.Sprintf(`
########## BAD BLOCK #########
Chain config: %v

Number: %v
Hash: 0x%x
%v

Error: %v
##############################
`, bc.chainConfig, block.Number(), block.Hash(), receiptString, err))
}

// InsertHeaderChain attempts to insert the given header chain in to the local
// chain, possibly creating a reorg. If an error is returned, it will return the
// index number of the failing header as well an error describing what went wrong.
//
// The verify parameter can be used to fine tune whether nonce verification
// should be done or not. The reason behind the optional check is because some
// of the header retrieval mechanisms already need to verify nonces, as well as
// because nonces can be verified sparsely, not needing to check each.
func (bc *BlockChain) InsertHeaderChain(chain []*types.Header, checkFreq int) (int, error) {
	start := time.Now()
	if i, err := bc.hc.ValidateHeaderChain(chain, checkFreq); err != nil {
		return i, err
	}

	// Make sure only one thread manipulates the chain at once
	bc.chainmu.Lock()
	defer bc.chainmu.Unlock()

	bc.wg.Add(1)
	defer bc.wg.Done()

	whFunc := func(header *types.Header) error {
		_, err := bc.hc.WriteHeader(header)
		return err
	}
	return bc.hc.InsertHeaderChain(chain, whFunc, start)
}

// CurrentHeader retrieves the current head header of the canonical chain. The
// header is retrieved from the HeaderChain's internal cache.
func (bc *BlockChain) CurrentHeader() *types.Header {
	return bc.hc.CurrentHeader()
}

// GetTd retrieves a block's total difficulty in the canonical chain from the
// database by hash and number, caching it if found.
func (bc *BlockChain) GetTd(hash common.Hash, number uint64) *big.Int {
	return bc.hc.GetTd(hash, number)
}

// GetTdByHash retrieves a block's total difficulty in the canonical chain from the
// database by hash, caching it if found.
func (bc *BlockChain) GetTdByHash(hash common.Hash) *big.Int {
	return bc.hc.GetTdByHash(hash)
}

// GetHeader retrieves a block header from the database by hash and number,
// caching it if found.
func (bc *BlockChain) GetHeader(hash common.Hash, number uint64) *types.Header {
	return bc.hc.GetHeader(hash, number)
}

// GetHeaderByHash retrieves a block header from the database by hash, caching it if
// found.
func (bc *BlockChain) GetHeaderByHash(hash common.Hash) *types.Header {
	return bc.hc.GetHeaderByHash(hash)
}

// HasHeader checks if a block header is present in the database or not, caching
// it if present.
func (bc *BlockChain) HasHeader(hash common.Hash, number uint64) bool {
	return bc.hc.HasHeader(hash, number)
}

// GetCanonicalHash returns the canonical hash for a given block number
func (bc *BlockChain) GetCanonicalHash(number uint64) common.Hash {
	return bc.hc.GetCanonicalHash(number)
}

// GetBlockHashesFromHash retrieves a number of block hashes starting at a given
// hash, fetching towards the genesis block.
func (bc *BlockChain) GetBlockHashesFromHash(hash common.Hash, max uint64) []common.Hash {
	return bc.hc.GetBlockHashesFromHash(hash, max)
}

// GetAncestor retrieves the Nth ancestor of a given block. It assumes that either the given block or
// a close ancestor of it is canonical. maxNonCanonical points to a downwards counter limiting the
// number of blocks to be individually checked before we reach the canonical chain.
//
// Note: ancestor == 0 returns the same block, 1 returns its parent and so on.
func (bc *BlockChain) GetAncestor(hash common.Hash, number, ancestor uint64, maxNonCanonical *uint64) (common.Hash, uint64) {
	return bc.hc.GetAncestor(hash, number, ancestor, maxNonCanonical)
}

// GetHeaderByNumber retrieves a block header from the database by number,
// caching it (associated with its hash) if found.
func (bc *BlockChain) GetHeaderByNumber(number uint64) *types.Header {
	return bc.hc.GetHeaderByNumber(number)
}

// GetTransactionLookup retrieves the lookup associate with the given transaction
// hash from the cache or database.
func (bc *BlockChain) GetTransactionLookup(hash common.Hash) *rawdb.LegacyTxLookupEntry {
	// Short circuit if the txlookup already in the cache, retrieve otherwise
	if lookup, exist := bc.txLookupCache.Get(hash); exist {
		return lookup.(*rawdb.LegacyTxLookupEntry)
	}
	tx, blockHash, blockNumber, txIndex := rawdb.ReadTransaction(bc.db, hash)
	if tx == nil {
		return nil
	}
	lookup := &rawdb.LegacyTxLookupEntry{BlockHash: blockHash, BlockIndex: blockNumber, Index: txIndex}
	bc.txLookupCache.Add(hash, lookup)
	return lookup
}

// Config retrieves the chain's fork configuration.
func (bc *BlockChain) Config() *params.ChainConfig { return bc.chainConfig }

// Engine retrieves the blockchain's consensus engine.
func (bc *BlockChain) Engine() consensus.Engine { return bc.engine }

// SubscribeRemovedLogsEvent registers a subscription of RemovedLogsEvent.
func (bc *BlockChain) SubscribeRemovedLogsEvent(ch chan<- RemovedLogsEvent) event.Subscription {
	return bc.scope.Track(bc.rmLogsFeed.Subscribe(ch))
}

// SubscribeChainEvent registers a subscription of ChainEvent.
func (bc *BlockChain) SubscribeChainEvent(ch chan<- ChainEvent) event.Subscription {
	return bc.scope.Track(bc.chainFeed.Subscribe(ch))
}

// SubscribeChainHeadEvent registers a subscription of ChainHeadEvent.
func (bc *BlockChain) SubscribeChainHeadEvent(ch chan<- ChainHeadEvent) event.Subscription {
	return bc.scope.Track(bc.chainHeadFeed.Subscribe(ch))
}

// SubscribeChainSideEvent registers a subscription of ChainSideEvent.
func (bc *BlockChain) SubscribeChainSideEvent(ch chan<- ChainSideEvent) event.Subscription {
	return bc.scope.Track(bc.chainSideFeed.Subscribe(ch))
}

// SubscribeLogsEvent registers a subscription of []*types.Log.
func (bc *BlockChain) SubscribeLogsEvent(ch chan<- []*types.Log) event.Subscription {
	return bc.scope.Track(bc.logsFeed.Subscribe(ch))
}

// SubscribeBlockProcessingEvent registers a subscription of bool where true means
// block processing has started while false means it has stopped.
func (bc *BlockChain) SubscribeBlockProcessingEvent(ch chan<- bool) event.Subscription {
	return bc.scope.Track(bc.blockProcFeed.Subscribe(ch))
}

func (bc *BlockChain) SupportsMultitenancy(context.Context) (*proto.PreAuthenticatedAuthenticationToken, bool) {
	return nil, bc.isMultitenant
}<|MERGE_RESOLUTION|>--- conflicted
+++ resolved
@@ -238,29 +238,11 @@
 	badBlocks, _ := lru.New(badBlockLimit)
 
 	bc := &BlockChain{
-<<<<<<< HEAD
-		chainConfig:    chainConfig,
-		cacheConfig:    cacheConfig,
-		db:             db,
-		triegc:         prque.New(nil),
-		stateCache:     state.NewDatabaseWithCache(db, cacheConfig.TrieCleanLimit, cacheConfig.TrieCleanJournal),
-		quit:           make(chan struct{}),
-		shouldPreserve: shouldPreserve,
-		bodyCache:      bodyCache,
-		bodyRLPCache:   bodyRLPCache,
-		receiptsCache:  receiptsCache,
-		blockCache:     blockCache,
-		txLookupCache:  txLookupCache,
-		futureBlocks:   futureBlocks,
-		engine:         engine,
-		vmConfig:       vmConfig,
-		badBlocks:      badBlocks,
-=======
 		chainConfig:       chainConfig,
 		cacheConfig:       cacheConfig,
 		db:                db,
 		triegc:            prque.New(nil),
-		stateCache:        state.NewDatabaseWithCache(db, cacheConfig.TrieCleanLimit),
+		stateCache:        state.NewDatabaseWithCache(db, cacheConfig.TrieCleanLimit, cacheConfig.TrieCleanJournal),
 		quit:              make(chan struct{}),
 		shouldPreserve:    shouldPreserve,
 		bodyCache:         bodyCache,
@@ -273,7 +255,6 @@
 		vmConfig:          vmConfig,
 		badBlocks:         badBlocks,
 		privateStateCache: state.NewDatabase(db),
->>>>>>> 007479de
 	}
 	bc.validator = NewBlockValidator(chainConfig, bc, engine)
 	bc.prefetcher = newStatePrefetcher(chainConfig, bc, engine)
