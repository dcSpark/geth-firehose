--- conflicted
+++ resolved
@@ -91,10 +91,6 @@
 	maxFutureBlocks     = 256
 	maxTimeFutureBlocks = 30
 	badBlockLimit       = 10
-<<<<<<< HEAD
-=======
-	TriesInMemory       = 128
->>>>>>> 032970b2
 
 	// BlockChainVersion ensures that an incompatible database forces a resync from scratch.
 	//
@@ -127,7 +123,7 @@
 	// DefaultTriesInMemory keeps the default value of TriesInMemory value so we can determine if it changed.
 	// The default values is still used in the P2P network so we don't advertise that we keep more state than
 	// other Full nodes keep by default.
-	DefaultTriesInMemory = uint64(1024)
+	DefaultTriesInMemory = uint64(128)
 )
 
 // Deepmind turned this into a `var` to allow overriding, was a `const`
