--- conflicted
+++ resolved
@@ -1588,9 +1588,6 @@
 		}
 	}()
 
-<<<<<<< HEAD
-	for ; block != nil && err == nil || errors.Is(err, ErrKnownBlock); block, err = it.next() {
-=======
 	// accumulator for canonical blocks
 	var canonAccum []*types.Block
 
@@ -1607,8 +1604,7 @@
 		canonAccum = canonAccum[:0]
 	}
 
-	for ; block != nil && err == nil || err == ErrKnownBlock; block, err = it.next() {
->>>>>>> a9fd4385
+	for ; block != nil && err == nil || errors.Is(err, ErrKnownBlock); block, err = it.next() {
 		// If the chain is terminating, stop processing blocks
 		if bc.insertStopped() {
 			log.Debug("Abort during block processing")
@@ -1754,7 +1750,6 @@
 		blockWriteTimer.Update(time.Since(substart) - statedb.AccountCommits - statedb.StorageCommits - statedb.SnapshotCommits)
 		blockInsertTimer.UpdateSince(start)
 
-<<<<<<< HEAD
 		// Report the import stats before returning the various results
 		stats.processed++
 		stats.usedGas += usedGas
@@ -1765,7 +1760,7 @@
 		if !setHead {
 			return it.index, nil // Direct block insertion of a single block
 		}
-=======
+
 		// BOR
 		if status == CanonStatTy {
 			canonAccum = append(canonAccum, block)
@@ -1774,7 +1769,6 @@
 		}
 		// BOR
 
->>>>>>> a9fd4385
 		switch status {
 		case CanonStatTy:
 			log.Debug("Inserted new block", "number", block.Number(), "hash", block.Hash(),
