// Copyright 2014 The go-ethereum Authors
// This file is part of the go-ethereum library.
//
// The go-ethereum library is free software: you can redistribute it and/or modify
// it under the terms of the GNU Lesser General Public License as published by
// the Free Software Foundation, either version 3 of the License, or
// (at your option) any later version.
//
// The go-ethereum library is distributed in the hope that it will be useful,
// but WITHOUT ANY WARRANTY; without even the implied warranty of
// MERCHANTABILITY or FITNESS FOR A PARTICULAR PURPOSE. See the
// GNU Lesser General Public License for more details.
//
// You should have received a copy of the GNU Lesser General Public License
// along with the go-ethereum library. If not, see <http://www.gnu.org/licenses/>.

// Package core implements the Ethereum consensus protocol.
package core

import (
	"errors"
	"fmt"
	"io"
	"math/big"
	mrand "math/rand"
	"sort"
	"sync"
	"sync/atomic"
	"time"

	"github.com/ethereum/go-ethereum/common"
	"github.com/ethereum/go-ethereum/common/mclock"
	"github.com/ethereum/go-ethereum/common/prque"
	"github.com/ethereum/go-ethereum/consensus"
	"github.com/ethereum/go-ethereum/core/rawdb"
	"github.com/ethereum/go-ethereum/core/state"
	"github.com/ethereum/go-ethereum/core/state/snapshot"
	"github.com/ethereum/go-ethereum/core/types"
	"github.com/ethereum/go-ethereum/core/vm"
	"github.com/ethereum/go-ethereum/deepmind"
	"github.com/ethereum/go-ethereum/ethdb"
	"github.com/ethereum/go-ethereum/event"
	"github.com/ethereum/go-ethereum/log"
	"github.com/ethereum/go-ethereum/metrics"
	"github.com/ethereum/go-ethereum/params"
	"github.com/ethereum/go-ethereum/rlp"
	"github.com/ethereum/go-ethereum/trie"
	lru "github.com/hashicorp/golang-lru"
)

var (
	headBlockGauge     = metrics.NewRegisteredGauge("chain/head/block", nil)
	headHeaderGauge    = metrics.NewRegisteredGauge("chain/head/header", nil)
	headFastBlockGauge = metrics.NewRegisteredGauge("chain/head/receipt", nil)

	accountReadTimer   = metrics.NewRegisteredTimer("chain/account/reads", nil)
	accountHashTimer   = metrics.NewRegisteredTimer("chain/account/hashes", nil)
	accountUpdateTimer = metrics.NewRegisteredTimer("chain/account/updates", nil)
	accountCommitTimer = metrics.NewRegisteredTimer("chain/account/commits", nil)

	storageReadTimer   = metrics.NewRegisteredTimer("chain/storage/reads", nil)
	storageHashTimer   = metrics.NewRegisteredTimer("chain/storage/hashes", nil)
	storageUpdateTimer = metrics.NewRegisteredTimer("chain/storage/updates", nil)
	storageCommitTimer = metrics.NewRegisteredTimer("chain/storage/commits", nil)

	snapshotAccountReadTimer = metrics.NewRegisteredTimer("chain/snapshot/account/reads", nil)
	snapshotStorageReadTimer = metrics.NewRegisteredTimer("chain/snapshot/storage/reads", nil)
	snapshotCommitTimer      = metrics.NewRegisteredTimer("chain/snapshot/commits", nil)

	blockInsertTimer     = metrics.NewRegisteredTimer("chain/inserts", nil)
	blockValidationTimer = metrics.NewRegisteredTimer("chain/validation", nil)
	blockExecutionTimer  = metrics.NewRegisteredTimer("chain/execution", nil)
	blockWriteTimer      = metrics.NewRegisteredTimer("chain/write", nil)

	blockReorgMeter         = metrics.NewRegisteredMeter("chain/reorg/executes", nil)
	blockReorgAddMeter      = metrics.NewRegisteredMeter("chain/reorg/add", nil)
	blockReorgDropMeter     = metrics.NewRegisteredMeter("chain/reorg/drop", nil)
	blockReorgInvalidatedTx = metrics.NewRegisteredMeter("chain/reorg/invalidTx", nil)

	blockPrefetchExecuteTimer   = metrics.NewRegisteredTimer("chain/prefetch/executes", nil)
	blockPrefetchInterruptMeter = metrics.NewRegisteredMeter("chain/prefetch/interrupts", nil)

	errInsertionInterrupted = errors.New("insertion is interrupted")
)

const (
	bodyCacheLimit      = 256
	blockCacheLimit     = 256
	receiptsCacheLimit  = 32
	txLookupCacheLimit  = 1024
	maxFutureBlocks     = 256
	maxTimeFutureBlocks = 30
	badBlockLimit       = 10

	// BlockChainVersion ensures that an incompatible database forces a resync from scratch.
	//
	// Changelog:
	//
	// - Version 4
	//   The following incompatible database changes were added:
	//   * the `BlockNumber`, `TxHash`, `TxIndex`, `BlockHash` and `Index` fields of log are deleted
	//   * the `Bloom` field of receipt is deleted
	//   * the `BlockIndex` and `TxIndex` fields of txlookup are deleted
	// - Version 5
	//  The following incompatible database changes were added:
	//    * the `TxHash`, `GasCost`, and `ContractAddress` fields are no longer stored for a receipt
	//    * the `TxHash`, `GasCost`, and `ContractAddress` fields are computed by looking up the
	//      receipts' corresponding block
	// - Version 6
	//  The following incompatible database changes were added:
	//    * Transaction lookup information stores the corresponding block number instead of block hash
	// - Version 7
	//  The following incompatible database changes were added:
	//    * Use freezer as the ancient database to maintain all ancient data
	// - Version 8
	//  The following incompatible database changes were added:
	//    * New scheme for contract code in order to separate the codes and trie nodes
	BlockChainVersion uint64 = 8
)

// Deepmind tweaked constants
const (
	// DefaultTriesInMemory keeps the default value of TriesInMemory value so we can determine if it changed.
	// The default values is still used in the P2P network so we don't advertise that we keep more state than
	// other Full nodes keep by default.
	DefaultTriesInMemory = uint64(128)
)

// Deepmind turned this into a `var` to allow overriding, was a `const`
var TriesInMemory = DefaultTriesInMemory

// CacheConfig contains the configuration values for the trie caching/pruning
// that's resident in a blockchain.
type CacheConfig struct {
	TrieCleanLimit      int           // Memory allowance (MB) to use for caching trie nodes in memory
	TrieCleanJournal    string        // Disk journal for saving clean cache entries.
	TrieCleanRejournal  time.Duration // Time interval to dump clean cache to disk periodically
	TrieCleanNoPrefetch bool          // Whether to disable heuristic state prefetching for followup blocks
	TrieDirtyLimit      int           // Memory limit (MB) at which to start flushing dirty trie nodes to disk
	TrieDirtyDisabled   bool          // Whether to disable trie write caching and GC altogether (archive node)
	TrieTimeLimit       time.Duration // Time limit after which to flush the current in-memory trie to disk
	SnapshotLimit       int           // Memory allowance (MB) to use for caching snapshot entries in memory

	SnapshotWait bool // Wait for snapshot construction on startup. TODO(karalabe): This is a dirty hack for testing, nuke it
}

// defaultCacheConfig are the default caching values if none are specified by the
// user (also used during testing).
var defaultCacheConfig = &CacheConfig{
	TrieCleanLimit: 256,
	TrieDirtyLimit: 256,
	TrieTimeLimit:  5 * time.Minute,
	SnapshotLimit:  256,
	SnapshotWait:   true,
}

// BlockChain represents the canonical chain given a database with a genesis
// block. The Blockchain manages chain imports, reverts, chain reorganisations.
//
// Importing blocks in to the block chain happens according to the set of rules
// defined by the two stage Validator. Processing of blocks is done using the
// Processor which processes the included transaction. The validation of the state
// is done in the second part of the Validator. Failing results in aborting of
// the import.
//
// The BlockChain also helps in returning blocks from **any** chain included
// in the database as well as blocks that represents the canonical chain. It's
// important to note that GetBlock can return any block and does not need to be
// included in the canonical one where as GetBlockByNumber always represents the
// canonical chain.
type BlockChain struct {
	chainConfig *params.ChainConfig // Chain & network configuration
	cacheConfig *CacheConfig        // Cache configuration for pruning

	db     ethdb.Database // Low level persistent database to store final content in
	snaps  *snapshot.Tree // Snapshot tree for fast trie leaf access
	triegc *prque.Prque   // Priority queue mapping block numbers to tries to gc
	gcproc time.Duration  // Accumulates canonical block processing for trie dumping

	// txLookupLimit is the maximum number of blocks from head whose tx indices
	// are reserved:
	//  * 0:   means no limit and regenerate any missing indexes
	//  * N:   means N block limit [HEAD-N+1, HEAD] and delete extra indexes
	//  * nil: disable tx reindexer/deleter, but still index new blocks
	txLookupLimit uint64

	hc            *HeaderChain
	rmLogsFeed    event.Feed
	chainFeed     event.Feed
	chainSideFeed event.Feed
	chainHeadFeed event.Feed
	logsFeed      event.Feed
	blockProcFeed event.Feed
	scope         event.SubscriptionScope
	genesisBlock  *types.Block

	chainmu sync.RWMutex // blockchain insertion lock

	currentBlock     atomic.Value // Current head of the block chain
	currentFastBlock atomic.Value // Current head of the fast-sync chain (may be above the block chain!)

	stateCache    state.Database // State database to reuse between imports (contains state cache)
	bodyCache     *lru.Cache     // Cache for the most recent block bodies
	bodyRLPCache  *lru.Cache     // Cache for the most recent block bodies in RLP encoded format
	receiptsCache *lru.Cache     // Cache for the most recent receipts per block
	blockCache    *lru.Cache     // Cache for the most recent entire blocks
	txLookupCache *lru.Cache     // Cache for the most recent transaction lookup data.
	futureBlocks  *lru.Cache     // future blocks are blocks added for later processing

	quit          chan struct{}  // blockchain quit channel
	wg            sync.WaitGroup // chain processing wait group for shutting down
	running       int32          // 0 if chain is running, 1 when stopped
	procInterrupt int32          // interrupt signaler for block processing

	engine     consensus.Engine
	validator  Validator  // Block and state validator interface
	prefetcher Prefetcher // Block state prefetcher interface
	processor  Processor  // Block transaction processor interface
	vmConfig   vm.Config

	badBlocks       *lru.Cache                     // Bad block cache
	shouldPreserve  func(*types.Block) bool        // Function used to determine whether should preserve the given block.
	terminateInsert func(common.Hash, uint64) bool // Testing hook used to terminate ancient receipt chain insertion.
}

// NewBlockChain returns a fully initialised block chain using information
// available in the database. It initialises the default Ethereum Validator and
// Processor.
<<<<<<< HEAD
func NewBlockChain(db ethdb.Database, cacheConfig *CacheConfig, chainConfig *params.ChainConfig, engine consensus.Engine, vmConfig vm.Config, shouldPreserve func(block *types.Block) bool, txLookupLimit *uint64) (*BlockChain, error) {
=======
func NewBlockChain(db ethdb.Database, cacheConfig *CacheConfig, chainConfig *params.ChainConfig, engine consensus.Engine, vmConfig vm.Config, shouldPreserve func(block *types.Block) bool) (*BlockChain, error) {
	// This is one of the rare case where deepmind is not enabled and we still perform something.
	if deepmind.ArchiveBlocksToKeep != 0 {
		old := TriesInMemory
		TriesInMemory = deepmind.ArchiveBlocksToKeep

		log.Info("Deepmind overrode TriesInMemory value (coming from archive blocks to keep value)", "tries_in_memory", deepmind.ArchiveBlocksToKeep, "was", old)
	}

>>>>>>> d79aaeab
	if cacheConfig == nil {
		cacheConfig = defaultCacheConfig
	}
	bodyCache, _ := lru.New(bodyCacheLimit)
	bodyRLPCache, _ := lru.New(bodyCacheLimit)
	receiptsCache, _ := lru.New(receiptsCacheLimit)
	blockCache, _ := lru.New(blockCacheLimit)
	txLookupCache, _ := lru.New(txLookupCacheLimit)
	futureBlocks, _ := lru.New(maxFutureBlocks)
	badBlocks, _ := lru.New(badBlockLimit)

	bc := &BlockChain{
		chainConfig:    chainConfig,
		cacheConfig:    cacheConfig,
		db:             db,
		triegc:         prque.New(nil),
		stateCache:     state.NewDatabaseWithCache(db, cacheConfig.TrieCleanLimit, cacheConfig.TrieCleanJournal),
		quit:           make(chan struct{}),
		shouldPreserve: shouldPreserve,
		bodyCache:      bodyCache,
		bodyRLPCache:   bodyRLPCache,
		receiptsCache:  receiptsCache,
		blockCache:     blockCache,
		txLookupCache:  txLookupCache,
		futureBlocks:   futureBlocks,
		engine:         engine,
		vmConfig:       vmConfig,
		badBlocks:      badBlocks,
	}
	bc.validator = NewBlockValidator(chainConfig, bc, engine)
	bc.prefetcher = newStatePrefetcher(chainConfig, bc, engine)
	bc.processor = NewStateProcessor(chainConfig, bc, engine)

	var err error
	bc.hc, err = NewHeaderChain(db, chainConfig, engine, bc.insertStopped)
	if err != nil {
		return nil, err
	}
	bc.genesisBlock = bc.GetBlockByNumber(0)
	if bc.genesisBlock == nil {
		return nil, ErrNoGenesis
	}

	var nilBlock *types.Block
	bc.currentBlock.Store(nilBlock)
	bc.currentFastBlock.Store(nilBlock)

	// Initialize the chain with ancient data if it isn't empty.
	var txIndexBlock uint64

	if bc.empty() {
		rawdb.InitDatabaseFromFreezer(bc.db)
		// If ancient database is not empty, reconstruct all missing
		// indices in the background.
		frozen, _ := bc.db.Ancients()
		if frozen > 0 {
			txIndexBlock = frozen
		}
	}
	if err := bc.loadLastState(); err != nil {
		return nil, err
	}
	// Make sure the state associated with the block is available
	head := bc.CurrentBlock()
	if _, err := state.New(head.Root(), bc.stateCache, bc.snaps); err != nil {
		log.Warn("Head state missing, repairing", "number", head.Number(), "hash", head.Hash())
		if err := bc.SetHead(head.NumberU64()); err != nil {
			return nil, err
		}
	}
	// Ensure that a previous crash in SetHead doesn't leave extra ancients
	if frozen, err := bc.db.Ancients(); err == nil && frozen > 0 {
		var (
			needRewind bool
			low        uint64
		)
		// The head full block may be rolled back to a very low height due to
		// blockchain repair. If the head full block is even lower than the ancient
		// chain, truncate the ancient store.
		fullBlock := bc.CurrentBlock()
		if fullBlock != nil && fullBlock.Hash() != bc.genesisBlock.Hash() && fullBlock.NumberU64() < frozen-1 {
			needRewind = true
			low = fullBlock.NumberU64()
		}
		// In fast sync, it may happen that ancient data has been written to the
		// ancient store, but the LastFastBlock has not been updated, truncate the
		// extra data here.
		fastBlock := bc.CurrentFastBlock()
		if fastBlock != nil && fastBlock.NumberU64() < frozen-1 {
			needRewind = true
			if fastBlock.NumberU64() < low || low == 0 {
				low = fastBlock.NumberU64()
			}
		}
		if needRewind {
			log.Error("Truncating ancient chain", "from", bc.CurrentHeader().Number.Uint64(), "to", low)
			if err := bc.SetHead(low); err != nil {
				return nil, err
			}
		}
	}
	// The first thing the node will do is reconstruct the verification data for
	// the head block (ethash cache or clique voting snapshot). Might as well do
	// it in advance.
	bc.engine.VerifyHeader(bc, bc.CurrentHeader(), true)

	// Check the current state of the block hashes and make sure that we do not have any of the bad blocks in our chain
	for hash := range BadHashes {
		if header := bc.GetHeaderByHash(hash); header != nil {
			// get the canonical block corresponding to the offending header's number
			headerByNumber := bc.GetHeaderByNumber(header.Number.Uint64())
			// make sure the headerByNumber (if present) is in our current canonical chain
			if headerByNumber != nil && headerByNumber.Hash() == header.Hash() {
				log.Error("Found bad hash, rewinding chain", "number", header.Number, "hash", header.ParentHash)
				if err := bc.SetHead(header.Number.Uint64() - 1); err != nil {
					return nil, err
				}
				log.Error("Chain rewind was successful, resuming normal operation")
			}
		}
	}
	// Load any existing snapshot, regenerating it if loading failed
	if bc.cacheConfig.SnapshotLimit > 0 {
		bc.snaps = snapshot.New(bc.db, bc.stateCache.TrieDB(), bc.cacheConfig.SnapshotLimit, bc.CurrentBlock().Root(), !bc.cacheConfig.SnapshotWait)
	}
	// Take ownership of this particular state
	go bc.update()
	if txLookupLimit != nil {
		bc.txLookupLimit = *txLookupLimit
		go bc.maintainTxIndex(txIndexBlock)
	}
	// If periodic cache journal is required, spin it up.
	if bc.cacheConfig.TrieCleanRejournal > 0 {
		if bc.cacheConfig.TrieCleanRejournal < time.Minute {
			log.Warn("Sanitizing invalid trie cache journal time", "provided", bc.cacheConfig.TrieCleanRejournal, "updated", time.Minute)
			bc.cacheConfig.TrieCleanRejournal = time.Minute
		}
		triedb := bc.stateCache.TrieDB()
		bc.wg.Add(1)
		go func() {
			defer bc.wg.Done()
			triedb.SaveCachePeriodically(bc.cacheConfig.TrieCleanJournal, bc.cacheConfig.TrieCleanRejournal, bc.quit)
		}()
	}
	return bc, nil
}

// GetVMConfig returns the block chain VM config.
func (bc *BlockChain) GetVMConfig() *vm.Config {
	return &bc.vmConfig
}

// empty returns an indicator whether the blockchain is empty.
// Note, it's a special case that we connect a non-empty ancient
// database with an empty node, so that we can plugin the ancient
// into node seamlessly.
func (bc *BlockChain) empty() bool {
	genesis := bc.genesisBlock.Hash()
	for _, hash := range []common.Hash{rawdb.ReadHeadBlockHash(bc.db), rawdb.ReadHeadHeaderHash(bc.db), rawdb.ReadHeadFastBlockHash(bc.db)} {
		if hash != genesis {
			return false
		}
	}
	return true
}

// loadLastState loads the last known chain state from the database. This method
// assumes that the chain manager mutex is held.
func (bc *BlockChain) loadLastState() error {
	// Restore the last known head block
	head := rawdb.ReadHeadBlockHash(bc.db)
	if head == (common.Hash{}) {
		// Corrupt or empty database, init from scratch
		log.Warn("Empty database, resetting chain")
		return bc.Reset()
	}
	// Make sure the entire head block is available
	currentBlock := bc.GetBlockByHash(head)
	if currentBlock == nil {
		// Corrupt or empty database, init from scratch
		log.Warn("Head block missing, resetting chain", "hash", head)
		return bc.Reset()
	}
	// Everything seems to be fine, set as the head block
	bc.currentBlock.Store(currentBlock)
	headBlockGauge.Update(int64(currentBlock.NumberU64()))

	// Restore the last known head header
	currentHeader := currentBlock.Header()
	if head := rawdb.ReadHeadHeaderHash(bc.db); head != (common.Hash{}) {
		if header := bc.GetHeaderByHash(head); header != nil {
			currentHeader = header
		}
	}
	bc.hc.SetCurrentHeader(currentHeader)

	// Restore the last known head fast block
	bc.currentFastBlock.Store(currentBlock)
	headFastBlockGauge.Update(int64(currentBlock.NumberU64()))

	if head := rawdb.ReadHeadFastBlockHash(bc.db); head != (common.Hash{}) {
		if block := bc.GetBlockByHash(head); block != nil {
			bc.currentFastBlock.Store(block)
			headFastBlockGauge.Update(int64(block.NumberU64()))
		}
	}
	// Issue a status log for the user
	currentFastBlock := bc.CurrentFastBlock()

	headerTd := bc.GetTd(currentHeader.Hash(), currentHeader.Number.Uint64())
	blockTd := bc.GetTd(currentBlock.Hash(), currentBlock.NumberU64())
	fastTd := bc.GetTd(currentFastBlock.Hash(), currentFastBlock.NumberU64())

	log.Info("Loaded most recent local header", "number", currentHeader.Number, "hash", currentHeader.Hash(), "td", headerTd, "age", common.PrettyAge(time.Unix(int64(currentHeader.Time), 0)))
	log.Info("Loaded most recent local full block", "number", currentBlock.Number(), "hash", currentBlock.Hash(), "td", blockTd, "age", common.PrettyAge(time.Unix(int64(currentBlock.Time()), 0)))
	log.Info("Loaded most recent local fast block", "number", currentFastBlock.Number(), "hash", currentFastBlock.Hash(), "td", fastTd, "age", common.PrettyAge(time.Unix(int64(currentFastBlock.Time()), 0)))
	if pivot := rawdb.ReadLastPivotNumber(bc.db); pivot != nil {
		log.Info("Loaded last fast-sync pivot marker", "number", *pivot)
	}
	return nil
}

// SetHead rewinds the local chain to a new head. Depending on whether the node
// was fast synced or full synced and in which state, the method will try to
// delete minimal data from disk whilst retaining chain consistency.
func (bc *BlockChain) SetHead(head uint64) error {
	bc.chainmu.Lock()
	defer bc.chainmu.Unlock()

	// Retrieve the last pivot block to short circuit rollbacks beyond it and the
	// current freezer limit to start nuking id underflown
	pivot := rawdb.ReadLastPivotNumber(bc.db)
	frozen, _ := bc.db.Ancients()

	updateFn := func(db ethdb.KeyValueWriter, header *types.Header) (uint64, bool) {
		// Rewind the block chain, ensuring we don't end up with a stateless head
		// block. Note, depth equality is permitted to allow using SetHead as a
		// chain reparation mechanism without deleting any data!
		if currentBlock := bc.CurrentBlock(); currentBlock != nil && header.Number.Uint64() <= currentBlock.NumberU64() {
			newHeadBlock := bc.GetBlock(header.Hash(), header.Number.Uint64())
			if newHeadBlock == nil {
				log.Error("Gap in the chain, rewinding to genesis", "number", header.Number, "hash", header.Hash())
				newHeadBlock = bc.genesisBlock
			} else {
				// Block exists, keep rewinding until we find one with state
				for {
					if _, err := state.New(newHeadBlock.Root(), bc.stateCache, bc.snaps); err != nil {
						log.Trace("Block state missing, rewinding further", "number", newHeadBlock.NumberU64(), "hash", newHeadBlock.Hash())
						if pivot == nil || newHeadBlock.NumberU64() > *pivot {
							newHeadBlock = bc.GetBlock(newHeadBlock.ParentHash(), newHeadBlock.NumberU64()-1)
							continue
						} else {
							log.Trace("Rewind passed pivot, aiming genesis", "number", newHeadBlock.NumberU64(), "hash", newHeadBlock.Hash(), "pivot", *pivot)
							newHeadBlock = bc.genesisBlock
						}
					}
					log.Debug("Rewound to block with state", "number", newHeadBlock.NumberU64(), "hash", newHeadBlock.Hash())
					break
				}
			}
			rawdb.WriteHeadBlockHash(db, newHeadBlock.Hash())

			// Degrade the chain markers if they are explicitly reverted.
			// In theory we should update all in-memory markers in the
			// last step, however the direction of SetHead is from high
			// to low, so it's safe the update in-memory markers directly.
			bc.currentBlock.Store(newHeadBlock)
			headBlockGauge.Update(int64(newHeadBlock.NumberU64()))
		}
		// Rewind the fast block in a simpleton way to the target head
		if currentFastBlock := bc.CurrentFastBlock(); currentFastBlock != nil && header.Number.Uint64() < currentFastBlock.NumberU64() {
			newHeadFastBlock := bc.GetBlock(header.Hash(), header.Number.Uint64())
			// If either blocks reached nil, reset to the genesis state
			if newHeadFastBlock == nil {
				newHeadFastBlock = bc.genesisBlock
			}
			rawdb.WriteHeadFastBlockHash(db, newHeadFastBlock.Hash())

			// Degrade the chain markers if they are explicitly reverted.
			// In theory we should update all in-memory markers in the
			// last step, however the direction of SetHead is from high
			// to low, so it's safe the update in-memory markers directly.
			bc.currentFastBlock.Store(newHeadFastBlock)
			headFastBlockGauge.Update(int64(newHeadFastBlock.NumberU64()))
		}
		head := bc.CurrentBlock().NumberU64()

		// If setHead underflown the freezer threshold and the block processing
		// intent afterwards is full block importing, delete the chain segment
		// between the stateful-block and the sethead target.
		var wipe bool
		if head+1 < frozen {
			wipe = pivot == nil || head >= *pivot
		}
		return head, wipe // Only force wipe if full synced
	}
	// Rewind the header chain, deleting all block bodies until then
	delFn := func(db ethdb.KeyValueWriter, hash common.Hash, num uint64) {
		// Ignore the error here since light client won't hit this path
		frozen, _ := bc.db.Ancients()
		if num+1 <= frozen {
			// Truncate all relative data(header, total difficulty, body, receipt
			// and canonical hash) from ancient store.
			if err := bc.db.TruncateAncients(num); err != nil {
				log.Crit("Failed to truncate ancient data", "number", num, "err", err)
			}
			// Remove the hash <-> number mapping from the active store.
			rawdb.DeleteHeaderNumber(db, hash)
		} else {
			// Remove relative body and receipts from the active store.
			// The header, total difficulty and canonical hash will be
			// removed in the hc.SetHead function.
			rawdb.DeleteBody(db, hash, num)
			rawdb.DeleteReceipts(db, hash, num)
		}
		// Todo(rjl493456442) txlookup, bloombits, etc
	}
	// If SetHead was only called as a chain reparation method, try to skip
	// touching the header chain altogether, unless the freezer is broken
	if block := bc.CurrentBlock(); block.NumberU64() == head {
		if target, force := updateFn(bc.db, block.Header()); force {
			bc.hc.SetHead(target, updateFn, delFn)
		}
	} else {
		// Rewind the chain to the requested head and keep going backwards until a
		// block with a state is found or fast sync pivot is passed
		log.Warn("Rewinding blockchain", "target", head)
		bc.hc.SetHead(head, updateFn, delFn)
	}
	// Clear out any stale content from the caches
	bc.bodyCache.Purge()
	bc.bodyRLPCache.Purge()
	bc.receiptsCache.Purge()
	bc.blockCache.Purge()
	bc.txLookupCache.Purge()
	bc.futureBlocks.Purge()

	return bc.loadLastState()
}

// FastSyncCommitHead sets the current head block to the one defined by the hash
// irrelevant what the chain contents were prior.
func (bc *BlockChain) FastSyncCommitHead(hash common.Hash) error {
	// Make sure that both the block as well at its state trie exists
	block := bc.GetBlockByHash(hash)
	if block == nil {
		return fmt.Errorf("non existent block [%x…]", hash[:4])
	}
	if _, err := trie.NewSecure(block.Root(), bc.stateCache.TrieDB()); err != nil {
		return err
	}
	// If all checks out, manually set the head block
	bc.chainmu.Lock()
	bc.currentBlock.Store(block)
	headBlockGauge.Update(int64(block.NumberU64()))
	bc.chainmu.Unlock()

	// Destroy any existing state snapshot and regenerate it in the background
	if bc.snaps != nil {
		bc.snaps.Rebuild(block.Root())
	}
	log.Info("Committed new head block", "number", block.Number(), "hash", hash)
	return nil
}

// GasLimit returns the gas limit of the current HEAD block.
func (bc *BlockChain) GasLimit() uint64 {
	return bc.CurrentBlock().GasLimit()
}

// CurrentBlock retrieves the current head block of the canonical chain. The
// block is retrieved from the blockchain's internal cache.
func (bc *BlockChain) CurrentBlock() *types.Block {
	return bc.currentBlock.Load().(*types.Block)
}

// Snapshot returns the blockchain snapshot tree. This method is mainly used for
// testing, to make it possible to verify the snapshot after execution.
//
// Warning: There are no guarantees about the safety of using the returned 'snap' if the
// blockchain is simultaneously importing blocks, so take care.
func (bc *BlockChain) Snapshot() *snapshot.Tree {
	return bc.snaps
}

// CurrentFastBlock retrieves the current fast-sync head block of the canonical
// chain. The block is retrieved from the blockchain's internal cache.
func (bc *BlockChain) CurrentFastBlock() *types.Block {
	return bc.currentFastBlock.Load().(*types.Block)
}

// Validator returns the current validator.
func (bc *BlockChain) Validator() Validator {
	return bc.validator
}

// Processor returns the current processor.
func (bc *BlockChain) Processor() Processor {
	return bc.processor
}

// State returns a new mutable state based on the current HEAD block.
func (bc *BlockChain) State() (*state.StateDB, error) {
	return bc.StateAt(bc.CurrentBlock().Root())
}

// StateAt returns a new mutable state based on a particular point in time.
func (bc *BlockChain) StateAt(root common.Hash) (*state.StateDB, error) {
	return state.New(root, bc.stateCache, bc.snaps)
}

// StateCache returns the caching database underpinning the blockchain instance.
func (bc *BlockChain) StateCache() state.Database {
	return bc.stateCache
}

// Reset purges the entire blockchain, restoring it to its genesis state.
func (bc *BlockChain) Reset() error {
	return bc.ResetWithGenesisBlock(bc.genesisBlock)
}

// ResetWithGenesisBlock purges the entire blockchain, restoring it to the
// specified genesis state.
func (bc *BlockChain) ResetWithGenesisBlock(genesis *types.Block) error {
	// Dump the entire block chain and purge the caches
	if err := bc.SetHead(0); err != nil {
		return err
	}
	bc.chainmu.Lock()
	defer bc.chainmu.Unlock()

	// Prepare the genesis block and reinitialise the chain
	batch := bc.db.NewBatch()
	rawdb.WriteTd(batch, genesis.Hash(), genesis.NumberU64(), genesis.Difficulty())
	rawdb.WriteBlock(batch, genesis)
	if err := batch.Write(); err != nil {
		log.Crit("Failed to write genesis block", "err", err)
	}
	bc.writeHeadBlock(genesis)

	// Last update all in-memory chain markers
	bc.genesisBlock = genesis
	bc.currentBlock.Store(bc.genesisBlock)
	headBlockGauge.Update(int64(bc.genesisBlock.NumberU64()))
	bc.hc.SetGenesis(bc.genesisBlock.Header())
	bc.hc.SetCurrentHeader(bc.genesisBlock.Header())
	bc.currentFastBlock.Store(bc.genesisBlock)
	headFastBlockGauge.Update(int64(bc.genesisBlock.NumberU64()))
	return nil
}

// Export writes the active chain to the given writer.
func (bc *BlockChain) Export(w io.Writer) error {
	return bc.ExportN(w, uint64(0), bc.CurrentBlock().NumberU64())
}

// ExportN writes a subset of the active chain to the given writer.
func (bc *BlockChain) ExportN(w io.Writer, first uint64, last uint64) error {
	bc.chainmu.RLock()
	defer bc.chainmu.RUnlock()

	if first > last {
		return fmt.Errorf("export failed: first (%d) is greater than last (%d)", first, last)
	}
	log.Info("Exporting batch of blocks", "count", last-first+1)

	start, reported := time.Now(), time.Now()
	for nr := first; nr <= last; nr++ {
		block := bc.GetBlockByNumber(nr)
		if block == nil {
			return fmt.Errorf("export failed on #%d: not found", nr)
		}
		if err := block.EncodeRLP(w); err != nil {
			return err
		}
		if time.Since(reported) >= statsReportLimit {
			log.Info("Exporting blocks", "exported", block.NumberU64()-first, "elapsed", common.PrettyDuration(time.Since(start)))
			reported = time.Now()
		}
	}
	return nil
}

// writeHeadBlock injects a new head block into the current block chain. This method
// assumes that the block is indeed a true head. It will also reset the head
// header and the head fast sync block to this very same block if they are older
// or if they are on a different side chain.
//
// Note, this function assumes that the `mu` mutex is held!
func (bc *BlockChain) writeHeadBlock(block *types.Block) {
	// If the block is on a side chain or an unknown one, force other heads onto it too
	updateHeads := rawdb.ReadCanonicalHash(bc.db, block.NumberU64()) != block.Hash()

	// Add the block to the canonical chain number scheme and mark as the head
	batch := bc.db.NewBatch()
	rawdb.WriteCanonicalHash(batch, block.Hash(), block.NumberU64())
	rawdb.WriteTxLookupEntriesByBlock(batch, block)
	rawdb.WriteHeadBlockHash(batch, block.Hash())

	// If the block is better than our head or is on a different chain, force update heads
	if updateHeads {
		rawdb.WriteHeadHeaderHash(batch, block.Hash())
		rawdb.WriteHeadFastBlockHash(batch, block.Hash())
	}
	// Flush the whole batch into the disk, exit the node if failed
	if err := batch.Write(); err != nil {
		log.Crit("Failed to update chain indexes and markers", "err", err)
	}
	// Update all in-memory chain markers in the last step
	if updateHeads {
		bc.hc.SetCurrentHeader(block.Header())
		bc.currentFastBlock.Store(block)
		headFastBlockGauge.Update(int64(block.NumberU64()))
	}
	bc.currentBlock.Store(block)
	headBlockGauge.Update(int64(block.NumberU64()))
}

// Genesis retrieves the chain's genesis block.
func (bc *BlockChain) Genesis() *types.Block {
	return bc.genesisBlock
}

// GetBody retrieves a block body (transactions and uncles) from the database by
// hash, caching it if found.
func (bc *BlockChain) GetBody(hash common.Hash) *types.Body {
	// Short circuit if the body's already in the cache, retrieve otherwise
	if cached, ok := bc.bodyCache.Get(hash); ok {
		body := cached.(*types.Body)
		return body
	}
	number := bc.hc.GetBlockNumber(hash)
	if number == nil {
		return nil
	}
	body := rawdb.ReadBody(bc.db, hash, *number)
	if body == nil {
		return nil
	}
	// Cache the found body for next time and return
	bc.bodyCache.Add(hash, body)
	return body
}

// GetBodyRLP retrieves a block body in RLP encoding from the database by hash,
// caching it if found.
func (bc *BlockChain) GetBodyRLP(hash common.Hash) rlp.RawValue {
	// Short circuit if the body's already in the cache, retrieve otherwise
	if cached, ok := bc.bodyRLPCache.Get(hash); ok {
		return cached.(rlp.RawValue)
	}
	number := bc.hc.GetBlockNumber(hash)
	if number == nil {
		return nil
	}
	body := rawdb.ReadBodyRLP(bc.db, hash, *number)
	if len(body) == 0 {
		return nil
	}
	// Cache the found body for next time and return
	bc.bodyRLPCache.Add(hash, body)
	return body
}

// HasBlock checks if a block is fully present in the database or not.
func (bc *BlockChain) HasBlock(hash common.Hash, number uint64) bool {
	if bc.blockCache.Contains(hash) {
		return true
	}
	return rawdb.HasBody(bc.db, hash, number)
}

// HasFastBlock checks if a fast block is fully present in the database or not.
func (bc *BlockChain) HasFastBlock(hash common.Hash, number uint64) bool {
	if !bc.HasBlock(hash, number) {
		return false
	}
	if bc.receiptsCache.Contains(hash) {
		return true
	}
	return rawdb.HasReceipts(bc.db, hash, number)
}

// HasState checks if state trie is fully present in the database or not.
func (bc *BlockChain) HasState(hash common.Hash) bool {
	_, err := bc.stateCache.OpenTrie(hash)
	return err == nil
}

// HasBlockAndState checks if a block and associated state trie is fully present
// in the database or not, caching it if present.
func (bc *BlockChain) HasBlockAndState(hash common.Hash, number uint64) bool {
	// Check first that the block itself is known
	block := bc.GetBlock(hash, number)
	if block == nil {
		return false
	}
	return bc.HasState(block.Root())
}

// GetBlock retrieves a block from the database by hash and number,
// caching it if found.
func (bc *BlockChain) GetBlock(hash common.Hash, number uint64) *types.Block {
	// Short circuit if the block's already in the cache, retrieve otherwise
	if block, ok := bc.blockCache.Get(hash); ok {
		return block.(*types.Block)
	}
	block := rawdb.ReadBlock(bc.db, hash, number)
	if block == nil {
		return nil
	}
	// Cache the found block for next time and return
	bc.blockCache.Add(block.Hash(), block)
	return block
}

// GetBlockByHash retrieves a block from the database by hash, caching it if found.
func (bc *BlockChain) GetBlockByHash(hash common.Hash) *types.Block {
	number := bc.hc.GetBlockNumber(hash)
	if number == nil {
		return nil
	}
	return bc.GetBlock(hash, *number)
}

// GetBlockByNumber retrieves a block from the database by number, caching it
// (associated with its hash) if found.
func (bc *BlockChain) GetBlockByNumber(number uint64) *types.Block {
	hash := rawdb.ReadCanonicalHash(bc.db, number)
	if hash == (common.Hash{}) {
		return nil
	}
	return bc.GetBlock(hash, number)
}

// GetReceiptsByHash retrieves the receipts for all transactions in a given block.
func (bc *BlockChain) GetReceiptsByHash(hash common.Hash) types.Receipts {
	if receipts, ok := bc.receiptsCache.Get(hash); ok {
		return receipts.(types.Receipts)
	}
	number := rawdb.ReadHeaderNumber(bc.db, hash)
	if number == nil {
		return nil
	}
	receipts := rawdb.ReadReceipts(bc.db, hash, *number, bc.chainConfig)
	if receipts == nil {
		return nil
	}
	bc.receiptsCache.Add(hash, receipts)
	return receipts
}

// GetBlocksFromHash returns the block corresponding to hash and up to n-1 ancestors.
// [deprecated by eth/62]
func (bc *BlockChain) GetBlocksFromHash(hash common.Hash, n int) (blocks []*types.Block) {
	number := bc.hc.GetBlockNumber(hash)
	if number == nil {
		return nil
	}
	for i := 0; i < n; i++ {
		block := bc.GetBlock(hash, *number)
		if block == nil {
			break
		}
		blocks = append(blocks, block)
		hash = block.ParentHash()
		*number--
	}
	return
}

// GetUnclesInChain retrieves all the uncles from a given block backwards until
// a specific distance is reached.
func (bc *BlockChain) GetUnclesInChain(block *types.Block, length int) []*types.Header {
	uncles := []*types.Header{}
	for i := 0; block != nil && i < length; i++ {
		uncles = append(uncles, block.Uncles()...)
		block = bc.GetBlock(block.ParentHash(), block.NumberU64()-1)
	}
	return uncles
}

// TrieNode retrieves a blob of data associated with a trie node
// either from ephemeral in-memory cache, or from persistent storage.
func (bc *BlockChain) TrieNode(hash common.Hash) ([]byte, error) {
	return bc.stateCache.TrieDB().Node(hash)
}

// ContractCode retrieves a blob of data associated with a contract hash
// either from ephemeral in-memory cache, or from persistent storage.
func (bc *BlockChain) ContractCode(hash common.Hash) ([]byte, error) {
	return bc.stateCache.ContractCode(common.Hash{}, hash)
}

// ContractCodeWithPrefix retrieves a blob of data associated with a contract
// hash either from ephemeral in-memory cache, or from persistent storage.
//
// If the code doesn't exist in the in-memory cache, check the storage with
// new code scheme.
func (bc *BlockChain) ContractCodeWithPrefix(hash common.Hash) ([]byte, error) {
	type codeReader interface {
		ContractCodeWithPrefix(addrHash, codeHash common.Hash) ([]byte, error)
	}
	return bc.stateCache.(codeReader).ContractCodeWithPrefix(common.Hash{}, hash)
}

// Stop stops the blockchain service. If any imports are currently in progress
// it will abort them using the procInterrupt.
func (bc *BlockChain) Stop() {
	if !atomic.CompareAndSwapInt32(&bc.running, 0, 1) {
		return
	}
	// Unsubscribe all subscriptions registered from blockchain
	bc.scope.Close()
	close(bc.quit)
	bc.StopInsert()
	bc.wg.Wait()

	// Ensure that the entirety of the state snapshot is journalled to disk.
	var snapBase common.Hash
	if bc.snaps != nil {
		var err error
		if snapBase, err = bc.snaps.Journal(bc.CurrentBlock().Root()); err != nil {
			log.Error("Failed to journal state snapshot", "err", err)
		}
	}
	// Ensure the state of a recent block is also stored to disk before exiting.
	// We're writing three different states to catch different restart scenarios:
	//  - HEAD:     So we don't need to reprocess any blocks in the general case
	//  - HEAD-1:   So we don't do large reorgs if our HEAD becomes an uncle
	//  - HEAD-127: So we have a hard limit on the number of blocks reexecuted
	if !bc.cacheConfig.TrieDirtyDisabled {
		triedb := bc.stateCache.TrieDB()

		for _, offset := range []uint64{0, 1, TriesInMemory - 1} {
			if number := bc.CurrentBlock().NumberU64(); number > offset {
				recent := bc.GetBlockByNumber(number - offset)

				log.Info("Writing cached state to disk", "block", recent.Number(), "hash", recent.Hash(), "root", recent.Root())
				if err := triedb.Commit(recent.Root(), true, nil); err != nil {
					log.Error("Failed to commit recent state trie", "err", err)
				}
			}
		}
		if snapBase != (common.Hash{}) {
			log.Info("Writing snapshot state to disk", "root", snapBase)
			if err := triedb.Commit(snapBase, true, nil); err != nil {
				log.Error("Failed to commit recent state trie", "err", err)
			}
		}
		for !bc.triegc.Empty() {
			triedb.Dereference(bc.triegc.PopItem().(common.Hash))
		}
		if size, _ := triedb.Size(); size != 0 {
			log.Error("Dangling trie nodes after full cleanup")
		}
	}
	// Ensure all live cached entries be saved into disk, so that we can skip
	// cache warmup when node restarts.
	if bc.cacheConfig.TrieCleanJournal != "" {
		triedb := bc.stateCache.TrieDB()
		triedb.SaveCache(bc.cacheConfig.TrieCleanJournal)
	}
	log.Info("Blockchain stopped")
}

// StopInsert interrupts all insertion methods, causing them to return
// errInsertionInterrupted as soon as possible. Insertion is permanently disabled after
// calling this method.
func (bc *BlockChain) StopInsert() {
	atomic.StoreInt32(&bc.procInterrupt, 1)
}

// insertStopped returns true after StopInsert has been called.
func (bc *BlockChain) insertStopped() bool {
	return atomic.LoadInt32(&bc.procInterrupt) == 1
}

func (bc *BlockChain) procFutureBlocks() {
	blocks := make([]*types.Block, 0, bc.futureBlocks.Len())
	for _, hash := range bc.futureBlocks.Keys() {
		if block, exist := bc.futureBlocks.Peek(hash); exist {
			blocks = append(blocks, block.(*types.Block))
		}
	}
	if len(blocks) > 0 {
		sort.Slice(blocks, func(i, j int) bool {
			return blocks[i].NumberU64() < blocks[j].NumberU64()
		})
		// Insert one by one as chain insertion needs contiguous ancestry between blocks
		for i := range blocks {
			bc.InsertChain(blocks[i : i+1])
		}
	}
}

// WriteStatus status of write
type WriteStatus byte

const (
	NonStatTy WriteStatus = iota
	CanonStatTy
	SideStatTy
)

// truncateAncient rewinds the blockchain to the specified header and deletes all
// data in the ancient store that exceeds the specified header.
func (bc *BlockChain) truncateAncient(head uint64) error {
	frozen, err := bc.db.Ancients()
	if err != nil {
		return err
	}
	// Short circuit if there is no data to truncate in ancient store.
	if frozen <= head+1 {
		return nil
	}
	// Truncate all the data in the freezer beyond the specified head
	if err := bc.db.TruncateAncients(head + 1); err != nil {
		return err
	}
	// Clear out any stale content from the caches
	bc.hc.headerCache.Purge()
	bc.hc.tdCache.Purge()
	bc.hc.numberCache.Purge()

	// Clear out any stale content from the caches
	bc.bodyCache.Purge()
	bc.bodyRLPCache.Purge()
	bc.receiptsCache.Purge()
	bc.blockCache.Purge()
	bc.txLookupCache.Purge()
	bc.futureBlocks.Purge()

	log.Info("Rewind ancient data", "number", head)
	return nil
}

// numberHash is just a container for a number and a hash, to represent a block
type numberHash struct {
	number uint64
	hash   common.Hash
}

// InsertReceiptChain attempts to complete an already existing header chain with
// transaction and receipt data.
func (bc *BlockChain) InsertReceiptChain(blockChain types.Blocks, receiptChain []types.Receipts, ancientLimit uint64) (int, error) {
	// We don't require the chainMu here since we want to maximize the
	// concurrency of header insertion and receipt insertion.
	bc.wg.Add(1)
	defer bc.wg.Done()

	var (
		ancientBlocks, liveBlocks     types.Blocks
		ancientReceipts, liveReceipts []types.Receipts
	)
	// Do a sanity check that the provided chain is actually ordered and linked
	for i := 0; i < len(blockChain); i++ {
		if i != 0 {
			if blockChain[i].NumberU64() != blockChain[i-1].NumberU64()+1 || blockChain[i].ParentHash() != blockChain[i-1].Hash() {
				log.Error("Non contiguous receipt insert", "number", blockChain[i].Number(), "hash", blockChain[i].Hash(), "parent", blockChain[i].ParentHash(),
					"prevnumber", blockChain[i-1].Number(), "prevhash", blockChain[i-1].Hash())
				return 0, fmt.Errorf("non contiguous insert: item %d is #%d [%x…], item %d is #%d [%x…] (parent [%x…])", i-1, blockChain[i-1].NumberU64(),
					blockChain[i-1].Hash().Bytes()[:4], i, blockChain[i].NumberU64(), blockChain[i].Hash().Bytes()[:4], blockChain[i].ParentHash().Bytes()[:4])
			}
		}
		if blockChain[i].NumberU64() <= ancientLimit {
			ancientBlocks, ancientReceipts = append(ancientBlocks, blockChain[i]), append(ancientReceipts, receiptChain[i])
		} else {
			liveBlocks, liveReceipts = append(liveBlocks, blockChain[i]), append(liveReceipts, receiptChain[i])
		}
	}

	var (
		stats = struct{ processed, ignored int32 }{}
		start = time.Now()
		size  = 0
	)
	// updateHead updates the head fast sync block if the inserted blocks are better
	// and returns an indicator whether the inserted blocks are canonical.
	updateHead := func(head *types.Block) bool {
		bc.chainmu.Lock()

		// Rewind may have occurred, skip in that case.
		if bc.CurrentHeader().Number.Cmp(head.Number()) >= 0 {
			currentFastBlock, td := bc.CurrentFastBlock(), bc.GetTd(head.Hash(), head.NumberU64())
			if bc.GetTd(currentFastBlock.Hash(), currentFastBlock.NumberU64()).Cmp(td) < 0 {
				rawdb.WriteHeadFastBlockHash(bc.db, head.Hash())
				bc.currentFastBlock.Store(head)
				headFastBlockGauge.Update(int64(head.NumberU64()))
				bc.chainmu.Unlock()
				return true
			}
		}
		bc.chainmu.Unlock()
		return false
	}
	// writeAncient writes blockchain and corresponding receipt chain into ancient store.
	//
	// this function only accepts canonical chain data. All side chain will be reverted
	// eventually.
	writeAncient := func(blockChain types.Blocks, receiptChain []types.Receipts) (int, error) {
		var (
			previous = bc.CurrentFastBlock()
			batch    = bc.db.NewBatch()
		)
		// If any error occurs before updating the head or we are inserting a side chain,
		// all the data written this time wll be rolled back.
		defer func() {
			if previous != nil {
				if err := bc.truncateAncient(previous.NumberU64()); err != nil {
					log.Crit("Truncate ancient store failed", "err", err)
				}
			}
		}()
		var deleted []*numberHash
		for i, block := range blockChain {
			// Short circuit insertion if shutting down or processing failed
			if bc.insertStopped() {
				return 0, errInsertionInterrupted
			}
			// Short circuit insertion if it is required(used in testing only)
			if bc.terminateInsert != nil && bc.terminateInsert(block.Hash(), block.NumberU64()) {
				return i, errors.New("insertion is terminated for testing purpose")
			}
			// Short circuit if the owner header is unknown
			if !bc.HasHeader(block.Hash(), block.NumberU64()) {
				return i, fmt.Errorf("containing header #%d [%x…] unknown", block.Number(), block.Hash().Bytes()[:4])
			}
			var (
				start  = time.Now()
				logged = time.Now()
				count  int
			)
			// Migrate all ancient blocks. This can happen if someone upgrades from Geth
			// 1.8.x to 1.9.x mid-fast-sync. Perhaps we can get rid of this path in the
			// long term.
			for {
				// We can ignore the error here since light client won't hit this code path.
				frozen, _ := bc.db.Ancients()
				if frozen >= block.NumberU64() {
					break
				}
				h := rawdb.ReadCanonicalHash(bc.db, frozen)
				b := rawdb.ReadBlock(bc.db, h, frozen)
				size += rawdb.WriteAncientBlock(bc.db, b, rawdb.ReadReceipts(bc.db, h, frozen, bc.chainConfig), rawdb.ReadTd(bc.db, h, frozen))
				count += 1

				// Always keep genesis block in active database.
				if b.NumberU64() != 0 {
					deleted = append(deleted, &numberHash{b.NumberU64(), b.Hash()})
				}
				if time.Since(logged) > 8*time.Second {
					log.Info("Migrating ancient blocks", "count", count, "elapsed", common.PrettyDuration(time.Since(start)))
					logged = time.Now()
				}
				// Don't collect too much in-memory, write it out every 100K blocks
				if len(deleted) > 100000 {
					// Sync the ancient store explicitly to ensure all data has been flushed to disk.
					if err := bc.db.Sync(); err != nil {
						return 0, err
					}
					// Wipe out canonical block data.
					for _, nh := range deleted {
						rawdb.DeleteBlockWithoutNumber(batch, nh.hash, nh.number)
						rawdb.DeleteCanonicalHash(batch, nh.number)
					}
					if err := batch.Write(); err != nil {
						return 0, err
					}
					batch.Reset()
					// Wipe out side chain too.
					for _, nh := range deleted {
						for _, hash := range rawdb.ReadAllHashes(bc.db, nh.number) {
							rawdb.DeleteBlock(batch, hash, nh.number)
						}
					}
					if err := batch.Write(); err != nil {
						return 0, err
					}
					batch.Reset()
					deleted = deleted[0:]
				}
			}
			if count > 0 {
				log.Info("Migrated ancient blocks", "count", count, "elapsed", common.PrettyDuration(time.Since(start)))
			}
			// Flush data into ancient database.
			size += rawdb.WriteAncientBlock(bc.db, block, receiptChain[i], bc.GetTd(block.Hash(), block.NumberU64()))

			// Write tx indices if any condition is satisfied:
			// * If user requires to reserve all tx indices(txlookuplimit=0)
			// * If all ancient tx indices are required to be reserved(txlookuplimit is even higher than ancientlimit)
			// * If block number is large enough to be regarded as a recent block
			// It means blocks below the ancientLimit-txlookupLimit won't be indexed.
			//
			// But if the `TxIndexTail` is not nil, e.g. Geth is initialized with
			// an external ancient database, during the setup, blockchain will start
			// a background routine to re-indexed all indices in [ancients - txlookupLimit, ancients)
			// range. In this case, all tx indices of newly imported blocks should be
			// generated.
			if bc.txLookupLimit == 0 || ancientLimit <= bc.txLookupLimit || block.NumberU64() >= ancientLimit-bc.txLookupLimit {
				rawdb.WriteTxLookupEntriesByBlock(batch, block)
			} else if rawdb.ReadTxIndexTail(bc.db) != nil {
				rawdb.WriteTxLookupEntriesByBlock(batch, block)
			}
			stats.processed++
		}
		// Flush all tx-lookup index data.
		size += batch.ValueSize()
		if err := batch.Write(); err != nil {
			return 0, err
		}
		batch.Reset()

		// Sync the ancient store explicitly to ensure all data has been flushed to disk.
		if err := bc.db.Sync(); err != nil {
			return 0, err
		}
		if !updateHead(blockChain[len(blockChain)-1]) {
			return 0, errors.New("side blocks can't be accepted as the ancient chain data")
		}
		previous = nil // disable rollback explicitly

		// Wipe out canonical block data.
		for _, nh := range deleted {
			rawdb.DeleteBlockWithoutNumber(batch, nh.hash, nh.number)
			rawdb.DeleteCanonicalHash(batch, nh.number)
		}
		for _, block := range blockChain {
			// Always keep genesis block in active database.
			if block.NumberU64() != 0 {
				rawdb.DeleteBlockWithoutNumber(batch, block.Hash(), block.NumberU64())
				rawdb.DeleteCanonicalHash(batch, block.NumberU64())
			}
		}
		if err := batch.Write(); err != nil {
			return 0, err
		}
		batch.Reset()

		// Wipe out side chain too.
		for _, nh := range deleted {
			for _, hash := range rawdb.ReadAllHashes(bc.db, nh.number) {
				rawdb.DeleteBlock(batch, hash, nh.number)
			}
		}
		for _, block := range blockChain {
			// Always keep genesis block in active database.
			if block.NumberU64() != 0 {
				for _, hash := range rawdb.ReadAllHashes(bc.db, block.NumberU64()) {
					rawdb.DeleteBlock(batch, hash, block.NumberU64())
				}
			}
		}
		if err := batch.Write(); err != nil {
			return 0, err
		}
		return 0, nil
	}
	// writeLive writes blockchain and corresponding receipt chain into active store.
	writeLive := func(blockChain types.Blocks, receiptChain []types.Receipts) (int, error) {
		skipPresenceCheck := false
		batch := bc.db.NewBatch()
		for i, block := range blockChain {
			// Short circuit insertion if shutting down or processing failed
			if bc.insertStopped() {
				return 0, errInsertionInterrupted
			}
			// Short circuit if the owner header is unknown
			if !bc.HasHeader(block.Hash(), block.NumberU64()) {
				return i, fmt.Errorf("containing header #%d [%x…] unknown", block.Number(), block.Hash().Bytes()[:4])
			}
			if !skipPresenceCheck {
				// Ignore if the entire data is already known
				if bc.HasBlock(block.Hash(), block.NumberU64()) {
					stats.ignored++
					continue
				} else {
					// If block N is not present, neither are the later blocks.
					// This should be true, but if we are mistaken, the shortcut
					// here will only cause overwriting of some existing data
					skipPresenceCheck = true
				}
			}
			// Write all the data out into the database
			rawdb.WriteBody(batch, block.Hash(), block.NumberU64(), block.Body())
			rawdb.WriteReceipts(batch, block.Hash(), block.NumberU64(), receiptChain[i])
			rawdb.WriteTxLookupEntriesByBlock(batch, block) // Always write tx indices for live blocks, we assume they are needed

			// Write everything belongs to the blocks into the database. So that
			// we can ensure all components of body is completed(body, receipts,
			// tx indexes)
			if batch.ValueSize() >= ethdb.IdealBatchSize {
				if err := batch.Write(); err != nil {
					return 0, err
				}
				size += batch.ValueSize()
				batch.Reset()
			}
			stats.processed++
		}
		// Write everything belongs to the blocks into the database. So that
		// we can ensure all components of body is completed(body, receipts,
		// tx indexes)
		if batch.ValueSize() > 0 {
			size += batch.ValueSize()
			if err := batch.Write(); err != nil {
				return 0, err
			}
		}
		updateHead(blockChain[len(blockChain)-1])
		return 0, nil
	}
	// Write downloaded chain data and corresponding receipt chain data
	if len(ancientBlocks) > 0 {
		if n, err := writeAncient(ancientBlocks, ancientReceipts); err != nil {
			if err == errInsertionInterrupted {
				return 0, nil
			}
			return n, err
		}
	}
	// Write the tx index tail (block number from where we index) before write any live blocks
	if len(liveBlocks) > 0 && liveBlocks[0].NumberU64() == ancientLimit+1 {
		// The tx index tail can only be one of the following two options:
		// * 0: all ancient blocks have been indexed
		// * ancient-limit: the indices of blocks before ancient-limit are ignored
		if tail := rawdb.ReadTxIndexTail(bc.db); tail == nil {
			if bc.txLookupLimit == 0 || ancientLimit <= bc.txLookupLimit {
				rawdb.WriteTxIndexTail(bc.db, 0)
			} else {
				rawdb.WriteTxIndexTail(bc.db, ancientLimit-bc.txLookupLimit)
			}
		}
	}
	if len(liveBlocks) > 0 {
		if n, err := writeLive(liveBlocks, liveReceipts); err != nil {
			if err == errInsertionInterrupted {
				return 0, nil
			}
			return n, err
		}
	}

	head := blockChain[len(blockChain)-1]
	context := []interface{}{
		"count", stats.processed, "elapsed", common.PrettyDuration(time.Since(start)),
		"number", head.Number(), "hash", head.Hash(), "age", common.PrettyAge(time.Unix(int64(head.Time()), 0)),
		"size", common.StorageSize(size),
	}
	if stats.ignored > 0 {
		context = append(context, []interface{}{"ignored", stats.ignored}...)
	}
	log.Info("Imported new block receipts", context...)

	return 0, nil
}

// SetTxLookupLimit is responsible for updating the txlookup limit to the
// original one stored in db if the new mismatches with the old one.
func (bc *BlockChain) SetTxLookupLimit(limit uint64) {
	bc.txLookupLimit = limit
}

// TxLookupLimit retrieves the txlookup limit used by blockchain to prune
// stale transaction indices.
func (bc *BlockChain) TxLookupLimit() uint64 {
	return bc.txLookupLimit
}

var lastWrite uint64

// writeBlockWithoutState writes only the block and its metadata to the database,
// but does not write any state. This is used to construct competing side forks
// up to the point where they exceed the canonical total difficulty.
func (bc *BlockChain) writeBlockWithoutState(block *types.Block, td *big.Int) (err error) {
	bc.wg.Add(1)
	defer bc.wg.Done()

	batch := bc.db.NewBatch()
	rawdb.WriteTd(batch, block.Hash(), block.NumberU64(), td)
	rawdb.WriteBlock(batch, block)
	if err := batch.Write(); err != nil {
		log.Crit("Failed to write block into disk", "err", err)
	}
	return nil
}

// writeKnownBlock updates the head block flag with a known block
// and introduces chain reorg if necessary.
func (bc *BlockChain) writeKnownBlock(block *types.Block) error {
	bc.wg.Add(1)
	defer bc.wg.Done()

	current := bc.CurrentBlock()
	if block.ParentHash() != current.Hash() {
		if err := bc.reorg(current, block); err != nil {
			return err
		}
	}
	bc.writeHeadBlock(block)
	return nil
}

// WriteBlockWithState writes the block and all associated state to the database.
func (bc *BlockChain) WriteBlockWithState(block *types.Block, receipts []*types.Receipt, logs []*types.Log, state *state.StateDB, emitHeadEvent bool) (status WriteStatus, err error) {
	bc.chainmu.Lock()
	defer bc.chainmu.Unlock()

	return bc.writeBlockWithState(block, receipts, logs, state, emitHeadEvent)
}

// writeBlockWithState writes the block and all associated state to the database,
// but is expects the chain mutex to be held.
func (bc *BlockChain) writeBlockWithState(block *types.Block, receipts []*types.Receipt, logs []*types.Log, state *state.StateDB, emitHeadEvent bool) (status WriteStatus, err error) {
	bc.wg.Add(1)
	defer bc.wg.Done()

	// Calculate the total difficulty of the block
	ptd := bc.GetTd(block.ParentHash(), block.NumberU64()-1)
	if ptd == nil {
		return NonStatTy, consensus.ErrUnknownAncestor
	}
	// Make sure no inconsistent state is leaked during insertion
	currentBlock := bc.CurrentBlock()
	localTd := bc.GetTd(currentBlock.Hash(), currentBlock.NumberU64())
	externTd := new(big.Int).Add(block.Difficulty(), ptd)

	// Irrelevant of the canonical status, write the block itself to the database.
	//
	// Note all the components of block(td, hash->number map, header, body, receipts)
	// should be written atomically. BlockBatch is used for containing all components.
	blockBatch := bc.db.NewBatch()
	rawdb.WriteTd(blockBatch, block.Hash(), block.NumberU64(), externTd)
	rawdb.WriteBlock(blockBatch, block)
	rawdb.WriteReceipts(blockBatch, block.Hash(), block.NumberU64(), receipts)
	rawdb.WritePreimages(blockBatch, state.Preimages())
	if err := blockBatch.Write(); err != nil {
		log.Crit("Failed to write block into disk", "err", err)
	}
	// Commit all cached state changes into underlying memory database.
	root, err := state.Commit(bc.chainConfig.IsEIP158(block.Number()))
	if err != nil {
		return NonStatTy, err
	}
	triedb := bc.stateCache.TrieDB()

	// If we're running an archive node, always flush
	if bc.cacheConfig.TrieDirtyDisabled {
		if err := triedb.Commit(root, false, nil); err != nil {
			return NonStatTy, err
		}
	} else {
		// Full but not archive node, do proper garbage collection
		triedb.Reference(root, common.Hash{}) // metadata reference to keep trie alive
		bc.triegc.Push(root, -int64(block.NumberU64()))

		if current := block.NumberU64(); current > TriesInMemory {
			// If we exceeded our memory allowance, flush matured singleton nodes to disk
			var (
				nodes, imgs = triedb.Size()
				limit       = common.StorageSize(bc.cacheConfig.TrieDirtyLimit) * 1024 * 1024
			)
			if nodes > limit || imgs > 4*1024*1024 {
				triedb.Cap(limit - ethdb.IdealBatchSize)
			}
			// Find the next state trie we need to commit
			chosen := current - TriesInMemory

			// If we exceeded out time allowance, flush an entire trie to disk
			if bc.gcproc > bc.cacheConfig.TrieTimeLimit {
				// If the header is missing (canonical chain behind), we're reorging a low
				// diff sidechain. Suspend committing until this operation is completed.
				header := bc.GetHeaderByNumber(chosen)
				if header == nil {
					log.Warn("Reorg in progress or TriesInMemory value has been increased, trie commit postponed", "number", chosen, "default_tries_in_memory", DefaultTriesInMemory, "tries_in_memory", TriesInMemory)
				} else {
					// If we're exceeding limits but haven't reached a large enough memory gap,
					// warn the user that the system is becoming unstable.
					if chosen < lastWrite+TriesInMemory && bc.gcproc >= 2*bc.cacheConfig.TrieTimeLimit {
						log.Info("State in memory for too long, committing", "time", bc.gcproc, "allowance", bc.cacheConfig.TrieTimeLimit, "optimum", float64(chosen-lastWrite)/float64(TriesInMemory))
					}
					// Flush an entire trie and restart the counters
					triedb.Commit(header.Root, true, nil)
					lastWrite = chosen
					bc.gcproc = 0
				}
			}
			// Garbage collect anything below our required write retention
			for !bc.triegc.Empty() {
				root, number := bc.triegc.Pop()
				if uint64(-number) > chosen {
					bc.triegc.Push(root, number)
					break
				}
				triedb.Dereference(root.(common.Hash))
			}
		}
	}
	// If the total difficulty is higher than our known, add it to the canonical chain
	// Second clause in the if statement reduces the vulnerability to selfish mining.
	// Please refer to http://www.cs.cornell.edu/~ie53/publications/btcProcFC.pdf
	reorg := externTd.Cmp(localTd) > 0
	currentBlock = bc.CurrentBlock()
	if !reorg && externTd.Cmp(localTd) == 0 {
		// Split same-difficulty blocks by number, then preferentially select
		// the block generated by the local miner as the canonical block.
		if block.NumberU64() < currentBlock.NumberU64() {
			reorg = true
		} else if block.NumberU64() == currentBlock.NumberU64() {
			var currentPreserve, blockPreserve bool
			if bc.shouldPreserve != nil {
				currentPreserve, blockPreserve = bc.shouldPreserve(currentBlock), bc.shouldPreserve(block)
			}
			reorg = !currentPreserve && (blockPreserve || mrand.Float64() < 0.5)
		}
	}
	if reorg {
		// Reorganise the chain if the parent is not the head block
		if block.ParentHash() != currentBlock.Hash() {
			if err := bc.reorg(currentBlock, block); err != nil {
				return NonStatTy, err
			}
		}
		status = CanonStatTy
	} else {
		status = SideStatTy
	}
	// Set new head.
	if status == CanonStatTy {
		bc.writeHeadBlock(block)
	}
	bc.futureBlocks.Remove(block.Hash())

	if status == CanonStatTy {
		bc.chainFeed.Send(ChainEvent{Block: block, Hash: block.Hash(), Logs: logs})
		if len(logs) > 0 {
			bc.logsFeed.Send(logs)
		}
		// In theory we should fire a ChainHeadEvent when we inject
		// a canonical block, but sometimes we can insert a batch of
		// canonicial blocks. Avoid firing too much ChainHeadEvents,
		// we will fire an accumulated ChainHeadEvent and disable fire
		// event here.
		if emitHeadEvent {
			bc.chainHeadFeed.Send(ChainHeadEvent{Block: block})
		}
	} else {
		bc.chainSideFeed.Send(ChainSideEvent{Block: block})
	}
	return status, nil
}

// addFutureBlock checks if the block is within the max allowed window to get
// accepted for future processing, and returns an error if the block is too far
// ahead and was not added.
func (bc *BlockChain) addFutureBlock(block *types.Block) error {
	max := uint64(time.Now().Unix() + maxTimeFutureBlocks)
	if block.Time() > max {
		return fmt.Errorf("future block timestamp %v > allowed %v", block.Time(), max)
	}
	bc.futureBlocks.Add(block.Hash(), block)
	return nil
}

// InsertChain attempts to insert the given batch of blocks in to the canonical
// chain or, otherwise, create a fork. If an error is returned it will return
// the index number of the failing block as well an error describing what went
// wrong.
//
// After insertion is done, all accumulated events will be fired.
func (bc *BlockChain) InsertChain(chain types.Blocks) (int, error) {
	// Sanity check that we have something meaningful to import
	if len(chain) == 0 {
		return 0, nil
	}

	bc.blockProcFeed.Send(true)
	defer bc.blockProcFeed.Send(false)

	// Remove already known canon-blocks
	var (
		block, prev *types.Block
	)
	// Do a sanity check that the provided chain is actually ordered and linked
	for i := 1; i < len(chain); i++ {
		block = chain[i]
		prev = chain[i-1]
		if block.NumberU64() != prev.NumberU64()+1 || block.ParentHash() != prev.Hash() {
			// Chain broke ancestry, log a message (programming error) and skip insertion
			log.Error("Non contiguous block insert", "number", block.Number(), "hash", block.Hash(),
				"parent", block.ParentHash(), "prevnumber", prev.Number(), "prevhash", prev.Hash())

			return 0, fmt.Errorf("non contiguous insert: item %d is #%d [%x…], item %d is #%d [%x…] (parent [%x…])", i-1, prev.NumberU64(),
				prev.Hash().Bytes()[:4], i, block.NumberU64(), block.Hash().Bytes()[:4], block.ParentHash().Bytes()[:4])
		}
	}
	// Pre-checks passed, start the full block imports
	bc.wg.Add(1)
	bc.chainmu.Lock()
	n, err := bc.insertChain(chain, true)
	bc.chainmu.Unlock()
	bc.wg.Done()

	return n, err
}

// insertChain is the internal implementation of InsertChain, which assumes that
// 1) chains are contiguous, and 2) The chain mutex is held.
//
// This method is split out so that import batches that require re-injecting
// historical blocks can do so without releasing the lock, which could lead to
// racey behaviour. If a sidechain import is in progress, and the historic state
// is imported, but then new canon-head is added before the actual sidechain
// completes, then the historic state could be pruned again
func (bc *BlockChain) insertChain(chain types.Blocks, verifySeals bool) (int, error) {
	// If the chain is terminating, don't even bother starting up
	if atomic.LoadInt32(&bc.procInterrupt) == 1 {
		return 0, nil
	}
	// Start a parallel signature recovery (signer will fluke on fork transition, minimal perf loss)
	senderCacher.recoverFromBlocks(types.MakeSigner(bc.chainConfig, chain[0].Number()), chain)

	var (
		stats     = insertStats{startTime: mclock.Now()}
		lastCanon *types.Block
	)
	// Fire a single chain head event if we've progressed the chain
	defer func() {
		if lastCanon != nil && bc.CurrentBlock().Hash() == lastCanon.Hash() {
			bc.chainHeadFeed.Send(ChainHeadEvent{lastCanon})
		}
	}()
	// Start the parallel header verifier
	headers := make([]*types.Header, len(chain))
	seals := make([]bool, len(chain))

	for i, block := range chain {
		headers[i] = block.Header()
		seals[i] = verifySeals
	}
	abort, results := bc.engine.VerifyHeaders(bc, headers, seals)
	defer close(abort)

	// Peek the error for the first block to decide the directing import logic
	it := newInsertIterator(chain, results, bc.validator)

	block, err := it.next()

	// Left-trim all the known blocks
	if err == ErrKnownBlock {
		// First block (and state) is known
		//   1. We did a roll-back, and should now do a re-import
		//   2. The block is stored as a sidechain, and is lying about it's stateroot, and passes a stateroot
		// 	    from the canonical chain, which has not been verified.
		// Skip all known blocks that are behind us
		var (
			current  = bc.CurrentBlock()
			localTd  = bc.GetTd(current.Hash(), current.NumberU64())
			externTd = bc.GetTd(block.ParentHash(), block.NumberU64()-1) // The first block can't be nil
		)
		for block != nil && err == ErrKnownBlock {
			externTd = new(big.Int).Add(externTd, block.Difficulty())
			if localTd.Cmp(externTd) < 0 {
				break
			}
			log.Debug("Ignoring already known block", "number", block.Number(), "hash", block.Hash())
			stats.ignored++

			block, err = it.next()
		}
		// The remaining blocks are still known blocks, the only scenario here is:
		// During the fast sync, the pivot point is already submitted but rollback
		// happens. Then node resets the head full block to a lower height via `rollback`
		// and leaves a few known blocks in the database.
		//
		// When node runs a fast sync again, it can re-import a batch of known blocks via
		// `insertChain` while a part of them have higher total difficulty than current
		// head full block(new pivot point).
		for block != nil && err == ErrKnownBlock {
			log.Debug("Writing previously known block", "number", block.Number(), "hash", block.Hash())
			if err := bc.writeKnownBlock(block); err != nil {
				return it.index, err
			}
			lastCanon = block

			block, err = it.next()
		}
		// Falls through to the block import
	}
	switch {
	// First block is pruned, insert as sidechain and reorg only if TD grows enough
	case errors.Is(err, consensus.ErrPrunedAncestor):
		log.Debug("Pruned ancestor, inserting as sidechain", "number", block.Number(), "hash", block.Hash())
		return bc.insertSideChain(block, it)

	// First block is future, shove it (and all children) to the future queue (unknown ancestor)
	case errors.Is(err, consensus.ErrFutureBlock) || (errors.Is(err, consensus.ErrUnknownAncestor) && bc.futureBlocks.Contains(it.first().ParentHash())):
		for block != nil && (it.index == 0 || errors.Is(err, consensus.ErrUnknownAncestor)) {
			log.Debug("Future block, postponing import", "number", block.Number(), "hash", block.Hash())
			if err := bc.addFutureBlock(block); err != nil {
				return it.index, err
			}
			block, err = it.next()
		}
		stats.queued += it.processed()
		stats.ignored += it.remaining()

		// If there are any still remaining, mark as ignored
		return it.index, err

	// Some other error occurred, abort
	case err != nil:
		bc.futureBlocks.Remove(block.Hash())
		stats.ignored += len(it.chain)
		bc.reportBlock(block, nil, err)
		return it.index, err
	}
	// No validation errors for the first block (or chain prefix skipped)
	for ; block != nil && err == nil || err == ErrKnownBlock; block, err = it.next() {
		// If the chain is terminating, stop processing blocks
		if bc.insertStopped() {
			log.Debug("Abort during block processing")
			break
		}
		// If the header is a banned one, straight out abort
		if BadHashes[block.Hash()] {
			bc.reportBlock(block, nil, ErrBlacklistedHash)
			return it.index, ErrBlacklistedHash
		}
		// If the block is known (in the middle of the chain), it's a special case for
		// Clique blocks where they can share state among each other, so importing an
		// older block might complete the state of the subsequent one. In this case,
		// just skip the block (we already validated it once fully (and crashed), since
		// its header and body was already in the database).
		if err == ErrKnownBlock {
			logger := log.Debug
			if bc.chainConfig.Clique == nil {
				logger = log.Warn
			}
			logger("Inserted known block", "number", block.Number(), "hash", block.Hash(),
				"uncles", len(block.Uncles()), "txs", len(block.Transactions()), "gas", block.GasUsed(),
				"root", block.Root())

			// Special case. Commit the empty receipt slice if we meet the known
			// block in the middle. It can only happen in the clique chain. Whenever
			// we insert blocks via `insertSideChain`, we only commit `td`, `header`
			// and `body` if it's non-existent. Since we don't have receipts without
			// reexecution, so nothing to commit. But if the sidechain will be adpoted
			// as the canonical chain eventually, it needs to be reexecuted for missing
			// state, but if it's this special case here(skip reexecution) we will lose
			// the empty receipt entry.
			if len(block.Transactions()) == 0 {
				rawdb.WriteReceipts(bc.db, block.Hash(), block.NumberU64(), nil)
			} else {
				log.Error("Please file an issue, skip known block execution without receipt",
					"hash", block.Hash(), "number", block.NumberU64())
			}
			if err := bc.writeKnownBlock(block); err != nil {
				return it.index, err
			}
			stats.processed++

			// We can assume that logs are empty here, since the only way for consecutive
			// Clique blocks to have the same state is if there are no transactions.
			lastCanon = block
			continue
		}
		// Retrieve the parent block and it's state to execute on top
		start := time.Now()

		parent := it.previous()
		if parent == nil {
			parent = bc.GetHeader(block.ParentHash(), block.NumberU64()-1)
		}
		statedb, err := state.New(parent.Root, bc.stateCache, bc.snaps)
		if err != nil {
			return it.index, err
		}
		// If we have a followup block, run that against the current state to pre-cache
		// transactions and probabilistically some of the account/storage trie nodes.
		var followupInterrupt uint32
		if !bc.cacheConfig.TrieCleanNoPrefetch {
			if followup, err := it.peek(); followup != nil && err == nil {
				throwaway, _ := state.New(parent.Root, bc.stateCache, bc.snaps)
				go func(start time.Time, followup *types.Block, throwaway *state.StateDB, interrupt *uint32) {
					bc.prefetcher.Prefetch(followup, throwaway, bc.vmConfig, &followupInterrupt)

					blockPrefetchExecuteTimer.Update(time.Since(start))
					if atomic.LoadUint32(interrupt) == 1 {
						blockPrefetchInterruptMeter.Mark(1)
					}
				}(time.Now(), followup, throwaway, &followupInterrupt)
			}
		}
		// Process block using the parent state as reference point
		substart := time.Now()
		receipts, logs, usedGas, err := bc.processor.Process(block, statedb, bc.vmConfig)
		if err != nil {
			bc.reportBlock(block, receipts, err)
			atomic.StoreUint32(&followupInterrupt, 1)
			return it.index, err
		}
		// Update the metrics touched during block processing
		accountReadTimer.Update(statedb.AccountReads)                 // Account reads are complete, we can mark them
		storageReadTimer.Update(statedb.StorageReads)                 // Storage reads are complete, we can mark them
		accountUpdateTimer.Update(statedb.AccountUpdates)             // Account updates are complete, we can mark them
		storageUpdateTimer.Update(statedb.StorageUpdates)             // Storage updates are complete, we can mark them
		snapshotAccountReadTimer.Update(statedb.SnapshotAccountReads) // Account reads are complete, we can mark them
		snapshotStorageReadTimer.Update(statedb.SnapshotStorageReads) // Storage reads are complete, we can mark them

		triehash := statedb.AccountHashes + statedb.StorageHashes // Save to not double count in validation
		trieproc := statedb.SnapshotAccountReads + statedb.AccountReads + statedb.AccountUpdates
		trieproc += statedb.SnapshotStorageReads + statedb.StorageReads + statedb.StorageUpdates

		blockExecutionTimer.Update(time.Since(substart) - trieproc - triehash)

		// Validate the state using the default validator
		substart = time.Now()
		if err := bc.validator.ValidateState(block, statedb, receipts, usedGas); err != nil {
			bc.reportBlock(block, receipts, err)
			atomic.StoreUint32(&followupInterrupt, 1)
			return it.index, err
		}
		proctime := time.Since(start)

		// Update the metrics touched during block validation
		accountHashTimer.Update(statedb.AccountHashes) // Account hashes are complete, we can mark them
		storageHashTimer.Update(statedb.StorageHashes) // Storage hashes are complete, we can mark them

		blockValidationTimer.Update(time.Since(substart) - (statedb.AccountHashes + statedb.StorageHashes - triehash))

		// Write the block to the chain and get the status.
		substart = time.Now()
		status, err := bc.writeBlockWithState(block, receipts, logs, statedb, false)
		atomic.StoreUint32(&followupInterrupt, 1)
		if err != nil {
			return it.index, err
		}

		// Update the metrics touched during block commit
		accountCommitTimer.Update(statedb.AccountCommits)   // Account commits are complete, we can mark them
		storageCommitTimer.Update(statedb.StorageCommits)   // Storage commits are complete, we can mark them
		snapshotCommitTimer.Update(statedb.SnapshotCommits) // Snapshot commits are complete, we can mark them

		blockWriteTimer.Update(time.Since(substart) - statedb.AccountCommits - statedb.StorageCommits - statedb.SnapshotCommits)
		blockInsertTimer.UpdateSince(start)

		// DM: TODO: verify the `status`, what it means... are we sometimes aware we're
		// applying a forked block? Are we simply going to revert it after?

		switch status {
		case CanonStatTy:
			log.Debug("Inserted new block", "number", block.Number(), "hash", block.Hash(),
				"uncles", len(block.Uncles()), "txs", len(block.Transactions()), "gas", block.GasUsed(),
				"elapsed", common.PrettyDuration(time.Since(start)),
				"root", block.Root())

			lastCanon = block

			// Only count canonical blocks for GC processing time
			bc.gcproc += proctime

		case SideStatTy:
			log.Debug("Inserted forked block", "number", block.Number(), "hash", block.Hash(),
				"diff", block.Difficulty(), "elapsed", common.PrettyDuration(time.Since(start)),
				"txs", len(block.Transactions()), "gas", block.GasUsed(), "uncles", len(block.Uncles()),
				"root", block.Root())

		default:
			// This in theory is impossible, but lets be nice to our future selves and leave
			// a log, instead of trying to track down blocks imports that don't emit logs.
			log.Warn("Inserted block with unknown status", "number", block.Number(), "hash", block.Hash(),
				"diff", block.Difficulty(), "elapsed", common.PrettyDuration(time.Since(start)),
				"txs", len(block.Transactions()), "gas", block.GasUsed(), "uncles", len(block.Uncles()),
				"root", block.Root())
		}
		stats.processed++
		stats.usedGas += usedGas

		dirty, _ := bc.stateCache.TrieDB().Size()
		stats.report(chain, it.index, dirty)
	}
	// Any blocks remaining here? The only ones we care about are the future ones
	if block != nil && errors.Is(err, consensus.ErrFutureBlock) {
		if err := bc.addFutureBlock(block); err != nil {
			return it.index, err
		}
		block, err = it.next()

		for ; block != nil && errors.Is(err, consensus.ErrUnknownAncestor); block, err = it.next() {
			if err := bc.addFutureBlock(block); err != nil {
				return it.index, err
			}
			stats.queued++
		}
	}
	stats.ignored += it.remaining()

	return it.index, err
}

// insertSideChain is called when an import batch hits upon a pruned ancestor
// error, which happens when a sidechain with a sufficiently old fork-block is
// found.
//
// The method writes all (header-and-body-valid) blocks to disk, then tries to
// switch over to the new chain if the TD exceeded the current chain.
func (bc *BlockChain) insertSideChain(block *types.Block, it *insertIterator) (int, error) {
	var (
		externTd *big.Int
		current  = bc.CurrentBlock()
	)
	// The first sidechain block error is already verified to be ErrPrunedAncestor.
	// Since we don't import them here, we expect ErrUnknownAncestor for the remaining
	// ones. Any other errors means that the block is invalid, and should not be written
	// to disk.
	err := consensus.ErrPrunedAncestor
	for ; block != nil && errors.Is(err, consensus.ErrPrunedAncestor); block, err = it.next() {
		// Check the canonical state root for that number
		if number := block.NumberU64(); current.NumberU64() >= number {
			canonical := bc.GetBlockByNumber(number)
			if canonical != nil && canonical.Hash() == block.Hash() {
				// Not a sidechain block, this is a re-import of a canon block which has it's state pruned

				// Collect the TD of the block. Since we know it's a canon one,
				// we can get it directly, and not (like further below) use
				// the parent and then add the block on top
				externTd = bc.GetTd(block.Hash(), block.NumberU64())
				continue
			}
			if canonical != nil && canonical.Root() == block.Root() {
				// This is most likely a shadow-state attack. When a fork is imported into the
				// database, and it eventually reaches a block height which is not pruned, we
				// just found that the state already exist! This means that the sidechain block
				// refers to a state which already exists in our canon chain.
				//
				// If left unchecked, we would now proceed importing the blocks, without actually
				// having verified the state of the previous blocks.
				log.Warn("Sidechain ghost-state attack detected", "number", block.NumberU64(), "sideroot", block.Root(), "canonroot", canonical.Root())

				// If someone legitimately side-mines blocks, they would still be imported as usual. However,
				// we cannot risk writing unverified blocks to disk when they obviously target the pruning
				// mechanism.
				return it.index, errors.New("sidechain ghost-state attack")
			}
		}
		if externTd == nil {
			externTd = bc.GetTd(block.ParentHash(), block.NumberU64()-1)
		}
		externTd = new(big.Int).Add(externTd, block.Difficulty())

		if !bc.HasBlock(block.Hash(), block.NumberU64()) {
			start := time.Now()
			if err := bc.writeBlockWithoutState(block, externTd); err != nil {
				return it.index, err
			}
			log.Debug("Injected sidechain block", "number", block.Number(), "hash", block.Hash(),
				"diff", block.Difficulty(), "elapsed", common.PrettyDuration(time.Since(start)),
				"txs", len(block.Transactions()), "gas", block.GasUsed(), "uncles", len(block.Uncles()),
				"root", block.Root())
		}
	}
	// At this point, we've written all sidechain blocks to database. Loop ended
	// either on some other error or all were processed. If there was some other
	// error, we can ignore the rest of those blocks.
	//
	// If the externTd was larger than our local TD, we now need to reimport the previous
	// blocks to regenerate the required state
	localTd := bc.GetTd(current.Hash(), current.NumberU64())
	if localTd.Cmp(externTd) > 0 {
		log.Info("Sidechain written to disk", "start", it.first().NumberU64(), "end", it.previous().Number, "sidetd", externTd, "localtd", localTd)
		return it.index, err
	}
	// Gather all the sidechain hashes (full blocks may be memory heavy)
	var (
		hashes  []common.Hash
		numbers []uint64
	)
	parent := it.previous()
	for parent != nil && !bc.HasState(parent.Root) {
		hashes = append(hashes, parent.Hash())
		numbers = append(numbers, parent.Number.Uint64())

		parent = bc.GetHeader(parent.ParentHash, parent.Number.Uint64()-1)
	}
	if parent == nil {
		return it.index, errors.New("missing parent")
	}
	// Import all the pruned blocks to make the state available
	var (
		blocks []*types.Block
		memory common.StorageSize
	)
	for i := len(hashes) - 1; i >= 0; i-- {
		// Append the next block to our batch
		block := bc.GetBlock(hashes[i], numbers[i])

		blocks = append(blocks, block)
		memory += block.Size()

		// If memory use grew too large, import and continue. Sadly we need to discard
		// all raised events and logs from notifications since we're too heavy on the
		// memory here.
		if len(blocks) >= 2048 || memory > 64*1024*1024 {
			log.Info("Importing heavy sidechain segment", "blocks", len(blocks), "start", blocks[0].NumberU64(), "end", block.NumberU64())
			if _, err := bc.insertChain(blocks, false); err != nil {
				return 0, err
			}
			blocks, memory = blocks[:0], 0

			// If the chain is terminating, stop processing blocks
			if bc.insertStopped() {
				log.Debug("Abort during blocks processing")
				return 0, nil
			}
		}
	}
	if len(blocks) > 0 {
		log.Info("Importing sidechain segment", "start", blocks[0].NumberU64(), "end", blocks[len(blocks)-1].NumberU64())
		return bc.insertChain(blocks, false)
	}
	return 0, nil
}

// reorg takes two blocks, an old chain and a new chain and will reconstruct the
// blocks and inserts them to be part of the new canonical chain and accumulates
// potential missing transactions and post an event about them.
func (bc *BlockChain) reorg(oldBlock, newBlock *types.Block) error {
	var (
		newChain    types.Blocks
		oldChain    types.Blocks
		commonBlock *types.Block

		deletedTxs types.Transactions
		addedTxs   types.Transactions

		deletedLogs [][]*types.Log
		rebirthLogs [][]*types.Log

		// collectLogs collects the logs that were generated or removed during
		// the processing of the block that corresponds with the given hash.
		// These logs are later announced as deleted or reborn
		collectLogs = func(hash common.Hash, removed bool) {
			number := bc.hc.GetBlockNumber(hash)
			if number == nil {
				return
			}
			receipts := rawdb.ReadReceipts(bc.db, hash, *number, bc.chainConfig)

			var logs []*types.Log
			for _, receipt := range receipts {
				for _, log := range receipt.Logs {
					l := *log
					if removed {
						l.Removed = true
					} else {
					}
					logs = append(logs, &l)
				}
			}
			if len(logs) > 0 {
				if removed {
					deletedLogs = append(deletedLogs, logs)
				} else {
					rebirthLogs = append(rebirthLogs, logs)
				}
			}
		}
		// mergeLogs returns a merged log slice with specified sort order.
		mergeLogs = func(logs [][]*types.Log, reverse bool) []*types.Log {
			var ret []*types.Log
			if reverse {
				for i := len(logs) - 1; i >= 0; i-- {
					ret = append(ret, logs[i]...)
				}
			} else {
				for i := 0; i < len(logs); i++ {
					ret = append(ret, logs[i]...)
				}
			}
			return ret
		}
	)
	// Reduce the longer chain to the same number as the shorter one
	if oldBlock.NumberU64() > newBlock.NumberU64() {
		// Old chain is longer, gather all transactions and logs as deleted ones
		for ; oldBlock != nil && oldBlock.NumberU64() != newBlock.NumberU64(); oldBlock = bc.GetBlock(oldBlock.ParentHash(), oldBlock.NumberU64()-1) {
			oldChain = append(oldChain, oldBlock)
			deletedTxs = append(deletedTxs, oldBlock.Transactions()...)
			collectLogs(oldBlock.Hash(), true)
		}
	} else {
		// New chain is longer, stash all blocks away for subsequent insertion
		for ; newBlock != nil && newBlock.NumberU64() != oldBlock.NumberU64(); newBlock = bc.GetBlock(newBlock.ParentHash(), newBlock.NumberU64()-1) {
			newChain = append(newChain, newBlock)
		}
	}
	if oldBlock == nil {
		return fmt.Errorf("invalid old chain")
	}
	if newBlock == nil {
		return fmt.Errorf("invalid new chain")
	}
	// Both sides of the reorg are at the same number, reduce both until the common
	// ancestor is found
	for {
		// If the common ancestor was found, bail out
		if oldBlock.Hash() == newBlock.Hash() {
			commonBlock = oldBlock
			break
		}
		// Remove an old block as well as stash away a new block
		oldChain = append(oldChain, oldBlock)
		deletedTxs = append(deletedTxs, oldBlock.Transactions()...)
		collectLogs(oldBlock.Hash(), true)

		newChain = append(newChain, newBlock)

		// Step back with both chains
		oldBlock = bc.GetBlock(oldBlock.ParentHash(), oldBlock.NumberU64()-1)
		if oldBlock == nil {
			return fmt.Errorf("invalid old chain")
		}
		newBlock = bc.GetBlock(newBlock.ParentHash(), newBlock.NumberU64()-1)
		if newBlock == nil {
			return fmt.Errorf("invalid new chain")
		}
	}
	// Ensure the user sees large reorgs
	if len(oldChain) > 0 && len(newChain) > 0 {
		logFn := log.Info
		msg := "Chain reorg detected"
		if len(oldChain) > 63 {
			msg = "Large chain reorg detected"
			logFn = log.Warn
		}
		logFn(msg, "number", commonBlock.Number(), "hash", commonBlock.Hash(),
			"drop", len(oldChain), "dropfrom", oldChain[0].Hash(), "add", len(newChain), "addfrom", newChain[0].Hash())
		blockReorgAddMeter.Mark(int64(len(newChain)))
		blockReorgDropMeter.Mark(int64(len(oldChain)))
		blockReorgMeter.Mark(1)
	} else {
		log.Error("Impossible reorg, please file an issue", "oldnum", oldBlock.Number(), "oldhash", oldBlock.Hash(), "newnum", newBlock.Number(), "newhash", newBlock.Hash())
	}
	// Insert the new chain(except the head block(reverse order)),
	// taking care of the proper incremental order.
	for i := len(newChain) - 1; i >= 1; i-- {
		// Insert the block in the canonical way, re-writing history
		bc.writeHeadBlock(newChain[i])

		// Collect reborn logs due to chain reorg
		collectLogs(newChain[i].Hash(), false)

		// Collect the new added transactions.
		addedTxs = append(addedTxs, newChain[i].Transactions()...)
	}
	// Delete useless indexes right now which includes the non-canonical
	// transaction indexes, canonical chain indexes which above the head.
	indexesBatch := bc.db.NewBatch()
	for _, tx := range types.TxDifference(deletedTxs, addedTxs) {
		rawdb.DeleteTxLookupEntry(indexesBatch, tx.Hash())
	}
	// Delete any canonical number assignments above the new head
	number := bc.CurrentBlock().NumberU64()
	for i := number + 1; ; i++ {
		hash := rawdb.ReadCanonicalHash(bc.db, i)
		if hash == (common.Hash{}) {
			break
		}
		rawdb.DeleteCanonicalHash(indexesBatch, i)
	}
	if err := indexesBatch.Write(); err != nil {
		log.Crit("Failed to delete useless indexes", "err", err)
	}
	// If any logs need to be fired, do it now. In theory we could avoid creating
	// this goroutine if there are no events to fire, but realistcally that only
	// ever happens if we're reorging empty blocks, which will only happen on idle
	// networks where performance is not an issue either way.
	if len(deletedLogs) > 0 {
		bc.rmLogsFeed.Send(RemovedLogsEvent{mergeLogs(deletedLogs, true)})
	}
	if len(rebirthLogs) > 0 {
		bc.logsFeed.Send(mergeLogs(rebirthLogs, false))
	}
	if len(oldChain) > 0 {
		for i := len(oldChain) - 1; i >= 0; i-- {
			bc.chainSideFeed.Send(ChainSideEvent{Block: oldChain[i]})
		}
	}
	return nil
}

func (bc *BlockChain) update() {
	futureTimer := time.NewTicker(5 * time.Second)
	defer futureTimer.Stop()
	for {
		select {
		case <-futureTimer.C:
			bc.procFutureBlocks()
		case <-bc.quit:
			return
		}
	}
}

// maintainTxIndex is responsible for the construction and deletion of the
// transaction index.
//
// User can use flag `txlookuplimit` to specify a "recentness" block, below
// which ancient tx indices get deleted. If `txlookuplimit` is 0, it means
// all tx indices will be reserved.
//
// The user can adjust the txlookuplimit value for each launch after fast
// sync, Geth will automatically construct the missing indices and delete
// the extra indices.
func (bc *BlockChain) maintainTxIndex(ancients uint64) {
	// Before starting the actual maintenance, we need to handle a special case,
	// where user might init Geth with an external ancient database. If so, we
	// need to reindex all necessary transactions before starting to process any
	// pruning requests.
	if ancients > 0 {
		var from = uint64(0)
		if bc.txLookupLimit != 0 && ancients > bc.txLookupLimit {
			from = ancients - bc.txLookupLimit
		}
		rawdb.IndexTransactions(bc.db, from, ancients)
	}
	// indexBlocks reindexes or unindexes transactions depending on user configuration
	indexBlocks := func(tail *uint64, head uint64, done chan struct{}) {
		defer func() { done <- struct{}{} }()

		// If the user just upgraded Geth to a new version which supports transaction
		// index pruning, write the new tail and remove anything older.
		if tail == nil {
			if bc.txLookupLimit == 0 || head < bc.txLookupLimit {
				// Nothing to delete, write the tail and return
				rawdb.WriteTxIndexTail(bc.db, 0)
			} else {
				// Prune all stale tx indices and record the tx index tail
				rawdb.UnindexTransactions(bc.db, 0, head-bc.txLookupLimit+1)
			}
			return
		}
		// If a previous indexing existed, make sure that we fill in any missing entries
		if bc.txLookupLimit == 0 || head < bc.txLookupLimit {
			if *tail > 0 {
				rawdb.IndexTransactions(bc.db, 0, *tail)
			}
			return
		}
		// Update the transaction index to the new chain state
		if head-bc.txLookupLimit+1 < *tail {
			// Reindex a part of missing indices and rewind index tail to HEAD-limit
			rawdb.IndexTransactions(bc.db, head-bc.txLookupLimit+1, *tail)
		} else {
			// Unindex a part of stale indices and forward index tail to HEAD-limit
			rawdb.UnindexTransactions(bc.db, *tail, head-bc.txLookupLimit+1)
		}
	}
	// Any reindexing done, start listening to chain events and moving the index window
	var (
		done   chan struct{}                  // Non-nil if background unindexing or reindexing routine is active.
		headCh = make(chan ChainHeadEvent, 1) // Buffered to avoid locking up the event feed
	)
	sub := bc.SubscribeChainHeadEvent(headCh)
	if sub == nil {
		return
	}
	defer sub.Unsubscribe()

	for {
		select {
		case head := <-headCh:
			if done == nil {
				done = make(chan struct{})
				go indexBlocks(rawdb.ReadTxIndexTail(bc.db), head.Block.NumberU64(), done)
			}
		case <-done:
			done = nil
		case <-bc.quit:
			return
		}
	}
}

// BadBlocks returns a list of the last 'bad blocks' that the client has seen on the network
func (bc *BlockChain) BadBlocks() []*types.Block {
	blocks := make([]*types.Block, 0, bc.badBlocks.Len())
	for _, hash := range bc.badBlocks.Keys() {
		if blk, exist := bc.badBlocks.Peek(hash); exist {
			block := blk.(*types.Block)
			blocks = append(blocks, block)
		}
	}
	return blocks
}

// addBadBlock adds a bad block to the bad-block LRU cache
func (bc *BlockChain) addBadBlock(block *types.Block) {
	bc.badBlocks.Add(block.Hash(), block)
}

// reportBlock logs a bad block error.
func (bc *BlockChain) reportBlock(block *types.Block, receipts types.Receipts, err error) {
	bc.addBadBlock(block)

	var receiptString string
	for i, receipt := range receipts {
		receiptString += fmt.Sprintf("\t %d: cumulative: %v gas: %v contract: %v status: %v tx: %v logs: %v bloom: %x state: %x\n",
			i, receipt.CumulativeGasUsed, receipt.GasUsed, receipt.ContractAddress.Hex(),
			receipt.Status, receipt.TxHash.Hex(), receipt.Logs, receipt.Bloom, receipt.PostState)
	}
	log.Error(fmt.Sprintf(`
########## BAD BLOCK #########
Chain config: %v

Number: %v
Hash: 0x%x
%v

Error: %v
##############################
`, bc.chainConfig, block.Number(), block.Hash(), receiptString, err))
}

// InsertHeaderChain attempts to insert the given header chain in to the local
// chain, possibly creating a reorg. If an error is returned, it will return the
// index number of the failing header as well an error describing what went wrong.
//
// The verify parameter can be used to fine tune whether nonce verification
// should be done or not. The reason behind the optional check is because some
// of the header retrieval mechanisms already need to verify nonces, as well as
// because nonces can be verified sparsely, not needing to check each.
func (bc *BlockChain) InsertHeaderChain(chain []*types.Header, checkFreq int) (int, error) {
	start := time.Now()
	if i, err := bc.hc.ValidateHeaderChain(chain, checkFreq); err != nil {
		return i, err
	}

	// Make sure only one thread manipulates the chain at once
	bc.chainmu.Lock()
	defer bc.chainmu.Unlock()

	bc.wg.Add(1)
	defer bc.wg.Done()

	whFunc := func(header *types.Header) error {
		_, err := bc.hc.WriteHeader(header)
		return err
	}
	return bc.hc.InsertHeaderChain(chain, whFunc, start)
}

// CurrentHeader retrieves the current head header of the canonical chain. The
// header is retrieved from the HeaderChain's internal cache.
func (bc *BlockChain) CurrentHeader() *types.Header {
	return bc.hc.CurrentHeader()
}

// GetTd retrieves a block's total difficulty in the canonical chain from the
// database by hash and number, caching it if found.
func (bc *BlockChain) GetTd(hash common.Hash, number uint64) *big.Int {
	return bc.hc.GetTd(hash, number)
}

// GetTdByHash retrieves a block's total difficulty in the canonical chain from the
// database by hash, caching it if found.
func (bc *BlockChain) GetTdByHash(hash common.Hash) *big.Int {
	return bc.hc.GetTdByHash(hash)
}

// GetHeader retrieves a block header from the database by hash and number,
// caching it if found.
func (bc *BlockChain) GetHeader(hash common.Hash, number uint64) *types.Header {
	return bc.hc.GetHeader(hash, number)
}

// GetHeaderByHash retrieves a block header from the database by hash, caching it if
// found.
func (bc *BlockChain) GetHeaderByHash(hash common.Hash) *types.Header {
	return bc.hc.GetHeaderByHash(hash)
}

// HasHeader checks if a block header is present in the database or not, caching
// it if present.
func (bc *BlockChain) HasHeader(hash common.Hash, number uint64) bool {
	return bc.hc.HasHeader(hash, number)
}

// GetCanonicalHash returns the canonical hash for a given block number
func (bc *BlockChain) GetCanonicalHash(number uint64) common.Hash {
	return bc.hc.GetCanonicalHash(number)
}

// GetBlockHashesFromHash retrieves a number of block hashes starting at a given
// hash, fetching towards the genesis block.
func (bc *BlockChain) GetBlockHashesFromHash(hash common.Hash, max uint64) []common.Hash {
	return bc.hc.GetBlockHashesFromHash(hash, max)
}

// GetAncestor retrieves the Nth ancestor of a given block. It assumes that either the given block or
// a close ancestor of it is canonical. maxNonCanonical points to a downwards counter limiting the
// number of blocks to be individually checked before we reach the canonical chain.
//
// Note: ancestor == 0 returns the same block, 1 returns its parent and so on.
func (bc *BlockChain) GetAncestor(hash common.Hash, number, ancestor uint64, maxNonCanonical *uint64) (common.Hash, uint64) {
	return bc.hc.GetAncestor(hash, number, ancestor, maxNonCanonical)
}

// GetHeaderByNumber retrieves a block header from the database by number,
// caching it (associated with its hash) if found.
func (bc *BlockChain) GetHeaderByNumber(number uint64) *types.Header {
	return bc.hc.GetHeaderByNumber(number)
}

// GetTransactionLookup retrieves the lookup associate with the given transaction
// hash from the cache or database.
func (bc *BlockChain) GetTransactionLookup(hash common.Hash) *rawdb.LegacyTxLookupEntry {
	// Short circuit if the txlookup already in the cache, retrieve otherwise
	if lookup, exist := bc.txLookupCache.Get(hash); exist {
		return lookup.(*rawdb.LegacyTxLookupEntry)
	}
	tx, blockHash, blockNumber, txIndex := rawdb.ReadTransaction(bc.db, hash)
	if tx == nil {
		return nil
	}
	lookup := &rawdb.LegacyTxLookupEntry{BlockHash: blockHash, BlockIndex: blockNumber, Index: txIndex}
	bc.txLookupCache.Add(hash, lookup)
	return lookup
}

// Config retrieves the chain's fork configuration.
func (bc *BlockChain) Config() *params.ChainConfig { return bc.chainConfig }

// Engine retrieves the blockchain's consensus engine.
func (bc *BlockChain) Engine() consensus.Engine { return bc.engine }

// SubscribeRemovedLogsEvent registers a subscription of RemovedLogsEvent.
func (bc *BlockChain) SubscribeRemovedLogsEvent(ch chan<- RemovedLogsEvent) event.Subscription {
	return bc.scope.Track(bc.rmLogsFeed.Subscribe(ch))
}

// SubscribeChainEvent registers a subscription of ChainEvent.
func (bc *BlockChain) SubscribeChainEvent(ch chan<- ChainEvent) event.Subscription {
	return bc.scope.Track(bc.chainFeed.Subscribe(ch))
}

// SubscribeChainHeadEvent registers a subscription of ChainHeadEvent.
func (bc *BlockChain) SubscribeChainHeadEvent(ch chan<- ChainHeadEvent) event.Subscription {
	return bc.scope.Track(bc.chainHeadFeed.Subscribe(ch))
}

// SubscribeChainSideEvent registers a subscription of ChainSideEvent.
func (bc *BlockChain) SubscribeChainSideEvent(ch chan<- ChainSideEvent) event.Subscription {
	return bc.scope.Track(bc.chainSideFeed.Subscribe(ch))
}

// SubscribeLogsEvent registers a subscription of []*types.Log.
func (bc *BlockChain) SubscribeLogsEvent(ch chan<- []*types.Log) event.Subscription {
	return bc.scope.Track(bc.logsFeed.Subscribe(ch))
}

// SubscribeBlockProcessingEvent registers a subscription of bool where true means
// block processing has started while false means it has stopped.
func (bc *BlockChain) SubscribeBlockProcessingEvent(ch chan<- bool) event.Subscription {
	return bc.scope.Track(bc.blockProcFeed.Subscribe(ch))
}<|MERGE_RESOLUTION|>--- conflicted
+++ resolved
@@ -226,10 +226,7 @@
 // NewBlockChain returns a fully initialised block chain using information
 // available in the database. It initialises the default Ethereum Validator and
 // Processor.
-<<<<<<< HEAD
 func NewBlockChain(db ethdb.Database, cacheConfig *CacheConfig, chainConfig *params.ChainConfig, engine consensus.Engine, vmConfig vm.Config, shouldPreserve func(block *types.Block) bool, txLookupLimit *uint64) (*BlockChain, error) {
-=======
-func NewBlockChain(db ethdb.Database, cacheConfig *CacheConfig, chainConfig *params.ChainConfig, engine consensus.Engine, vmConfig vm.Config, shouldPreserve func(block *types.Block) bool) (*BlockChain, error) {
 	// This is one of the rare case where deepmind is not enabled and we still perform something.
 	if deepmind.ArchiveBlocksToKeep != 0 {
 		old := TriesInMemory
@@ -238,7 +235,6 @@
 		log.Info("Deepmind overrode TriesInMemory value (coming from archive blocks to keep value)", "tries_in_memory", deepmind.ArchiveBlocksToKeep, "was", old)
 	}
 
->>>>>>> d79aaeab
 	if cacheConfig == nil {
 		cacheConfig = defaultCacheConfig
 	}
