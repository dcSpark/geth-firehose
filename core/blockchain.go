--- conflicted
+++ resolved
@@ -230,10 +230,9 @@
 }
 
 // NewBlockChain returns a fully initialised block chain using information
-<<<<<<< HEAD
-// available in the database. It initialises the default Ethereum Validator and
-// Processor.
-func NewBlockChain(db ethdb.Database, cacheConfig *CacheConfig, chainConfig *params.ChainConfig, engine consensus.Engine, vmConfig vm.Config, shouldPreserve func(block *types.Block) bool, txLookupLimit *uint64) (*BlockChain, error) {
+// available in the database. It initialises the default Ethereum Validator
+// and Processor.
+func NewBlockChain(db ethdb.Database, cacheConfig *CacheConfig, chainConfig *params.ChainConfig, engine consensus.Engine, vmConfig vm.Config, shouldPreserve func(header *types.Header) bool, txLookupLimit *uint64) (*BlockChain, error) {
 	// This is one of the rare case where deepmind is not enabled and we still perform something.
 	if deepmind.ArchiveBlocksToKeep != 0 {
 		old := TriesInMemory
@@ -242,11 +241,6 @@
 		log.Info("Deepmind overrode TriesInMemory value (coming from archive blocks to keep value)", "tries_in_memory", deepmind.ArchiveBlocksToKeep, "was", old)
 	}
 
-=======
-// available in the database. It initialises the default Ethereum Validator
-// and Processor.
-func NewBlockChain(db ethdb.Database, cacheConfig *CacheConfig, chainConfig *params.ChainConfig, engine consensus.Engine, vmConfig vm.Config, shouldPreserve func(header *types.Header) bool, txLookupLimit *uint64) (*BlockChain, error) {
->>>>>>> 429deab9
 	if cacheConfig == nil {
 		cacheConfig = defaultCacheConfig
 	}
@@ -1776,10 +1770,6 @@
 		blockWriteTimer.Update(time.Since(substart) - statedb.AccountCommits - statedb.StorageCommits - statedb.SnapshotCommits)
 		blockInsertTimer.UpdateSince(start)
 
-<<<<<<< HEAD
-		// DM: TODO: verify the `status`, what it means... are we sometimes aware we're
-		// applying a forked block? Are we simply going to revert it after?
-=======
 		// Report the import stats before returning the various results
 		stats.processed++
 		stats.usedGas += usedGas
@@ -1798,7 +1788,6 @@
 			emitAccum()
 		}
 		// BOR
->>>>>>> 429deab9
 
 		switch status {
 		case CanonStatTy:
