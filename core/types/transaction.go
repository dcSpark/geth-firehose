--- conflicted
+++ resolved
@@ -708,8 +708,16 @@
 func (m Message) Nonce() uint64          { return m.nonce }
 func (m Message) Data() []byte           { return m.data }
 func (m Message) AccessList() AccessList { return m.accessList }
-<<<<<<< HEAD
-func (m Message) CheckNonce() bool       { return m.checkNonce }
+func (m Message) IsFake() bool           { return m.isFake }
+
+// copyAddressPtr copies an address.
+func copyAddressPtr(a *common.Address) *common.Address {
+	if a == nil {
+		return nil
+	}
+	cpy := *a
+	return &cpy
+}
 
 const txDataUpdatedMessage = "firehose patch broken"
 
@@ -743,15 +751,6 @@
 func (*firehoseTxData) to() *common.Address { panic(txDataUpdatedMessage) }
 func (*firehoseTxData) txType() byte        { panic(txDataUpdatedMessage) }
 func (*firehoseTxData) value() *big.Int     { panic(txDataUpdatedMessage) }
-=======
-func (m Message) IsFake() bool           { return m.isFake }
-
-// copyAddressPtr copies an address.
-func copyAddressPtr(a *common.Address) *common.Address {
-	if a == nil {
-		return nil
-	}
-	cpy := *a
-	return &cpy
-}
->>>>>>> f68965a6
+
+func (*firehoseTxData) gasTipCap() *big.Int { panic(txDataUpdatedMessage) }
+func (*firehoseTxData) gasFeeCap() *big.Int { panic(txDataUpdatedMessage) }