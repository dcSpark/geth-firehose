--- conflicted
+++ resolved
@@ -145,22 +145,6 @@
 	}
 }
 
-<<<<<<< HEAD
-func NewBareTransaction(nonce uint64, to *common.Address, amount *big.Int, gasLimit uint64, gasPrice *big.Int, data []byte, v, r, s *big.Int) *Transaction {
-	if len(data) > 0 {
-		data = common.CopyBytes(data)
-	}
-	d := txdata{
-		AccountNonce: nonce,
-		Recipient:    to,
-		Payload:      data,
-		Amount:       new(big.Int),
-		GasLimit:     gasLimit,
-		Price:        new(big.Int),
-		V:            v,
-		R:            r,
-		S:            s,
-=======
 // UnmarshalBinary decodes the canonical encoding of transactions.
 // It supports legacy RLP transactions and EIP2718 typed transactions.
 func (tx *Transaction) UnmarshalBinary(b []byte) error {
@@ -178,7 +162,6 @@
 	inner, err := tx.decodeTyped(b)
 	if err != nil {
 		return err
->>>>>>> 8c32b589
 	}
 	tx.setDecoded(inner, len(b))
 	return nil
@@ -199,15 +182,6 @@
 	}
 }
 
-<<<<<<< HEAD
-func newTransaction(nonce uint64, to *common.Address, amount *big.Int, gasLimit uint64, gasPrice *big.Int, data []byte) *Transaction {
-	return NewBareTransaction(nonce, to, amount, gasLimit, gasPrice, data, new(big.Int), new(big.Int), new(big.Int))
-}
-
-// ChainId returns which chain id this transaction was signed for (if at all)
-func (tx *Transaction) ChainId() *big.Int {
-	return deriveChainId(tx.data.V)
-=======
 // setDecoded sets the inner transaction and size after decoding.
 func (tx *Transaction) setDecoded(inner TxData, size int) {
 	tx.inner = inner
@@ -215,7 +189,6 @@
 	if size > 0 {
 		tx.size.Store(common.StorageSize(size))
 	}
->>>>>>> 8c32b589
 }
 
 func sanityCheckSignature(v *big.Int, r *big.Int, s *big.Int, maybeProtected bool) error {
@@ -356,45 +329,6 @@
 	return common.StorageSize(c)
 }
 
-<<<<<<< HEAD
-// AsMessage returns the transaction as a core.Message.
-//
-// AsMessage requires a signer to derive the sender.
-//
-// XXX Rename message to something less arbitrary?
-func (tx *Transaction) AsMessage(s Signer) (Message, error) {
-	msg := Message{
-		nonce:      tx.data.AccountNonce,
-		gasLimit:   tx.data.GasLimit,
-		gasPrice:   new(big.Int).Set(tx.data.Price),
-		to:         tx.data.Recipient,
-		amount:     tx.data.Amount,
-		data:       tx.data.Payload,
-		checkNonce: true,
-	}
-
-	var err error
-	msg.from, err = Sender(s, tx)
-	return msg, err
-}
-
-func (tx *Transaction) AsMessageFrom(from common.Address) *Message {
-	msg := &Message{
-		nonce:      tx.data.AccountNonce,
-		gasLimit:   tx.data.GasLimit,
-		gasPrice:   new(big.Int).Set(tx.data.Price),
-		from:       from,
-		to:         tx.data.Recipient,
-		amount:     tx.data.Amount,
-		data:       tx.data.Payload,
-		checkNonce: true,
-	}
-
-	return msg
-}
-
-=======
->>>>>>> 8c32b589
 // WithSignature returns a new transaction with the given signature.
 // This signature needs to be in the [R || S || V] format where V is 0 or 1.
 func (tx *Transaction) WithSignature(signer Signer, sig []byte) (*Transaction, error) {
