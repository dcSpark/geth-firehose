// Copyright 2014 The go-ethereum Authors
// This file is part of the go-ethereum library.
//
// The go-ethereum library is free software: you can redistribute it and/or modify
// it under the terms of the GNU Lesser General Public License as published by
// the Free Software Foundation, either version 3 of the License, or
// (at your option) any later version.
//
// The go-ethereum library is distributed in the hope that it will be useful,
// but WITHOUT ANY WARRANTY; without even the implied warranty of
// MERCHANTABILITY or FITNESS FOR A PARTICULAR PURPOSE. See the
// GNU Lesser General Public License for more details.
//
// You should have received a copy of the GNU Lesser General Public License
// along with the go-ethereum library. If not, see <http://www.gnu.org/licenses/>.

package types

import (
	"container/heap"
	"errors"
	"io"
	"math/big"
	"sync/atomic"

	"github.com/ethereum/go-ethereum/common"
	"github.com/ethereum/go-ethereum/common/hexutil"
	"github.com/ethereum/go-ethereum/crypto"
	"github.com/ethereum/go-ethereum/rlp"
	fmt "fmt"
)

//go:generate gencodec -type txdata -field-override txdataMarshaling -out gen_tx_json.go

var (
	ErrInvalidSig = errors.New("invalid transaction v, r, s values")
)

// deriveSigner makes a *best* guess about which signer to use.
func deriveSigner(V *big.Int) Signer {
	// joel: this is one of the two places we used a wrong signer to print txes
	if V.Sign() != 0 && isProtectedV(V) {
		return NewEIP155Signer(deriveChainId(V))
	} else {
		return HomesteadSigner{}
	}
}

type Transaction struct {
	data txdata
	// caches
	hash atomic.Value
	size atomic.Value
	from atomic.Value
}

type txdata struct {
	AccountNonce uint64          `json:"nonce"    gencodec:"required"`
	Price        *big.Int        `json:"gasPrice" gencodec:"required"`
	GasLimit     uint64          `json:"gas"      gencodec:"required"`
	Recipient    *common.Address `json:"to"       rlp:"nil"` // nil means contract creation
	Amount       *big.Int        `json:"value"    gencodec:"required"`
	Payload      []byte          `json:"input"    gencodec:"required"`

	// Signature values
	V *big.Int `json:"v" gencodec:"required"`
	R *big.Int `json:"r" gencodec:"required"`
	S *big.Int `json:"s" gencodec:"required"`

	// This is only used when marshaling to JSON.
	Hash *common.Hash `json:"hash" rlp:"-"`
}

type txdataMarshaling struct {
	AccountNonce hexutil.Uint64
	Price        *hexutil.Big
	GasLimit     hexutil.Uint64
	Amount       *hexutil.Big
	Payload      hexutil.Bytes
	V            *hexutil.Big
	R            *hexutil.Big
	S            *hexutil.Big
}

func NewTransaction(nonce uint64, to common.Address, amount *big.Int, gasLimit uint64, gasPrice *big.Int, data []byte) *Transaction {
	return newTransaction(nonce, &to, amount, gasLimit, gasPrice, data)
}

func NewContractCreation(nonce uint64, amount *big.Int, gasLimit uint64, gasPrice *big.Int, data []byte) *Transaction {
	return newTransaction(nonce, nil, amount, gasLimit, gasPrice, data)
}

func newTransaction(nonce uint64, to *common.Address, amount *big.Int, gasLimit uint64, gasPrice *big.Int, data []byte) *Transaction {
	if len(data) > 0 {
		data = common.CopyBytes(data)
	}
	d := txdata{
		AccountNonce: nonce,
		Recipient:    to,
		Payload:      data,
		Amount:       new(big.Int),
		GasLimit:     gasLimit,
		Price:        new(big.Int),
		V:            new(big.Int),
		R:            new(big.Int),
		S:            new(big.Int),
	}
	if amount != nil {
		d.Amount.Set(amount)
	}
	if gasPrice != nil {
		d.Price.Set(gasPrice)
	}

	return &Transaction{data: d}
}

// ChainId returns which chain id this transaction was signed for (if at all)
func (tx *Transaction) ChainId() *big.Int {
	return deriveChainId(tx.data.V)
}

// Protected returns whether the transaction is protected from replay protection.
func (tx *Transaction) Protected() bool {
	return isProtectedV(tx.data.V)
}

func isProtectedV(V *big.Int) bool {
	if V.BitLen() <= 8 {
		v := V.Uint64()
		// 27 / 28 are pre eip 155 -- ie unprotected.
		return !(v == 27 || v == 28)
	}
	// anything not 27 or 28 are considered unprotected
	return true
}

// EncodeRLP implements rlp.Encoder
func (tx *Transaction) EncodeRLP(w io.Writer) error {
	return rlp.Encode(w, &tx.data)
}

// DecodeRLP implements rlp.Decoder
func (tx *Transaction) DecodeRLP(s *rlp.Stream) error {
	_, size, _ := s.Kind()
	err := s.Decode(&tx.data)
	if err == nil {
		tx.size.Store(common.StorageSize(rlp.ListSize(size)))
	}

	return err
}

// MarshalJSON encodes the web3 RPC transaction format.
func (tx *Transaction) MarshalJSON() ([]byte, error) {
	hash := tx.Hash()
	data := tx.data
	data.Hash = &hash
	return data.MarshalJSON()
}

// UnmarshalJSON decodes the web3 RPC transaction format.
func (tx *Transaction) UnmarshalJSON(input []byte) error {
	var dec txdata
	if err := dec.UnmarshalJSON(input); err != nil {
		return err
	}
	var V byte
	if isProtectedV(dec.V) {
		chainID := deriveChainId(dec.V).Uint64()
		V = byte(dec.V.Uint64() - 35 - 2*chainID)
	} else {
		V = byte(dec.V.Uint64() - 27)
	}
	if !crypto.ValidateSignatureValues(V, dec.R, dec.S, false) {
		return ErrInvalidSig
	}
	*tx = Transaction{data: dec}
	return nil
}

<<<<<<< HEAD
func (tx *Transaction) Data() []byte       { return common.CopyBytes(tx.data.Payload) }
func (tx *Transaction) Gas() uint64        { return tx.data.GasLimit }
=======
func (tx *Transaction) Data() []byte { return common.CopyBytes(tx.data.Payload) }
func (tx *Transaction) SetData(data []byte) {
	tx.data.Payload = common.CopyBytes(data)
}

func (tx *Transaction) Gas() *big.Int      { return new(big.Int).Set(tx.data.GasLimit) }
>>>>>>> 513c8c47
func (tx *Transaction) GasPrice() *big.Int { return new(big.Int).Set(tx.data.Price) }
func (tx *Transaction) Value() *big.Int    { return new(big.Int).Set(tx.data.Amount) }
func (tx *Transaction) Nonce() uint64      { return tx.data.AccountNonce }
func (tx *Transaction) CheckNonce() bool   { return true }

// To returns the recipient address of the transaction.
// It returns nil if the transaction is a contract creation.
func (tx *Transaction) To() *common.Address {
	if tx.data.Recipient == nil {
		return nil
	}
	to := *tx.data.Recipient
	return &to
}

// Hash hashes the RLP encoding of tx.
// It uniquely identifies the transaction.
func (tx *Transaction) Hash() common.Hash {
	if hash := tx.hash.Load(); hash != nil {
		return hash.(common.Hash)
	}
	v := rlpHash(tx)
	tx.hash.Store(v)
	return v
}

// Size returns the true RLP encoded storage size of the transaction, either by
// encoding and returning it, or returning a previsouly cached value.
func (tx *Transaction) Size() common.StorageSize {
	if size := tx.size.Load(); size != nil {
		return size.(common.StorageSize)
	}
	c := writeCounter(0)
	rlp.Encode(&c, &tx.data)
	tx.size.Store(common.StorageSize(c))
	return common.StorageSize(c)
}

// AsMessage returns the transaction as a core.Message.
//
// AsMessage requires a signer to derive the sender.
//
// XXX Rename message to something less arbitrary?
func (tx *Transaction) AsMessage(s Signer) (Message, error) {
	msg := Message{
		nonce:      tx.data.AccountNonce,
		gasLimit:   tx.data.GasLimit,
		gasPrice:   new(big.Int).Set(tx.data.Price),
		to:         tx.data.Recipient,
		amount:     tx.data.Amount,
		data:       tx.data.Payload,
		checkNonce: true,
		isPrivate:  tx.IsPrivate(),
	}

	var err error
	msg.from, err = Sender(s, tx)
	return msg, err
}

// WithSignature returns a new transaction with the given signature.
// This signature needs to be formatted as described in the yellow paper (v+27).
func (tx *Transaction) WithSignature(signer Signer, sig []byte) (*Transaction, error) {
	r, s, v, err := signer.SignatureValues(tx, sig)
	if err != nil {
		return nil, err
	}
	cpy := &Transaction{data: tx.data}
	cpy.data.R, cpy.data.S, cpy.data.V = r, s, v
	return cpy, nil
}

// Cost returns amount + gasprice * gaslimit.
func (tx *Transaction) Cost() *big.Int {
	total := new(big.Int).Mul(tx.data.Price, new(big.Int).SetUint64(tx.data.GasLimit))
	total.Add(total, tx.data.Amount)
	return total
}

func (tx *Transaction) RawSignatureValues() (*big.Int, *big.Int, *big.Int) {
	return tx.data.V, tx.data.R, tx.data.S
}

func (tx *Transaction) String() string {
	var from, to string
	if tx.data.V != nil {
		// make a best guess about the signer and use that to derive
		// the sender.
		signer := deriveSigner(tx.data.V)
		if f, err := Sender(signer, tx); err != nil { // derive but don't cache
			from = "[invalid sender: invalid sig]"
		} else {
			from = fmt.Sprintf("%x", f[:])
		}
	} else {
		from = "[invalid sender: nil V field]"
	}

	if tx.data.Recipient == nil {
		to = "[contract creation]"
	} else {
		to = fmt.Sprintf("%x", tx.data.Recipient[:])
	}
	enc, _ := rlp.EncodeToBytes(&tx.data)
	return fmt.Sprintf(`
	TX(%x)
	Contract: %v
	From:     %s
	To:       %s
	Nonce:    %v
	GasPrice: %#x
	GasLimit  %#x
	Value:    %#x
	Data:     0x%x
	V:        %#x
	R:        %#x
	S:        %#x
	Hex:      %x
`,
		tx.Hash(),
		tx.data.Recipient == nil,
		from,
		to,
		tx.data.AccountNonce,
		tx.data.Price,
		tx.data.GasLimit,
		tx.data.Amount,
		tx.data.Payload,
		tx.data.V,
		tx.data.R,
		tx.data.S,
		enc,
	)
}

// Transactions is a Transaction slice type for basic sorting.
type Transactions []*Transaction

// Len returns the length of s.
func (s Transactions) Len() int { return len(s) }

// Swap swaps the i'th and the j'th element in s.
func (s Transactions) Swap(i, j int) { s[i], s[j] = s[j], s[i] }

// GetRlp implements Rlpable and returns the i'th element of s in rlp.
func (s Transactions) GetRlp(i int) []byte {
	enc, _ := rlp.EncodeToBytes(s[i])
	return enc
}

// TxDifference returns a new set t which is the difference between a to b.
func TxDifference(a, b Transactions) (keep Transactions) {
	keep = make(Transactions, 0, len(a))

	remove := make(map[common.Hash]struct{})
	for _, tx := range b {
		remove[tx.Hash()] = struct{}{}
	}

	for _, tx := range a {
		if _, ok := remove[tx.Hash()]; !ok {
			keep = append(keep, tx)
		}
	}

	return keep
}

// TxByNonce implements the sort interface to allow sorting a list of transactions
// by their nonces. This is usually only useful for sorting transactions from a
// single account, otherwise a nonce comparison doesn't make much sense.
type TxByNonce Transactions

func (s TxByNonce) Len() int           { return len(s) }
func (s TxByNonce) Less(i, j int) bool { return s[i].data.AccountNonce < s[j].data.AccountNonce }
func (s TxByNonce) Swap(i, j int)      { s[i], s[j] = s[j], s[i] }

// TxByPrice implements both the sort and the heap interface, making it useful
// for all at once sorting as well as individually adding and removing elements.
type TxByPrice Transactions

func (s TxByPrice) Len() int           { return len(s) }
func (s TxByPrice) Less(i, j int) bool { return s[i].data.Price.Cmp(s[j].data.Price) > 0 }
func (s TxByPrice) Swap(i, j int)      { s[i], s[j] = s[j], s[i] }

func (s *TxByPrice) Push(x interface{}) {
	*s = append(*s, x.(*Transaction))
}

func (s *TxByPrice) Pop() interface{} {
	old := *s
	n := len(old)
	x := old[n-1]
	*s = old[0 : n-1]
	return x
}

// TransactionsByPriceAndNonce represents a set of transactions that can return
// transactions in a profit-maximizing sorted order, while supporting removing
// entire batches of transactions for non-executable accounts.
type TransactionsByPriceAndNonce struct {
	txs    map[common.Address]Transactions // Per account nonce-sorted list of transactions
	heads  TxByPrice                       // Next transaction for each unique account (price heap)
	signer Signer                          // Signer for the set of transactions
}

// NewTransactionsByPriceAndNonce creates a transaction set that can retrieve
// price sorted transactions in a nonce-honouring way.
//
// Note, the input map is reowned so the caller should not interact any more with
// if after providing it to the constructor.
func NewTransactionsByPriceAndNonce(signer Signer, txs map[common.Address]Transactions) *TransactionsByPriceAndNonce {
	// Initialize a price based heap with the head transactions
	heads := make(TxByPrice, 0, len(txs))
	for from, accTxs := range txs {
		heads = append(heads, accTxs[0])
		// Ensure the sender address is from the signer
		acc, _ := Sender(signer, accTxs[0])
		txs[acc] = accTxs[1:]
		if from != acc {
			delete(txs, from)
		}
	}
	heap.Init(&heads)

	// Assemble and return the transaction set
	return &TransactionsByPriceAndNonce{
		txs:    txs,
		heads:  heads,
		signer: signer,
	}
}

// Peek returns the next transaction by price.
func (t *TransactionsByPriceAndNonce) Peek() *Transaction {
	if len(t.heads) == 0 {
		return nil
	}
	return t.heads[0]
}

// Shift replaces the current best head with the next one from the same account.
func (t *TransactionsByPriceAndNonce) Shift() {
	acc, _ := Sender(t.signer, t.heads[0])
	if txs, ok := t.txs[acc]; ok && len(txs) > 0 {
		t.heads[0], t.txs[acc] = txs[0], txs[1:]
		heap.Fix(&t.heads, 0)
	} else {
		heap.Pop(&t.heads)
	}
}

// Pop removes the best transaction, *not* replacing it with the next one from
// the same account. This should be used when a transaction cannot be executed
// and hence all subsequent ones should be discarded from the same account.
func (t *TransactionsByPriceAndNonce) Pop() {
	heap.Pop(&t.heads)
}

// Message is a fully derived transaction and implements core.Message
//
// NOTE: In a future PR this will be removed.
type Message struct {
	to         *common.Address
	from       common.Address
	nonce      uint64
	amount     *big.Int
	gasLimit   uint64
	gasPrice   *big.Int
	data       []byte
	checkNonce bool
	isPrivate  bool
}

func NewMessage(from common.Address, to *common.Address, nonce uint64, amount *big.Int, gasLimit uint64, gasPrice *big.Int, data []byte, checkNonce bool) Message {
	return Message{
		from:       from,
		to:         to,
		nonce:      nonce,
		amount:     amount,
		gasLimit:   gasLimit,
		gasPrice:   gasPrice,
		data:       data,
		checkNonce: checkNonce,
	}
}

func (m Message) From() common.Address { return m.from }
func (m Message) To() *common.Address  { return m.to }
func (m Message) GasPrice() *big.Int   { return m.gasPrice }
func (m Message) Value() *big.Int      { return m.amount }
func (m Message) Gas() uint64          { return m.gasLimit }
func (m Message) Nonce() uint64        { return m.nonce }
func (m Message) Data() []byte         { return m.data }
func (m Message) CheckNonce() bool     { return m.checkNonce }

func (m Message) IsPrivate() bool {
	return m.isPrivate
}

func (tx *Transaction) IsPrivate() bool {
	if tx.data.V == nil {
		return false
	}
	return tx.data.V.Uint64() == 37 || tx.data.V.Uint64() == 38
}

func (tx *Transaction) SetPrivate() {
	if tx.data.V.Int64() == 28 {
		tx.data.V.SetUint64(38)
	} else {
		tx.data.V.SetUint64(37)
	}
}<|MERGE_RESOLUTION|>--- conflicted
+++ resolved
@@ -179,17 +179,12 @@
 	return nil
 }
 
-<<<<<<< HEAD
 func (tx *Transaction) Data() []byte       { return common.CopyBytes(tx.data.Payload) }
 func (tx *Transaction) Gas() uint64        { return tx.data.GasLimit }
-=======
-func (tx *Transaction) Data() []byte { return common.CopyBytes(tx.data.Payload) }
 func (tx *Transaction) SetData(data []byte) {
 	tx.data.Payload = common.CopyBytes(data)
 }
 
-func (tx *Transaction) Gas() *big.Int      { return new(big.Int).Set(tx.data.GasLimit) }
->>>>>>> 513c8c47
 func (tx *Transaction) GasPrice() *big.Int { return new(big.Int).Set(tx.data.Price) }
 func (tx *Transaction) Value() *big.Int    { return new(big.Int).Set(tx.data.Amount) }
 func (tx *Transaction) Nonce() uint64      { return tx.data.AccountNonce }
