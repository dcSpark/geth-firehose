// Copyright 2016 The go-ethereum Authors
// This file is part of the go-ethereum library.
//
// The go-ethereum library is free software: you can redistribute it and/or modify
// it under the terms of the GNU Lesser General Public License as published by
// the Free Software Foundation, either version 3 of the License, or
// (at your option) any later version.
//
// The go-ethereum library is distributed in the hope that it will be useful,
// but WITHOUT ANY WARRANTY; without even the implied warranty of
// MERCHANTABILITY or FITNESS FOR A PARTICULAR PURPOSE. See the
// GNU Lesser General Public License for more details.
//
// You should have received a copy of the GNU Lesser General Public License
// along with the go-ethereum library. If not, see <http://www.gnu.org/licenses/>.

package types

import (
	"crypto/ecdsa"
	"errors"
	"fmt"
	"math/big"

	"github.com/ethereum/go-ethereum/common"
	"github.com/ethereum/go-ethereum/crypto"
	"github.com/ethereum/go-ethereum/params"
)

var ErrInvalidChainId = errors.New("invalid chain id for signer")

// sigCache is used to cache the derived sender and contains
// the signer used to derive it.
type sigCache struct {
	signer Signer
	from   common.Address
}

// MakeSigner returns a Signer based on the given chain config and block number.
func MakeSigner(config *params.ChainConfig, blockNumber *big.Int) Signer {
	var signer Signer
	switch {
	case config.IsBerlin(blockNumber):
		signer = NewEIP2930Signer(config.ChainID)
	case config.IsEIP155(blockNumber):
		signer = NewEIP155Signer(config.ChainID)
	case config.IsHomestead(blockNumber):
		signer = HomesteadSigner{}
	default:
		signer = FrontierSigner{}
	}
	return signer
}

// LatestSigner returns the 'most permissive' Signer available for the given chain
// configuration. Specifically, this enables support of EIP-155 replay protection and
// EIP-2930 access list transactions when their respective forks are scheduled to occur at
// any block number in the chain config.
//
// Use this in transaction-handling code where the current block number is unknown. If you
// have the current block number available, use MakeSigner instead.
func LatestSigner(config *params.ChainConfig) Signer {
	if config.ChainID != nil {
		if config.BerlinBlock != nil || config.YoloV3Block != nil {
			return NewEIP2930Signer(config.ChainID)
		}
		if config.EIP155Block != nil {
			return NewEIP155Signer(config.ChainID)
		}
	}
	return HomesteadSigner{}
}

// LatestSignerForChainID returns the 'most permissive' Signer available. Specifically,
// this enables support for EIP-155 replay protection and all implemented EIP-2718
// transaction types if chainID is non-nil.
//
// Use this in transaction-handling code where the current block number and fork
// configuration are unknown. If you have a ChainConfig, use LatestSigner instead.
// If you have a ChainConfig and know the current block number, use MakeSigner instead.
func LatestSignerForChainID(chainID *big.Int) Signer {
	if chainID == nil {
		return HomesteadSigner{}
	}
	return NewEIP2930Signer(chainID)
}

// SignTx signs the transaction using the given signer and private key.
func SignTx(tx *Transaction, s Signer, prv *ecdsa.PrivateKey) (*Transaction, error) {
	h := s.Hash(tx)
	sig, err := crypto.Sign(h[:], prv)
	if err != nil {
		return nil, err
	}
	return tx.WithSignature(s, sig)
}

// SignNewTx creates a transaction and signs it.
func SignNewTx(prv *ecdsa.PrivateKey, s Signer, txdata TxData) (*Transaction, error) {
	tx := NewTx(txdata)
	h := s.Hash(tx)
	sig, err := crypto.Sign(h[:], prv)
	if err != nil {
		return nil, err
	}
	return tx.WithSignature(s, sig)
}

// MustSignNewTx creates a transaction and signs it.
// This panics if the transaction cannot be signed.
func MustSignNewTx(prv *ecdsa.PrivateKey, s Signer, txdata TxData) *Transaction {
	tx, err := SignNewTx(prv, s, txdata)
	if err != nil {
		panic(err)
	}
	return tx
}

// Sender returns the address derived from the signature (V, R, S) using secp256k1
// elliptic curve and an error if it failed deriving or upon an incorrect
// signature.
//
// Sender may cache the address, allowing it to be used regardless of
// signing method. The cache is invalidated if the cached signer does
// not match the signer used in the current call.
func Sender(signer Signer, tx *Transaction) (common.Address, error) {
	if sc := tx.from.Load(); sc != nil {
		sigCache := sc.(sigCache)
		// If the signer used to derive from in a previous
		// call is not the same as used current, invalidate
		// the cache.
		if sigCache.signer.Equal(signer) {
			return sigCache.from, nil
		}
	}

	addr, err := signer.Sender(tx)
	if err != nil {
		return common.Address{}, err
	}
	tx.from.Store(sigCache{signer: signer, from: addr})
	return addr, nil
}

// Signer encapsulates transaction signature handling. The name of this type is slightly
// misleading because Signers don't actually sign, they're just for validating and
// processing of signatures.
//
// Note that this interface is not a stable API and may change at any time to accommodate
// new protocol rules.
type Signer interface {
	// Sender returns the sender address of the transaction.
	Sender(tx *Transaction) (common.Address, error)

	// SignatureValues returns the raw R, S, V values corresponding to the
	// given signature.
	SignatureValues(tx *Transaction, sig []byte) (r, s, v *big.Int, err error)
	ChainID() *big.Int

	// Hash returns 'signature hash', i.e. the transaction hash that is signed by the
	// private key. This hash does not uniquely identify the transaction.
	Hash(tx *Transaction) common.Hash

	// Equal returns true if the given signer is the same as the receiver.
	Equal(Signer) bool
}

type eip2930Signer struct{ EIP155Signer }

// NewEIP2930Signer returns a signer that accepts EIP-2930 access list transactions,
// EIP-155 replay protected transactions, and legacy Homestead transactions.
func NewEIP2930Signer(chainId *big.Int) Signer {
	return eip2930Signer{NewEIP155Signer(chainId)}
}

func (s eip2930Signer) ChainID() *big.Int {
	return s.chainId
}

func (s eip2930Signer) Equal(s2 Signer) bool {
	x, ok := s2.(eip2930Signer)
	return ok && x.chainId.Cmp(s.chainId) == 0
}

func (s eip2930Signer) Sender(tx *Transaction) (common.Address, error) {
	V, R, S := tx.RawSignatureValues()
	switch tx.Type() {
	case LegacyTxType:
		if !tx.Protected() {
			return HomesteadSigner{}.Sender(tx)
		}
		V = new(big.Int).Sub(V, s.chainIdMul)
		V.Sub(V, big8)
	case AccessListTxType:
		// ACL txs are defined to use 0 and 1 as their recovery id, add
		// 27 to become equivalent to unprotected Homestead signatures.
		V = new(big.Int).Add(V, big.NewInt(27))
	default:
		return common.Address{}, ErrTxTypeNotSupported
	}
	if tx.ChainId().Cmp(s.chainId) != 0 {
		return common.Address{}, ErrInvalidChainId
	}
	return recoverPlain(s.Hash(tx), R, S, V, true)
}

func (s eip2930Signer) SignatureValues(tx *Transaction, sig []byte) (R, S, V *big.Int, err error) {
	switch txdata := tx.inner.(type) {
	case *LegacyTx:
<<<<<<< HEAD
		return s.EIP155Signer.SignatureValues(tx, sig)
=======
		R, S, V = decodeSignature(sig)
		if s.chainId.Sign() != 0 {
			V = big.NewInt(int64(sig[64] + 35))
			V.Add(V, s.chainIdMul)
		}
>>>>>>> 8992c1a6
	case *AccessListTx:
		// Check that chain ID of tx matches the signer. We also accept ID zero here,
		// because it indicates that the chain ID was not specified in the tx.
		if txdata.ChainID.Sign() != 0 && txdata.ChainID.Cmp(s.chainId) != 0 {
			return nil, nil, nil, ErrInvalidChainId
		}
		R, S, _ = decodeSignature(sig)
		V = big.NewInt(int64(sig[64]))
	default:
		return nil, nil, nil, ErrTxTypeNotSupported
	}
	return R, S, V, nil
}

// Hash returns the hash to be signed by the sender.
// It does not uniquely identify the transaction.
func (s eip2930Signer) Hash(tx *Transaction) common.Hash {
	switch tx.Type() {
	case LegacyTxType:
		return rlpHash([]interface{}{
			tx.Nonce(),
			tx.GasPrice(),
			tx.Gas(),
			tx.To(),
			tx.Value(),
			tx.Data(),
			s.chainId, uint(0), uint(0),
		})
	case AccessListTxType:
		return prefixedRlpHash(
			tx.Type(),
			[]interface{}{
				s.chainId,
				tx.Nonce(),
				tx.GasPrice(),
				tx.Gas(),
				tx.To(),
				tx.Value(),
				tx.Data(),
				tx.AccessList(),
			})
	default:
		// This _should_ not happen, but in case someone sends in a bad
		// json struct via RPC, it's probably more prudent to return an
		// empty hash instead of killing the node with a panic
		//panic("Unsupported transaction type: %d", tx.typ)
		return common.Hash{}
	}
}

// EIP155Signer implements Signer using the EIP-155 rules. This accepts transactions which
// are replay-protected as well as unprotected homestead transactions.
type EIP155Signer struct {
	chainId, chainIdMul *big.Int
}

func NewEIP155Signer(chainId *big.Int) EIP155Signer {
	if chainId == nil {
		chainId = new(big.Int)
	}
	return EIP155Signer{
		chainId:    chainId,
		chainIdMul: new(big.Int).Mul(chainId, big.NewInt(2)),
	}
}

func (s EIP155Signer) ChainID() *big.Int {
	return s.chainId
}

func (s EIP155Signer) Equal(s2 Signer) bool {
	eip155, ok := s2.(EIP155Signer)
	return ok && eip155.chainId.Cmp(s.chainId) == 0
}

var big8 = big.NewInt(8)

func (s EIP155Signer) Sender(tx *Transaction) (common.Address, error) {
	if tx.Type() != LegacyTxType {
		return common.Address{}, ErrTxTypeNotSupported
	}
	if !tx.Protected() {
		return HomesteadSigner{}.Sender(tx)
	}
	if tx.ChainId().Cmp(s.chainId) != 0 {
		return common.Address{}, ErrInvalidChainId
	}
	V, R, S := tx.RawSignatureValues()
	V = new(big.Int).Sub(V, s.chainIdMul)
	V.Sub(V, big8)
	return recoverPlain(s.Hash(tx), R, S, V, true)
}

// SignatureValues returns signature values. This signature
// needs to be in the [R || S || V] format where V is 0 or 1.
func (s EIP155Signer) SignatureValues(tx *Transaction, sig []byte) (R, S, V *big.Int, err error) {
	if tx.Type() != LegacyTxType {
		return nil, nil, nil, ErrTxTypeNotSupported
	}
	R, S, V = decodeSignature(sig)
	if s.chainId.Sign() != 0 {
		V = big.NewInt(int64(sig[64] + 35))
		V.Add(V, s.chainIdMul)
	}
	return R, S, V, nil
}

// Hash returns the hash to be signed by the sender.
// It does not uniquely identify the transaction.
func (s EIP155Signer) Hash(tx *Transaction) common.Hash {
	return rlpHash([]interface{}{
		tx.Nonce(),
		tx.GasPrice(),
		tx.Gas(),
		tx.To(),
		tx.Value(),
		tx.Data(),
		s.chainId, uint(0), uint(0),
	})
}

// HomesteadTransaction implements TransactionInterface using the
// homestead rules.
type HomesteadSigner struct{ FrontierSigner }

func (s HomesteadSigner) ChainID() *big.Int {
	return nil
}

func (s HomesteadSigner) Equal(s2 Signer) bool {
	_, ok := s2.(HomesteadSigner)
	return ok
}

// SignatureValues returns signature values. This signature
// needs to be in the [R || S || V] format where V is 0 or 1.
func (hs HomesteadSigner) SignatureValues(tx *Transaction, sig []byte) (r, s, v *big.Int, err error) {
	return hs.FrontierSigner.SignatureValues(tx, sig)
}

func (hs HomesteadSigner) Sender(tx *Transaction) (common.Address, error) {
	if tx.Type() != LegacyTxType {
		return common.Address{}, ErrTxTypeNotSupported
	}
	v, r, s := tx.RawSignatureValues()
	return recoverPlain(hs.Hash(tx), r, s, v, true)
}

type FrontierSigner struct{}

func (s FrontierSigner) ChainID() *big.Int {
	return nil
}

func (s FrontierSigner) Equal(s2 Signer) bool {
	_, ok := s2.(FrontierSigner)
	return ok
}

func (fs FrontierSigner) Sender(tx *Transaction) (common.Address, error) {
	if tx.Type() != LegacyTxType {
		return common.Address{}, ErrTxTypeNotSupported
	}
	v, r, s := tx.RawSignatureValues()
	return recoverPlain(fs.Hash(tx), r, s, v, false)
}

// SignatureValues returns signature values. This signature
// needs to be in the [R || S || V] format where V is 0 or 1.
func (fs FrontierSigner) SignatureValues(tx *Transaction, sig []byte) (r, s, v *big.Int, err error) {
	if tx.Type() != LegacyTxType {
		return nil, nil, nil, ErrTxTypeNotSupported
	}
	r, s, v = decodeSignature(sig)
	return r, s, v, nil
}

// Hash returns the hash to be signed by the sender.
// It does not uniquely identify the transaction.
func (fs FrontierSigner) Hash(tx *Transaction) common.Hash {
	return rlpHash([]interface{}{
		tx.Nonce(),
		tx.GasPrice(),
		tx.Gas(),
		tx.To(),
		tx.Value(),
		tx.Data(),
	})
}

func decodeSignature(sig []byte) (r, s, v *big.Int) {
	if len(sig) != crypto.SignatureLength {
		panic(fmt.Sprintf("wrong size for signature: got %d, want %d", len(sig), crypto.SignatureLength))
	}
	r = new(big.Int).SetBytes(sig[:32])
	s = new(big.Int).SetBytes(sig[32:64])
	v = new(big.Int).SetBytes([]byte{sig[64] + 27})
	return r, s, v
}

func recoverPlain(sighash common.Hash, R, S, Vb *big.Int, homestead bool) (common.Address, error) {
	if Vb.BitLen() > 8 {
		return common.Address{}, ErrInvalidSig
	}
	V := byte(Vb.Uint64() - 27)
	if !crypto.ValidateSignatureValues(V, R, S, homestead) {
		return common.Address{}, ErrInvalidSig
	}
	// encode the signature in uncompressed format
	r, s := R.Bytes(), S.Bytes()
	sig := make([]byte, crypto.SignatureLength)
	copy(sig[32-len(r):32], r)
	copy(sig[64-len(s):64], s)
	sig[64] = V
	// recover the public key from the signature
	pub, err := crypto.Ecrecover(sighash[:], sig)
	if err != nil {
		return common.Address{}, err
	}
	if len(pub) == 0 || pub[0] != 4 {
		return common.Address{}, errors.New("invalid public key")
	}
	var addr common.Address
	copy(addr[:], crypto.Keccak256(pub[1:])[12:])
	return addr, nil
}

// deriveChainId derives the chain id from the given v parameter
func deriveChainId(v *big.Int) *big.Int {
	if v.BitLen() <= 64 {
		v := v.Uint64()
		if v == 27 || v == 28 {
			return new(big.Int)
		}
		return new(big.Int).SetUint64((v - 35) / 2)
	}
	v = new(big.Int).Sub(v, big.NewInt(35))
	return v.Div(v, big.NewInt(2))
}<|MERGE_RESOLUTION|>--- conflicted
+++ resolved
@@ -207,15 +207,7 @@
 func (s eip2930Signer) SignatureValues(tx *Transaction, sig []byte) (R, S, V *big.Int, err error) {
 	switch txdata := tx.inner.(type) {
 	case *LegacyTx:
-<<<<<<< HEAD
 		return s.EIP155Signer.SignatureValues(tx, sig)
-=======
-		R, S, V = decodeSignature(sig)
-		if s.chainId.Sign() != 0 {
-			V = big.NewInt(int64(sig[64] + 35))
-			V.Add(V, s.chainIdMul)
-		}
->>>>>>> 8992c1a6
 	case *AccessListTx:
 		// Check that chain ID of tx matches the signer. We also accept ID zero here,
 		// because it indicates that the chain ID was not specified in the tx.
