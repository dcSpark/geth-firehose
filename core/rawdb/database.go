--- conflicted
+++ resolved
@@ -90,13 +90,8 @@
 	return nil, errNotSupported
 }
 
-<<<<<<< HEAD
-// ReadAncients returns an error as we don't have a backing chain freezer.
-func (db *nofreezedb) ReadAncients(kind string, start, max, maxByteSize uint64) ([][]byte, error) {
-=======
 // AncientRange returns an error as we don't have a backing chain freezer.
 func (db *nofreezedb) AncientRange(kind string, start, max, maxByteSize uint64) ([][]byte, error) {
->>>>>>> 9a0ed706
 	return nil, errNotSupported
 }
 
@@ -118,14 +113,11 @@
 // ModifyAncients is not supported.
 func (db *nofreezedb) ModifyAncients(func(ethdb.AncientWriteOp) error) (int64, error) {
 	return 0, errNotSupported
-<<<<<<< HEAD
-=======
 }
 
 // TruncateHead returns an error as we don't have a backing chain freezer.
 func (db *nofreezedb) TruncateHead(items uint64) error {
 	return errNotSupported
->>>>>>> 9a0ed706
 }
 
 // TruncateTail returns an error as we don't have a backing chain freezer.
@@ -401,11 +393,8 @@
 			preimages.Add(size)
 		case bytes.HasPrefix(key, configPrefix) && len(key) == (len(configPrefix)+common.HashLength):
 			metadata.Add(size)
-<<<<<<< HEAD
-=======
 		case bytes.HasPrefix(key, genesisPrefix) && len(key) == (len(genesisPrefix)+common.HashLength):
 			metadata.Add(size)
->>>>>>> 9a0ed706
 		case bytes.HasPrefix(key, bloomBitsPrefix) && len(key) == (len(bloomBitsPrefix)+10+common.HashLength):
 			bloomBits.Add(size)
 		case bytes.HasPrefix(key, BloomBitsIndexPrefix):
@@ -426,15 +415,9 @@
 			var accounted bool
 			for _, meta := range [][]byte{
 				databaseVersionKey, headHeaderKey, headBlockKey, headFastBlockKey, lastPivotKey,
-<<<<<<< HEAD
-				fastTrieProgressKey, snapshotDisabledKey, snapshotRootKey, snapshotJournalKey,
-				snapshotGeneratorKey, snapshotRecoveryKey, txIndexTailKey, fastTxLookupLimitKey,
-				uncleanShutdownKey, badBlockKey,
-=======
 				fastTrieProgressKey, snapshotDisabledKey, SnapshotRootKey, snapshotJournalKey,
 				snapshotGeneratorKey, snapshotRecoveryKey, txIndexTailKey, fastTxLookupLimitKey,
 				uncleanShutdownKey, badBlockKey, transitionStatusKey, skeletonSyncStatusKey,
->>>>>>> 9a0ed706
 			} {
 				if bytes.Equal(key, meta) {
 					metadata.Add(size)
