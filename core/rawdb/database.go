--- conflicted
+++ resolved
@@ -341,13 +341,8 @@
 
 // NewLevelDBDatabaseWithFreezer creates a persistent key-value database with a
 // freezer moving immutable chain segments into cold storage.
-<<<<<<< HEAD
-func NewLevelDBDatabaseWithFreezer(file string, cache int, handles int, freezer string, namespace string, readonly, disableFreeze, isLastOffset, pruneAncientData bool) (ethdb.Database, error) {
+func NewLevelDBDatabaseWithFreezer(file string, cache int, handles int, freezer string, namespace string, readonly, disableFreeze, isLastOffset, pruneAncientData, skipCheckFreezerType bool) (ethdb.Database, error) {
 	kvdb, err := leveldb.New(file, cache, handles, namespace, readonly, firehose.CompactionDisabled)
-=======
-func NewLevelDBDatabaseWithFreezer(file string, cache int, handles int, freezer string, namespace string, readonly, disableFreeze, isLastOffset, pruneAncientData, skipCheckFreezerType bool) (ethdb.Database, error) {
-	kvdb, err := leveldb.New(file, cache, handles, namespace, readonly, deepmind.CompactionDisabled)
->>>>>>> 2bffa418
 	if err != nil {
 		return nil, err
 	}
