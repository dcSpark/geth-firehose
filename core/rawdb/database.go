// Copyright 2018 The go-ethereum Authors
// This file is part of the go-ethereum library.
//
// The go-ethereum library is free software: you can redistribute it and/or modify
// it under the terms of the GNU Lesser General Public License as published by
// the Free Software Foundation, either version 3 of the License, or
// (at your option) any later version.
//
// The go-ethereum library is distributed in the hope that it will be useful,
// but WITHOUT ANY WARRANTY; without even the implied warranty of
// MERCHANTABILITY or FITNESS FOR A PARTICULAR PURPOSE. See the
// GNU Lesser General Public License for more details.
//
// You should have received a copy of the GNU Lesser General Public License
// along with the go-ethereum library. If not, see <http://www.gnu.org/licenses/>.

package rawdb

import (
	"bytes"
	"errors"
	"fmt"
	"math/big"
	"os"
	"sync/atomic"
	"time"

	"github.com/olekukonko/tablewriter"

	"github.com/ethereum/go-ethereum/common"
	"github.com/ethereum/go-ethereum/deepmind"
	"github.com/ethereum/go-ethereum/ethdb"
	"github.com/ethereum/go-ethereum/ethdb/leveldb"
	"github.com/ethereum/go-ethereum/ethdb/memorydb"
	"github.com/ethereum/go-ethereum/log"
)

// freezerdb is a database wrapper that enabled freezer data retrievals.
type freezerdb struct {
	ethdb.KeyValueStore
	ethdb.AncientStore
	diffStore ethdb.KeyValueStore
}

// Close implements io.Closer, closing both the fast key-value store as well as
// the slow ancient tables.
func (frdb *freezerdb) Close() error {
	var errs []error
	if err := frdb.AncientStore.Close(); err != nil {
		errs = append(errs, err)
	}
	if err := frdb.KeyValueStore.Close(); err != nil {
		errs = append(errs, err)
	}
	if frdb.diffStore != nil {
		if err := frdb.diffStore.Close(); err != nil {
			errs = append(errs, err)
		}
	}
	if len(errs) != 0 {
		return fmt.Errorf("%v", errs)
	}
	return nil
}

<<<<<<< HEAD
func (frdb *freezerdb) DiffStore() ethdb.KeyValueStore {
	return frdb.diffStore
}

func (frdb *freezerdb) SetDiffStore(diff ethdb.KeyValueStore) {
	if frdb.diffStore != nil {
		frdb.diffStore.Close()
	}
	frdb.diffStore = diff
}

// Freeze is a helper method used for external testing to trigger and block until
// a freeze cycle completes, without having to sleep for a minute to trigger the
// automatic background run.
func (frdb *freezerdb) Freeze(threshold uint64) error {
	if frdb.AncientStore.(*freezer).readonly {
		return errReadOnly
	}
=======
// Freeze is a helper method used for external testing to trigger and block until
// a freeze cycle completes, without having to sleep for a minute to trigger the
// automatic background run.
func (frdb *freezerdb) Freeze(threshold uint64) {
>>>>>>> 8992c1a6
	// Set the freezer threshold to a temporary value
	defer func(old uint64) {
		atomic.StoreUint64(&frdb.AncientStore.(*freezer).threshold, old)
	}(atomic.LoadUint64(&frdb.AncientStore.(*freezer).threshold))
	atomic.StoreUint64(&frdb.AncientStore.(*freezer).threshold, threshold)

	// Trigger a freeze cycle and block until it's done
	trigger := make(chan struct{}, 1)
	frdb.AncientStore.(*freezer).trigger <- trigger
	<-trigger
<<<<<<< HEAD
	return nil
=======
>>>>>>> 8992c1a6
}

// nofreezedb is a database wrapper that disables freezer data retrievals.
type nofreezedb struct {
	ethdb.KeyValueStore
	diffStore ethdb.KeyValueStore
}

// HasAncient returns an error as we don't have a backing chain freezer.
func (db *nofreezedb) HasAncient(kind string, number uint64) (bool, error) {
	return false, errNotSupported
}

// Ancient returns an error as we don't have a backing chain freezer.
func (db *nofreezedb) Ancient(kind string, number uint64) ([]byte, error) {
	return nil, errNotSupported
}

// Ancients returns an error as we don't have a backing chain freezer.
func (db *nofreezedb) Ancients() (uint64, error) {
	return 0, errNotSupported
}

// Ancients returns an error as we don't have a backing chain freezer.
func (db *nofreezedb) ItemAmountInAncient() (uint64, error) {
	return 0, errNotSupported
}

// AncientSize returns an error as we don't have a backing chain freezer.
func (db *nofreezedb) AncientSize(kind string) (uint64, error) {
	return 0, errNotSupported
}

// AppendAncient returns an error as we don't have a backing chain freezer.
func (db *nofreezedb) AppendAncient(number uint64, hash, header, body, receipts, td []byte) error {
	return errNotSupported
}

// TruncateAncients returns an error as we don't have a backing chain freezer.
func (db *nofreezedb) TruncateAncients(items uint64) error {
	return errNotSupported
}

// Sync returns an error as we don't have a backing chain freezer.
func (db *nofreezedb) Sync() error {
	return errNotSupported
}

func (db *nofreezedb) DiffStore() ethdb.KeyValueStore {
	return db.diffStore
}

func (db *nofreezedb) SetDiffStore(diff ethdb.KeyValueStore) {
	db.diffStore = diff
}

func (db *nofreezedb) AncientOffSet() uint64 {
	return 0
}

// NewDatabase creates a high level database on top of a given key-value data
// store without a freezer moving immutable chain segments into cold storage.
func NewDatabase(db ethdb.KeyValueStore) ethdb.Database {
	return &nofreezedb{
		KeyValueStore: db,
	}
}

func ReadOffSetOfCurrentAncientFreezer(db ethdb.KeyValueReader) uint64 {
	offset, _ := db.Get(offSetOfCurrentAncientFreezer)
	if offset == nil {
		return 0
	}
	return new(big.Int).SetBytes(offset).Uint64()
}

func ReadOffSetOfLastAncientFreezer(db ethdb.KeyValueReader) uint64 {
	offset, _ := db.Get(offSetOfLastAncientFreezer)
	if offset == nil {
		return 0
	}
	return new(big.Int).SetBytes(offset).Uint64()
}

func WriteOffSetOfCurrentAncientFreezer(db ethdb.KeyValueWriter, offset uint64) {
	if err := db.Put(offSetOfCurrentAncientFreezer, new(big.Int).SetUint64(offset).Bytes()); err != nil {
		log.Crit("Failed to store offSetOfAncientFreezer", "err", err)
	}
}
func WriteOffSetOfLastAncientFreezer(db ethdb.KeyValueWriter, offset uint64) {
	if err := db.Put(offSetOfLastAncientFreezer, new(big.Int).SetUint64(offset).Bytes()); err != nil {
		log.Crit("Failed to store offSetOfAncientFreezer", "err", err)
	}
}

// NewFreezerDb only create a freezer without statedb.
func NewFreezerDb(db ethdb.KeyValueStore, frz, namespace string, readonly bool, newOffSet uint64) (*freezer, error) {
	// Create the idle freezer instance, this operation should be atomic to avoid mismatch between offset and acientDB.
	frdb, err := newFreezer(frz, namespace, readonly)
	if err != nil {
		return nil, err
	}
	frdb.offset = newOffSet
	frdb.frozen += newOffSet
	return frdb, nil
}

// NewDatabaseWithFreezer creates a high level database on top of a given key-
// value data store with a freezer moving immutable chain segments into cold
// storage.
func NewDatabaseWithFreezer(db ethdb.KeyValueStore, freezer string, namespace string, readonly, disableFreeze, isLastOffset bool) (ethdb.Database, error) {
	// Create the idle freezer instance
	frdb, err := newFreezer(freezer, namespace, readonly)
	if err != nil {
		return nil, err
	}

	var offset uint64
	// The offset of ancientDB should be handled differently in different scenarios.
	if isLastOffset {
		offset = ReadOffSetOfLastAncientFreezer(db)
	} else {
		offset = ReadOffSetOfCurrentAncientFreezer(db)
	}

	frdb.offset = offset

	// Some blocks in ancientDB may have already been frozen and been pruned, so adding the offset to
	// reprensent the absolute number of blocks already frozen.
	frdb.frozen += offset

	// Since the freezer can be stored separately from the user's key-value database,
	// there's a fairly high probability that the user requests invalid combinations
	// of the freezer and database. Ensure that we don't shoot ourselves in the foot
	// by serving up conflicting data, leading to both datastores getting corrupted.
	//
	//   - If both the freezer and key-value store is empty (no genesis), we just
	//     initialized a new empty freezer, so everything's fine.
	//   - If the key-value store is empty, but the freezer is not, we need to make
	//     sure the user's genesis matches the freezer. That will be checked in the
	//     blockchain, since we don't have the genesis block here (nor should we at
	//     this point care, the key-value/freezer combo is valid).
	//   - If neither the key-value store nor the freezer is empty, cross validate
	//     the genesis hashes to make sure they are compatible. If they are, also
	//     ensure that there's no gap between the freezer and sunsequently leveldb.
	//   - If the key-value store is not empty, but the freezer is we might just be
	//     upgrading to the freezer release, or we might have had a small chain and
	//     not frozen anything yet. Ensure that no blocks are missing yet from the
	//     key-value store, since that would mean we already had an old freezer.

	// If the genesis hash is empty, we have a new key-value store, so nothing to
	// validate in this method. If, however, the genesis hash is not nil, compare
	// it to the freezer content.
	// Only to check the followings when offset equal to 0, otherwise the block number
	// in ancientdb did not start with 0, no genesis block in ancientdb as well.

	if kvgenesis, _ := db.Get(headerHashKey(0)); offset == 0 && len(kvgenesis) > 0 {
		if frozen, _ := frdb.Ancients(); frozen > 0 {
			// If the freezer already contains something, ensure that the genesis blocks
			// match, otherwise we might mix up freezers across chains and destroy both
			// the freezer and the key-value store.
			frgenesis, err := frdb.Ancient(freezerHashTable, 0)
			if err != nil {
				return nil, fmt.Errorf("failed to retrieve genesis from ancient %v", err)
			} else if !bytes.Equal(kvgenesis, frgenesis) {
				return nil, fmt.Errorf("genesis mismatch: %#x (leveldb) != %#x (ancients)", kvgenesis, frgenesis)
			}
			// Key-value store and freezer belong to the same network. Ensure that they
			// are contiguous, otherwise we might end up with a non-functional freezer.
			if kvhash, _ := db.Get(headerHashKey(frozen)); len(kvhash) == 0 {
				// Subsequent header after the freezer limit is missing from the database.
				// Reject startup is the database has a more recent head.
				if *ReadHeaderNumber(db, ReadHeadHeaderHash(db)) > frozen-1 {
					return nil, fmt.Errorf("gap (#%d) in the chain between ancients and leveldb", frozen)
				}
				// Database contains only older data than the freezer, this happens if the
				// state was wiped and reinited from an existing freezer.
			}
			// Otherwise, key-value store continues where the freezer left off, all is fine.
			// We might have duplicate blocks (crash after freezer write but before key-value
			// store deletion, but that's fine).
		} else {
			// If the freezer is empty, ensure nothing was moved yet from the key-value
			// store, otherwise we'll end up missing data. We check block #1 to decide
			// if we froze anything previously or not, but do take care of databases with
			// only the genesis block.
			if ReadHeadHeaderHash(db) != common.BytesToHash(kvgenesis) {
				// Key-value store contains more data than the genesis block, make sure we
				// didn't freeze anything yet.
				if kvblob, _ := db.Get(headerHashKey(1)); len(kvblob) == 0 {
					return nil, errors.New("ancient chain segments already extracted, please set --datadir.ancient to the correct path")
				}
				// Block #1 is still in the database, we're allowed to init a new feezer
			}
			// Otherwise, the head header is still the genesis, we're allowed to init a new
			// feezer.
		}
	}

	// Freezer is consistent with the key-value database, permit combining the two
	if !disableFreeze && !frdb.readonly {
		go frdb.freeze(db)
	}
	return &freezerdb{
		KeyValueStore: db,
		AncientStore:  frdb,
	}, nil
}

// NewMemoryDatabase creates an ephemeral in-memory key-value database without a
// freezer moving immutable chain segments into cold storage.
func NewMemoryDatabase() ethdb.Database {
	return NewDatabase(memorydb.New())
}

// NewMemoryDatabaseWithCap creates an ephemeral in-memory key-value database
// with an initial starting capacity, but without a freezer moving immutable
// chain segments into cold storage.
func NewMemoryDatabaseWithCap(size int) ethdb.Database {
	return NewDatabase(memorydb.NewWithCap(size))
}

// NewLevelDBDatabase creates a persistent key-value database without a freezer
// moving immutable chain segments into cold storage.
<<<<<<< HEAD
func NewLevelDBDatabase(file string, cache int, handles int, namespace string, readonly bool) (ethdb.Database, error) {
	db, err := leveldb.New(file, cache, handles, namespace, readonly)
=======
func NewLevelDBDatabase(file string, cache int, handles int, namespace string) (ethdb.Database, error) {
	db, err := leveldb.New(file, cache, handles, namespace, deepmind.CompactionDisabled)
>>>>>>> 8992c1a6
	if err != nil {
		return nil, err
	}
	return NewDatabase(db), nil
}

// NewLevelDBDatabaseWithFreezer creates a persistent key-value database with a
// freezer moving immutable chain segments into cold storage.
<<<<<<< HEAD
func NewLevelDBDatabaseWithFreezer(file string, cache int, handles int, freezer string, namespace string, readonly, disableFreeze, isLastOffset bool) (ethdb.Database, error) {
	kvdb, err := leveldb.New(file, cache, handles, namespace, readonly)
=======
func NewLevelDBDatabaseWithFreezer(file string, cache int, handles int, freezer string, namespace string) (ethdb.Database, error) {
	kvdb, err := leveldb.New(file, cache, handles, namespace, deepmind.CompactionDisabled)
>>>>>>> 8992c1a6
	if err != nil {
		return nil, err
	}
	frdb, err := NewDatabaseWithFreezer(kvdb, freezer, namespace, readonly, disableFreeze, isLastOffset)
	if err != nil {
		kvdb.Close()
		return nil, err
	}
	return frdb, nil
}

type counter uint64

func (c counter) String() string {
	return fmt.Sprintf("%d", c)
}

func (c counter) Percentage(current uint64) string {
	return fmt.Sprintf("%d", current*100/uint64(c))
}

// stat stores sizes and count for a parameter
type stat struct {
	size  common.StorageSize
	count counter
}

// Add size to the stat and increase the counter by 1
func (s *stat) Add(size common.StorageSize) {
	s.size += size
	s.count++
}

func (s *stat) Size() string {
	return s.size.String()
}

func (s *stat) Count() string {
	return s.count.String()
}
<<<<<<< HEAD
func AncientInspect(db ethdb.Database) error {
	offset := counter(ReadOffSetOfCurrentAncientFreezer(db))
	// Get number of ancient rows inside the freezer.
	ancients := counter(0)
	if count, err := db.ItemAmountInAncient(); err != nil {
		log.Error("failed to get the items amount in ancientDB", "err", err)
		return err
	} else {
		ancients = counter(count)
	}
	var endNumber counter
	if offset+ancients <= 0 {
		endNumber = 0
	} else {
		endNumber = offset + ancients - 1
	}
	stats := [][]string{
		{"Offset/StartBlockNumber", "Offset/StartBlockNumber of ancientDB", offset.String()},
		{"Amount of remained items in AncientStore", "Remaining items of ancientDB", ancients.String()},
		{"The last BlockNumber within ancientDB", "The last BlockNumber", endNumber.String()},
	}
	table := tablewriter.NewWriter(os.Stdout)
	table.SetHeader([]string{"Database", "Category", "Items"})
	table.SetFooter([]string{"", "AncientStore information", ""})
	table.AppendBulk(stats)
	table.Render()

	return nil
}
=======
>>>>>>> 8992c1a6

// InspectDatabase traverses the entire database and checks the size
// of all different categories of data.
func InspectDatabase(db ethdb.Database, keyPrefix, keyStart []byte) error {
	it := db.NewIterator(keyPrefix, keyStart)
	defer it.Release()

	var (
		count  int64
		start  = time.Now()
		logged = time.Now()

		// Key-value store statistics
		headers         stat
		bodies          stat
		receipts        stat
		tds             stat
		numHashPairings stat
		hashNumPairings stat
		tries           stat
		codes           stat
		txLookups       stat
		accountSnaps    stat
		storageSnaps    stat
		preimages       stat
		bloomBits       stat
		cliqueSnaps     stat
<<<<<<< HEAD
		parliaSnaps     stat
=======
>>>>>>> 8992c1a6

		// Ancient store statistics
		ancientHeadersSize  common.StorageSize
		ancientBodiesSize   common.StorageSize
		ancientReceiptsSize common.StorageSize
		ancientTdsSize      common.StorageSize
		ancientHashesSize   common.StorageSize

		// Les statistic
		chtTrieNodes   stat
		bloomTrieNodes stat

		// Meta- and unaccounted data
		metadata     stat
		unaccounted  stat
		shutdownInfo stat

		// Totals
		total common.StorageSize
	)
	// Inspect key-value database first.
	for it.Next() {
		var (
			key  = it.Key()
			size = common.StorageSize(len(key) + len(it.Value()))
		)
		total += size
		switch {
		case bytes.HasPrefix(key, headerPrefix) && len(key) == (len(headerPrefix)+8+common.HashLength):
			headers.Add(size)
		case bytes.HasPrefix(key, blockBodyPrefix) && len(key) == (len(blockBodyPrefix)+8+common.HashLength):
			bodies.Add(size)
		case bytes.HasPrefix(key, blockReceiptsPrefix) && len(key) == (len(blockReceiptsPrefix)+8+common.HashLength):
			receipts.Add(size)
		case bytes.HasPrefix(key, headerPrefix) && bytes.HasSuffix(key, headerTDSuffix):
			tds.Add(size)
		case bytes.HasPrefix(key, headerPrefix) && bytes.HasSuffix(key, headerHashSuffix):
			numHashPairings.Add(size)
		case bytes.HasPrefix(key, headerNumberPrefix) && len(key) == (len(headerNumberPrefix)+common.HashLength):
			hashNumPairings.Add(size)
		case len(key) == common.HashLength:
			tries.Add(size)
		case bytes.HasPrefix(key, CodePrefix) && len(key) == len(CodePrefix)+common.HashLength:
			codes.Add(size)
		case bytes.HasPrefix(key, txLookupPrefix) && len(key) == (len(txLookupPrefix)+common.HashLength):
			txLookups.Add(size)
		case bytes.HasPrefix(key, SnapshotAccountPrefix) && len(key) == (len(SnapshotAccountPrefix)+common.HashLength):
			accountSnaps.Add(size)
		case bytes.HasPrefix(key, SnapshotStoragePrefix) && len(key) == (len(SnapshotStoragePrefix)+2*common.HashLength):
			storageSnaps.Add(size)
		case bytes.HasPrefix(key, preimagePrefix) && len(key) == (len(preimagePrefix)+common.HashLength):
			preimages.Add(size)
		case bytes.HasPrefix(key, bloomBitsPrefix) && len(key) == (len(bloomBitsPrefix)+10+common.HashLength):
			bloomBits.Add(size)
		case bytes.HasPrefix(key, BloomBitsIndexPrefix):
			bloomBits.Add(size)
		case bytes.HasPrefix(key, []byte("clique-")) && len(key) == 7+common.HashLength:
			cliqueSnaps.Add(size)
<<<<<<< HEAD
		case bytes.HasPrefix(key, []byte("parlia-")) && len(key) == 7+common.HashLength:
			parliaSnaps.Add(size)

=======
>>>>>>> 8992c1a6
		case bytes.HasPrefix(key, []byte("cht-")) ||
			bytes.HasPrefix(key, []byte("chtIndexV2-")) ||
			bytes.HasPrefix(key, []byte("chtRootV2-")): // Canonical hash trie
			chtTrieNodes.Add(size)
		case bytes.HasPrefix(key, []byte("blt-")) ||
			bytes.HasPrefix(key, []byte("bltIndex-")) ||
			bytes.HasPrefix(key, []byte("bltRoot-")): // Bloomtrie sub
			bloomTrieNodes.Add(size)
		case bytes.Equal(key, uncleanShutdownKey):
			shutdownInfo.Add(size)
		default:
			var accounted bool
			for _, meta := range [][]byte{
				databaseVersionKey, headHeaderKey, headBlockKey, headFastBlockKey, lastPivotKey,
<<<<<<< HEAD
				fastTrieProgressKey, snapshotDisabledKey, snapshotRootKey, snapshotJournalKey,
				snapshotGeneratorKey, snapshotRecoveryKey, txIndexTailKey, fastTxLookupLimitKey,
				uncleanShutdownKey, badBlockKey,
=======
				fastTrieProgressKey, snapshotRootKey, snapshotJournalKey, snapshotGeneratorKey,
				snapshotRecoveryKey, txIndexTailKey, fastTxLookupLimitKey, uncleanShutdownKey,
				badBlockKey,
>>>>>>> 8992c1a6
			} {
				if bytes.Equal(key, meta) {
					metadata.Add(size)
					accounted = true
					break
				}
			}
			if !accounted {
				unaccounted.Add(size)
			}
		}
		count++
		if count%1000 == 0 && time.Since(logged) > 8*time.Second {
			log.Info("Inspecting database", "count", count, "elapsed", common.PrettyDuration(time.Since(start)))
			logged = time.Now()
		}
	}
	// Inspect append-only file store then.
	ancientSizes := []*common.StorageSize{&ancientHeadersSize, &ancientBodiesSize, &ancientReceiptsSize, &ancientHashesSize, &ancientTdsSize}
	for i, category := range []string{freezerHeaderTable, freezerBodiesTable, freezerReceiptTable, freezerHashTable, freezerDifficultyTable} {
		if size, err := db.AncientSize(category); err == nil {
			*ancientSizes[i] += common.StorageSize(size)
			total += common.StorageSize(size)
		}
	}
	// Get number of ancient rows inside the freezer
	ancients := counter(0)
<<<<<<< HEAD
	if count, err := db.ItemAmountInAncient(); err == nil {
		ancients = counter(count)
	}

=======
	if count, err := db.Ancients(); err == nil {
		ancients = counter(count)
	}
>>>>>>> 8992c1a6
	// Display the database statistic.
	stats := [][]string{
		{"Key-Value store", "Headers", headers.Size(), headers.Count()},
		{"Key-Value store", "Bodies", bodies.Size(), bodies.Count()},
		{"Key-Value store", "Receipt lists", receipts.Size(), receipts.Count()},
		{"Key-Value store", "Difficulties", tds.Size(), tds.Count()},
		{"Key-Value store", "Block number->hash", numHashPairings.Size(), numHashPairings.Count()},
		{"Key-Value store", "Block hash->number", hashNumPairings.Size(), hashNumPairings.Count()},
		{"Key-Value store", "Transaction index", txLookups.Size(), txLookups.Count()},
		{"Key-Value store", "Bloombit index", bloomBits.Size(), bloomBits.Count()},
		{"Key-Value store", "Contract codes", codes.Size(), codes.Count()},
		{"Key-Value store", "Trie nodes", tries.Size(), tries.Count()},
		{"Key-Value store", "Trie preimages", preimages.Size(), preimages.Count()},
		{"Key-Value store", "Account snapshot", accountSnaps.Size(), accountSnaps.Count()},
		{"Key-Value store", "Storage snapshot", storageSnaps.Size(), storageSnaps.Count()},
		{"Key-Value store", "Clique snapshots", cliqueSnaps.Size(), cliqueSnaps.Count()},
<<<<<<< HEAD
		{"Key-Value store", "Parlia snapshots", parliaSnaps.Size(), parliaSnaps.Count()},
=======
>>>>>>> 8992c1a6
		{"Key-Value store", "Singleton metadata", metadata.Size(), metadata.Count()},
		{"Key-Value store", "Shutdown metadata", shutdownInfo.Size(), shutdownInfo.Count()},
		{"Ancient store", "Headers", ancientHeadersSize.String(), ancients.String()},
		{"Ancient store", "Bodies", ancientBodiesSize.String(), ancients.String()},
		{"Ancient store", "Receipt lists", ancientReceiptsSize.String(), ancients.String()},
		{"Ancient store", "Difficulties", ancientTdsSize.String(), ancients.String()},
		{"Ancient store", "Block number->hash", ancientHashesSize.String(), ancients.String()},
		{"Light client", "CHT trie nodes", chtTrieNodes.Size(), chtTrieNodes.Count()},
		{"Light client", "Bloom trie nodes", bloomTrieNodes.Size(), bloomTrieNodes.Count()},
	}
	table := tablewriter.NewWriter(os.Stdout)
	table.SetHeader([]string{"Database", "Category", "Size", "Items"})
	table.SetFooter([]string{"", "Total", total.String(), " "})
	table.AppendBulk(stats)
	table.Render()

	if unaccounted.size > 0 {
		log.Error("Database contains unaccounted data", "size", unaccounted.size, "count", unaccounted.count)
	}

	return nil
}<|MERGE_RESOLUTION|>--- conflicted
+++ resolved
@@ -63,7 +63,6 @@
 	return nil
 }
 
-<<<<<<< HEAD
 func (frdb *freezerdb) DiffStore() ethdb.KeyValueStore {
 	return frdb.diffStore
 }
@@ -82,12 +81,6 @@
 	if frdb.AncientStore.(*freezer).readonly {
 		return errReadOnly
 	}
-=======
-// Freeze is a helper method used for external testing to trigger and block until
-// a freeze cycle completes, without having to sleep for a minute to trigger the
-// automatic background run.
-func (frdb *freezerdb) Freeze(threshold uint64) {
->>>>>>> 8992c1a6
 	// Set the freezer threshold to a temporary value
 	defer func(old uint64) {
 		atomic.StoreUint64(&frdb.AncientStore.(*freezer).threshold, old)
@@ -98,10 +91,7 @@
 	trigger := make(chan struct{}, 1)
 	frdb.AncientStore.(*freezer).trigger <- trigger
 	<-trigger
-<<<<<<< HEAD
 	return nil
-=======
->>>>>>> 8992c1a6
 }
 
 // nofreezedb is a database wrapper that disables freezer data retrievals.
@@ -326,13 +316,8 @@
 
 // NewLevelDBDatabase creates a persistent key-value database without a freezer
 // moving immutable chain segments into cold storage.
-<<<<<<< HEAD
 func NewLevelDBDatabase(file string, cache int, handles int, namespace string, readonly bool) (ethdb.Database, error) {
-	db, err := leveldb.New(file, cache, handles, namespace, readonly)
-=======
-func NewLevelDBDatabase(file string, cache int, handles int, namespace string) (ethdb.Database, error) {
-	db, err := leveldb.New(file, cache, handles, namespace, deepmind.CompactionDisabled)
->>>>>>> 8992c1a6
+	db, err := leveldb.New(file, cache, handles, namespace, readonly, deepmind.CompactionDisabled)
 	if err != nil {
 		return nil, err
 	}
@@ -341,13 +326,8 @@
 
 // NewLevelDBDatabaseWithFreezer creates a persistent key-value database with a
 // freezer moving immutable chain segments into cold storage.
-<<<<<<< HEAD
 func NewLevelDBDatabaseWithFreezer(file string, cache int, handles int, freezer string, namespace string, readonly, disableFreeze, isLastOffset bool) (ethdb.Database, error) {
-	kvdb, err := leveldb.New(file, cache, handles, namespace, readonly)
-=======
-func NewLevelDBDatabaseWithFreezer(file string, cache int, handles int, freezer string, namespace string) (ethdb.Database, error) {
-	kvdb, err := leveldb.New(file, cache, handles, namespace, deepmind.CompactionDisabled)
->>>>>>> 8992c1a6
+	kvdb, err := leveldb.New(file, cache, handles, namespace, readonly, deepmind.CompactionDisabled)
 	if err != nil {
 		return nil, err
 	}
@@ -388,7 +368,6 @@
 func (s *stat) Count() string {
 	return s.count.String()
 }
-<<<<<<< HEAD
 func AncientInspect(db ethdb.Database) error {
 	offset := counter(ReadOffSetOfCurrentAncientFreezer(db))
 	// Get number of ancient rows inside the freezer.
@@ -418,8 +397,6 @@
 
 	return nil
 }
-=======
->>>>>>> 8992c1a6
 
 // InspectDatabase traverses the entire database and checks the size
 // of all different categories of data.
@@ -447,10 +424,7 @@
 		preimages       stat
 		bloomBits       stat
 		cliqueSnaps     stat
-<<<<<<< HEAD
 		parliaSnaps     stat
-=======
->>>>>>> 8992c1a6
 
 		// Ancient store statistics
 		ancientHeadersSize  common.StorageSize
@@ -509,12 +483,9 @@
 			bloomBits.Add(size)
 		case bytes.HasPrefix(key, []byte("clique-")) && len(key) == 7+common.HashLength:
 			cliqueSnaps.Add(size)
-<<<<<<< HEAD
 		case bytes.HasPrefix(key, []byte("parlia-")) && len(key) == 7+common.HashLength:
 			parliaSnaps.Add(size)
 
-=======
->>>>>>> 8992c1a6
 		case bytes.HasPrefix(key, []byte("cht-")) ||
 			bytes.HasPrefix(key, []byte("chtIndexV2-")) ||
 			bytes.HasPrefix(key, []byte("chtRootV2-")): // Canonical hash trie
@@ -529,15 +500,9 @@
 			var accounted bool
 			for _, meta := range [][]byte{
 				databaseVersionKey, headHeaderKey, headBlockKey, headFastBlockKey, lastPivotKey,
-<<<<<<< HEAD
 				fastTrieProgressKey, snapshotDisabledKey, snapshotRootKey, snapshotJournalKey,
 				snapshotGeneratorKey, snapshotRecoveryKey, txIndexTailKey, fastTxLookupLimitKey,
 				uncleanShutdownKey, badBlockKey,
-=======
-				fastTrieProgressKey, snapshotRootKey, snapshotJournalKey, snapshotGeneratorKey,
-				snapshotRecoveryKey, txIndexTailKey, fastTxLookupLimitKey, uncleanShutdownKey,
-				badBlockKey,
->>>>>>> 8992c1a6
 			} {
 				if bytes.Equal(key, meta) {
 					metadata.Add(size)
@@ -565,16 +530,10 @@
 	}
 	// Get number of ancient rows inside the freezer
 	ancients := counter(0)
-<<<<<<< HEAD
 	if count, err := db.ItemAmountInAncient(); err == nil {
 		ancients = counter(count)
 	}
 
-=======
-	if count, err := db.Ancients(); err == nil {
-		ancients = counter(count)
-	}
->>>>>>> 8992c1a6
 	// Display the database statistic.
 	stats := [][]string{
 		{"Key-Value store", "Headers", headers.Size(), headers.Count()},
@@ -591,10 +550,7 @@
 		{"Key-Value store", "Account snapshot", accountSnaps.Size(), accountSnaps.Count()},
 		{"Key-Value store", "Storage snapshot", storageSnaps.Size(), storageSnaps.Count()},
 		{"Key-Value store", "Clique snapshots", cliqueSnaps.Size(), cliqueSnaps.Count()},
-<<<<<<< HEAD
 		{"Key-Value store", "Parlia snapshots", parliaSnaps.Size(), parliaSnaps.Count()},
-=======
->>>>>>> 8992c1a6
 		{"Key-Value store", "Singleton metadata", metadata.Size(), metadata.Count()},
 		{"Key-Value store", "Shutdown metadata", shutdownInfo.Size(), shutdownInfo.Count()},
 		{"Ancient store", "Headers", ancientHeadersSize.String(), ancients.String()},
