--- conflicted
+++ resolved
@@ -259,13 +259,8 @@
 
 // NewLevelDBDatabase creates a persistent key-value database without a freezer
 // moving immutable chain segments into cold storage.
-<<<<<<< HEAD
 func NewLevelDBDatabase(file string, cache int, handles int, namespace string, readonly bool) (ethdb.Database, error) {
-	db, err := leveldb.New(file, cache, handles, namespace, readonly, firehose.CompactionDisabled)
-=======
-func NewLevelDBDatabase(file string, cache int, handles int, namespace string) (ethdb.Database, error) {
-	db, err := leveldb.New(file, cache, handles, namespace)
->>>>>>> 85bf444a
+	db, err := leveldb.New(file, cache, handles, namespace, readonly)
 	if err != nil {
 		return nil, err
 	}
@@ -274,13 +269,8 @@
 
 // NewLevelDBDatabaseWithFreezer creates a persistent key-value database with a
 // freezer moving immutable chain segments into cold storage.
-<<<<<<< HEAD
 func NewLevelDBDatabaseWithFreezer(file string, cache int, handles int, freezer string, namespace string, readonly bool) (ethdb.Database, error) {
-	kvdb, err := leveldb.New(file, cache, handles, namespace, readonly, firehose.CompactionDisabled)
-=======
-func NewLevelDBDatabaseWithFreezer(file string, cache int, handles int, freezer string, namespace string) (ethdb.Database, error) {
-	kvdb, err := leveldb.New(file, cache, handles, namespace)
->>>>>>> 85bf444a
+	kvdb, err := leveldb.New(file, cache, handles, namespace, readonly)
 	if err != nil {
 		return nil, err
 	}
