--- conflicted
+++ resolved
@@ -90,11 +90,7 @@
 		f          *freezerTable
 		err        error
 	)
-<<<<<<< HEAD
-	f, err = newTable(os.TempDir(), fname, rm, wm, sg, 50, true)
-=======
 	f, err = newTable(os.TempDir(), fname, rm, wm, sg, 50, true, false)
->>>>>>> 9a0ed706
 	if err != nil {
 		t.Fatal(err)
 	}
@@ -108,11 +104,7 @@
 		require.NoError(t, batch.commit())
 		f.Close()
 
-<<<<<<< HEAD
-		f, err = newTable(os.TempDir(), fname, rm, wm, sg, 50, true)
-=======
 		f, err = newTable(os.TempDir(), fname, rm, wm, sg, 50, true, false)
->>>>>>> 9a0ed706
 		if err != nil {
 			t.Fatal(err)
 		}
@@ -129,11 +121,7 @@
 			t.Fatalf("test %d, got \n%x != \n%x", y, got, exp)
 		}
 		f.Close()
-<<<<<<< HEAD
-		f, err = newTable(os.TempDir(), fname, rm, wm, sg, 50, true)
-=======
 		f, err = newTable(os.TempDir(), fname, rm, wm, sg, 50, true, false)
->>>>>>> 9a0ed706
 		if err != nil {
 			t.Fatal(err)
 		}
@@ -148,11 +136,7 @@
 
 	// Fill table
 	{
-<<<<<<< HEAD
-		f, err := newTable(os.TempDir(), fname, rm, wm, sg, 50, true)
-=======
-		f, err := newTable(os.TempDir(), fname, rm, wm, sg, 50, true, false)
->>>>>>> 9a0ed706
+		f, err := newTable(os.TempDir(), fname, rm, wm, sg, 50, true, false)
 		if err != nil {
 			t.Fatal(err)
 		}
@@ -181,11 +165,7 @@
 
 	// Now open it again
 	{
-<<<<<<< HEAD
-		f, err := newTable(os.TempDir(), fname, rm, wm, sg, 50, true)
-=======
-		f, err := newTable(os.TempDir(), fname, rm, wm, sg, 50, true, false)
->>>>>>> 9a0ed706
+		f, err := newTable(os.TempDir(), fname, rm, wm, sg, 50, true, false)
 		if err != nil {
 			t.Fatal(err)
 		}
@@ -208,11 +188,7 @@
 
 	// Fill a table and close it
 	{
-<<<<<<< HEAD
-		f, err := newTable(os.TempDir(), fname, rm, wm, sg, 50, true)
-=======
-		f, err := newTable(os.TempDir(), fname, rm, wm, sg, 50, true, false)
->>>>>>> 9a0ed706
+		f, err := newTable(os.TempDir(), fname, rm, wm, sg, 50, true, false)
 		if err != nil {
 			t.Fatal(err)
 		}
@@ -238,11 +214,7 @@
 
 	// Now open it again
 	{
-<<<<<<< HEAD
-		f, err := newTable(os.TempDir(), fname, rm, wm, sg, 50, true)
-=======
-		f, err := newTable(os.TempDir(), fname, rm, wm, sg, 50, true, false)
->>>>>>> 9a0ed706
+		f, err := newTable(os.TempDir(), fname, rm, wm, sg, 50, true, false)
 		if err != nil {
 			t.Fatal(err)
 		}
@@ -265,11 +237,7 @@
 
 	// And if we open it, we should now be able to read all of them (new values)
 	{
-<<<<<<< HEAD
-		f, _ := newTable(os.TempDir(), fname, rm, wm, sg, 50, true)
-=======
 		f, _ := newTable(os.TempDir(), fname, rm, wm, sg, 50, true, false)
->>>>>>> 9a0ed706
 		for y := 1; y < 255; y++ {
 			exp := getChunk(15, ^y)
 			got, err := f.Retrieve(uint64(y))
@@ -291,11 +259,7 @@
 
 	// Open with snappy
 	{
-<<<<<<< HEAD
-		f, err := newTable(os.TempDir(), fname, rm, wm, sg, 50, true)
-=======
-		f, err := newTable(os.TempDir(), fname, rm, wm, sg, 50, true, false)
->>>>>>> 9a0ed706
+		f, err := newTable(os.TempDir(), fname, rm, wm, sg, 50, true, false)
 		if err != nil {
 			t.Fatal(err)
 		}
@@ -306,11 +270,7 @@
 
 	// Open without snappy
 	{
-<<<<<<< HEAD
-		f, err := newTable(os.TempDir(), fname, rm, wm, sg, 50, false)
-=======
 		f, err := newTable(os.TempDir(), fname, rm, wm, sg, 50, false, false)
->>>>>>> 9a0ed706
 		if err != nil {
 			t.Fatal(err)
 		}
@@ -322,11 +282,7 @@
 
 	// Open with snappy
 	{
-<<<<<<< HEAD
-		f, err := newTable(os.TempDir(), fname, rm, wm, sg, 50, true)
-=======
-		f, err := newTable(os.TempDir(), fname, rm, wm, sg, 50, true, false)
->>>>>>> 9a0ed706
+		f, err := newTable(os.TempDir(), fname, rm, wm, sg, 50, true, false)
 		if err != nil {
 			t.Fatal(err)
 		}
@@ -358,11 +314,7 @@
 
 	// Fill a table and close it
 	{
-<<<<<<< HEAD
-		f, err := newTable(os.TempDir(), fname, rm, wm, sg, 50, true)
-=======
-		f, err := newTable(os.TempDir(), fname, rm, wm, sg, 50, true, false)
->>>>>>> 9a0ed706
+		f, err := newTable(os.TempDir(), fname, rm, wm, sg, 50, true, false)
 		if err != nil {
 			t.Fatal(err)
 		}
@@ -398,11 +350,7 @@
 	// 45, 45, 15
 	// with 3+3+1 items
 	{
-<<<<<<< HEAD
-		f, err := newTable(os.TempDir(), fname, rm, wm, sg, 50, true)
-=======
-		f, err := newTable(os.TempDir(), fname, rm, wm, sg, 50, true, false)
->>>>>>> 9a0ed706
+		f, err := newTable(os.TempDir(), fname, rm, wm, sg, 50, true, false)
 		if err != nil {
 			t.Fatal(err)
 		}
@@ -423,11 +371,7 @@
 
 	// Fill table
 	{
-<<<<<<< HEAD
-		f, err := newTable(os.TempDir(), fname, rm, wm, sg, 50, true)
-=======
-		f, err := newTable(os.TempDir(), fname, rm, wm, sg, 50, true, false)
->>>>>>> 9a0ed706
+		f, err := newTable(os.TempDir(), fname, rm, wm, sg, 50, true, false)
 		if err != nil {
 			t.Fatal(err)
 		}
@@ -443,11 +387,7 @@
 
 	// Reopen, truncate
 	{
-<<<<<<< HEAD
-		f, err := newTable(os.TempDir(), fname, rm, wm, sg, 50, true)
-=======
-		f, err := newTable(os.TempDir(), fname, rm, wm, sg, 50, true, false)
->>>>>>> 9a0ed706
+		f, err := newTable(os.TempDir(), fname, rm, wm, sg, 50, true, false)
 		if err != nil {
 			t.Fatal(err)
 		}
@@ -472,11 +412,7 @@
 
 	// Fill table
 	{
-<<<<<<< HEAD
-		f, err := newTable(os.TempDir(), fname, rm, wm, sg, 50, true)
-=======
-		f, err := newTable(os.TempDir(), fname, rm, wm, sg, 50, true, false)
->>>>>>> 9a0ed706
+		f, err := newTable(os.TempDir(), fname, rm, wm, sg, 50, true, false)
 		if err != nil {
 			t.Fatal(err)
 		}
@@ -509,11 +445,7 @@
 
 	// Reopen
 	{
-<<<<<<< HEAD
-		f, err := newTable(os.TempDir(), fname, rm, wm, sg, 50, true)
-=======
-		f, err := newTable(os.TempDir(), fname, rm, wm, sg, 50, true, false)
->>>>>>> 9a0ed706
+		f, err := newTable(os.TempDir(), fname, rm, wm, sg, 50, true, false)
 		if err != nil {
 			t.Fatal(err)
 		}
@@ -548,11 +480,7 @@
 
 	// Fill table
 	{
-<<<<<<< HEAD
-		f, err := newTable(os.TempDir(), fname, rm, wm, sg, 50, true)
-=======
-		f, err := newTable(os.TempDir(), fname, rm, wm, sg, 50, true, false)
->>>>>>> 9a0ed706
+		f, err := newTable(os.TempDir(), fname, rm, wm, sg, 50, true, false)
 		if err != nil {
 			t.Fatal(err)
 		}
@@ -568,11 +496,7 @@
 
 	// Reopen and read all files
 	{
-<<<<<<< HEAD
-		f, err := newTable(os.TempDir(), fname, rm, wm, sg, 50, true)
-=======
-		f, err := newTable(os.TempDir(), fname, rm, wm, sg, 50, true, false)
->>>>>>> 9a0ed706
+		f, err := newTable(os.TempDir(), fname, rm, wm, sg, 50, true, false)
 		if err != nil {
 			t.Fatal(err)
 		}
@@ -585,11 +509,7 @@
 		}
 
 		// Now, truncate back to zero
-<<<<<<< HEAD
-		f.truncate(0)
-=======
 		f.truncateHead(0)
->>>>>>> 9a0ed706
 
 		// Write the data again
 		batch := f.newBatch()
@@ -608,11 +528,7 @@
 
 	// Fill table
 	{
-<<<<<<< HEAD
-		f, err := newTable(os.TempDir(), fname, rm, wm, sg, 40, true)
-=======
 		f, err := newTable(os.TempDir(), fname, rm, wm, sg, 40, true, false)
->>>>>>> 9a0ed706
 		if err != nil {
 			t.Fatal(err)
 		}
@@ -621,7 +537,6 @@
 		batch := f.newBatch()
 		require.NoError(t, batch.AppendRaw(0, getChunk(20, 0xFF)))
 		require.NoError(t, batch.AppendRaw(1, getChunk(20, 0xEE)))
-<<<<<<< HEAD
 
 		require.NoError(t, batch.AppendRaw(2, getChunk(20, 0xdd)))
 		require.NoError(t, batch.AppendRaw(3, getChunk(20, 0xcc)))
@@ -630,16 +545,6 @@
 		require.NoError(t, batch.AppendRaw(5, getChunk(20, 0xaa)))
 		require.NoError(t, batch.commit())
 
-=======
-
-		require.NoError(t, batch.AppendRaw(2, getChunk(20, 0xdd)))
-		require.NoError(t, batch.AppendRaw(3, getChunk(20, 0xcc)))
-
-		require.NoError(t, batch.AppendRaw(4, getChunk(20, 0xbb)))
-		require.NoError(t, batch.AppendRaw(5, getChunk(20, 0xaa)))
-		require.NoError(t, batch.commit())
-
->>>>>>> 9a0ed706
 		t.Log(f.dumpIndexString(0, 100))
 		f.Close()
 	}
@@ -670,10 +575,7 @@
 			offset:  uint32(4), // We have removed four items
 		}
 		buf := zeroIndex.append(nil)
-<<<<<<< HEAD
-=======
-
->>>>>>> 9a0ed706
+
 		// Overwrite index zero
 		copy(indexBuf, buf)
 
@@ -688,11 +590,7 @@
 
 	// Now open again
 	{
-<<<<<<< HEAD
-		f, err := newTable(os.TempDir(), fname, rm, wm, sg, 40, true)
-=======
 		f, err := newTable(os.TempDir(), fname, rm, wm, sg, 40, true, false)
->>>>>>> 9a0ed706
 		if err != nil {
 			t.Fatal(err)
 		}
@@ -736,10 +634,7 @@
 			filenum: uint32(2),       // First file is 2
 		}
 		buf := zeroIndex.append(nil)
-<<<<<<< HEAD
-=======
-
->>>>>>> 9a0ed706
+
 		// Overwrite index zero
 		copy(indexBuf, buf)
 		indexFile.WriteAt(indexBuf, 0)
@@ -748,11 +643,7 @@
 
 	// Check that existing items have been moved to index 1M.
 	{
-<<<<<<< HEAD
-		f, err := newTable(os.TempDir(), fname, rm, wm, sg, 40, true)
-=======
 		f, err := newTable(os.TempDir(), fname, rm, wm, sg, 40, true, false)
->>>>>>> 9a0ed706
 		if err != nil {
 			t.Fatal(err)
 		}
@@ -773,8 +664,6 @@
 	}
 }
 
-<<<<<<< HEAD
-=======
 func TestTruncateTail(t *testing.T) {
 	t.Parallel()
 	rm, wm, sg := metrics.NewMeter(), metrics.NewMeter(), metrics.NewGauge()
@@ -940,7 +829,6 @@
 	})
 }
 
->>>>>>> 9a0ed706
 func checkRetrieve(t *testing.T, f *freezerTable, items map[uint64][]byte) {
 	t.Helper()
 
@@ -1008,11 +896,7 @@
 	rm, wm, sg := metrics.NewMeter(), metrics.NewMeter(), metrics.NewGauge()
 	fname := fmt.Sprintf("batchread-%d", rand.Uint64())
 	{ // Fill table
-<<<<<<< HEAD
-		f, err := newTable(os.TempDir(), fname, rm, wm, sg, 50, true)
-=======
-		f, err := newTable(os.TempDir(), fname, rm, wm, sg, 50, true, false)
->>>>>>> 9a0ed706
+		f, err := newTable(os.TempDir(), fname, rm, wm, sg, 50, true, false)
 		if err != nil {
 			t.Fatal(err)
 		}
@@ -1022,11 +906,7 @@
 		f.Close()
 	}
 	{ // Open it, iterate, verify iteration
-<<<<<<< HEAD
-		f, err := newTable(os.TempDir(), fname, rm, wm, sg, 50, true)
-=======
-		f, err := newTable(os.TempDir(), fname, rm, wm, sg, 50, true, false)
->>>>>>> 9a0ed706
+		f, err := newTable(os.TempDir(), fname, rm, wm, sg, 50, true, false)
 		if err != nil {
 			t.Fatal(err)
 		}
@@ -1047,11 +927,7 @@
 	}
 	{ // Open it, iterate, verify byte limit. The byte limit is less than item
 		// size, so each lookup should only return one item
-<<<<<<< HEAD
-		f, err := newTable(os.TempDir(), fname, rm, wm, sg, 40, true)
-=======
 		f, err := newTable(os.TempDir(), fname, rm, wm, sg, 40, true, false)
->>>>>>> 9a0ed706
 		if err != nil {
 			t.Fatal(err)
 		}
@@ -1080,11 +956,7 @@
 	rm, wm, sg := metrics.NewMeter(), metrics.NewMeter(), metrics.NewGauge()
 	fname := fmt.Sprintf("batchread-2-%d", rand.Uint64())
 	{ // Fill table
-<<<<<<< HEAD
-		f, err := newTable(os.TempDir(), fname, rm, wm, sg, 100, true)
-=======
 		f, err := newTable(os.TempDir(), fname, rm, wm, sg, 100, true, false)
->>>>>>> 9a0ed706
 		if err != nil {
 			t.Fatal(err)
 		}
@@ -1106,11 +978,7 @@
 		{100, 109, 10},
 	} {
 		{
-<<<<<<< HEAD
-			f, err := newTable(os.TempDir(), fname, rm, wm, sg, 100, true)
-=======
 			f, err := newTable(os.TempDir(), fname, rm, wm, sg, 100, true, false)
->>>>>>> 9a0ed706
 			if err != nil {
 				t.Fatal(err)
 			}
@@ -1130,8 +998,6 @@
 			f.Close()
 		}
 	}
-<<<<<<< HEAD
-=======
 }
 
 func TestFreezerReadonly(t *testing.T) {
@@ -1427,5 +1293,4 @@
 		}
 		t.Fatal(err)
 	}
->>>>>>> 9a0ed706
 }