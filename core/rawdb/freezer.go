--- conflicted
+++ resolved
@@ -82,14 +82,9 @@
 	tail      uint64 // Number of the first stored item in the freezer
 	threshold uint64 // Number of recent blocks not to freeze (params.FullImmutabilityThreshold apart from tests)
 
-<<<<<<< HEAD
-	// This lock synchronizes writers and the truncate operation.
-	writeLock  sync.Mutex
-=======
 	// This lock synchronizes writers and the truncate operation, as well as
 	// the "atomic" (batched) read operations.
 	writeLock  sync.RWMutex
->>>>>>> 9a0ed706
 	writeBatch *freezerBatch
 
 	readonly     bool
@@ -140,11 +135,7 @@
 
 	// Create the tables.
 	for name, disableSnappy := range tables {
-<<<<<<< HEAD
-		table, err := newTable(datadir, name, readMeter, writeMeter, sizeGauge, maxTableSize, disableSnappy)
-=======
 		table, err := newTable(datadir, name, readMeter, writeMeter, sizeGauge, maxTableSize, disableSnappy, readonly)
->>>>>>> 9a0ed706
 		if err != nil {
 			for _, table := range freezer.tables {
 				table.Close()
@@ -163,14 +154,6 @@
 	// This way they don't have to sync again from block 0 and still be compatible
 	// for block logs for future blocks. Note that already synced nodes
 	// won't have past block logs. Newly synced node will have all the data.
-<<<<<<< HEAD
-	if err := freezer.tables[freezerBorReceiptTable].Fill(freezer.tables[freezerHeaderTable].items); err != nil {
-		return nil, err
-	}
-
-	// Truncate all tables to common length.
-	if err := freezer.repair(); err != nil {
-=======
 	if _, ok := freezer.tables[freezerBorReceiptTable]; ok {
 		if err := freezer.tables[freezerBorReceiptTable].Fill(freezer.tables[freezerHeaderTable].items); err != nil {
 			return nil, err
@@ -185,7 +168,6 @@
 		err = freezer.repair()
 	}
 	if err != nil {
->>>>>>> 9a0ed706
 		for _, table := range freezer.tables {
 			table.Close()
 		}
@@ -242,20 +224,12 @@
 	return nil, errUnknownTable
 }
 
-<<<<<<< HEAD
-// ReadAncients retrieves multiple items in sequence, starting from the index 'start'.
-=======
 // AncientRange retrieves multiple items in sequence, starting from the index 'start'.
->>>>>>> 9a0ed706
 // It will return
 //  - at most 'max' items,
 //  - at least 1 item (even if exceeding the maxByteSize), but will otherwise
 //   return as many items as fit into maxByteSize.
-<<<<<<< HEAD
-func (f *freezer) ReadAncients(kind string, start, count, maxBytes uint64) ([][]byte, error) {
-=======
 func (f *freezer) AncientRange(kind string, start, count, maxBytes uint64) ([][]byte, error) {
->>>>>>> 9a0ed706
 	if table := f.tables[kind]; table != nil {
 		return table.RetrieveItems(start, count, maxBytes)
 	}
@@ -276,13 +250,8 @@
 func (f *freezer) AncientSize(kind string) (uint64, error) {
 	// This needs the write lock to avoid data races on table fields.
 	// Speed doesn't matter here, AncientSize is for debugging.
-<<<<<<< HEAD
-	f.writeLock.Lock()
-	defer f.writeLock.Unlock()
-=======
 	f.writeLock.RLock()
 	defer f.writeLock.RUnlock()
->>>>>>> 9a0ed706
 
 	if table := f.tables[kind]; table != nil {
 		return table.size()
@@ -290,8 +259,6 @@
 	return 0, errUnknownTable
 }
 
-<<<<<<< HEAD
-=======
 // ReadAncients runs the given read operation while ensuring that no writes take place
 // on the underlying freezer.
 func (f *freezer) ReadAncients(fn func(ethdb.AncientReader) error) (err error) {
@@ -300,7 +267,6 @@
 	return fn(f)
 }
 
->>>>>>> 9a0ed706
 // ModifyAncients runs the given write operation.
 func (f *freezer) ModifyAncients(fn func(ethdb.AncientWriteOp) error) (writeSize int64, err error) {
 	if f.readonly {
@@ -315,11 +281,7 @@
 		if err != nil {
 			// The write operation has failed. Go back to the previous item position.
 			for name, table := range f.tables {
-<<<<<<< HEAD
-				err := table.truncate(prevItem)
-=======
 				err := table.truncateHead(prevItem)
->>>>>>> 9a0ed706
 				if err != nil {
 					log.Error("Freezer table roll-back failed", "table", name, "index", prevItem, "err", err)
 				}
@@ -330,19 +292,6 @@
 	f.writeBatch.reset()
 	if err := fn(f.writeBatch); err != nil {
 		return 0, err
-<<<<<<< HEAD
-	}
-	item, writeSize, err := f.writeBatch.commit()
-	if err != nil {
-		return 0, err
-	}
-	atomic.StoreUint64(&f.frozen, item)
-	return writeSize, nil
-}
-
-// TruncateAncients discards any recent data above the provided threshold number.
-func (f *freezer) TruncateAncients(items uint64) error {
-=======
 	}
 	item, writeSize, err := f.writeBatch.commit()
 	if err != nil {
@@ -374,18 +323,13 @@
 
 // TruncateTail discards any recent data below the provided threshold number.
 func (f *freezer) TruncateTail(tail uint64) error {
->>>>>>> 9a0ed706
 	if f.readonly {
 		return errReadOnly
 	}
 	f.writeLock.Lock()
 	defer f.writeLock.Unlock()
 
-<<<<<<< HEAD
-	if atomic.LoadUint64(&f.frozen) <= items {
-=======
 	if atomic.LoadUint64(&f.tail) >= tail {
->>>>>>> 9a0ed706
 		return nil
 	}
 	for _, table := range f.tables {
@@ -411,23 +355,6 @@
 	return nil
 }
 
-<<<<<<< HEAD
-// repair truncates all data tables to the same length.
-func (f *freezer) repair() error {
-	min := uint64(math.MaxUint64)
-	for _, table := range f.tables {
-		items := atomic.LoadUint64(&table.items)
-		if min > items {
-			min = items
-		}
-	}
-	for _, table := range f.tables {
-		if err := table.truncate(min); err != nil {
-			return err
-		}
-	}
-	atomic.StoreUint64(&f.frozen, min)
-=======
 // validate checks that every table has the same length.
 // Used instead of `repair` in readonly mode.
 func (f *freezer) validate() error {
@@ -481,7 +408,6 @@
 	}
 	atomic.StoreUint64(&f.frozen, head)
 	atomic.StoreUint64(&f.tail, tail)
->>>>>>> 9a0ed706
 	return nil
 }
 
@@ -560,7 +486,6 @@
 		)
 		if limit-first > freezerBatchLimit {
 			limit = first + freezerBatchLimit
-<<<<<<< HEAD
 		}
 		ancients, err := f.freezeRange(nfdb, first, limit)
 		if err != nil {
@@ -568,15 +493,6 @@
 			backoff = true
 			continue
 		}
-=======
-		}
-		ancients, err := f.freezeRange(nfdb, first, limit)
-		if err != nil {
-			log.Error("Error in block freeze operation", "err", err)
-			backoff = true
-			continue
-		}
->>>>>>> 9a0ed706
 
 		// Batch of blocks have been frozen, flush them before wiping from leveldb
 		if err := f.Sync(); err != nil {
@@ -715,13 +631,6 @@
 			}
 
 			hashes = append(hashes, hash)
-<<<<<<< HEAD
-		}
-		return nil
-	})
-
-	return hashes, err
-=======
 		}
 		return nil
 	})
@@ -840,5 +749,4 @@
 	}
 
 	return nil
->>>>>>> 9a0ed706
 }