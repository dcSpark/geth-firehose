--- conflicted
+++ resolved
@@ -301,7 +301,7 @@
 			continue
 		}
 		number := ReadHeaderNumber(nfdb, hash)
-		threshold := atomic.LoadUint64(&f.threshold)
+		threshold := int(atomic.LoadUint64(&f.threshold))
 
 		switch {
 		case number == nil:
@@ -309,21 +309,12 @@
 			backoff = true
 			continue
 
-<<<<<<< HEAD
-		case *number < threshold:
-			log.Debug("Current full block not old enough", "number", *number, "hash", hash, "delay", threshold)
+		case *number < uint64(params.GetImmutabilityThresholdWithDefault(threshold)):
+			log.Debug("Current full block not old enough", "number", *number, "hash", hash, "delay", params.GetImmutabilityThresholdWithDefault(threshold))
 			backoff = true
 			continue
 
-		case *number-threshold <= f.frozen:
-=======
-		case *number < uint64(params.GetImmutabilityThreshold()):
-			log.Debug("Current full block not old enough", "number", *number, "hash", hash, "delay", params.GetImmutabilityThreshold())
-			backoff = true
-			continue
-
-		case *number-uint64(params.GetImmutabilityThreshold()) <= f.frozen:
->>>>>>> b8117c6c
+		case *number-uint64(params.GetImmutabilityThresholdWithDefault(threshold)) <= f.frozen:
 			log.Debug("Ancient blocks frozen already", "number", *number, "hash", hash, "frozen", f.frozen)
 			backoff = true
 			continue
@@ -335,11 +326,7 @@
 			continue
 		}
 		// Seems we have data ready to be frozen, process in usable batches
-<<<<<<< HEAD
-		limit := *number - threshold
-=======
-		limit := *number - uint64(params.GetImmutabilityThreshold())
->>>>>>> b8117c6c
+		limit := *number - uint64(params.GetImmutabilityThresholdWithDefault(threshold))
 		if limit-f.frozen > freezerBatchLimit {
 			limit = f.frozen + freezerBatchLimit
 		}
