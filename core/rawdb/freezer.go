--- conflicted
+++ resolved
@@ -287,15 +287,9 @@
 			backoff = true
 			continue
 
-<<<<<<< HEAD
-		case *number < params.ImmutabilityThreshold:
-			log.Debug("Current full block not old enough", "number", *number, "hash", hash, "delay", params.ImmutabilityThreshold)
-			backoff = true
-=======
 		case *number < uint64(params.GetImmutabilityThreshold()):
 			log.Debug("Current full block not old enough", "number", *number, "hash", hash, "delay", params.GetImmutabilityThreshold())
-			time.Sleep(freezerRecheckInterval)
->>>>>>> 695ed71a
+			backoff = true
 			continue
 
 		case *number-uint64(params.GetImmutabilityThreshold()) <= f.frozen:
