--- conflicted
+++ resolved
@@ -744,11 +744,7 @@
 	// Insert the receipt slice into the database and check presence
 	WriteReceipts(db, hash, 0, receipts)
 
-<<<<<<< HEAD
-	logs := ReadLogs(db, hash, 0)
-=======
 	logs := ReadLogs(db, hash, 0, params.TestChainConfig)
->>>>>>> 9a0ed706
 	if len(logs) == 0 {
 		t.Fatalf("no logs returned")
 	}
@@ -886,8 +882,6 @@
 			}
 		}
 	})
-<<<<<<< HEAD
-=======
 }
 
 func TestHeadersRLPStorage(t *testing.T) {
@@ -954,5 +948,4 @@
 	checkSequence(0, 1)    // Only genesis
 	checkSequence(1, 1)    // Only block 1
 	checkSequence(1, 2)    // Genesis + block 1
->>>>>>> 9a0ed706
 }