// Copyright 2017 The go-ethereum Authors
// This file is part of the go-ethereum library.
//
// The go-ethereum library is free software: you can redistribute it and/or modify
// it under the terms of the GNU Lesser General Public License as published by
// the Free Software Foundation, either version 3 of the License, or
// (at your option) any later version.
//
// The go-ethereum library is distributed in the hope that it will be useful,
// but WITHOUT ANY WARRANTY; without even the implied warranty of
// MERCHANTABILITY or FITNESS FOR A PARTICULAR PURPOSE. See the
// GNU Lesser General Public License for more details.
//
// You should have received a copy of the GNU Lesser General Public License
// along with the go-ethereum library. If not, see <http://www.gnu.org/licenses/>.

package vm

import (
	"bytes"
	"encoding/json"
	"fmt"
	"io/ioutil"
	"testing"

	"github.com/ethereum/go-ethereum/common"
	"github.com/ethereum/go-ethereum/crypto"
	"github.com/ethereum/go-ethereum/deepmind"
	"github.com/ethereum/go-ethereum/params"
	"github.com/holiman/uint256"
)

type TwoOperandTestcase struct {
	X        string
	Y        string
	Expected string
}

type twoOperandParams struct {
	x string
	y string
}

var commonParams []*twoOperandParams
var twoOpMethods map[string]executionFunc

func init() {

	// Params is a list of common edgecases that should be used for some common tests
	params := []string{
		"0000000000000000000000000000000000000000000000000000000000000000", // 0
		"0000000000000000000000000000000000000000000000000000000000000001", // +1
		"0000000000000000000000000000000000000000000000000000000000000005", // +5
		"7ffffffffffffffffffffffffffffffffffffffffffffffffffffffffffffffe", // + max -1
		"7fffffffffffffffffffffffffffffffffffffffffffffffffffffffffffffff", // + max
		"8000000000000000000000000000000000000000000000000000000000000000", // - max
		"8000000000000000000000000000000000000000000000000000000000000001", // - max+1
		"fffffffffffffffffffffffffffffffffffffffffffffffffffffffffffffffb", // - 5
		"ffffffffffffffffffffffffffffffffffffffffffffffffffffffffffffffff", // - 1
	}
	// Params are combined so each param is used on each 'side'
	commonParams = make([]*twoOperandParams, len(params)*len(params))
	for i, x := range params {
		for j, y := range params {
			commonParams[i*len(params)+j] = &twoOperandParams{x, y}
		}
	}
	twoOpMethods = map[string]executionFunc{
		"add":     opAdd,
		"sub":     opSub,
		"mul":     opMul,
		"div":     opDiv,
		"sdiv":    opSdiv,
		"mod":     opMod,
		"smod":    opSmod,
		"exp":     opExp,
		"signext": opSignExtend,
		"lt":      opLt,
		"gt":      opGt,
		"slt":     opSlt,
		"sgt":     opSgt,
		"eq":      opEq,
		"and":     opAnd,
		"or":      opOr,
		"xor":     opXor,
		"byte":    opByte,
		"shl":     opSHL,
		"shr":     opSHR,
		"sar":     opSAR,
	}
}

func testTwoOperandOp(t *testing.T, tests []TwoOperandTestcase, opFn executionFunc, name string) {

	var (
		env            = NewEVM(Context{}, nil, params.TestChainConfig, Config{}, deepmind.NoOpContext)
		stack          = newstack()
		rstack         = newReturnStack()
		pc             = uint64(0)
		evmInterpreter = env.interpreter.(*EVMInterpreter)
	)

	for i, test := range tests {
		x := new(uint256.Int).SetBytes(common.Hex2Bytes(test.X))
		y := new(uint256.Int).SetBytes(common.Hex2Bytes(test.Y))
		expected := new(uint256.Int).SetBytes(common.Hex2Bytes(test.Expected))
		stack.push(x)
		stack.push(y)
		opFn(&pc, evmInterpreter, &callCtx{nil, stack, rstack, nil})
		if len(stack.data) != 1 {
			t.Errorf("Expected one item on stack after %v, got %d: ", name, len(stack.data))
		}
		actual := stack.pop()

		if actual.Cmp(expected) != 0 {
			t.Errorf("Testcase %v %d, %v(%x, %x): expected  %x, got %x", name, i, name, x, y, expected, actual)
		}
	}
}

func TestByteOp(t *testing.T) {
	tests := []TwoOperandTestcase{
		{"ABCDEF0908070605040302010000000000000000000000000000000000000000", "00", "AB"},
		{"ABCDEF0908070605040302010000000000000000000000000000000000000000", "01", "CD"},
		{"00CDEF090807060504030201ffffffffffffffffffffffffffffffffffffffff", "00", "00"},
		{"00CDEF090807060504030201ffffffffffffffffffffffffffffffffffffffff", "01", "CD"},
		{"0000000000000000000000000000000000000000000000000000000000102030", "1F", "30"},
		{"0000000000000000000000000000000000000000000000000000000000102030", "1E", "20"},
		{"ffffffffffffffffffffffffffffffffffffffffffffffffffffffffffffffff", "20", "00"},
		{"ffffffffffffffffffffffffffffffffffffffffffffffffffffffffffffffff", "FFFFFFFFFFFFFFFF", "00"},
	}
	testTwoOperandOp(t, tests, opByte, "byte")
}

func TestSHL(t *testing.T) {
	// Testcases from https://github.com/ethereum/EIPs/blob/master/EIPS/eip-145.md#shl-shift-left
	tests := []TwoOperandTestcase{
		{"0000000000000000000000000000000000000000000000000000000000000001", "01", "0000000000000000000000000000000000000000000000000000000000000002"},
		{"0000000000000000000000000000000000000000000000000000000000000001", "ff", "8000000000000000000000000000000000000000000000000000000000000000"},
		{"0000000000000000000000000000000000000000000000000000000000000001", "0100", "0000000000000000000000000000000000000000000000000000000000000000"},
		{"0000000000000000000000000000000000000000000000000000000000000001", "0101", "0000000000000000000000000000000000000000000000000000000000000000"},
		{"ffffffffffffffffffffffffffffffffffffffffffffffffffffffffffffffff", "00", "ffffffffffffffffffffffffffffffffffffffffffffffffffffffffffffffff"},
		{"ffffffffffffffffffffffffffffffffffffffffffffffffffffffffffffffff", "01", "fffffffffffffffffffffffffffffffffffffffffffffffffffffffffffffffe"},
		{"ffffffffffffffffffffffffffffffffffffffffffffffffffffffffffffffff", "ff", "8000000000000000000000000000000000000000000000000000000000000000"},
		{"ffffffffffffffffffffffffffffffffffffffffffffffffffffffffffffffff", "0100", "0000000000000000000000000000000000000000000000000000000000000000"},
		{"0000000000000000000000000000000000000000000000000000000000000000", "01", "0000000000000000000000000000000000000000000000000000000000000000"},
		{"7fffffffffffffffffffffffffffffffffffffffffffffffffffffffffffffff", "01", "fffffffffffffffffffffffffffffffffffffffffffffffffffffffffffffffe"},
	}
	testTwoOperandOp(t, tests, opSHL, "shl")
}

func TestSHR(t *testing.T) {
	// Testcases from https://github.com/ethereum/EIPs/blob/master/EIPS/eip-145.md#shr-logical-shift-right
	tests := []TwoOperandTestcase{
		{"0000000000000000000000000000000000000000000000000000000000000001", "00", "0000000000000000000000000000000000000000000000000000000000000001"},
		{"0000000000000000000000000000000000000000000000000000000000000001", "01", "0000000000000000000000000000000000000000000000000000000000000000"},
		{"8000000000000000000000000000000000000000000000000000000000000000", "01", "4000000000000000000000000000000000000000000000000000000000000000"},
		{"8000000000000000000000000000000000000000000000000000000000000000", "ff", "0000000000000000000000000000000000000000000000000000000000000001"},
		{"8000000000000000000000000000000000000000000000000000000000000000", "0100", "0000000000000000000000000000000000000000000000000000000000000000"},
		{"8000000000000000000000000000000000000000000000000000000000000000", "0101", "0000000000000000000000000000000000000000000000000000000000000000"},
		{"ffffffffffffffffffffffffffffffffffffffffffffffffffffffffffffffff", "00", "ffffffffffffffffffffffffffffffffffffffffffffffffffffffffffffffff"},
		{"ffffffffffffffffffffffffffffffffffffffffffffffffffffffffffffffff", "01", "7fffffffffffffffffffffffffffffffffffffffffffffffffffffffffffffff"},
		{"ffffffffffffffffffffffffffffffffffffffffffffffffffffffffffffffff", "ff", "0000000000000000000000000000000000000000000000000000000000000001"},
		{"ffffffffffffffffffffffffffffffffffffffffffffffffffffffffffffffff", "0100", "0000000000000000000000000000000000000000000000000000000000000000"},
		{"0000000000000000000000000000000000000000000000000000000000000000", "01", "0000000000000000000000000000000000000000000000000000000000000000"},
	}
	testTwoOperandOp(t, tests, opSHR, "shr")
}

func TestSAR(t *testing.T) {
	// Testcases from https://github.com/ethereum/EIPs/blob/master/EIPS/eip-145.md#sar-arithmetic-shift-right
	tests := []TwoOperandTestcase{
		{"0000000000000000000000000000000000000000000000000000000000000001", "00", "0000000000000000000000000000000000000000000000000000000000000001"},
		{"0000000000000000000000000000000000000000000000000000000000000001", "01", "0000000000000000000000000000000000000000000000000000000000000000"},
		{"8000000000000000000000000000000000000000000000000000000000000000", "01", "c000000000000000000000000000000000000000000000000000000000000000"},
		{"8000000000000000000000000000000000000000000000000000000000000000", "ff", "ffffffffffffffffffffffffffffffffffffffffffffffffffffffffffffffff"},
		{"8000000000000000000000000000000000000000000000000000000000000000", "0100", "ffffffffffffffffffffffffffffffffffffffffffffffffffffffffffffffff"},
		{"8000000000000000000000000000000000000000000000000000000000000000", "0101", "ffffffffffffffffffffffffffffffffffffffffffffffffffffffffffffffff"},
		{"ffffffffffffffffffffffffffffffffffffffffffffffffffffffffffffffff", "00", "ffffffffffffffffffffffffffffffffffffffffffffffffffffffffffffffff"},
		{"ffffffffffffffffffffffffffffffffffffffffffffffffffffffffffffffff", "01", "ffffffffffffffffffffffffffffffffffffffffffffffffffffffffffffffff"},
		{"ffffffffffffffffffffffffffffffffffffffffffffffffffffffffffffffff", "ff", "ffffffffffffffffffffffffffffffffffffffffffffffffffffffffffffffff"},
		{"ffffffffffffffffffffffffffffffffffffffffffffffffffffffffffffffff", "0100", "ffffffffffffffffffffffffffffffffffffffffffffffffffffffffffffffff"},
		{"0000000000000000000000000000000000000000000000000000000000000000", "01", "0000000000000000000000000000000000000000000000000000000000000000"},
		{"4000000000000000000000000000000000000000000000000000000000000000", "fe", "0000000000000000000000000000000000000000000000000000000000000001"},
		{"7fffffffffffffffffffffffffffffffffffffffffffffffffffffffffffffff", "f8", "000000000000000000000000000000000000000000000000000000000000007f"},
		{"7fffffffffffffffffffffffffffffffffffffffffffffffffffffffffffffff", "fe", "0000000000000000000000000000000000000000000000000000000000000001"},
		{"7fffffffffffffffffffffffffffffffffffffffffffffffffffffffffffffff", "ff", "0000000000000000000000000000000000000000000000000000000000000000"},
		{"7fffffffffffffffffffffffffffffffffffffffffffffffffffffffffffffff", "0100", "0000000000000000000000000000000000000000000000000000000000000000"},
	}

	testTwoOperandOp(t, tests, opSAR, "sar")
}

func TestAddMod(t *testing.T) {
	var (
		env            = NewEVM(Context{}, nil, params.TestChainConfig, Config{})
		stack          = newstack()
		evmInterpreter = NewEVMInterpreter(env, env.vmConfig)
		pc             = uint64(0)
	)
	tests := []struct {
		x        string
		y        string
		z        string
		expected string
	}{
		{"ffffffffffffffffffffffffffffffffffffffffffffffffffffffffffffffff",
			"fffffffffffffffffffffffffffffffffffffffffffffffffffffffffffffffe",
			"ffffffffffffffffffffffffffffffffffffffffffffffffffffffffffffffff",
			"fffffffffffffffffffffffffffffffffffffffffffffffffffffffffffffffe",
		},
	}
	// x + y = 0x1fffffffffffffffffffffffffffffffffffffffffffffffffffffffffffffffd
	// in 256 bit repr, fffffffffffffffffffffffffffffffffffffffffffffffffffffffffffffffd

	for i, test := range tests {
		x := new(uint256.Int).SetBytes(common.Hex2Bytes(test.x))
		y := new(uint256.Int).SetBytes(common.Hex2Bytes(test.y))
		z := new(uint256.Int).SetBytes(common.Hex2Bytes(test.z))
		expected := new(uint256.Int).SetBytes(common.Hex2Bytes(test.expected))
		stack.push(z)
		stack.push(y)
		stack.push(x)
		opAddmod(&pc, evmInterpreter, &callCtx{nil, stack, nil, nil})
		actual := stack.pop()
		if actual.Cmp(expected) != 0 {
			t.Errorf("Testcase %d, expected  %x, got %x", i, expected, actual)
		}
	}
}

// getResult is a convenience function to generate the expected values
func getResult(args []*twoOperandParams, opFn executionFunc) []TwoOperandTestcase {
	var (
<<<<<<< HEAD
		env           = NewEVM(Context{}, nil, params.TestChainConfig, Config{})
		stack, rstack = newstack(), newReturnStack()
		pc            = uint64(0)
		interpreter   = env.interpreter.(*EVMInterpreter)
=======
		env         = NewEVM(Context{}, nil, params.TestChainConfig, Config{}, deepmind.NoOpContext)
		stack       = newstack()
		pc          = uint64(0)
		interpreter = env.interpreter.(*EVMInterpreter)
>>>>>>> d79aaeab
	)
	result := make([]TwoOperandTestcase, len(args))
	for i, param := range args {
		x := new(uint256.Int).SetBytes(common.Hex2Bytes(param.x))
		y := new(uint256.Int).SetBytes(common.Hex2Bytes(param.y))
		stack.push(x)
		stack.push(y)
		opFn(&pc, interpreter, &callCtx{nil, stack, rstack, nil})
		actual := stack.pop()
		result[i] = TwoOperandTestcase{param.x, param.y, fmt.Sprintf("%064x", actual)}
	}
	return result
}

// utility function to fill the json-file with testcases
// Enable this test to generate the 'testcases_xx.json' files
func TestWriteExpectedValues(t *testing.T) {
	t.Skip("Enable this test to create json test cases.")

	for name, method := range twoOpMethods {
		data, err := json.Marshal(getResult(commonParams, method))
		if err != nil {
			t.Fatal(err)
		}
		_ = ioutil.WriteFile(fmt.Sprintf("testdata/testcases_%v.json", name), data, 0644)
		if err != nil {
			t.Fatal(err)
		}
	}
}

// TestJsonTestcases runs through all the testcases defined as json-files
func TestJsonTestcases(t *testing.T) {
	for name := range twoOpMethods {
		data, err := ioutil.ReadFile(fmt.Sprintf("testdata/testcases_%v.json", name))
		if err != nil {
			t.Fatal("Failed to read file", err)
		}
		var testcases []TwoOperandTestcase
		json.Unmarshal(data, &testcases)
		testTwoOperandOp(t, testcases, twoOpMethods[name], name)
	}
}

func opBenchmark(bench *testing.B, op executionFunc, args ...string) {
	var (
<<<<<<< HEAD
		env            = NewEVM(Context{}, nil, params.TestChainConfig, Config{})
		stack, rstack  = newstack(), newReturnStack()
=======
		env            = NewEVM(Context{}, nil, params.TestChainConfig, Config{}, deepmind.NoOpContext)
		stack          = newstack()
>>>>>>> d79aaeab
		evmInterpreter = NewEVMInterpreter(env, env.vmConfig)
	)

	env.interpreter = evmInterpreter
	// convert args
	byteArgs := make([][]byte, len(args))
	for i, arg := range args {
		byteArgs[i] = common.Hex2Bytes(arg)
	}
	pc := uint64(0)
	bench.ResetTimer()
	for i := 0; i < bench.N; i++ {
		for _, arg := range byteArgs {
			a := new(uint256.Int)
			a.SetBytes(arg)
			stack.push(a)
		}
		op(&pc, evmInterpreter, &callCtx{nil, stack, rstack, nil})
		stack.pop()
	}
}

func BenchmarkOpAdd64(b *testing.B) {
	x := "ffffffff"
	y := "fd37f3e2bba2c4f"

	opBenchmark(b, opAdd, x, y)
}

func BenchmarkOpAdd128(b *testing.B) {
	x := "ffffffffffffffff"
	y := "f5470b43c6549b016288e9a65629687"

	opBenchmark(b, opAdd, x, y)
}

func BenchmarkOpAdd256(b *testing.B) {
	x := "0802431afcbce1fc194c9eaa417b2fb67dc75a95db0bc7ec6b1c8af11df6a1da9"
	y := "a1f5aac137876480252e5dcac62c354ec0d42b76b0642b6181ed099849ea1d57"

	opBenchmark(b, opAdd, x, y)
}

func BenchmarkOpSub64(b *testing.B) {
	x := "51022b6317003a9d"
	y := "a20456c62e00753a"

	opBenchmark(b, opSub, x, y)
}

func BenchmarkOpSub128(b *testing.B) {
	x := "4dde30faaacdc14d00327aac314e915d"
	y := "9bbc61f5559b829a0064f558629d22ba"

	opBenchmark(b, opSub, x, y)
}

func BenchmarkOpSub256(b *testing.B) {
	x := "4bfcd8bb2ac462735b48a17580690283980aa2d679f091c64364594df113ea37"
	y := "97f9b1765588c4e6b69142eb00d20507301545acf3e1238c86c8b29be227d46e"

	opBenchmark(b, opSub, x, y)
}

func BenchmarkOpMul(b *testing.B) {
	x := "ABCDEF090807060504030201ffffffffffffffffffffffffffffffffffffffff"
	y := "ABCDEF090807060504030201ffffffffffffffffffffffffffffffffffffffff"

	opBenchmark(b, opMul, x, y)
}

func BenchmarkOpDiv256(b *testing.B) {
	x := "ff3f9014f20db29ae04af2c2d265de17"
	y := "fe7fb0d1f59dfe9492ffbf73683fd1e870eec79504c60144cc7f5fc2bad1e611"
	opBenchmark(b, opDiv, x, y)
}

func BenchmarkOpDiv128(b *testing.B) {
	x := "fdedc7f10142ff97"
	y := "fbdfda0e2ce356173d1993d5f70a2b11"
	opBenchmark(b, opDiv, x, y)
}

func BenchmarkOpDiv64(b *testing.B) {
	x := "fcb34eb3"
	y := "f97180878e839129"
	opBenchmark(b, opDiv, x, y)
}

func BenchmarkOpSdiv(b *testing.B) {
	x := "ff3f9014f20db29ae04af2c2d265de17"
	y := "fe7fb0d1f59dfe9492ffbf73683fd1e870eec79504c60144cc7f5fc2bad1e611"

	opBenchmark(b, opSdiv, x, y)
}

func BenchmarkOpMod(b *testing.B) {
	x := "ABCDEF090807060504030201ffffffffffffffffffffffffffffffffffffffff"
	y := "ABCDEF090807060504030201ffffffffffffffffffffffffffffffffffffffff"

	opBenchmark(b, opMod, x, y)
}

func BenchmarkOpSmod(b *testing.B) {
	x := "ABCDEF090807060504030201ffffffffffffffffffffffffffffffffffffffff"
	y := "ABCDEF090807060504030201ffffffffffffffffffffffffffffffffffffffff"

	opBenchmark(b, opSmod, x, y)
}

func BenchmarkOpExp(b *testing.B) {
	x := "ABCDEF090807060504030201ffffffffffffffffffffffffffffffffffffffff"
	y := "ABCDEF090807060504030201ffffffffffffffffffffffffffffffffffffffff"

	opBenchmark(b, opExp, x, y)
}

func BenchmarkOpSignExtend(b *testing.B) {
	x := "ABCDEF090807060504030201ffffffffffffffffffffffffffffffffffffffff"
	y := "ABCDEF090807060504030201ffffffffffffffffffffffffffffffffffffffff"

	opBenchmark(b, opSignExtend, x, y)
}

func BenchmarkOpLt(b *testing.B) {
	x := "ABCDEF090807060504030201ffffffffffffffffffffffffffffffffffffffff"
	y := "ABCDEF090807060504030201ffffffffffffffffffffffffffffffffffffffff"

	opBenchmark(b, opLt, x, y)
}

func BenchmarkOpGt(b *testing.B) {
	x := "ABCDEF090807060504030201ffffffffffffffffffffffffffffffffffffffff"
	y := "ABCDEF090807060504030201ffffffffffffffffffffffffffffffffffffffff"

	opBenchmark(b, opGt, x, y)
}

func BenchmarkOpSlt(b *testing.B) {
	x := "ABCDEF090807060504030201ffffffffffffffffffffffffffffffffffffffff"
	y := "ABCDEF090807060504030201ffffffffffffffffffffffffffffffffffffffff"

	opBenchmark(b, opSlt, x, y)
}

func BenchmarkOpSgt(b *testing.B) {
	x := "ABCDEF090807060504030201ffffffffffffffffffffffffffffffffffffffff"
	y := "ABCDEF090807060504030201ffffffffffffffffffffffffffffffffffffffff"

	opBenchmark(b, opSgt, x, y)
}

func BenchmarkOpEq(b *testing.B) {
	x := "ABCDEF090807060504030201ffffffffffffffffffffffffffffffffffffffff"
	y := "ABCDEF090807060504030201ffffffffffffffffffffffffffffffffffffffff"

	opBenchmark(b, opEq, x, y)
}
func BenchmarkOpEq2(b *testing.B) {
	x := "FBCDEF090807060504030201ffffffffFBCDEF090807060504030201ffffffff"
	y := "FBCDEF090807060504030201ffffffffFBCDEF090807060504030201fffffffe"
	opBenchmark(b, opEq, x, y)
}
func BenchmarkOpAnd(b *testing.B) {
	x := "ABCDEF090807060504030201ffffffffffffffffffffffffffffffffffffffff"
	y := "ABCDEF090807060504030201ffffffffffffffffffffffffffffffffffffffff"

	opBenchmark(b, opAnd, x, y)
}

func BenchmarkOpOr(b *testing.B) {
	x := "ABCDEF090807060504030201ffffffffffffffffffffffffffffffffffffffff"
	y := "ABCDEF090807060504030201ffffffffffffffffffffffffffffffffffffffff"

	opBenchmark(b, opOr, x, y)
}

func BenchmarkOpXor(b *testing.B) {
	x := "ABCDEF090807060504030201ffffffffffffffffffffffffffffffffffffffff"
	y := "ABCDEF090807060504030201ffffffffffffffffffffffffffffffffffffffff"

	opBenchmark(b, opXor, x, y)
}

func BenchmarkOpByte(b *testing.B) {
	x := "ABCDEF090807060504030201ffffffffffffffffffffffffffffffffffffffff"
	y := "ABCDEF090807060504030201ffffffffffffffffffffffffffffffffffffffff"

	opBenchmark(b, opByte, x, y)
}

func BenchmarkOpAddmod(b *testing.B) {
	x := "ABCDEF090807060504030201ffffffffffffffffffffffffffffffffffffffff"
	y := "ABCDEF090807060504030201ffffffffffffffffffffffffffffffffffffffff"
	z := "ABCDEF090807060504030201ffffffffffffffffffffffffffffffffffffffff"

	opBenchmark(b, opAddmod, x, y, z)
}

func BenchmarkOpMulmod(b *testing.B) {
	x := "ABCDEF090807060504030201ffffffffffffffffffffffffffffffffffffffff"
	y := "ABCDEF090807060504030201ffffffffffffffffffffffffffffffffffffffff"
	z := "ABCDEF090807060504030201ffffffffffffffffffffffffffffffffffffffff"

	opBenchmark(b, opMulmod, x, y, z)
}

func BenchmarkOpSHL(b *testing.B) {
	x := "FBCDEF090807060504030201ffffffffFBCDEF090807060504030201ffffffff"
	y := "ff"

	opBenchmark(b, opSHL, x, y)
}
func BenchmarkOpSHR(b *testing.B) {
	x := "FBCDEF090807060504030201ffffffffFBCDEF090807060504030201ffffffff"
	y := "ff"

	opBenchmark(b, opSHR, x, y)
}
func BenchmarkOpSAR(b *testing.B) {
	x := "FBCDEF090807060504030201ffffffffFBCDEF090807060504030201ffffffff"
	y := "ff"

	opBenchmark(b, opSAR, x, y)
}
func BenchmarkOpIsZero(b *testing.B) {
	x := "FBCDEF090807060504030201ffffffffFBCDEF090807060504030201ffffffff"
	opBenchmark(b, opIszero, x)
}

func TestOpMstore(t *testing.T) {
	var (
<<<<<<< HEAD
		env            = NewEVM(Context{}, nil, params.TestChainConfig, Config{})
		stack, rstack  = newstack(), newReturnStack()
=======
		env            = NewEVM(Context{}, nil, params.TestChainConfig, Config{}, deepmind.NoOpContext)
		stack          = newstack()
>>>>>>> d79aaeab
		mem            = NewMemory()
		evmInterpreter = NewEVMInterpreter(env, env.vmConfig)
	)

	env.interpreter = evmInterpreter
	mem.Resize(64)
	pc := uint64(0)
	v := "abcdef00000000000000abba000000000deaf000000c0de00100000000133700"
	stack.pushN(*new(uint256.Int).SetBytes(common.Hex2Bytes(v)), *new(uint256.Int))
	opMstore(&pc, evmInterpreter, &callCtx{mem, stack, rstack, nil})
	if got := common.Bytes2Hex(mem.GetCopy(0, 32)); got != v {
		t.Fatalf("Mstore fail, got %v, expected %v", got, v)
	}
	stack.pushN(*new(uint256.Int).SetUint64(0x1), *new(uint256.Int))
	opMstore(&pc, evmInterpreter, &callCtx{mem, stack, rstack, nil})
	if common.Bytes2Hex(mem.GetCopy(0, 32)) != "0000000000000000000000000000000000000000000000000000000000000001" {
		t.Fatalf("Mstore failed to overwrite previous value")
	}
}

func BenchmarkOpMstore(bench *testing.B) {
	var (
<<<<<<< HEAD
		env            = NewEVM(Context{}, nil, params.TestChainConfig, Config{})
		stack, rstack  = newstack(), newReturnStack()
=======
		env            = NewEVM(Context{}, nil, params.TestChainConfig, Config{}, deepmind.NoOpContext)
		stack          = newstack()
>>>>>>> d79aaeab
		mem            = NewMemory()
		evmInterpreter = NewEVMInterpreter(env, env.vmConfig)
	)

	env.interpreter = evmInterpreter
	mem.Resize(64)
	pc := uint64(0)
	memStart := new(uint256.Int)
	value := new(uint256.Int).SetUint64(0x1337)

	bench.ResetTimer()
	for i := 0; i < bench.N; i++ {
		stack.pushN(*value, *memStart)
		opMstore(&pc, evmInterpreter, &callCtx{mem, stack, rstack, nil})
	}
}

func BenchmarkOpSHA3(bench *testing.B) {
	var (
<<<<<<< HEAD
		env            = NewEVM(Context{}, nil, params.TestChainConfig, Config{})
		stack, rstack  = newstack(), newReturnStack()
=======
		env            = NewEVM(Context{}, nil, params.TestChainConfig, Config{}, deepmind.NoOpContext)
		stack          = newstack()
>>>>>>> d79aaeab
		mem            = NewMemory()
		evmInterpreter = NewEVMInterpreter(env, env.vmConfig)
	)
	env.interpreter = evmInterpreter
	mem.Resize(32)
	pc := uint64(0)
	start := uint256.NewInt()

	bench.ResetTimer()
	for i := 0; i < bench.N; i++ {
		stack.pushN(*uint256.NewInt().SetUint64(32), *start)
		opSha3(&pc, evmInterpreter, &callCtx{mem, stack, rstack, nil})
	}
}

func TestCreate2Addreses(t *testing.T) {
	type testcase struct {
		origin   string
		salt     string
		code     string
		expected string
	}

	for i, tt := range []testcase{
		{
			origin:   "0x0000000000000000000000000000000000000000",
			salt:     "0x0000000000000000000000000000000000000000",
			code:     "0x00",
			expected: "0x4d1a2e2bb4f88f0250f26ffff098b0b30b26bf38",
		},
		{
			origin:   "0xdeadbeef00000000000000000000000000000000",
			salt:     "0x0000000000000000000000000000000000000000",
			code:     "0x00",
			expected: "0xB928f69Bb1D91Cd65274e3c79d8986362984fDA3",
		},
		{
			origin:   "0xdeadbeef00000000000000000000000000000000",
			salt:     "0xfeed000000000000000000000000000000000000",
			code:     "0x00",
			expected: "0xD04116cDd17beBE565EB2422F2497E06cC1C9833",
		},
		{
			origin:   "0x0000000000000000000000000000000000000000",
			salt:     "0x0000000000000000000000000000000000000000",
			code:     "0xdeadbeef",
			expected: "0x70f2b2914A2a4b783FaEFb75f459A580616Fcb5e",
		},
		{
			origin:   "0x00000000000000000000000000000000deadbeef",
			salt:     "0xcafebabe",
			code:     "0xdeadbeef",
			expected: "0x60f3f640a8508fC6a86d45DF051962668E1e8AC7",
		},
		{
			origin:   "0x00000000000000000000000000000000deadbeef",
			salt:     "0xcafebabe",
			code:     "0xdeadbeefdeadbeefdeadbeefdeadbeefdeadbeefdeadbeefdeadbeefdeadbeefdeadbeefdeadbeefdeadbeef",
			expected: "0x1d8bfDC5D46DC4f61D6b6115972536eBE6A8854C",
		},
		{
			origin:   "0x0000000000000000000000000000000000000000",
			salt:     "0x0000000000000000000000000000000000000000",
			code:     "0x",
			expected: "0xE33C0C7F7df4809055C3ebA6c09CFe4BaF1BD9e0",
		},
	} {

		origin := common.BytesToAddress(common.FromHex(tt.origin))
		salt := common.BytesToHash(common.FromHex(tt.salt))
		code := common.FromHex(tt.code)
		codeHash := crypto.Keccak256(code)
		address := crypto.CreateAddress2(origin, salt, codeHash)
		/*
			stack          := newstack()
			// salt, but we don't need that for this test
			stack.push(big.NewInt(int64(len(code)))) //size
			stack.push(big.NewInt(0)) // memstart
			stack.push(big.NewInt(0)) // value
			gas, _ := gasCreate2(params.GasTable{}, nil, nil, stack, nil, 0)
			fmt.Printf("Example %d\n* address `0x%x`\n* salt `0x%x`\n* init_code `0x%x`\n* gas (assuming no mem expansion): `%v`\n* result: `%s`\n\n", i,origin, salt, code, gas, address.String())
		*/
		expected := common.BytesToAddress(common.FromHex(tt.expected))
		if !bytes.Equal(expected.Bytes(), address.Bytes()) {
			t.Errorf("test %d: expected %s, got %s", i, expected.String(), address.String())
		}
	}
}<|MERGE_RESOLUTION|>--- conflicted
+++ resolved
@@ -193,7 +193,7 @@
 
 func TestAddMod(t *testing.T) {
 	var (
-		env            = NewEVM(Context{}, nil, params.TestChainConfig, Config{})
+		env            = NewEVM(Context{}, nil, params.TestChainConfig, Config{}, deepmind.NoOpContext)
 		stack          = newstack()
 		evmInterpreter = NewEVMInterpreter(env, env.vmConfig)
 		pc             = uint64(0)
@@ -232,17 +232,10 @@
 // getResult is a convenience function to generate the expected values
 func getResult(args []*twoOperandParams, opFn executionFunc) []TwoOperandTestcase {
 	var (
-<<<<<<< HEAD
-		env           = NewEVM(Context{}, nil, params.TestChainConfig, Config{})
+		env           = NewEVM(Context{}, nil, params.TestChainConfig, Config{}, deepmind.NoOpContext)
 		stack, rstack = newstack(), newReturnStack()
 		pc            = uint64(0)
 		interpreter   = env.interpreter.(*EVMInterpreter)
-=======
-		env         = NewEVM(Context{}, nil, params.TestChainConfig, Config{}, deepmind.NoOpContext)
-		stack       = newstack()
-		pc          = uint64(0)
-		interpreter = env.interpreter.(*EVMInterpreter)
->>>>>>> d79aaeab
 	)
 	result := make([]TwoOperandTestcase, len(args))
 	for i, param := range args {
@@ -289,13 +282,8 @@
 
 func opBenchmark(bench *testing.B, op executionFunc, args ...string) {
 	var (
-<<<<<<< HEAD
-		env            = NewEVM(Context{}, nil, params.TestChainConfig, Config{})
+		env            = NewEVM(Context{}, nil, params.TestChainConfig, Config{}, deepmind.NoOpContext)
 		stack, rstack  = newstack(), newReturnStack()
-=======
-		env            = NewEVM(Context{}, nil, params.TestChainConfig, Config{}, deepmind.NoOpContext)
-		stack          = newstack()
->>>>>>> d79aaeab
 		evmInterpreter = NewEVMInterpreter(env, env.vmConfig)
 	)
 
@@ -528,13 +516,8 @@
 
 func TestOpMstore(t *testing.T) {
 	var (
-<<<<<<< HEAD
-		env            = NewEVM(Context{}, nil, params.TestChainConfig, Config{})
+		env            = NewEVM(Context{}, nil, params.TestChainConfig, Config{}, deepmind.NoOpContext)
 		stack, rstack  = newstack(), newReturnStack()
-=======
-		env            = NewEVM(Context{}, nil, params.TestChainConfig, Config{}, deepmind.NoOpContext)
-		stack          = newstack()
->>>>>>> d79aaeab
 		mem            = NewMemory()
 		evmInterpreter = NewEVMInterpreter(env, env.vmConfig)
 	)
@@ -557,13 +540,8 @@
 
 func BenchmarkOpMstore(bench *testing.B) {
 	var (
-<<<<<<< HEAD
-		env            = NewEVM(Context{}, nil, params.TestChainConfig, Config{})
+		env            = NewEVM(Context{}, nil, params.TestChainConfig, Config{}, deepmind.NoOpContext)
 		stack, rstack  = newstack(), newReturnStack()
-=======
-		env            = NewEVM(Context{}, nil, params.TestChainConfig, Config{}, deepmind.NoOpContext)
-		stack          = newstack()
->>>>>>> d79aaeab
 		mem            = NewMemory()
 		evmInterpreter = NewEVMInterpreter(env, env.vmConfig)
 	)
@@ -583,13 +561,8 @@
 
 func BenchmarkOpSHA3(bench *testing.B) {
 	var (
-<<<<<<< HEAD
-		env            = NewEVM(Context{}, nil, params.TestChainConfig, Config{})
+		env            = NewEVM(Context{}, nil, params.TestChainConfig, Config{}, deepmind.NoOpContext)
 		stack, rstack  = newstack(), newReturnStack()
-=======
-		env            = NewEVM(Context{}, nil, params.TestChainConfig, Config{}, deepmind.NoOpContext)
-		stack          = newstack()
->>>>>>> d79aaeab
 		mem            = NewMemory()
 		evmInterpreter = NewEVMInterpreter(env, env.vmConfig)
 	)
