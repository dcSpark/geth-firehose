--- conflicted
+++ resolved
@@ -228,30 +228,6 @@
 	}
 }
 
-<<<<<<< HEAD
-=======
-// getResult is a convenience function to generate the expected values
-func getResult(args []*twoOperandParams, opFn executionFunc) []TwoOperandTestcase {
-	var (
-		env         = NewEVM(BlockContext{}, TxContext{}, nil, params.TestChainConfig, Config{}, firehose.NoOpContext)
-		stack       = newstack()
-		pc          = uint64(0)
-		interpreter = env.interpreter.(*EVMInterpreter)
-	)
-	result := make([]TwoOperandTestcase, len(args))
-	for i, param := range args {
-		x := new(uint256.Int).SetBytes(common.Hex2Bytes(param.x))
-		y := new(uint256.Int).SetBytes(common.Hex2Bytes(param.y))
-		stack.push(x)
-		stack.push(y)
-		opFn(&pc, interpreter, &callCtx{nil, stack, nil})
-		actual := stack.pop()
-		result[i] = TwoOperandTestcase{param.x, param.y, fmt.Sprintf("%064x", actual)}
-	}
-	return result
-}
-
->>>>>>> 3904d0d3
 // utility function to fill the json-file with testcases
 // Enable this test to generate the 'testcases_xx.json' files
 func TestWriteExpectedValues(t *testing.T) {
@@ -260,7 +236,7 @@
 	// getResult is a convenience function to generate the expected values
 	getResult := func(args []*twoOperandParams, opFn executionFunc) []TwoOperandTestcase {
 		var (
-			env         = NewEVM(BlockContext{}, TxContext{}, nil, params.TestChainConfig, Config{}, deepmind.NoOpContext)
+			env         = NewEVM(BlockContext{}, TxContext{}, nil, params.TestChainConfig, Config{}, firehose.NoOpContext)
 			stack       = newstack()
 			pc          = uint64(0)
 			interpreter = env.interpreter
@@ -698,7 +674,7 @@
 		{name: "hash(0x010203)", random: crypto.Keccak256Hash([]byte{0x01, 0x02, 0x03})},
 	} {
 		var (
-			env            = NewEVM(BlockContext{Random: &tt.random}, TxContext{}, nil, params.TestChainConfig, Config{}, deepmind.NoOpContext)
+			env            = NewEVM(BlockContext{Random: &tt.random}, TxContext{}, nil, params.TestChainConfig, Config{}, firehose.NoOpContext)
 			stack          = newstack()
 			pc             = uint64(0)
 			evmInterpreter = env.interpreter
