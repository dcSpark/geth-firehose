--- conflicted
+++ resolved
@@ -527,22 +527,14 @@
 	mem.Resize(64)
 	pc := uint64(0)
 	v := "abcdef00000000000000abba000000000deaf000000c0de00100000000133700"
-<<<<<<< HEAD
-	stack.pushN(*new(uint256.Int).SetBytes(common.Hex2Bytes(v)), *new(uint256.Int))
-=======
 	stack.push(new(uint256.Int).SetBytes(common.Hex2Bytes(v)))
 	stack.push(new(uint256.Int))
->>>>>>> 9a0ed706
 	opMstore(&pc, evmInterpreter, &ScopeContext{mem, stack, nil})
 	if got := common.Bytes2Hex(mem.GetCopy(0, 32)); got != v {
 		t.Fatalf("Mstore fail, got %v, expected %v", got, v)
 	}
-<<<<<<< HEAD
-	stack.pushN(*new(uint256.Int).SetUint64(0x1), *new(uint256.Int))
-=======
 	stack.push(new(uint256.Int).SetUint64(0x1))
 	stack.push(new(uint256.Int))
->>>>>>> 9a0ed706
 	opMstore(&pc, evmInterpreter, &ScopeContext{mem, stack, nil})
 	if common.Bytes2Hex(mem.GetCopy(0, 32)) != "0000000000000000000000000000000000000000000000000000000000000001" {
 		t.Fatalf("Mstore failed to overwrite previous value")
@@ -565,12 +557,8 @@
 
 	bench.ResetTimer()
 	for i := 0; i < bench.N; i++ {
-<<<<<<< HEAD
-		stack.pushN(*value, *memStart)
-=======
 		stack.push(value)
 		stack.push(memStart)
->>>>>>> 9a0ed706
 		opMstore(&pc, evmInterpreter, &ScopeContext{mem, stack, nil})
 	}
 }
@@ -589,14 +577,9 @@
 
 	bench.ResetTimer()
 	for i := 0; i < bench.N; i++ {
-<<<<<<< HEAD
-		stack.pushN(*uint256.NewInt(32), *start)
-		opSha3(&pc, evmInterpreter, &ScopeContext{mem, stack, nil})
-=======
 		stack.push(uint256.NewInt(32))
 		stack.push(start)
 		opKeccak256(&pc, evmInterpreter, &ScopeContext{mem, stack, nil})
->>>>>>> 9a0ed706
 	}
 }
 
