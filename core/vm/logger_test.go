// Copyright 2016 The go-ethereum Authors
// This file is part of the go-ethereum library.
//
// The go-ethereum library is free software: you can redistribute it and/or modify
// it under the terms of the GNU Lesser General Public License as published by
// the Free Software Foundation, either version 3 of the License, or
// (at your option) any later version.
//
// The go-ethereum library is distributed in the hope that it will be useful,
// but WITHOUT ANY WARRANTY; without even the implied warranty of
// MERCHANTABILITY or FITNESS FOR A PARTICULAR PURPOSE. See the
// GNU Lesser General Public License for more details.
//
// You should have received a copy of the GNU Lesser General Public License
// along with the go-ethereum library. If not, see <http://www.gnu.org/licenses/>.

package vm

import (
	"math/big"
	"testing"

	"github.com/ethereum/go-ethereum/common"
	"github.com/ethereum/go-ethereum/core/state"
	"github.com/ethereum/go-ethereum/deepmind"
	"github.com/ethereum/go-ethereum/params"
	"github.com/holiman/uint256"
)

type dummyContractRef struct {
	calledForEach bool
}

func (dummyContractRef) ReturnGas(*big.Int)          {}
func (dummyContractRef) Address() common.Address     { return common.Address{} }
func (dummyContractRef) Value() *big.Int             { return new(big.Int) }
func (dummyContractRef) SetCode(common.Hash, []byte) {}
func (d *dummyContractRef) ForEachStorage(callback func(key, value common.Hash) bool) {
	d.calledForEach = true
}
func (d *dummyContractRef) SubBalance(amount *big.Int) {}
func (d *dummyContractRef) AddBalance(amount *big.Int) {}
func (d *dummyContractRef) SetBalance(*big.Int)        {}
func (d *dummyContractRef) SetNonce(uint64)            {}
func (d *dummyContractRef) Balance() *big.Int          { return new(big.Int) }

type dummyStatedb struct {
	state.StateDB
}

func (*dummyStatedb) GetRefund() uint64 { return 1337 }

func TestStoreCapture(t *testing.T) {
	var (
<<<<<<< HEAD
		env      = NewEVM(Context{}, &dummyStatedb{}, params.TestChainConfig, Config{}, deepmind.NoOpContext)
=======
		env      = NewEVM(BlockContext{}, TxContext{}, &dummyStatedb{}, params.TestChainConfig, Config{})
>>>>>>> e7872729
		logger   = NewStructLogger(nil)
		mem      = NewMemory()
		stack    = newstack()
		rstack   = newReturnStack()
		contract = NewContract(&dummyContractRef{}, &dummyContractRef{}, new(big.Int), 0, deepmind.NoOpContext)
	)
	stack.push(uint256.NewInt().SetUint64(1))
	stack.push(uint256.NewInt())
	var index common.Hash
	logger.CaptureState(env, 0, SSTORE, 0, 0, mem, stack, rstack, nil, contract, 0, nil)
	if len(logger.storage[contract.Address()]) == 0 {
		t.Fatalf("expected exactly 1 changed value on address %x, got %d", contract.Address(), len(logger.storage[contract.Address()]))
	}
	exp := common.BigToHash(big.NewInt(1))
	if logger.storage[contract.Address()][index] != exp {
		t.Errorf("expected %x, got %x", exp, logger.storage[contract.Address()][index])
	}
}<|MERGE_RESOLUTION|>--- conflicted
+++ resolved
@@ -52,11 +52,7 @@
 
 func TestStoreCapture(t *testing.T) {
 	var (
-<<<<<<< HEAD
-		env      = NewEVM(Context{}, &dummyStatedb{}, params.TestChainConfig, Config{}, deepmind.NoOpContext)
-=======
-		env      = NewEVM(BlockContext{}, TxContext{}, &dummyStatedb{}, params.TestChainConfig, Config{})
->>>>>>> e7872729
+		env      = NewEVM(BlockContext{}, TxContext{}, &dummyStatedb{}, params.TestChainConfig, Config{}, deepmind.NoOpContext)
 		logger   = NewStructLogger(nil)
 		mem      = NewMemory()
 		stack    = newstack()
