--- conflicted
+++ resolved
@@ -52,20 +52,11 @@
 
 func TestStoreCapture(t *testing.T) {
 	var (
-<<<<<<< HEAD
-		env      = NewEVM(Context{}, &dummyStatedb{}, params.TestChainConfig, Config{}, deepmind.NoOpContext)
+		env      = NewEVM(BlockContext{}, TxContext{}, &dummyStatedb{}, params.TestChainConfig, Config{}, deepmind.NoOpContext)
 		logger   = NewStructLogger(nil)
 		mem      = NewMemory()
 		stack    = newstack()
-		rstack   = newReturnStack()
 		contract = NewContract(&dummyContractRef{}, &dummyContractRef{}, new(big.Int), 0, deepmind.NoOpContext)
-=======
-		env      = NewEVM(BlockContext{}, TxContext{}, &dummyStatedb{}, params.TestChainConfig, Config{})
-		logger   = NewStructLogger(nil)
-		mem      = NewMemory()
-		stack    = newstack()
-		contract = NewContract(&dummyContractRef{}, &dummyContractRef{}, new(big.Int), 0)
->>>>>>> 11880ac9
 	)
 	stack.push(uint256.NewInt().SetUint64(1))
 	stack.push(uint256.NewInt())
