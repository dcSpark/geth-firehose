// Copyright 2017 The go-ethereum Authors
// This file is part of the go-ethereum library.
//
// The go-ethereum library is free software: you can redistribute it and/or modify
// it under the terms of the GNU Lesser General Public License as published by
// the Free Software Foundation, either version 3 of the License, or
// (at your option) any later version.
//
// The go-ethereum library is distributed in the hope that it will be useful,
// but WITHOUT ANY WARRANTY; without even the implied warranty of
// MERCHANTABILITY or FITNESS FOR A PARTICULAR PURPOSE. See the
// GNU Lesser General Public License for more details.
//
// You should have received a copy of the GNU Lesser General Public License
// along with the go-ethereum library. If not, see <http://www.gnu.org/licenses/>.

package vm

import (
	"github.com/ethereum/go-ethereum/common"
	"github.com/ethereum/go-ethereum/common/math"
	"github.com/ethereum/go-ethereum/params"
)

// memoryGasCosts calculates the quadratic gas for memory expansion. It does so
// only for the memory region that is expanded, not the total memory.
func memoryGasCost(mem *Memory, newMemSize uint64) (uint64, error) {

	if newMemSize == 0 {
		return 0, nil
	}
	// The maximum that will fit in a uint64 is max_word_count - 1
	// anything above that will result in an overflow.
	// Additionally, a newMemSize which results in a
	// newMemSizeWords larger than 0x7ffffffff will cause the square operation
	// to overflow.
	// The constant 0xffffffffe0 is the highest number that can be used without
	// overflowing the gas calculation
	if newMemSize > 0xffffffffe0 {
		return 0, errGasUintOverflow
	}

	newMemSizeWords := toWordSize(newMemSize)
	newMemSize = newMemSizeWords * 32

	if newMemSize > uint64(mem.Len()) {
		square := newMemSizeWords * newMemSizeWords
		linCoef := newMemSizeWords * params.MemoryGas
		quadCoef := square / params.QuadCoeffDiv
		newTotalFee := linCoef + quadCoef

		fee := newTotalFee - mem.lastGasCost
		mem.lastGasCost = newTotalFee

		return fee, nil
	}
	return 0, nil
}

func constGasFunc(gas uint64) gasFunc {
	return func(gt params.GasTable, evm *EVM, contract *Contract, stack *Stack, mem *Memory, memorySize uint64) (uint64, error) {
		return gas, nil
	}
}

func gasCallDataCopy(gt params.GasTable, evm *EVM, contract *Contract, stack *Stack, mem *Memory, memorySize uint64) (uint64, error) {
	gas, err := memoryGasCost(mem, memorySize)
	if err != nil {
		return 0, err
	}

	var overflow bool
	if gas, overflow = math.SafeAdd(gas, GasFastestStep); overflow {
		return 0, errGasUintOverflow
	}

	words, overflow := bigUint64(stack.Back(2))
	if overflow {
		return 0, errGasUintOverflow
	}

	if words, overflow = math.SafeMul(toWordSize(words), params.CopyGas); overflow {
		return 0, errGasUintOverflow
	}

	if gas, overflow = math.SafeAdd(gas, words); overflow {
		return 0, errGasUintOverflow
	}
	return gas, nil
}

func gasReturnDataCopy(gt params.GasTable, evm *EVM, contract *Contract, stack *Stack, mem *Memory, memorySize uint64) (uint64, error) {
	gas, err := memoryGasCost(mem, memorySize)
	if err != nil {
		return 0, err
	}

	var overflow bool
	if gas, overflow = math.SafeAdd(gas, GasFastestStep); overflow {
		return 0, errGasUintOverflow
	}

	words, overflow := bigUint64(stack.Back(2))
	if overflow {
		return 0, errGasUintOverflow
	}

	if words, overflow = math.SafeMul(toWordSize(words), params.CopyGas); overflow {
		return 0, errGasUintOverflow
	}

	if gas, overflow = math.SafeAdd(gas, words); overflow {
		return 0, errGasUintOverflow
	}
	return gas, nil
}

func gasSStore(gt params.GasTable, evm *EVM, contract *Contract, stack *Stack, mem *Memory, memorySize uint64) (uint64, error) {
	var (
<<<<<<< HEAD
		db   = getDualState(evm, contract.Address())
		y, x = stack.Back(1), stack.Back(0)
		val  = db.GetState(contract.Address(), common.BigToHash(x))
	)
	// This checks for 3 scenario's and calculates gas accordingly
	// 1. From a zero-value address to a non-zero value         (NEW VALUE)
	// 2. From a non-zero value address to a zero-value address (DELETE)
	// 3. From a non-zero to a non-zero                         (CHANGE)
	if val == (common.Hash{}) && y.Sign() != 0 {
		// 0 => non 0
		return params.SstoreSetGas, nil
	} else if val != (common.Hash{}) && y.Sign() == 0 {
		// non 0 => 0
		db.AddRefund(params.SstoreRefundGas)
		return params.SstoreClearGas, nil
	} else {
		// non 0 => non 0 (or 0 => 0)
		return params.SstoreResetGas, nil
=======
		y, x    = stack.Back(1), stack.Back(0)
		current = evm.StateDB.GetState(contract.Address(), common.BigToHash(x))
	)
	// The legacy gas metering only takes into consideration the current state
	if !evm.chainRules.IsConstantinople {
		// This checks for 3 scenario's and calculates gas accordingly:
		//
		// 1. From a zero-value address to a non-zero value         (NEW VALUE)
		// 2. From a non-zero value address to a zero-value address (DELETE)
		// 3. From a non-zero to a non-zero                         (CHANGE)
		switch {
		case current == (common.Hash{}) && y.Sign() != 0: // 0 => non 0
			return params.SstoreSetGas, nil
		case current != (common.Hash{}) && y.Sign() == 0: // non 0 => 0
			evm.StateDB.AddRefund(params.SstoreRefundGas)
			return params.SstoreClearGas, nil
		default: // non 0 => non 0 (or 0 => 0)
			return params.SstoreResetGas, nil
		}
	}
	// The new gas metering is based on net gas costs (EIP-1283):
	//
	// 1. If current value equals new value (this is a no-op), 200 gas is deducted.
	// 2. If current value does not equal new value
	//   2.1. If original value equals current value (this storage slot has not been changed by the current execution context)
	//     2.1.1. If original value is 0, 20000 gas is deducted.
	// 	   2.1.2. Otherwise, 5000 gas is deducted. If new value is 0, add 15000 gas to refund counter.
	// 	2.2. If original value does not equal current value (this storage slot is dirty), 200 gas is deducted. Apply both of the following clauses.
	// 	  2.2.1. If original value is not 0
	//       2.2.1.1. If current value is 0 (also means that new value is not 0), remove 15000 gas from refund counter. We can prove that refund counter will never go below 0.
	//       2.2.1.2. If new value is 0 (also means that current value is not 0), add 15000 gas to refund counter.
	// 	  2.2.2. If original value equals new value (this storage slot is reset)
	//       2.2.2.1. If original value is 0, add 19800 gas to refund counter.
	// 	     2.2.2.2. Otherwise, add 4800 gas to refund counter.
	value := common.BigToHash(y)
	if current == value { // noop (1)
		return params.NetSstoreNoopGas, nil
	}
	original := evm.StateDB.GetCommittedState(contract.Address(), common.BigToHash(x))
	if original == current {
		if original == (common.Hash{}) { // create slot (2.1.1)
			return params.NetSstoreInitGas, nil
		}
		if value == (common.Hash{}) { // delete slot (2.1.2b)
			evm.StateDB.AddRefund(params.NetSstoreClearRefund)
		}
		return params.NetSstoreCleanGas, nil // write existing slot (2.1.2)
	}
	if original != (common.Hash{}) {
		if current == (common.Hash{}) { // recreate slot (2.2.1.1)
			evm.StateDB.SubRefund(params.NetSstoreClearRefund)
		} else if value == (common.Hash{}) { // delete slot (2.2.1.2)
			evm.StateDB.AddRefund(params.NetSstoreClearRefund)
		}
	}
	if original == value {
		if original == (common.Hash{}) { // reset to original inexistent slot (2.2.2.1)
			evm.StateDB.AddRefund(params.NetSstoreResetClearRefund)
		} else { // reset to original existing slot (2.2.2.2)
			evm.StateDB.AddRefund(params.NetSstoreResetRefund)
		}
>>>>>>> 477eb093
	}
	return params.NetSstoreDirtyGas, nil
}

func makeGasLog(n uint64) gasFunc {
	return func(gt params.GasTable, evm *EVM, contract *Contract, stack *Stack, mem *Memory, memorySize uint64) (uint64, error) {
		requestedSize, overflow := bigUint64(stack.Back(1))
		if overflow {
			return 0, errGasUintOverflow
		}

		gas, err := memoryGasCost(mem, memorySize)
		if err != nil {
			return 0, err
		}

		if gas, overflow = math.SafeAdd(gas, params.LogGas); overflow {
			return 0, errGasUintOverflow
		}
		if gas, overflow = math.SafeAdd(gas, n*params.LogTopicGas); overflow {
			return 0, errGasUintOverflow
		}

		var memorySizeGas uint64
		if memorySizeGas, overflow = math.SafeMul(requestedSize, params.LogDataGas); overflow {
			return 0, errGasUintOverflow
		}
		if gas, overflow = math.SafeAdd(gas, memorySizeGas); overflow {
			return 0, errGasUintOverflow
		}
		return gas, nil
	}
}

func gasSha3(gt params.GasTable, evm *EVM, contract *Contract, stack *Stack, mem *Memory, memorySize uint64) (uint64, error) {
	var overflow bool
	gas, err := memoryGasCost(mem, memorySize)
	if err != nil {
		return 0, err
	}

	if gas, overflow = math.SafeAdd(gas, params.Sha3Gas); overflow {
		return 0, errGasUintOverflow
	}

	wordGas, overflow := bigUint64(stack.Back(1))
	if overflow {
		return 0, errGasUintOverflow
	}
	if wordGas, overflow = math.SafeMul(toWordSize(wordGas), params.Sha3WordGas); overflow {
		return 0, errGasUintOverflow
	}
	if gas, overflow = math.SafeAdd(gas, wordGas); overflow {
		return 0, errGasUintOverflow
	}
	return gas, nil
}

func gasCodeCopy(gt params.GasTable, evm *EVM, contract *Contract, stack *Stack, mem *Memory, memorySize uint64) (uint64, error) {
	gas, err := memoryGasCost(mem, memorySize)
	if err != nil {
		return 0, err
	}

	var overflow bool
	if gas, overflow = math.SafeAdd(gas, GasFastestStep); overflow {
		return 0, errGasUintOverflow
	}

	wordGas, overflow := bigUint64(stack.Back(2))
	if overflow {
		return 0, errGasUintOverflow
	}
	if wordGas, overflow = math.SafeMul(toWordSize(wordGas), params.CopyGas); overflow {
		return 0, errGasUintOverflow
	}
	if gas, overflow = math.SafeAdd(gas, wordGas); overflow {
		return 0, errGasUintOverflow
	}
	return gas, nil
}

func gasExtCodeCopy(gt params.GasTable, evm *EVM, contract *Contract, stack *Stack, mem *Memory, memorySize uint64) (uint64, error) {
	gas, err := memoryGasCost(mem, memorySize)
	if err != nil {
		return 0, err
	}

	var overflow bool
	if gas, overflow = math.SafeAdd(gas, gt.ExtcodeCopy); overflow {
		return 0, errGasUintOverflow
	}

	wordGas, overflow := bigUint64(stack.Back(3))
	if overflow {
		return 0, errGasUintOverflow
	}

	if wordGas, overflow = math.SafeMul(toWordSize(wordGas), params.CopyGas); overflow {
		return 0, errGasUintOverflow
	}

	if gas, overflow = math.SafeAdd(gas, wordGas); overflow {
		return 0, errGasUintOverflow
	}
	return gas, nil
}

func gasExtCodeHash(gt params.GasTable, evm *EVM, contract *Contract, stack *Stack, mem *Memory, memorySize uint64) (uint64, error) {
	return gt.ExtcodeHash, nil
}

func gasMLoad(gt params.GasTable, evm *EVM, contract *Contract, stack *Stack, mem *Memory, memorySize uint64) (uint64, error) {
	var overflow bool
	gas, err := memoryGasCost(mem, memorySize)
	if err != nil {
		return 0, errGasUintOverflow
	}
	if gas, overflow = math.SafeAdd(gas, GasFastestStep); overflow {
		return 0, errGasUintOverflow
	}
	return gas, nil
}

func gasMStore8(gt params.GasTable, evm *EVM, contract *Contract, stack *Stack, mem *Memory, memorySize uint64) (uint64, error) {
	var overflow bool
	gas, err := memoryGasCost(mem, memorySize)
	if err != nil {
		return 0, errGasUintOverflow
	}
	if gas, overflow = math.SafeAdd(gas, GasFastestStep); overflow {
		return 0, errGasUintOverflow
	}
	return gas, nil
}

func gasMStore(gt params.GasTable, evm *EVM, contract *Contract, stack *Stack, mem *Memory, memorySize uint64) (uint64, error) {
	var overflow bool
	gas, err := memoryGasCost(mem, memorySize)
	if err != nil {
		return 0, errGasUintOverflow
	}
	if gas, overflow = math.SafeAdd(gas, GasFastestStep); overflow {
		return 0, errGasUintOverflow
	}
	return gas, nil
}

func gasCreate(gt params.GasTable, evm *EVM, contract *Contract, stack *Stack, mem *Memory, memorySize uint64) (uint64, error) {
	var overflow bool
	gas, err := memoryGasCost(mem, memorySize)
	if err != nil {
		return 0, err
	}
	if gas, overflow = math.SafeAdd(gas, params.CreateGas); overflow {
		return 0, errGasUintOverflow
	}
	return gas, nil
}

func gasCreate2(gt params.GasTable, evm *EVM, contract *Contract, stack *Stack, mem *Memory, memorySize uint64) (uint64, error) {
	var overflow bool
	gas, err := memoryGasCost(mem, memorySize)
	if err != nil {
		return 0, err
	}
	if gas, overflow = math.SafeAdd(gas, params.Create2Gas); overflow {
		return 0, errGasUintOverflow
	}
	return gas, nil
}

func gasBalance(gt params.GasTable, evm *EVM, contract *Contract, stack *Stack, mem *Memory, memorySize uint64) (uint64, error) {
	return gt.Balance, nil
}

func gasExtCodeSize(gt params.GasTable, evm *EVM, contract *Contract, stack *Stack, mem *Memory, memorySize uint64) (uint64, error) {
	return gt.ExtcodeSize, nil
}

func gasSLoad(gt params.GasTable, evm *EVM, contract *Contract, stack *Stack, mem *Memory, memorySize uint64) (uint64, error) {
	return gt.SLoad, nil
}

func gasExp(gt params.GasTable, evm *EVM, contract *Contract, stack *Stack, mem *Memory, memorySize uint64) (uint64, error) {
	expByteLen := uint64((stack.data[stack.len()-2].BitLen() + 7) / 8)

	var (
		gas      = expByteLen * gt.ExpByte // no overflow check required. Max is 256 * ExpByte gas
		overflow bool
	)
	if gas, overflow = math.SafeAdd(gas, GasSlowStep); overflow {
		return 0, errGasUintOverflow
	}
	return gas, nil
}

func gasCall(gt params.GasTable, evm *EVM, contract *Contract, stack *Stack, mem *Memory, memorySize uint64) (uint64, error) {
	var (
		gas            = gt.Calls
		transfersValue = stack.Back(2).Sign() != 0
		address        = common.BigToAddress(stack.Back(1))
		eip158         = evm.ChainConfig().IsEIP158(evm.BlockNumber)
	)
	if eip158 {
		if transfersValue && getDualState(evm, address).Empty(address) {
			gas += params.CallNewAccountGas
		}
	} else if !getDualState(evm, address).Exist(address) {
		gas += params.CallNewAccountGas
	}
	if transfersValue {
		gas += params.CallValueTransferGas
	}
	memoryGas, err := memoryGasCost(mem, memorySize)
	if err != nil {
		return 0, err
	}
	var overflow bool
	if gas, overflow = math.SafeAdd(gas, memoryGas); overflow {
		return 0, errGasUintOverflow
	}

	evm.callGasTemp, err = callGas(gt, contract.Gas, gas, stack.Back(0))
	if err != nil {
		return 0, err
	}
	if gas, overflow = math.SafeAdd(gas, evm.callGasTemp); overflow {
		return 0, errGasUintOverflow
	}
	return gas, nil
}

func gasCallCode(gt params.GasTable, evm *EVM, contract *Contract, stack *Stack, mem *Memory, memorySize uint64) (uint64, error) {
	gas := gt.Calls
	if stack.Back(2).Sign() != 0 {
		gas += params.CallValueTransferGas
	}
	memoryGas, err := memoryGasCost(mem, memorySize)
	if err != nil {
		return 0, err
	}
	var overflow bool
	if gas, overflow = math.SafeAdd(gas, memoryGas); overflow {
		return 0, errGasUintOverflow
	}

	evm.callGasTemp, err = callGas(gt, contract.Gas, gas, stack.Back(0))
	if err != nil {
		return 0, err
	}
	if gas, overflow = math.SafeAdd(gas, evm.callGasTemp); overflow {
		return 0, errGasUintOverflow
	}
	return gas, nil
}

func gasReturn(gt params.GasTable, evm *EVM, contract *Contract, stack *Stack, mem *Memory, memorySize uint64) (uint64, error) {
	return memoryGasCost(mem, memorySize)
}

func gasRevert(gt params.GasTable, evm *EVM, contract *Contract, stack *Stack, mem *Memory, memorySize uint64) (uint64, error) {
	return memoryGasCost(mem, memorySize)
}

func gasSuicide(gt params.GasTable, evm *EVM, contract *Contract, stack *Stack, mem *Memory, memorySize uint64) (uint64, error) {
	var db StateDB
	var gas uint64
	// EIP150 homestead gas reprice fork:
	if evm.ChainConfig().IsEIP150(evm.BlockNumber) {
		gas = gt.Suicide
		var (
			address = common.BigToAddress(stack.Back(0))
			eip158  = evm.ChainConfig().IsEIP158(evm.BlockNumber)
		)
		db = getDualState(evm, address)

		if eip158 {
			// if empty and transfers value
			if db.Empty(address) && db.GetBalance(contract.Address()).Sign() != 0 {
				gas += gt.CreateBySuicide
			}
		} else if !db.Exist(address) {
			gas += gt.CreateBySuicide
		}
	}

	db = getDualState(evm, contract.Address())
	if !db.HasSuicided(contract.Address()) {
		db.AddRefund(params.SuicideRefundGas)
	}
	return gas, nil
}

func gasDelegateCall(gt params.GasTable, evm *EVM, contract *Contract, stack *Stack, mem *Memory, memorySize uint64) (uint64, error) {
	gas, err := memoryGasCost(mem, memorySize)
	if err != nil {
		return 0, err
	}
	var overflow bool
	if gas, overflow = math.SafeAdd(gas, gt.Calls); overflow {
		return 0, errGasUintOverflow
	}

	evm.callGasTemp, err = callGas(gt, contract.Gas, gas, stack.Back(0))
	if err != nil {
		return 0, err
	}
	if gas, overflow = math.SafeAdd(gas, evm.callGasTemp); overflow {
		return 0, errGasUintOverflow
	}
	return gas, nil
}

func gasStaticCall(gt params.GasTable, evm *EVM, contract *Contract, stack *Stack, mem *Memory, memorySize uint64) (uint64, error) {
	gas, err := memoryGasCost(mem, memorySize)
	if err != nil {
		return 0, err
	}
	var overflow bool
	if gas, overflow = math.SafeAdd(gas, gt.Calls); overflow {
		return 0, errGasUintOverflow
	}

	evm.callGasTemp, err = callGas(gt, contract.Gas, gas, stack.Back(0))
	if err != nil {
		return 0, err
	}
	if gas, overflow = math.SafeAdd(gas, evm.callGasTemp); overflow {
		return 0, errGasUintOverflow
	}
	return gas, nil
}

func gasPush(gt params.GasTable, evm *EVM, contract *Contract, stack *Stack, mem *Memory, memorySize uint64) (uint64, error) {
	return GasFastestStep, nil
}

func gasSwap(gt params.GasTable, evm *EVM, contract *Contract, stack *Stack, mem *Memory, memorySize uint64) (uint64, error) {
	return GasFastestStep, nil
}

func gasDup(gt params.GasTable, evm *EVM, contract *Contract, stack *Stack, mem *Memory, memorySize uint64) (uint64, error) {
	return GasFastestStep, nil
}<|MERGE_RESOLUTION|>--- conflicted
+++ resolved
@@ -117,7 +117,6 @@
 
 func gasSStore(gt params.GasTable, evm *EVM, contract *Contract, stack *Stack, mem *Memory, memorySize uint64) (uint64, error) {
 	var (
-<<<<<<< HEAD
 		db   = getDualState(evm, contract.Address())
 		y, x = stack.Back(1), stack.Back(0)
 		val  = db.GetState(contract.Address(), common.BigToHash(x))
@@ -136,71 +135,7 @@
 	} else {
 		// non 0 => non 0 (or 0 => 0)
 		return params.SstoreResetGas, nil
-=======
-		y, x    = stack.Back(1), stack.Back(0)
-		current = evm.StateDB.GetState(contract.Address(), common.BigToHash(x))
-	)
-	// The legacy gas metering only takes into consideration the current state
-	if !evm.chainRules.IsConstantinople {
-		// This checks for 3 scenario's and calculates gas accordingly:
-		//
-		// 1. From a zero-value address to a non-zero value         (NEW VALUE)
-		// 2. From a non-zero value address to a zero-value address (DELETE)
-		// 3. From a non-zero to a non-zero                         (CHANGE)
-		switch {
-		case current == (common.Hash{}) && y.Sign() != 0: // 0 => non 0
-			return params.SstoreSetGas, nil
-		case current != (common.Hash{}) && y.Sign() == 0: // non 0 => 0
-			evm.StateDB.AddRefund(params.SstoreRefundGas)
-			return params.SstoreClearGas, nil
-		default: // non 0 => non 0 (or 0 => 0)
-			return params.SstoreResetGas, nil
-		}
-	}
-	// The new gas metering is based on net gas costs (EIP-1283):
-	//
-	// 1. If current value equals new value (this is a no-op), 200 gas is deducted.
-	// 2. If current value does not equal new value
-	//   2.1. If original value equals current value (this storage slot has not been changed by the current execution context)
-	//     2.1.1. If original value is 0, 20000 gas is deducted.
-	// 	   2.1.2. Otherwise, 5000 gas is deducted. If new value is 0, add 15000 gas to refund counter.
-	// 	2.2. If original value does not equal current value (this storage slot is dirty), 200 gas is deducted. Apply both of the following clauses.
-	// 	  2.2.1. If original value is not 0
-	//       2.2.1.1. If current value is 0 (also means that new value is not 0), remove 15000 gas from refund counter. We can prove that refund counter will never go below 0.
-	//       2.2.1.2. If new value is 0 (also means that current value is not 0), add 15000 gas to refund counter.
-	// 	  2.2.2. If original value equals new value (this storage slot is reset)
-	//       2.2.2.1. If original value is 0, add 19800 gas to refund counter.
-	// 	     2.2.2.2. Otherwise, add 4800 gas to refund counter.
-	value := common.BigToHash(y)
-	if current == value { // noop (1)
-		return params.NetSstoreNoopGas, nil
-	}
-	original := evm.StateDB.GetCommittedState(contract.Address(), common.BigToHash(x))
-	if original == current {
-		if original == (common.Hash{}) { // create slot (2.1.1)
-			return params.NetSstoreInitGas, nil
-		}
-		if value == (common.Hash{}) { // delete slot (2.1.2b)
-			evm.StateDB.AddRefund(params.NetSstoreClearRefund)
-		}
-		return params.NetSstoreCleanGas, nil // write existing slot (2.1.2)
-	}
-	if original != (common.Hash{}) {
-		if current == (common.Hash{}) { // recreate slot (2.2.1.1)
-			evm.StateDB.SubRefund(params.NetSstoreClearRefund)
-		} else if value == (common.Hash{}) { // delete slot (2.2.1.2)
-			evm.StateDB.AddRefund(params.NetSstoreClearRefund)
-		}
-	}
-	if original == value {
-		if original == (common.Hash{}) { // reset to original inexistent slot (2.2.2.1)
-			evm.StateDB.AddRefund(params.NetSstoreResetClearRefund)
-		} else { // reset to original existing slot (2.2.2.2)
-			evm.StateDB.AddRefund(params.NetSstoreResetRefund)
-		}
->>>>>>> 477eb093
-	}
-	return params.NetSstoreDirtyGas, nil
+	}
 }
 
 func makeGasLog(n uint64) gasFunc {
