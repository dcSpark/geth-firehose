--- conflicted
+++ resolved
@@ -314,15 +314,11 @@
 		}
 
 		// execute the operation
-<<<<<<< HEAD
-		res, err = operation.execute(&pc, in, contract, mem, stack)
+		res, err = operation.execute(&pc, in, callContext)
 
 		// Deep mind record after call event last here since operation has been executed
 		maybeAfterCallGasEvent()
 
-=======
-		res, err = operation.execute(&pc, in, callContext)
->>>>>>> cbc4ac26
 		// verifyPool is a build flag. Pool verification makes sure the integrity
 		// of the integer pool by comparing values to a default value.
 		if verifyPool {
