--- conflicted
+++ resolved
@@ -70,21 +70,12 @@
 	CanRun([]byte) bool
 }
 
-<<<<<<< HEAD
 // ScopeContext contains the things that are per-call, such as stack and memory,
 // but not transients like pc and gas
 type ScopeContext struct {
 	Memory   *Memory
 	Stack    *Stack
 	Contract *Contract
-=======
-// callCtx contains the things that are per-call, such as stack and memory,
-// but not transients like pc and gas
-type callCtx struct {
-	memory   *Memory
-	stack    *Stack
-	contract *Contract
->>>>>>> 8992c1a6
 }
 
 // keccakState wraps sha3.state. In addition to the usual hash methods, it also supports
@@ -175,32 +166,21 @@
 	// TODO  temporary fix for issue
 	// Don't bother with the execution if there's no code.
 	if len(contract.Code) == 0 {
-<<<<<<< HEAD
 		if in.evm.dmContext.Enabled() {
 			in.evm.dmContext.RecordCallWithoutCode()
 		}
 
 		//	return nil, nil
-=======
-		return nil, nil
->>>>>>> 8992c1a6
 	}
 
 	var (
 		op          OpCode        // current opcode
 		mem         = NewMemory() // bound memory
 		stack       = newstack()  // local stack
-<<<<<<< HEAD
 		callContext = &ScopeContext{
 			Memory:   mem,
 			Stack:    stack,
 			Contract: contract,
-=======
-		callContext = &callCtx{
-			memory:   mem,
-			stack:    stack,
-			contract: contract,
->>>>>>> 8992c1a6
 		}
 		// For optimisation reason we're using uint64 as the program counter.
 		// It's theoretically possible to go above 2^64. The YP defines the PC
@@ -225,11 +205,7 @@
 		defer func() {
 			if err != nil {
 				if !logged {
-<<<<<<< HEAD
 					in.cfg.Tracer.CaptureState(pcCopy, op, gasCopy, cost, callContext, in.returnData, in.evm.depth, err)
-=======
-					in.cfg.Tracer.CaptureState(in.evm, pcCopy, op, gasCopy, cost, mem, stack, in.returnData, contract, in.evm.depth, err)
->>>>>>> 8992c1a6
 				} else {
 					in.cfg.Tracer.CaptureFault(pcCopy, op, gasCopy, cost, callContext, in.evm.depth, err)
 				}
@@ -275,11 +251,12 @@
 				return nil, ErrWriteProtection
 			}
 		}
+
+		// Deepmind keeps contract gas at this point, used later just before executing the call to record the gas before event
+		dmBeforeCallGasEvent := contract.Gas
+
 		// Static portion of gas
 		cost = operation.constantGas // For tracing
-
-		// Deepmind keeps contract gas at this point, used later just before executing the call to record the gas before event
-		dmBeforeCallGasEvent := contract.Gas
 
 		// Deep mind we ignore constant cost because below, we perform a single GAS_CHANGE for both constant + dynamic to aggregate the 2 gas change events
 		if !contract.UseGas(operation.constantGas, deepmind.IgnoredGasChangeReason) {
@@ -339,44 +316,26 @@
 		}
 
 		if in.cfg.Debug {
-<<<<<<< HEAD
 			in.cfg.Tracer.CaptureState(pc, op, gasCopy, cost, callContext, in.returnData, in.evm.depth, err)
-=======
-			in.cfg.Tracer.CaptureState(in.evm, pc, op, gasCopy, cost, mem, stack, in.returnData, contract, in.evm.depth, err)
->>>>>>> 8992c1a6
 			logged = true
 		}
 
 		// execute the operation
 		res, err = operation.execute(&pc, in, callContext)
-<<<<<<< HEAD
-
-=======
->>>>>>> 8992c1a6
 		if in.evm.dmContext.Enabled() && ShouldRecordCallGasEventForOpCode(op) {
 			// Deep mind records after call event last here since operation has been executed
 			in.evm.dmContext.RecordAfterCallGasEvent(contract.Gas)
 		}
-<<<<<<< HEAD
-
-=======
->>>>>>> 8992c1a6
 		// if the operation clears the return data (e.g. it has returning data)
 		// set the last return to the result of the operation.
 		if operation.returns {
-			in.returnData = common.CopyBytes(res)
+			in.returnData = res
 		}
 
 		switch {
 		case err != nil:
 			return nil, err
 		case operation.reverts:
-<<<<<<< HEAD
-			// DMLOG: we could print that the execution was REVERTed here,
-			// to inform those who want to know where it failed.
-			// Perhaps we need an ID of execution.. which contract this arrived on.
-=======
->>>>>>> 8992c1a6
 			return res, ErrExecutionReverted
 		case operation.halts:
 			return res, nil
