--- conflicted
+++ resolved
@@ -252,17 +252,11 @@
 			}
 		}
 
-<<<<<<< HEAD
-		// Deepmind keeps contract gas at this point, used later just before executing the call to record the gas before event
-		dmBeforeCallGasEvent := contract.Gas
-
 		// Static portion of gas
 		cost = operation.constantGas // For tracing
 
-=======
->>>>>>> 030800a7
 		// Deep mind we ignore constant cost because below, we perform a single GAS_CHANGE for both constant + dynamic to aggregate the 2 gas change events
-		if !contract.UseGas(operation.constantGas, deepmind.IgnoredGasChangeReason) {
+		if !contract.UseGas(cost, deepmind.IgnoredGasChangeReason) {
 			return nil, ErrOutOfGas
 		}
 
@@ -289,6 +283,7 @@
 			var dynamicCost uint64
 			dynamicCost, err = operation.dynamicGas(in.evm, contract, stack, mem, memorySize)
 			cost += dynamicCost // total cost, for debug tracing
+			// Deep mind we ignore constant cost because below, we perform a single GAS_CHANGE for both constant + dynamic to aggregate the 2 gas change events
 			if err != nil || !contract.UseGas(dynamicCost, deepmind.IgnoredGasChangeReason) {
 				return nil, ErrOutOfGas
 			}
@@ -298,14 +293,6 @@
 		}
 
 		if in.evm.dmContext.Enabled() {
-<<<<<<< HEAD
-			if ShouldRecordCallGasEventForOpCode(op) {
-				// Deep mind record before call event last here since operation is about to be executed, 100% sure
-				in.evm.dmContext.RecordGasEvent(dmBeforeCallGasEvent)
-			}
-
-=======
->>>>>>> 030800a7
 			if cost != 0 {
 				gasChangeReason := OpCodeToGasChangeReason(op)
 				if gasChangeReason != deepmind.IgnoredGasChangeReason {
@@ -328,13 +315,6 @@
 
 		// execute the operation
 		res, err = operation.execute(&pc, in, callContext)
-<<<<<<< HEAD
-		if in.evm.dmContext.Enabled() && ShouldRecordCallGasEventForOpCode(op) {
-			// Deep mind records after call event last here since operation has been executed
-			in.evm.dmContext.RecordGasEvent(contract.Gas)
-		}
-=======
->>>>>>> 030800a7
 		// if the operation clears the return data (e.g. it has returning data)
 		// set the last return to the result of the operation.
 		if operation.returns {
