--- conflicted
+++ resolved
@@ -165,19 +165,13 @@
 
 	// TODO  temporary fix for issue
 	// Don't bother with the execution if there's no code.
-<<<<<<< HEAD
-	//if len(contract.Code) == 0 {
-	//	return nil, nil
-	//}
-=======
 	if len(contract.Code) == 0 {
 		if in.evm.dmContext.Enabled() {
 			in.evm.dmContext.RecordCallWithoutCode()
 		}
 
-		return nil, nil
-	}
->>>>>>> 1d5741d4
+		//	return nil, nil
+	}
 
 	var (
 		op          OpCode        // current opcode
