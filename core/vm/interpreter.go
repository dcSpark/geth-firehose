// Copyright 2014 The go-ethereum Authors
// This file is part of the go-ethereum library.
//
// The go-ethereum library is free software: you can redistribute it and/or modify
// it under the terms of the GNU Lesser General Public License as published by
// the Free Software Foundation, either version 3 of the License, or
// (at your option) any later version.
//
// The go-ethereum library is distributed in the hope that it will be useful,
// but WITHOUT ANY WARRANTY; without even the implied warranty of
// MERCHANTABILITY or FITNESS FOR A PARTICULAR PURPOSE. See the
// GNU Lesser General Public License for more details.
//
// You should have received a copy of the GNU Lesser General Public License
// along with the go-ethereum library. If not, see <http://www.gnu.org/licenses/>.

package vm

import (
	"hash"
	"sync"

	"github.com/ethereum/go-ethereum/common"
	"github.com/ethereum/go-ethereum/common/math"
	"github.com/ethereum/go-ethereum/firehose"
	"github.com/ethereum/go-ethereum/log"
)

var EVMInterpreterPool = sync.Pool{
	New: func() interface{} {
		return &EVMInterpreter{}
	},
}

// Config are the configuration options for the Interpreter
type Config struct {
	Debug                   bool      // Enables debugging
	Tracer                  EVMLogger // Opcode logger
	NoBaseFee               bool      // Forces the EIP-1559 baseFee to 0 (needed for 0 price calls)
	NoRecursion             bool      // Disables call, callcode, delegate call and create
	EnablePreimageRecording bool      // Enables recording of SHA3/keccak preimages

	JumpTable *JumpTable // EVM instruction table, automatically populated if unset

	ExtraEips []int // Additional EIPS that are to be enabled
}

// ScopeContext contains the things that are per-call, such as stack and memory,
// but not transients like pc and gas
type ScopeContext struct {
	Memory   *Memory
	Stack    *Stack
	Contract *Contract
}

// keccakState wraps sha3.state. In addition to the usual hash methods, it also supports
// Read to get a variable amount of data from the hash state. Read is faster than Sum
// because it doesn't copy the internal state, but also modifies the internal state.
type keccakState interface {
	hash.Hash
	Read([]byte) (int, error)
}

// EVMInterpreter represents an EVM interpreter
type EVMInterpreter struct {
	evm *EVM
	cfg Config

	hasher    keccakState // Keccak256 hasher instance shared across opcodes
	hasherBuf common.Hash // Keccak256 hasher result array shared aross opcodes

	readOnly   bool   // Whether to throw on stateful modifications
	returnData []byte // Last CALL's return data for subsequent reuse
}

// NewEVMInterpreter returns a new instance of the Interpreter.
func NewEVMInterpreter(evm *EVM, cfg Config) *EVMInterpreter {
	// If jump table was not initialised we set the default one.
	if cfg.JumpTable == nil {
		switch {
		case evm.chainRules.IsMerge:
			cfg.JumpTable = &mergeInstructionSet
		case evm.chainRules.IsLondon:
			cfg.JumpTable = &londonInstructionSet
		case evm.chainRules.IsBerlin:
			cfg.JumpTable = &berlinInstructionSet
		case evm.chainRules.IsIstanbul:
			cfg.JumpTable = &istanbulInstructionSet
		case evm.chainRules.IsConstantinople:
			cfg.JumpTable = &constantinopleInstructionSet
		case evm.chainRules.IsByzantium:
			cfg.JumpTable = &byzantiumInstructionSet
		case evm.chainRules.IsEIP158:
			cfg.JumpTable = &spuriousDragonInstructionSet
		case evm.chainRules.IsEIP150:
			cfg.JumpTable = &tangerineWhistleInstructionSet
		case evm.chainRules.IsHomestead:
			cfg.JumpTable = &homesteadInstructionSet
		default:
			cfg.JumpTable = &frontierInstructionSet
		}
		var extraEips []int
		for _, eip := range cfg.ExtraEips {
			copy := *cfg.JumpTable
			if err := EnableEIP(eip, &copy); err != nil {
				// Disable it, so caller can check if it's activated or not
				log.Error("EIP activation failed", "eip", eip, "error", err)
			} else {
				extraEips = append(extraEips, eip)
			}
			cfg.JumpTable = &copy
		}
		cfg.ExtraEips = extraEips

	}
	evmInterpreter := EVMInterpreterPool.Get().(*EVMInterpreter)
	evmInterpreter.evm = evm
	evmInterpreter.cfg = cfg
	evmInterpreter.readOnly = false
	evmInterpreter.returnData = nil
	return evmInterpreter
}

// Run loops and evaluates the contract's code with the given input data and returns
// the return byte-slice and an error if one occurred.
//
// It's important to note that any errors returned by the interpreter should be
// considered a revert-and-consume-all-gas operation except for
// ErrExecutionReverted which means revert-and-keep-gas-left.
func (in *EVMInterpreter) Run(contract *Contract, input []byte, readOnly bool) (ret []byte, err error) {

	// Increment the call depth which is restricted to 1024
	in.evm.depth++
	defer func() { in.evm.depth-- }()

	// Make sure the readOnly is only set if we aren't in readOnly yet.
	// This also makes sure that the readOnly flag isn't removed for child calls.
	if readOnly && !in.readOnly {
		in.readOnly = true
		defer func() { in.readOnly = false }()
	}

	// Reset the previous call's return data. It's unimportant to preserve the old buffer
	// as every returning call will return new data anyway.
	in.returnData = nil

	// Don't bother with the execution if there's no code.
	if len(contract.Code) == 0 {
		if in.evm.dmContext.Enabled() {
			in.evm.dmContext.RecordCallWithoutCode()
		}

		return nil, nil
	}

	var (
		op          OpCode        // current opcode
		mem         = NewMemory() // bound memory
		stack       = newstack()  // local stack
		callContext = &ScopeContext{
			Memory:   mem,
			Stack:    stack,
			Contract: contract,
		}
		// For optimisation reason we're using uint64 as the program counter.
		// It's theoretically possible to go above 2^64. The YP defines the PC
		// to be uint256. Practically much less so feasible.
		pc   = uint64(0) // program counter
		cost uint64
		// copies used by tracer
		pcCopy  uint64 // needed for the deferred EVMLogger
		gasCopy uint64 // for EVMLogger to log gas remaining before execution
		logged  bool   // deferred EVMLogger should ignore already logged steps
		res     []byte // result of the opcode execution function
	)
	// Don't move this deferrred function, it's placed before the capturestate-deferred method,
	// so that it get's executed _after_: the capturestate needs the stacks before
	// they are returned to the pools
	defer func() {
		returnStack(stack)
	}()
	contract.Input = input

	if in.cfg.Debug {
		defer func() {
			if err != nil {
				if !logged {
					in.cfg.Tracer.CaptureState(pcCopy, op, gasCopy, cost, callContext, in.returnData, in.evm.depth, err)
				} else {
					in.cfg.Tracer.CaptureFault(pcCopy, op, gasCopy, cost, callContext, in.evm.depth, err)
				}
			}
		}()
	}
	// The Interpreter main run loop (contextual). This loop runs until either an
	// explicit STOP, RETURN or SELFDESTRUCT is executed, an error occurred during
	// the execution of one of the operations or until the done flag is set by the
	// parent context.
	for {
		if in.cfg.Debug {
			// Capture pre-execution values for tracing.
			logged, pcCopy, gasCopy = false, pc, contract.Gas
		}
		// Get the operation from the jump table and validate the stack to ensure there are
		// enough stack items available to perform the operation.
		op = contract.GetOp(pc)
		operation := in.cfg.JumpTable[op]
		cost = operation.constantGas // For tracing
		// Validate stack
		if sLen := stack.len(); sLen < operation.minStack {
			return nil, &ErrStackUnderflow{stackLen: sLen, required: operation.minStack}
		} else if sLen > operation.maxStack {
			return nil, &ErrStackOverflow{stackLen: sLen, limit: operation.maxStack}
		}

<<<<<<< HEAD
		// Deep mind we ignore constant cost because below, we perform a single GAS_CHANGE for both constant + dynamic to aggregate the 2 gas change events
		if !contract.UseGas(cost, deepmind.IgnoredGasChangeReason) {
=======
		// Firehose we ignore constant cost because below, we perform a single GAS_CHANGE for both constant + dynamic to aggregate the 2 gas change events
		if !contract.UseGas(operation.constantGas, firehose.IgnoredGasChangeReason) {
>>>>>>> b9f05274
			return nil, ErrOutOfGas
		}
		if operation.dynamicGas != nil {
			// All ops with a dynamic memory usage also has a dynamic gas cost.
			var memorySize uint64
			// calculate the new memory size and expand the memory to fit
			// the operation
			// Memory check needs to be done prior to evaluating the dynamic gas portion,
			// to detect calculation overflows
			if operation.memorySize != nil {
				memSize, overflow := operation.memorySize(stack)
				if overflow {
					return nil, ErrGasUintOverflow
				}
				// memory is expanded in words of 32 bytes. Gas
				// is also calculated in words.
				if memorySize, overflow = math.SafeMul(toWordSize(memSize), 32); overflow {
					return nil, ErrGasUintOverflow
				}
			}
			// Consume the gas and return an error if not enough gas is available.
			// cost is explicitly set so that the capture state defer method can get the proper cost
			// cost is explicitly set so that the capture state defer method can get the proper cost
			var dynamicCost uint64
			dynamicCost, err = operation.dynamicGas(in.evm, contract, stack, mem, memorySize)
			cost += dynamicCost // total cost, for debug tracing
<<<<<<< HEAD
			// Deep mind we ignore constant cost because below, we perform a single GAS_CHANGE for both constant + dynamic to aggregate the 2 gas change events
			if err != nil || !contract.UseGas(dynamicCost, deepmind.IgnoredGasChangeReason) {
=======
			if err != nil || !contract.UseGas(dynamicCost, firehose.IgnoredGasChangeReason) {
>>>>>>> b9f05274
				return nil, ErrOutOfGas
			}
			if memorySize > 0 {
				mem.Resize(memorySize)
			}
		}

		if in.evm.firehoseContext.Enabled() {
			if cost != 0 {
				gasChangeReason := OpCodeToGasChangeReason(op)
				if gasChangeReason != firehose.IgnoredGasChangeReason {
					// When execution reach this point, `contract.UseGas` has been called once
					// (for only a static) or twice (for both static + dynamic cost). Since it
					// has been called, it's mean the `c.Gas` has already been adjusted down
					// to remaining after cost.
					//
					// Hence to retrieve the `gasOld` value, we need to come back at state when
					// gas was not consumed, which means doing `contract.Gas + cost`.
					in.evm.firehoseContext.RecordGasConsume(contract.Gas+cost, cost, gasChangeReason)
				}
			}
		}

		if in.cfg.Debug {
			in.cfg.Tracer.CaptureState(pc, op, gasCopy, cost, callContext, in.returnData, in.evm.depth, err)
			logged = true
		}
		// execute the operation
		res, err = operation.execute(&pc, in, callContext)
		if err != nil {
			break
		}
		pc++
	}

	if err == errStopToken {
		err = nil // clear stop token error
	}

	return res, err
}<|MERGE_RESOLUTION|>--- conflicted
+++ resolved
@@ -146,8 +146,8 @@
 
 	// Don't bother with the execution if there's no code.
 	if len(contract.Code) == 0 {
-		if in.evm.dmContext.Enabled() {
-			in.evm.dmContext.RecordCallWithoutCode()
+		if in.evm.firehoseContext.Enabled() {
+			in.evm.firehoseContext.RecordCallWithoutCode()
 		}
 
 		return nil, nil
@@ -213,13 +213,8 @@
 			return nil, &ErrStackOverflow{stackLen: sLen, limit: operation.maxStack}
 		}
 
-<<<<<<< HEAD
 		// Deep mind we ignore constant cost because below, we perform a single GAS_CHANGE for both constant + dynamic to aggregate the 2 gas change events
-		if !contract.UseGas(cost, deepmind.IgnoredGasChangeReason) {
-=======
-		// Firehose we ignore constant cost because below, we perform a single GAS_CHANGE for both constant + dynamic to aggregate the 2 gas change events
-		if !contract.UseGas(operation.constantGas, firehose.IgnoredGasChangeReason) {
->>>>>>> b9f05274
+		if !contract.UseGas(cost, firehose.IgnoredGasChangeReason) {
 			return nil, ErrOutOfGas
 		}
 		if operation.dynamicGas != nil {
@@ -246,12 +241,8 @@
 			var dynamicCost uint64
 			dynamicCost, err = operation.dynamicGas(in.evm, contract, stack, mem, memorySize)
 			cost += dynamicCost // total cost, for debug tracing
-<<<<<<< HEAD
 			// Deep mind we ignore constant cost because below, we perform a single GAS_CHANGE for both constant + dynamic to aggregate the 2 gas change events
-			if err != nil || !contract.UseGas(dynamicCost, deepmind.IgnoredGasChangeReason) {
-=======
 			if err != nil || !contract.UseGas(dynamicCost, firehose.IgnoredGasChangeReason) {
->>>>>>> b9f05274
 				return nil, ErrOutOfGas
 			}
 			if memorySize > 0 {
