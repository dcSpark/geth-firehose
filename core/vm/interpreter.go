// Copyright 2014 The go-ethereum Authors
// This file is part of the go-ethereum library.
//
// The go-ethereum library is free software: you can redistribute it and/or modify
// it under the terms of the GNU Lesser General Public License as published by
// the Free Software Foundation, either version 3 of the License, or
// (at your option) any later version.
//
// The go-ethereum library is distributed in the hope that it will be useful,
// but WITHOUT ANY WARRANTY; without even the implied warranty of
// MERCHANTABILITY or FITNESS FOR A PARTICULAR PURPOSE. See the
// GNU Lesser General Public License for more details.
//
// You should have received a copy of the GNU Lesser General Public License
// along with the go-ethereum library. If not, see <http://www.gnu.org/licenses/>.

package vm

import (
	"hash"
	"sync/atomic"

	"github.com/ethereum/go-ethereum/common"
	"github.com/ethereum/go-ethereum/common/math"
	"github.com/ethereum/go-ethereum/deepmind"
	"github.com/ethereum/go-ethereum/log"
)

// Config are the configuration options for the Interpreter
type Config struct {
	Debug                   bool   // Enables debugging
	Tracer                  Tracer // Opcode logger
	NoRecursion             bool   // Disables call, callcode, delegate call and create
	EnablePreimageRecording bool   // Enables recording of SHA3/keccak preimages

	JumpTable [256]*operation // EVM instruction table, automatically populated if unset

	EWASMInterpreter string // External EWASM interpreter options
	EVMInterpreter   string // External EVM interpreter options

	ExtraEips []int // Additional EIPS that are to be enabled
}

// Interpreter is used to run Ethereum based contracts and will utilise the
// passed environment to query external sources for state information.
// The Interpreter will run the byte code VM based on the passed
// configuration.
type Interpreter interface {
	// Run loops and evaluates the contract's code with the given input data and returns
	// the return byte-slice and an error if one occurred.
	Run(contract *Contract, input []byte, static bool) ([]byte, error)
	// CanRun tells if the contract, passed as an argument, can be
	// run by the current interpreter. This is meant so that the
	// caller can do something like:
	//
	// ```golang
	// for _, interpreter := range interpreters {
	//   if interpreter.CanRun(contract.code) {
	//     interpreter.Run(contract.code, input)
	//   }
	// }
	// ```
	CanRun([]byte) bool
}

// ScopeContext contains the things that are per-call, such as stack and memory,
// but not transients like pc and gas
type ScopeContext struct {
	Memory   *Memory
	Stack    *Stack
	Contract *Contract
}

// keccakState wraps sha3.state. In addition to the usual hash methods, it also supports
// Read to get a variable amount of data from the hash state. Read is faster than Sum
// because it doesn't copy the internal state, but also modifies the internal state.
type keccakState interface {
	hash.Hash
	Read([]byte) (int, error)
}

// EVMInterpreter represents an EVM interpreter
type EVMInterpreter struct {
	evm *EVM
	cfg Config

	hasher    keccakState // Keccak256 hasher instance shared across opcodes
	hasherBuf common.Hash // Keccak256 hasher result array shared aross opcodes

	readOnly   bool   // Whether to throw on stateful modifications
	returnData []byte // Last CALL's return data for subsequent reuse
}

// NewEVMInterpreter returns a new instance of the Interpreter.
func NewEVMInterpreter(evm *EVM, cfg Config) *EVMInterpreter {
	// We use the STOP instruction whether to see
	// the jump table was initialised. If it was not
	// we'll set the default jump table.
	if cfg.JumpTable[STOP] == nil {
		var jt JumpTable
		switch {
		case evm.chainRules.IsBerlin:
			jt = berlinInstructionSet
		case evm.chainRules.IsIstanbul:
			jt = istanbulInstructionSet
		case evm.chainRules.IsConstantinople:
			jt = constantinopleInstructionSet
		case evm.chainRules.IsByzantium:
			jt = byzantiumInstructionSet
		case evm.chainRules.IsEIP158:
			jt = spuriousDragonInstructionSet
		case evm.chainRules.IsEIP150:
			jt = tangerineWhistleInstructionSet
		case evm.chainRules.IsHomestead:
			jt = homesteadInstructionSet
		default:
			jt = frontierInstructionSet
		}
		for i, eip := range cfg.ExtraEips {
			if err := EnableEIP(eip, &jt); err != nil {
				// Disable it, so caller can check if it's activated or not
				cfg.ExtraEips = append(cfg.ExtraEips[:i], cfg.ExtraEips[i+1:]...)
				log.Error("EIP activation failed", "eip", eip, "error", err)
			}
		}
		cfg.JumpTable = jt
	}

	return &EVMInterpreter{
		evm: evm,
		cfg: cfg,
	}
}

// Run loops and evaluates the contract's code with the given input data and returns
// the return byte-slice and an error if one occurred.
//
// It's important to note that any errors returned by the interpreter should be
// considered a revert-and-consume-all-gas operation except for
// ErrExecutionReverted which means revert-and-keep-gas-left.
func (in *EVMInterpreter) Run(contract *Contract, input []byte, readOnly bool) (ret []byte, err error) {

	// Increment the call depth which is restricted to 1024
	in.evm.depth++
	defer func() { in.evm.depth-- }()

	// Make sure the readOnly is only set if we aren't in readOnly yet.
	// This makes also sure that the readOnly flag isn't removed for child calls.
	if readOnly && !in.readOnly {
		in.readOnly = true
		defer func() { in.readOnly = false }()
	}

	// Reset the previous call's return data. It's unimportant to preserve the old buffer
	// as every returning call will return new data anyway.
	in.returnData = nil

	// TODO  temporary fix for issue
	// Don't bother with the execution if there's no code.
	if len(contract.Code) == 0 {
		if in.evm.dmContext.Enabled() {
			in.evm.dmContext.RecordCallWithoutCode()
		}

		//	return nil, nil
	}

	var (
		op          OpCode        // current opcode
		mem         = NewMemory() // bound memory
		stack       = newstack()  // local stack
		callContext = &ScopeContext{
			Memory:   mem,
			Stack:    stack,
			Contract: contract,
		}
		// For optimisation reason we're using uint64 as the program counter.
		// It's theoretically possible to go above 2^64. The YP defines the PC
		// to be uint256. Practically much less so feasible.
		pc   = uint64(0) // program counter
		cost uint64
		// copies used by tracer
		pcCopy  uint64 // needed for the deferred Tracer
		gasCopy uint64 // for Tracer to log gas remaining before execution
		logged  bool   // deferred Tracer should ignore already logged steps
		res     []byte // result of the opcode execution function
	)
	// Don't move this deferrred function, it's placed before the capturestate-deferred method,
	// so that it get's executed _after_: the capturestate needs the stacks before
	// they are returned to the pools
	defer func() {
		returnStack(stack)
	}()
	contract.Input = input

	if in.cfg.Debug {
		defer func() {
			if err != nil {
				if !logged {
					in.cfg.Tracer.CaptureState(in.evm, pcCopy, op, gasCopy, cost, callContext, in.returnData, in.evm.depth, err)
				} else {
					in.cfg.Tracer.CaptureFault(in.evm, pcCopy, op, gasCopy, cost, callContext, in.evm.depth, err)
				}
			}
		}()
	}
	// The Interpreter main run loop (contextual). This loop runs until either an
	// explicit STOP, RETURN or SELFDESTRUCT is executed, an error occurred during
	// the execution of one of the operations or until the done flag is set by the
	// parent context.
	steps := 0
	for {
		steps++
		if steps%1000 == 0 && atomic.LoadInt32(&in.evm.abort) != 0 {
			break
		}
		if in.cfg.Debug {
			// Capture pre-execution values for tracing.
			logged, pcCopy, gasCopy = false, pc, contract.Gas
		}

		// Get the operation from the jump table and validate the stack to ensure there are
		// enough stack items available to perform the operation.
		op = contract.GetOp(pc)
		operation := in.cfg.JumpTable[op]
		if operation == nil {
			return nil, &ErrInvalidOpCode{opcode: op}
		}
		// Validate stack
		if sLen := stack.len(); sLen < operation.minStack {
			return nil, &ErrStackUnderflow{stackLen: sLen, required: operation.minStack}
		} else if sLen > operation.maxStack {
			return nil, &ErrStackOverflow{stackLen: sLen, limit: operation.maxStack}
		}
		// If the operation is valid, enforce and write restrictions
		if in.readOnly && in.evm.chainRules.IsByzantium {
			// If the interpreter is operating in readonly mode, make sure no
			// state-modifying operation is performed. The 3rd stack item
			// for a call operation is the value. Transferring value from one
			// account to the others means the state is modified and should also
			// return with an error.
			if operation.writes || (op == CALL && stack.Back(2).Sign() != 0) {
				return nil, ErrWriteProtection
			}
		}

		// Deepmind keeps contract gas at this point, used later just before executing the call to record the gas before event
		dmBeforeCallGasEvent := contract.Gas

		// Static portion of gas
		cost = operation.constantGas // For tracing
		// Deep mind we ignore constant cost because below, we perform a single GAS_CHANGE for both constant + dynamic to aggregate the 2 gas change events
		if !contract.UseGas(operation.constantGas, deepmind.IgnoredGasChangeReason) {
			return nil, ErrOutOfGas
		}

		var memorySize uint64
		// calculate the new memory size and expand the memory to fit
		// the operation
		// Memory check needs to be done prior to evaluating the dynamic gas portion,
		// to detect calculation overflows
		if operation.memorySize != nil {
			memSize, overflow := operation.memorySize(stack)
			if overflow {
				return nil, ErrGasUintOverflow
			}
			// memory is expanded in words of 32 bytes. Gas
			// is also calculated in words.
			if memorySize, overflow = math.SafeMul(toWordSize(memSize), 32); overflow {
				return nil, ErrGasUintOverflow
			}
		}
		// Dynamic portion of gas
		// consume the gas and return an error if not enough gas is available.
		// cost is explicitly set so that the capture state defer method can get the proper cost
		if operation.dynamicGas != nil {
			var dynamicCost uint64
			dynamicCost, err = operation.dynamicGas(in.evm, contract, stack, mem, memorySize)
			cost += dynamicCost // total cost, for debug tracing

			// Deep mind we ignore dynamic cost because later below, we perform a single GAS_CHANGE for both constant + dynamic to aggregate the 2 gas change events
			if err != nil || !contract.UseGas(dynamicCost, deepmind.IgnoredGasChangeReason) {
				return nil, ErrOutOfGas
			}
		}

		if in.evm.dmContext.Enabled() {
			if ShouldRecordCallGasEventForOpCode(op) {
				// Deep mind record before call event last here since operation is about to be executed, 100% sure
				in.evm.dmContext.RecordBeforeCallGasEvent(dmBeforeCallGasEvent)
			}

			if cost != 0 {
				gasChangeReason := OpCodeToGasChangeReason(op)
				if gasChangeReason != deepmind.IgnoredGasChangeReason {
					// When execution reach this point, `contract.UseGas` has been called once
					// (for only a static) or twice (for both static + dynamic cost). Since it
					// has been called, it's mean the `c.Gas` has already been adjusted down
					// to remaining after cost.
					//
					// Hence to retrieve the `gasOld` value, we need to come back at state when
					// gas was not consumed, which means doing `contract.Gas + cost`.
					in.evm.dmContext.RecordGasConsume(contract.Gas+cost, cost, gasChangeReason)
				}
			}
		}

		if memorySize > 0 {
			mem.Resize(memorySize)
		}

		if in.cfg.Debug {
			in.cfg.Tracer.CaptureState(in.evm, pc, op, gasCopy, cost, callContext, in.returnData, in.evm.depth, err)
			logged = true
		}

		// execute the operation
		res, err = operation.execute(&pc, in, callContext)
<<<<<<< HEAD

		if in.evm.dmContext.Enabled() && ShouldRecordCallGasEventForOpCode(op) {
			// Deep mind records after call event last here since operation has been executed
			in.evm.dmContext.RecordAfterCallGasEvent(contract.Gas)
		}

		// verifyPool is a build flag. Pool verification makes sure the integrity
		// of the integer pool by comparing values to a default value.
		if verifyPool {
			verifyIntegerPool(in.intPool)
		}
=======
>>>>>>> 8c32b589
		// if the operation clears the return data (e.g. it has returning data)
		// set the last return to the result of the operation.
		if operation.returns {
			in.returnData = common.CopyBytes(res)
		}

		switch {
		case err != nil:
			return nil, err
		case operation.reverts:
<<<<<<< HEAD
			// DMLOG: we could print that the execution was REVERTed here,
			// to inform those who want to know where it failed.
			// Perhaps we need an ID of execution.. which contract this arrived on.
			return res, errExecutionReverted
=======
			return res, ErrExecutionReverted
>>>>>>> 8c32b589
		case operation.halts:
			return res, nil
		case !operation.jumps:
			pc++
		}
	}
	return nil, nil
}

// CanRun tells if the contract, passed as an argument, can be
// run by the current interpreter.
func (in *EVMInterpreter) CanRun(code []byte) bool {
	return true
}<|MERGE_RESOLUTION|>--- conflicted
+++ resolved
@@ -316,20 +316,12 @@
 
 		// execute the operation
 		res, err = operation.execute(&pc, in, callContext)
-<<<<<<< HEAD
 
 		if in.evm.dmContext.Enabled() && ShouldRecordCallGasEventForOpCode(op) {
 			// Deep mind records after call event last here since operation has been executed
 			in.evm.dmContext.RecordAfterCallGasEvent(contract.Gas)
 		}
 
-		// verifyPool is a build flag. Pool verification makes sure the integrity
-		// of the integer pool by comparing values to a default value.
-		if verifyPool {
-			verifyIntegerPool(in.intPool)
-		}
-=======
->>>>>>> 8c32b589
 		// if the operation clears the return data (e.g. it has returning data)
 		// set the last return to the result of the operation.
 		if operation.returns {
@@ -340,14 +332,10 @@
 		case err != nil:
 			return nil, err
 		case operation.reverts:
-<<<<<<< HEAD
 			// DMLOG: we could print that the execution was REVERTed here,
 			// to inform those who want to know where it failed.
 			// Perhaps we need an ID of execution.. which contract this arrived on.
-			return res, errExecutionReverted
-=======
 			return res, ErrExecutionReverted
->>>>>>> 8c32b589
 		case operation.halts:
 			return res, nil
 		case !operation.jumps:
