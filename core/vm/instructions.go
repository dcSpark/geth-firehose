// Copyright 2015 The go-ethereum Authors
// This file is part of the go-ethereum library.
//
// The go-ethereum library is free software: you can redistribute it and/or modify
// it under the terms of the GNU Lesser General Public License as published by
// the Free Software Foundation, either version 3 of the License, or
// (at your option) any later version.
//
// The go-ethereum library is distributed in the hope that it will be useful,
// but WITHOUT ANY WARRANTY; without even the implied warranty of
// MERCHANTABILITY or FITNESS FOR A PARTICULAR PURPOSE. See the
// GNU Lesser General Public License for more details.
//
// You should have received a copy of the GNU Lesser General Public License
// along with the go-ethereum library. If not, see <http://www.gnu.org/licenses/>.

package vm

import (
	"github.com/ethereum/go-ethereum/common"
	"github.com/ethereum/go-ethereum/core/types"
	"github.com/ethereum/go-ethereum/deepmind"
	"github.com/ethereum/go-ethereum/params"
	"github.com/holiman/uint256"
	"golang.org/x/crypto/sha3"
)

func opAdd(pc *uint64, interpreter *EVMInterpreter, callContext *callCtx) ([]byte, error) {
	x, y := callContext.stack.pop(), callContext.stack.peek()
	y.Add(&x, y)
	return nil, nil
}

func opSub(pc *uint64, interpreter *EVMInterpreter, callContext *callCtx) ([]byte, error) {
	x, y := callContext.stack.pop(), callContext.stack.peek()
	y.Sub(&x, y)
	return nil, nil
}

func opMul(pc *uint64, interpreter *EVMInterpreter, callContext *callCtx) ([]byte, error) {
	x, y := callContext.stack.pop(), callContext.stack.peek()
	y.Mul(&x, y)
	return nil, nil
}

func opDiv(pc *uint64, interpreter *EVMInterpreter, callContext *callCtx) ([]byte, error) {
	x, y := callContext.stack.pop(), callContext.stack.peek()
	y.Div(&x, y)
	return nil, nil
}

func opSdiv(pc *uint64, interpreter *EVMInterpreter, callContext *callCtx) ([]byte, error) {
	x, y := callContext.stack.pop(), callContext.stack.peek()
	y.SDiv(&x, y)
	return nil, nil
}

func opMod(pc *uint64, interpreter *EVMInterpreter, callContext *callCtx) ([]byte, error) {
	x, y := callContext.stack.pop(), callContext.stack.peek()
	y.Mod(&x, y)
	return nil, nil
}

func opSmod(pc *uint64, interpreter *EVMInterpreter, callContext *callCtx) ([]byte, error) {
	x, y := callContext.stack.pop(), callContext.stack.peek()
	y.SMod(&x, y)
	return nil, nil
}

func opExp(pc *uint64, interpreter *EVMInterpreter, callContext *callCtx) ([]byte, error) {
	base, exponent := callContext.stack.pop(), callContext.stack.peek()
	exponent.Exp(&base, exponent)
	return nil, nil
}

func opSignExtend(pc *uint64, interpreter *EVMInterpreter, callContext *callCtx) ([]byte, error) {
	back, num := callContext.stack.pop(), callContext.stack.peek()
	num.ExtendSign(num, &back)
	return nil, nil
}

func opNot(pc *uint64, interpreter *EVMInterpreter, callContext *callCtx) ([]byte, error) {
	x := callContext.stack.peek()
	x.Not(x)
	return nil, nil
}

func opLt(pc *uint64, interpreter *EVMInterpreter, callContext *callCtx) ([]byte, error) {
	x, y := callContext.stack.pop(), callContext.stack.peek()
	if x.Lt(y) {
		y.SetOne()
	} else {
		y.Clear()
	}
	return nil, nil
}

func opGt(pc *uint64, interpreter *EVMInterpreter, callContext *callCtx) ([]byte, error) {
	x, y := callContext.stack.pop(), callContext.stack.peek()
	if x.Gt(y) {
		y.SetOne()
	} else {
		y.Clear()
	}
	return nil, nil
}

func opSlt(pc *uint64, interpreter *EVMInterpreter, callContext *callCtx) ([]byte, error) {
	x, y := callContext.stack.pop(), callContext.stack.peek()
	if x.Slt(y) {
		y.SetOne()
	} else {
		y.Clear()
	}
	return nil, nil
}

func opSgt(pc *uint64, interpreter *EVMInterpreter, callContext *callCtx) ([]byte, error) {
	x, y := callContext.stack.pop(), callContext.stack.peek()
	if x.Sgt(y) {
		y.SetOne()
	} else {
		y.Clear()
	}
	return nil, nil
}

func opEq(pc *uint64, interpreter *EVMInterpreter, callContext *callCtx) ([]byte, error) {
	x, y := callContext.stack.pop(), callContext.stack.peek()
	if x.Eq(y) {
		y.SetOne()
	} else {
		y.Clear()
	}
	return nil, nil
}

func opIszero(pc *uint64, interpreter *EVMInterpreter, callContext *callCtx) ([]byte, error) {
	x := callContext.stack.peek()
	if x.IsZero() {
		x.SetOne()
	} else {
		x.Clear()
	}
	return nil, nil
}

func opAnd(pc *uint64, interpreter *EVMInterpreter, callContext *callCtx) ([]byte, error) {
	x, y := callContext.stack.pop(), callContext.stack.peek()
	y.And(&x, y)
	return nil, nil
}

func opOr(pc *uint64, interpreter *EVMInterpreter, callContext *callCtx) ([]byte, error) {
	x, y := callContext.stack.pop(), callContext.stack.peek()
	y.Or(&x, y)
	return nil, nil
}

func opXor(pc *uint64, interpreter *EVMInterpreter, callContext *callCtx) ([]byte, error) {
	x, y := callContext.stack.pop(), callContext.stack.peek()
	y.Xor(&x, y)
	return nil, nil
}

func opByte(pc *uint64, interpreter *EVMInterpreter, callContext *callCtx) ([]byte, error) {
	th, val := callContext.stack.pop(), callContext.stack.peek()
	val.Byte(&th)
	return nil, nil
}

func opAddmod(pc *uint64, interpreter *EVMInterpreter, callContext *callCtx) ([]byte, error) {
	x, y, z := callContext.stack.pop(), callContext.stack.pop(), callContext.stack.peek()
	if z.IsZero() {
		z.Clear()
	} else {
		z.AddMod(&x, &y, z)
	}
	return nil, nil
}

func opMulmod(pc *uint64, interpreter *EVMInterpreter, callContext *callCtx) ([]byte, error) {
	x, y, z := callContext.stack.pop(), callContext.stack.pop(), callContext.stack.peek()
	z.MulMod(&x, &y, z)
	return nil, nil
}

// opSHL implements Shift Left
// The SHL instruction (shift left) pops 2 values from the stack, first arg1 and then arg2,
// and pushes on the stack arg2 shifted to the left by arg1 number of bits.
func opSHL(pc *uint64, interpreter *EVMInterpreter, callContext *callCtx) ([]byte, error) {
	// Note, second operand is left in the stack; accumulate result into it, and no need to push it afterwards
	shift, value := callContext.stack.pop(), callContext.stack.peek()
	if shift.LtUint64(256) {
		value.Lsh(value, uint(shift.Uint64()))
	} else {
		value.Clear()
	}
	return nil, nil
}

// opSHR implements Logical Shift Right
// The SHR instruction (logical shift right) pops 2 values from the stack, first arg1 and then arg2,
// and pushes on the stack arg2 shifted to the right by arg1 number of bits with zero fill.
func opSHR(pc *uint64, interpreter *EVMInterpreter, callContext *callCtx) ([]byte, error) {
	// Note, second operand is left in the stack; accumulate result into it, and no need to push it afterwards
	shift, value := callContext.stack.pop(), callContext.stack.peek()
	if shift.LtUint64(256) {
		value.Rsh(value, uint(shift.Uint64()))
	} else {
		value.Clear()
	}
	return nil, nil
}

// opSAR implements Arithmetic Shift Right
// The SAR instruction (arithmetic shift right) pops 2 values from the stack, first arg1 and then arg2,
// and pushes on the stack arg2 shifted to the right by arg1 number of bits with sign extension.
func opSAR(pc *uint64, interpreter *EVMInterpreter, callContext *callCtx) ([]byte, error) {
	shift, value := callContext.stack.pop(), callContext.stack.peek()
	if shift.GtUint64(256) {
		if value.Sign() >= 0 {
			value.Clear()
		} else {
			// Max negative shift: all bits set
			value.SetAllOne()
		}
		return nil, nil
	}
	n := uint(shift.Uint64())
	value.SRsh(value, n)
	return nil, nil
}

func opSha3(pc *uint64, interpreter *EVMInterpreter, callContext *callCtx) ([]byte, error) {
	offset, size := callContext.stack.pop(), callContext.stack.peek()
	data := callContext.memory.GetPtr(int64(offset.Uint64()), int64(size.Uint64()))

	if interpreter.hasher == nil {
		interpreter.hasher = sha3.NewLegacyKeccak256().(keccakState)
	} else {
		interpreter.hasher.Reset()
	}
	interpreter.hasher.Write(data)
	interpreter.hasher.Read(interpreter.hasherBuf[:])

	evm := interpreter.evm
	if evm.vmConfig.EnablePreimageRecording {
		// DM: this is always run when deep-mind is enabled
		evm.StateDB.AddPreimage(interpreter.hasherBuf, data)
	}

	if interpreter.evm.dmContext.Enabled() {
		interpreter.evm.dmContext.RecordKeccak(interpreter.hasherBuf, data)
	}

	size.SetBytes(interpreter.hasherBuf[:])
	return nil, nil
}
func opAddress(pc *uint64, interpreter *EVMInterpreter, callContext *callCtx) ([]byte, error) {
	callContext.stack.push(new(uint256.Int).SetBytes(callContext.contract.Address().Bytes()))
	return nil, nil
}

func opBalance(pc *uint64, interpreter *EVMInterpreter, callContext *callCtx) ([]byte, error) {
	slot := callContext.stack.peek()
	address := common.Address(slot.Bytes20())
	slot.SetFromBig(interpreter.evm.StateDB.GetBalance(address))
	return nil, nil
}

func opOrigin(pc *uint64, interpreter *EVMInterpreter, callContext *callCtx) ([]byte, error) {
	callContext.stack.push(new(uint256.Int).SetBytes(interpreter.evm.Origin.Bytes()))
	return nil, nil
}
func opCaller(pc *uint64, interpreter *EVMInterpreter, callContext *callCtx) ([]byte, error) {
	callContext.stack.push(new(uint256.Int).SetBytes(callContext.contract.Caller().Bytes()))
	return nil, nil
}

func opCallValue(pc *uint64, interpreter *EVMInterpreter, callContext *callCtx) ([]byte, error) {
	v, _ := uint256.FromBig(callContext.contract.value)
	callContext.stack.push(v)
	return nil, nil
}

func opCallDataLoad(pc *uint64, interpreter *EVMInterpreter, callContext *callCtx) ([]byte, error) {
	x := callContext.stack.peek()
	if offset, overflow := x.Uint64WithOverflow(); !overflow {
		data := getData(callContext.contract.Input, offset, 32)
		x.SetBytes(data)
	} else {
		x.Clear()
	}
	return nil, nil
}

func opCallDataSize(pc *uint64, interpreter *EVMInterpreter, callContext *callCtx) ([]byte, error) {
	callContext.stack.push(new(uint256.Int).SetUint64(uint64(len(callContext.contract.Input))))
	return nil, nil
}

func opCallDataCopy(pc *uint64, interpreter *EVMInterpreter, callContext *callCtx) ([]byte, error) {
	var (
		memOffset  = callContext.stack.pop()
		dataOffset = callContext.stack.pop()
		length     = callContext.stack.pop()
	)
	dataOffset64, overflow := dataOffset.Uint64WithOverflow()
	if overflow {
		dataOffset64 = 0xffffffffffffffff
	}
	// These values are checked for overflow during gas cost calculation
	memOffset64 := memOffset.Uint64()
	length64 := length.Uint64()
	callContext.memory.Set(memOffset64, length64, getData(callContext.contract.Input, dataOffset64, length64))

	return nil, nil
}

func opReturnDataSize(pc *uint64, interpreter *EVMInterpreter, callContext *callCtx) ([]byte, error) {
	callContext.stack.push(new(uint256.Int).SetUint64(uint64(len(interpreter.returnData))))
	return nil, nil
}

func opReturnDataCopy(pc *uint64, interpreter *EVMInterpreter, callContext *callCtx) ([]byte, error) {
	var (
		memOffset  = callContext.stack.pop()
		dataOffset = callContext.stack.pop()
		length     = callContext.stack.pop()
	)

	offset64, overflow := dataOffset.Uint64WithOverflow()
	if overflow {
		return nil, ErrReturnDataOutOfBounds
	}
	// we can reuse dataOffset now (aliasing it for clarity)
	var end = dataOffset
	end.Add(&dataOffset, &length)
	end64, overflow := end.Uint64WithOverflow()
	if overflow || uint64(len(interpreter.returnData)) < end64 {
		return nil, ErrReturnDataOutOfBounds
	}
	callContext.memory.Set(memOffset.Uint64(), length.Uint64(), interpreter.returnData[offset64:end64])
	return nil, nil
}

func opExtCodeSize(pc *uint64, interpreter *EVMInterpreter, callContext *callCtx) ([]byte, error) {
	slot := callContext.stack.peek()
	slot.SetUint64(uint64(interpreter.evm.StateDB.GetCodeSize(common.Address(slot.Bytes20()))))
	return nil, nil
}

func opCodeSize(pc *uint64, interpreter *EVMInterpreter, callContext *callCtx) ([]byte, error) {
	l := new(uint256.Int)
	l.SetUint64(uint64(len(callContext.contract.Code)))
	callContext.stack.push(l)
	return nil, nil
}

func opCodeCopy(pc *uint64, interpreter *EVMInterpreter, callContext *callCtx) ([]byte, error) {
	var (
		memOffset  = callContext.stack.pop()
		codeOffset = callContext.stack.pop()
		length     = callContext.stack.pop()
	)
	uint64CodeOffset, overflow := codeOffset.Uint64WithOverflow()
	if overflow {
		uint64CodeOffset = 0xffffffffffffffff
	}
	codeCopy := getData(callContext.contract.Code, uint64CodeOffset, length.Uint64())
	callContext.memory.Set(memOffset.Uint64(), length.Uint64(), codeCopy)

	return nil, nil
}

func opExtCodeCopy(pc *uint64, interpreter *EVMInterpreter, callContext *callCtx) ([]byte, error) {
	var (
		stack      = callContext.stack
		a          = stack.pop()
		memOffset  = stack.pop()
		codeOffset = stack.pop()
		length     = stack.pop()
	)
	uint64CodeOffset, overflow := codeOffset.Uint64WithOverflow()
	if overflow {
		uint64CodeOffset = 0xffffffffffffffff
	}
	addr := common.Address(a.Bytes20())
	codeCopy := getData(interpreter.evm.StateDB.GetCode(addr), uint64CodeOffset, length.Uint64())
	callContext.memory.Set(memOffset.Uint64(), length.Uint64(), codeCopy)

	return nil, nil
}

// opExtCodeHash returns the code hash of a specified account.
// There are several cases when the function is called, while we can relay everything
// to `state.GetCodeHash` function to ensure the correctness.
//   (1) Caller tries to get the code hash of a normal contract account, state
// should return the relative code hash and set it as the result.
//
//   (2) Caller tries to get the code hash of a non-existent account, state should
// return common.Hash{} and zero will be set as the result.
//
//   (3) Caller tries to get the code hash for an account without contract code,
// state should return emptyCodeHash(0xc5d246...) as the result.
//
//   (4) Caller tries to get the code hash of a precompiled account, the result
// should be zero or emptyCodeHash.
//
// It is worth noting that in order to avoid unnecessary create and clean,
// all precompile accounts on mainnet have been transferred 1 wei, so the return
// here should be emptyCodeHash.
// If the precompile account is not transferred any amount on a private or
// customized chain, the return value will be zero.
//
//   (5) Caller tries to get the code hash for an account which is marked as suicided
// in the current transaction, the code hash of this account should be returned.
//
//   (6) Caller tries to get the code hash for an account which is marked as deleted,
// this account should be regarded as a non-existent account and zero should be returned.
func opExtCodeHash(pc *uint64, interpreter *EVMInterpreter, callContext *callCtx) ([]byte, error) {
	slot := callContext.stack.peek()
	address := common.Address(slot.Bytes20())
	if interpreter.evm.StateDB.Empty(address) {
		slot.Clear()
	} else {
		slot.SetBytes(interpreter.evm.StateDB.GetCodeHash(address).Bytes())
	}
	return nil, nil
}

func opGasprice(pc *uint64, interpreter *EVMInterpreter, callContext *callCtx) ([]byte, error) {
	v, _ := uint256.FromBig(interpreter.evm.GasPrice)
	callContext.stack.push(v)
	return nil, nil
}

func opBlockhash(pc *uint64, interpreter *EVMInterpreter, callContext *callCtx) ([]byte, error) {
	num := callContext.stack.peek()
	num64, overflow := num.Uint64WithOverflow()
	if overflow {
		num.Clear()
		return nil, nil
	}
	var upper, lower uint64
	upper = interpreter.evm.BlockNumber.Uint64()
	if upper < 257 {
		lower = 0
	} else {
		lower = upper - 256
	}
	if num64 >= lower && num64 < upper {
		num.SetBytes(interpreter.evm.GetHash(num64).Bytes())
	} else {
		num.Clear()
	}
	return nil, nil
}

func opCoinbase(pc *uint64, interpreter *EVMInterpreter, callContext *callCtx) ([]byte, error) {
	callContext.stack.push(new(uint256.Int).SetBytes(interpreter.evm.Coinbase.Bytes()))
	return nil, nil
}

func opTimestamp(pc *uint64, interpreter *EVMInterpreter, callContext *callCtx) ([]byte, error) {
	v, _ := uint256.FromBig(interpreter.evm.Time)
	callContext.stack.push(v)
	return nil, nil
}

func opNumber(pc *uint64, interpreter *EVMInterpreter, callContext *callCtx) ([]byte, error) {
	v, _ := uint256.FromBig(interpreter.evm.BlockNumber)
	callContext.stack.push(v)
	return nil, nil
}

func opDifficulty(pc *uint64, interpreter *EVMInterpreter, callContext *callCtx) ([]byte, error) {
	v, _ := uint256.FromBig(interpreter.evm.Difficulty)
	callContext.stack.push(v)
	return nil, nil
}

func opGasLimit(pc *uint64, interpreter *EVMInterpreter, callContext *callCtx) ([]byte, error) {
	callContext.stack.push(new(uint256.Int).SetUint64(interpreter.evm.GasLimit))
	return nil, nil
}

func opPop(pc *uint64, interpreter *EVMInterpreter, callContext *callCtx) ([]byte, error) {
	callContext.stack.pop()
	return nil, nil
}

func opMload(pc *uint64, interpreter *EVMInterpreter, callContext *callCtx) ([]byte, error) {
	v := callContext.stack.peek()
	offset := int64(v.Uint64())
	v.SetBytes(callContext.memory.GetPtr(offset, 32))
	return nil, nil
}

func opMstore(pc *uint64, interpreter *EVMInterpreter, callContext *callCtx) ([]byte, error) {
	// pop value of the stack
	mStart, val := callContext.stack.pop(), callContext.stack.pop()
	callContext.memory.Set32(mStart.Uint64(), &val)
	return nil, nil
}

func opMstore8(pc *uint64, interpreter *EVMInterpreter, callContext *callCtx) ([]byte, error) {
	off, val := callContext.stack.pop(), callContext.stack.pop()
	callContext.memory.store[off.Uint64()] = byte(val.Uint64())
	return nil, nil
}

func opSload(pc *uint64, interpreter *EVMInterpreter, callContext *callCtx) ([]byte, error) {
	loc := callContext.stack.peek()
	hash := common.Hash(loc.Bytes32())
	val := interpreter.evm.StateDB.GetState(callContext.contract.Address(), hash)
	loc.SetBytes(val.Bytes())
	return nil, nil
}

func opSstore(pc *uint64, interpreter *EVMInterpreter, callContext *callCtx) ([]byte, error) {
	loc := callContext.stack.pop()
	val := callContext.stack.pop()
	interpreter.evm.StateDB.SetState(callContext.contract.Address(),
		common.Hash(loc.Bytes32()), common.Hash(val.Bytes32()), interpreter.evm.dmContext)
	return nil, nil
}

func opJump(pc *uint64, interpreter *EVMInterpreter, callContext *callCtx) ([]byte, error) {
	pos := callContext.stack.pop()
	if !callContext.contract.validJumpdest(&pos) {
		return nil, ErrInvalidJump
	}
	*pc = pos.Uint64()
	return nil, nil
}

func opJumpi(pc *uint64, interpreter *EVMInterpreter, callContext *callCtx) ([]byte, error) {
	pos, cond := callContext.stack.pop(), callContext.stack.pop()
	if !cond.IsZero() {
		if !callContext.contract.validJumpdest(&pos) {
			return nil, ErrInvalidJump
		}
		*pc = pos.Uint64()
	} else {
		*pc++
	}
	return nil, nil
}

func opJumpdest(pc *uint64, interpreter *EVMInterpreter, callContext *callCtx) ([]byte, error) {
	return nil, nil
}

func opBeginSub(pc *uint64, interpreter *EVMInterpreter, callContext *callCtx) ([]byte, error) {
	return nil, ErrInvalidSubroutineEntry
}

func opJumpSub(pc *uint64, interpreter *EVMInterpreter, callContext *callCtx) ([]byte, error) {
	if len(callContext.rstack.data) >= 1023 {
		return nil, ErrReturnStackExceeded
	}
	pos := callContext.stack.pop()
	if !pos.IsUint64() {
		return nil, ErrInvalidJump
	}
	posU64 := pos.Uint64()
	if !callContext.contract.validJumpSubdest(posU64) {
		return nil, ErrInvalidJump
	}
	callContext.rstack.push(uint32(*pc))
	*pc = posU64 + 1
	return nil, nil
}

func opReturnSub(pc *uint64, interpreter *EVMInterpreter, callContext *callCtx) ([]byte, error) {
	if len(callContext.rstack.data) == 0 {
		return nil, ErrInvalidRetsub
	}
	// Other than the check that the return stack is not empty, there is no
	// need to validate the pc from 'returns', since we only ever push valid
	//values onto it via jumpsub.
	*pc = uint64(callContext.rstack.pop()) + 1
	return nil, nil
}

func opPc(pc *uint64, interpreter *EVMInterpreter, callContext *callCtx) ([]byte, error) {
	callContext.stack.push(new(uint256.Int).SetUint64(*pc))
	return nil, nil
}

func opMsize(pc *uint64, interpreter *EVMInterpreter, callContext *callCtx) ([]byte, error) {
	callContext.stack.push(new(uint256.Int).SetUint64(uint64(callContext.memory.Len())))
	return nil, nil
}

func opGas(pc *uint64, interpreter *EVMInterpreter, callContext *callCtx) ([]byte, error) {
	callContext.stack.push(new(uint256.Int).SetUint64(callContext.contract.Gas))
	return nil, nil
}

func opCreate(pc *uint64, interpreter *EVMInterpreter, callContext *callCtx) ([]byte, error) {
	var (
		value        = callContext.stack.pop()
		offset, size = callContext.stack.pop(), callContext.stack.pop()
		input        = callContext.memory.GetCopy(int64(offset.Uint64()), int64(size.Uint64()))
		gas          = callContext.contract.Gas
	)
	if interpreter.evm.chainRules.IsEIP150 {
		gas -= gas / 64
	}
	// reuse size int for stackvalue
	stackvalue := size

	callContext.contract.UseGas(gas, deepmind.GasChangeReason("contract_creation"))
	//TODO: use uint256.Int instead of converting with toBig()
	var bigVal = big0
	if !value.IsZero() {
		bigVal = value.ToBig()
	}

	res, addr, returnGas, suberr := interpreter.evm.Create(callContext.contract, input, gas, bigVal)
	// Push item on the stack based on the returned error. If the ruleset is
	// homestead we must check for CodeStoreOutOfGasError (homestead only
	// rule) and treat as an error, if the ruleset is frontier we must
	// ignore this error and pretend the operation was successful.
	if interpreter.evm.chainRules.IsHomestead && suberr == ErrCodeStoreOutOfGas {
		stackvalue.Clear()
	} else if suberr != nil && suberr != ErrCodeStoreOutOfGas {
		stackvalue.Clear()
	} else {
		stackvalue.SetBytes(addr.Bytes())
	}

	if interpreter.evm.dmContext.Enabled() {
		interpreter.evm.dmContext.RecordGasRefund(callContext.contract.Gas, returnGas)
	}

	callContext.stack.push(&stackvalue)

	if interpreter.evm.dmContext.Enabled() {
		interpreter.evm.dmContext.RecordGasRefund(callContext.contract.Gas, returnGas)
	}

	callContext.contract.Gas += returnGas

	if suberr == ErrExecutionReverted {
		return res, nil
	}
	return nil, nil
}

func opCreate2(pc *uint64, interpreter *EVMInterpreter, callContext *callCtx) ([]byte, error) {
	var (
		endowment    = callContext.stack.pop()
		offset, size = callContext.stack.pop(), callContext.stack.pop()
		salt         = callContext.stack.pop()
		input        = callContext.memory.GetCopy(int64(offset.Uint64()), int64(size.Uint64()))
		gas          = callContext.contract.Gas
	)

	// Apply EIP150
	gas -= gas / 64
	callContext.contract.UseGas(gas, deepmind.GasChangeReason("contract_creation2"))
	// reuse size int for stackvalue
	stackvalue := size
	//TODO: use uint256.Int instead of converting with toBig()
	bigEndowment := big0
	if !endowment.IsZero() {
		bigEndowment = endowment.ToBig()
	}
	res, addr, returnGas, suberr := interpreter.evm.Create2(callContext.contract, input, gas,
		bigEndowment, &salt)
	// Push item on the stack based on the returned error.
	if suberr != nil {
		stackvalue.Clear()
	} else {
		stackvalue.SetBytes(addr.Bytes())
	}

	if interpreter.evm.dmContext.Enabled() {
		interpreter.evm.dmContext.RecordGasRefund(callContext.contract.Gas, returnGas)
	}

	callContext.stack.push(&stackvalue)

	if interpreter.evm.dmContext.Enabled() {
		interpreter.evm.dmContext.RecordGasRefund(callContext.contract.Gas, returnGas)
	}

	callContext.contract.Gas += returnGas

	if suberr == ErrExecutionReverted {
		return res, nil
	}
	return nil, nil
}

func opCall(pc *uint64, interpreter *EVMInterpreter, callContext *callCtx) ([]byte, error) {
	stack := callContext.stack
	// Pop gas. The actual gas in interpreter.evm.callGasTemp.
	// We can use this as a temporary value
	temp := stack.pop()
	gas := interpreter.evm.callGasTemp
	// Pop other call parameters.
	addr, value, inOffset, inSize, retOffset, retSize := stack.pop(), stack.pop(), stack.pop(), stack.pop(), stack.pop(), stack.pop()
	toAddr := common.Address(addr.Bytes20())
	// Get the arguments from the memory.
	args := callContext.memory.GetPtr(int64(inOffset.Uint64()), int64(inSize.Uint64()))

	var bigVal = big0
	//TODO: use uint256.Int instead of converting with toBig()
	// By using big0 here, we save an alloc for the most common case (non-ether-transferring contract calls),
	// but it would make more sense to extend the usage of uint256.Int
	if !value.IsZero() {
		gas += params.CallStipend
		bigVal = value.ToBig()
	}

	ret, returnGas, err := interpreter.evm.Call(callContext.contract, toAddr, args, gas, bigVal)

	if err != nil {
		temp.Clear()
	} else {
		temp.SetOne()
	}
	stack.push(&temp)
	if err == nil || err == ErrExecutionReverted {
		callContext.memory.Set(retOffset.Uint64(), retSize.Uint64(), ret)
	}
<<<<<<< HEAD
=======

	if interpreter.evm.dmContext.Enabled() {
		interpreter.evm.dmContext.RecordGasRefund(callContext.contract.Gas, returnGas)
	}

	callContext.contract.Gas += returnGas
>>>>>>> d7d29ac0

	if interpreter.evm.dmContext.Enabled() {
		interpreter.evm.dmContext.RecordGasRefund(callContext.contract.Gas, returnGas)
	}

	callContext.contract.Gas += returnGas
	return ret, nil
}

func opCallCode(pc *uint64, interpreter *EVMInterpreter, callContext *callCtx) ([]byte, error) {
	// Pop gas. The actual gas is in interpreter.evm.callGasTemp.
	stack := callContext.stack
	// We use it as a temporary value
	temp := stack.pop()
	gas := interpreter.evm.callGasTemp
	// Pop other call parameters.
	addr, value, inOffset, inSize, retOffset, retSize := stack.pop(), stack.pop(), stack.pop(), stack.pop(), stack.pop(), stack.pop()
	toAddr := common.Address(addr.Bytes20())
	// Get arguments from the memory.
	args := callContext.memory.GetPtr(int64(inOffset.Uint64()), int64(inSize.Uint64()))

	//TODO: use uint256.Int instead of converting with toBig()
	var bigVal = big0
	if !value.IsZero() {
		gas += params.CallStipend
		bigVal = value.ToBig()
	}

	ret, returnGas, err := interpreter.evm.CallCode(callContext.contract, toAddr, args, gas, bigVal)
	if err != nil {
		temp.Clear()
	} else {
		temp.SetOne()
	}
	stack.push(&temp)
	if err == nil || err == ErrExecutionReverted {
		callContext.memory.Set(retOffset.Uint64(), retSize.Uint64(), ret)
	}
<<<<<<< HEAD
=======

	if interpreter.evm.dmContext.Enabled() {
		interpreter.evm.dmContext.RecordGasRefund(callContext.contract.Gas, returnGas)
	}

	callContext.contract.Gas += returnGas
>>>>>>> d7d29ac0

	if interpreter.evm.dmContext.Enabled() {
		interpreter.evm.dmContext.RecordGasRefund(callContext.contract.Gas, returnGas)
	}

	callContext.contract.Gas += returnGas
	return ret, nil
}

func opDelegateCall(pc *uint64, interpreter *EVMInterpreter, callContext *callCtx) ([]byte, error) {
	stack := callContext.stack
	// Pop gas. The actual gas is in interpreter.evm.callGasTemp.
	// We use it as a temporary value
	temp := stack.pop()
	gas := interpreter.evm.callGasTemp
	// Pop other call parameters.
	addr, inOffset, inSize, retOffset, retSize := stack.pop(), stack.pop(), stack.pop(), stack.pop(), stack.pop()
	toAddr := common.Address(addr.Bytes20())
	// Get arguments from the memory.
	args := callContext.memory.GetPtr(int64(inOffset.Uint64()), int64(inSize.Uint64()))

	ret, returnGas, err := interpreter.evm.DelegateCall(callContext.contract, toAddr, args, gas)
	if err != nil {
		temp.Clear()
	} else {
		temp.SetOne()
	}
	stack.push(&temp)
	if err == nil || err == ErrExecutionReverted {
		callContext.memory.Set(retOffset.Uint64(), retSize.Uint64(), ret)
	}
<<<<<<< HEAD
=======

	if interpreter.evm.dmContext.Enabled() {
		interpreter.evm.dmContext.RecordGasRefund(callContext.contract.Gas, returnGas)
	}

	callContext.contract.Gas += returnGas
>>>>>>> d7d29ac0

	if interpreter.evm.dmContext.Enabled() {
		interpreter.evm.dmContext.RecordGasRefund(callContext.contract.Gas, returnGas)
	}

	callContext.contract.Gas += returnGas
	return ret, nil
}

func opStaticCall(pc *uint64, interpreter *EVMInterpreter, callContext *callCtx) ([]byte, error) {
	// Pop gas. The actual gas is in interpreter.evm.callGasTemp.
	stack := callContext.stack
	// We use it as a temporary value
	temp := stack.pop()
	gas := interpreter.evm.callGasTemp
	// Pop other call parameters.
	addr, inOffset, inSize, retOffset, retSize := stack.pop(), stack.pop(), stack.pop(), stack.pop(), stack.pop()
	toAddr := common.Address(addr.Bytes20())
	// Get arguments from the memory.
	args := callContext.memory.GetPtr(int64(inOffset.Uint64()), int64(inSize.Uint64()))

	ret, returnGas, err := interpreter.evm.StaticCall(callContext.contract, toAddr, args, gas)
	if err != nil {
		temp.Clear()
	} else {
		temp.SetOne()
	}
	stack.push(&temp)
	if err == nil || err == ErrExecutionReverted {
		callContext.memory.Set(retOffset.Uint64(), retSize.Uint64(), ret)
	}
<<<<<<< HEAD
=======

	if interpreter.evm.dmContext.Enabled() {
		interpreter.evm.dmContext.RecordGasRefund(callContext.contract.Gas, returnGas)
	}

	callContext.contract.Gas += returnGas
>>>>>>> d7d29ac0

	if interpreter.evm.dmContext.Enabled() {
		interpreter.evm.dmContext.RecordGasRefund(callContext.contract.Gas, returnGas)
	}

	callContext.contract.Gas += returnGas
	return ret, nil
}

func opReturn(pc *uint64, interpreter *EVMInterpreter, callContext *callCtx) ([]byte, error) {
	offset, size := callContext.stack.pop(), callContext.stack.pop()
	ret := callContext.memory.GetPtr(int64(offset.Uint64()), int64(size.Uint64()))

	return ret, nil
}

func opRevert(pc *uint64, interpreter *EVMInterpreter, callContext *callCtx) ([]byte, error) {
	offset, size := callContext.stack.pop(), callContext.stack.pop()
	ret := callContext.memory.GetPtr(int64(offset.Uint64()), int64(size.Uint64()))

	return ret, nil
}

func opStop(pc *uint64, interpreter *EVMInterpreter, callContext *callCtx) ([]byte, error) {
	return nil, nil
}

func opSuicide(pc *uint64, interpreter *EVMInterpreter, callContext *callCtx) ([]byte, error) {
	beneficiary := callContext.stack.pop()
	balance := interpreter.evm.StateDB.GetBalance(callContext.contract.Address())
	interpreter.evm.StateDB.AddBalance(common.Address(beneficiary.Bytes20()), balance, false, interpreter.evm.dmContext, deepmind.BalanceChangeReason("suicide_refund"))
	interpreter.evm.StateDB.Suicide(callContext.contract.Address(), interpreter.evm.dmContext)
	return nil, nil
}

// following functions are used by the instruction jump  table

// make log instruction function
func makeLog(size int) executionFunc {
	return func(pc *uint64, interpreter *EVMInterpreter, callContext *callCtx) ([]byte, error) {
		topics := make([]common.Hash, size)
		stack := callContext.stack
		mStart, mSize := stack.pop(), stack.pop()
		for i := 0; i < size; i++ {
			addr := stack.pop()
			topics[i] = common.Hash(addr.Bytes32())
		}

		d := callContext.memory.GetCopy(int64(mStart.Uint64()), int64(mSize.Uint64()))
		interpreter.evm.StateDB.AddLog(&types.Log{
			Address: callContext.contract.Address(),
			Topics:  topics,
			Data:    d,
			// This is a non-consensus field, but assigned here because
			// core/state doesn't know the current block number.
			BlockNumber: interpreter.evm.BlockNumber.Uint64(),
		}, interpreter.evm.dmContext)

		return nil, nil
	}
}

// opPush1 is a specialized version of pushN
func opPush1(pc *uint64, interpreter *EVMInterpreter, callContext *callCtx) ([]byte, error) {
	var (
		codeLen = uint64(len(callContext.contract.Code))
		integer = new(uint256.Int)
	)
	*pc += 1
	if *pc < codeLen {
		callContext.stack.push(integer.SetUint64(uint64(callContext.contract.Code[*pc])))
	} else {
		callContext.stack.push(integer.Clear())
	}
	return nil, nil
}

// make push instruction function
func makePush(size uint64, pushByteSize int) executionFunc {
	return func(pc *uint64, interpreter *EVMInterpreter, callContext *callCtx) ([]byte, error) {
		codeLen := len(callContext.contract.Code)

		startMin := codeLen
		if int(*pc+1) < startMin {
			startMin = int(*pc + 1)
		}

		endMin := codeLen
		if startMin+pushByteSize < endMin {
			endMin = startMin + pushByteSize
		}

		integer := new(uint256.Int)
		callContext.stack.push(integer.SetBytes(common.RightPadBytes(
			callContext.contract.Code[startMin:endMin], pushByteSize)))

		*pc += size
		return nil, nil
	}
}

// make dup instruction function
func makeDup(size int64) executionFunc {
	return func(pc *uint64, interpreter *EVMInterpreter, callContext *callCtx) ([]byte, error) {
		callContext.stack.dup(int(size))
		return nil, nil
	}
}

// make swap instruction function
func makeSwap(size int64) executionFunc {
	// switch n + 1 otherwise n would be swapped with n
	size++
	return func(pc *uint64, interpreter *EVMInterpreter, callContext *callCtx) ([]byte, error) {
		callContext.stack.swap(int(size))
		return nil, nil
	}
}<|MERGE_RESOLUTION|>--- conflicted
+++ resolved
@@ -632,11 +632,6 @@
 	} else {
 		stackvalue.SetBytes(addr.Bytes())
 	}
-
-	if interpreter.evm.dmContext.Enabled() {
-		interpreter.evm.dmContext.RecordGasRefund(callContext.contract.Gas, returnGas)
-	}
-
 	callContext.stack.push(&stackvalue)
 
 	if interpreter.evm.dmContext.Enabled() {
@@ -677,10 +672,6 @@
 		stackvalue.Clear()
 	} else {
 		stackvalue.SetBytes(addr.Bytes())
-	}
-
-	if interpreter.evm.dmContext.Enabled() {
-		interpreter.evm.dmContext.RecordGasRefund(callContext.contract.Gas, returnGas)
 	}
 
 	callContext.stack.push(&stackvalue)
@@ -729,15 +720,6 @@
 	if err == nil || err == ErrExecutionReverted {
 		callContext.memory.Set(retOffset.Uint64(), retSize.Uint64(), ret)
 	}
-<<<<<<< HEAD
-=======
-
-	if interpreter.evm.dmContext.Enabled() {
-		interpreter.evm.dmContext.RecordGasRefund(callContext.contract.Gas, returnGas)
-	}
-
-	callContext.contract.Gas += returnGas
->>>>>>> d7d29ac0
 
 	if interpreter.evm.dmContext.Enabled() {
 		interpreter.evm.dmContext.RecordGasRefund(callContext.contract.Gas, returnGas)
@@ -776,15 +758,6 @@
 	if err == nil || err == ErrExecutionReverted {
 		callContext.memory.Set(retOffset.Uint64(), retSize.Uint64(), ret)
 	}
-<<<<<<< HEAD
-=======
-
-	if interpreter.evm.dmContext.Enabled() {
-		interpreter.evm.dmContext.RecordGasRefund(callContext.contract.Gas, returnGas)
-	}
-
-	callContext.contract.Gas += returnGas
->>>>>>> d7d29ac0
 
 	if interpreter.evm.dmContext.Enabled() {
 		interpreter.evm.dmContext.RecordGasRefund(callContext.contract.Gas, returnGas)
@@ -816,15 +789,6 @@
 	if err == nil || err == ErrExecutionReverted {
 		callContext.memory.Set(retOffset.Uint64(), retSize.Uint64(), ret)
 	}
-<<<<<<< HEAD
-=======
-
-	if interpreter.evm.dmContext.Enabled() {
-		interpreter.evm.dmContext.RecordGasRefund(callContext.contract.Gas, returnGas)
-	}
-
-	callContext.contract.Gas += returnGas
->>>>>>> d7d29ac0
 
 	if interpreter.evm.dmContext.Enabled() {
 		interpreter.evm.dmContext.RecordGasRefund(callContext.contract.Gas, returnGas)
@@ -856,15 +820,6 @@
 	if err == nil || err == ErrExecutionReverted {
 		callContext.memory.Set(retOffset.Uint64(), retSize.Uint64(), ret)
 	}
-<<<<<<< HEAD
-=======
-
-	if interpreter.evm.dmContext.Enabled() {
-		interpreter.evm.dmContext.RecordGasRefund(callContext.contract.Gas, returnGas)
-	}
-
-	callContext.contract.Gas += returnGas
->>>>>>> d7d29ac0
 
 	if interpreter.evm.dmContext.Enabled() {
 		interpreter.evm.dmContext.RecordGasRefund(callContext.contract.Gas, returnGas)
