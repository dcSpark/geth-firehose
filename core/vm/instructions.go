// Copyright 2015 The go-ethereum Authors
// This file is part of the go-ethereum library.
//
// The go-ethereum library is free software: you can redistribute it and/or modify
// it under the terms of the GNU Lesser General Public License as published by
// the Free Software Foundation, either version 3 of the License, or
// (at your option) any later version.
//
// The go-ethereum library is distributed in the hope that it will be useful,
// but WITHOUT ANY WARRANTY; without even the implied warranty of
// MERCHANTABILITY or FITNESS FOR A PARTICULAR PURPOSE. See the
// GNU Lesser General Public License for more details.
//
// You should have received a copy of the GNU Lesser General Public License
// along with the go-ethereum library. If not, see <http://www.gnu.org/licenses/>.

package vm

import (
	"github.com/ethereum/go-ethereum/common"
	"github.com/ethereum/go-ethereum/core/types"
	"github.com/ethereum/go-ethereum/deepmind"
	"github.com/ethereum/go-ethereum/params"
	"github.com/holiman/uint256"
	"golang.org/x/crypto/sha3"
)

func opAdd(pc *uint64, interpreter *EVMInterpreter, scope *ScopeContext) ([]byte, error) {
	x, y := scope.Stack.pop(), scope.Stack.peek()
	y.Add(&x, y)
	return nil, nil
}

func opSub(pc *uint64, interpreter *EVMInterpreter, scope *ScopeContext) ([]byte, error) {
	x, y := scope.Stack.pop(), scope.Stack.peek()
	y.Sub(&x, y)
	return nil, nil
}

func opMul(pc *uint64, interpreter *EVMInterpreter, scope *ScopeContext) ([]byte, error) {
	x, y := scope.Stack.pop(), scope.Stack.peek()
	y.Mul(&x, y)
	return nil, nil
}

func opDiv(pc *uint64, interpreter *EVMInterpreter, scope *ScopeContext) ([]byte, error) {
	x, y := scope.Stack.pop(), scope.Stack.peek()
	y.Div(&x, y)
	return nil, nil
}

func opSdiv(pc *uint64, interpreter *EVMInterpreter, scope *ScopeContext) ([]byte, error) {
	x, y := scope.Stack.pop(), scope.Stack.peek()
	y.SDiv(&x, y)
	return nil, nil
}

func opMod(pc *uint64, interpreter *EVMInterpreter, scope *ScopeContext) ([]byte, error) {
	x, y := scope.Stack.pop(), scope.Stack.peek()
	y.Mod(&x, y)
	return nil, nil
}

func opSmod(pc *uint64, interpreter *EVMInterpreter, scope *ScopeContext) ([]byte, error) {
	x, y := scope.Stack.pop(), scope.Stack.peek()
	y.SMod(&x, y)
	return nil, nil
}

func opExp(pc *uint64, interpreter *EVMInterpreter, scope *ScopeContext) ([]byte, error) {
	base, exponent := scope.Stack.pop(), scope.Stack.peek()
	exponent.Exp(&base, exponent)
	return nil, nil
}

func opSignExtend(pc *uint64, interpreter *EVMInterpreter, scope *ScopeContext) ([]byte, error) {
	back, num := scope.Stack.pop(), scope.Stack.peek()
	num.ExtendSign(num, &back)
	return nil, nil
}

func opNot(pc *uint64, interpreter *EVMInterpreter, scope *ScopeContext) ([]byte, error) {
	x := scope.Stack.peek()
	x.Not(x)
	return nil, nil
}

func opLt(pc *uint64, interpreter *EVMInterpreter, scope *ScopeContext) ([]byte, error) {
	x, y := scope.Stack.pop(), scope.Stack.peek()
	if x.Lt(y) {
		y.SetOne()
	} else {
		y.Clear()
	}
	return nil, nil
}

func opGt(pc *uint64, interpreter *EVMInterpreter, scope *ScopeContext) ([]byte, error) {
	x, y := scope.Stack.pop(), scope.Stack.peek()
	if x.Gt(y) {
		y.SetOne()
	} else {
		y.Clear()
	}
	return nil, nil
}

func opSlt(pc *uint64, interpreter *EVMInterpreter, scope *ScopeContext) ([]byte, error) {
	x, y := scope.Stack.pop(), scope.Stack.peek()
	if x.Slt(y) {
		y.SetOne()
	} else {
		y.Clear()
	}
	return nil, nil
}

func opSgt(pc *uint64, interpreter *EVMInterpreter, scope *ScopeContext) ([]byte, error) {
	x, y := scope.Stack.pop(), scope.Stack.peek()
	if x.Sgt(y) {
		y.SetOne()
	} else {
		y.Clear()
	}
	return nil, nil
}

func opEq(pc *uint64, interpreter *EVMInterpreter, scope *ScopeContext) ([]byte, error) {
	x, y := scope.Stack.pop(), scope.Stack.peek()
	if x.Eq(y) {
		y.SetOne()
	} else {
		y.Clear()
	}
	return nil, nil
}

func opIszero(pc *uint64, interpreter *EVMInterpreter, scope *ScopeContext) ([]byte, error) {
	x := scope.Stack.peek()
	if x.IsZero() {
		x.SetOne()
	} else {
		x.Clear()
	}
	return nil, nil
}

func opAnd(pc *uint64, interpreter *EVMInterpreter, scope *ScopeContext) ([]byte, error) {
	x, y := scope.Stack.pop(), scope.Stack.peek()
	y.And(&x, y)
	return nil, nil
}

func opOr(pc *uint64, interpreter *EVMInterpreter, scope *ScopeContext) ([]byte, error) {
	x, y := scope.Stack.pop(), scope.Stack.peek()
	y.Or(&x, y)
	return nil, nil
}

func opXor(pc *uint64, interpreter *EVMInterpreter, scope *ScopeContext) ([]byte, error) {
	x, y := scope.Stack.pop(), scope.Stack.peek()
	y.Xor(&x, y)
	return nil, nil
}

func opByte(pc *uint64, interpreter *EVMInterpreter, scope *ScopeContext) ([]byte, error) {
	th, val := scope.Stack.pop(), scope.Stack.peek()
	val.Byte(&th)
	return nil, nil
}

func opAddmod(pc *uint64, interpreter *EVMInterpreter, scope *ScopeContext) ([]byte, error) {
	x, y, z := scope.Stack.pop(), scope.Stack.pop(), scope.Stack.peek()
	if z.IsZero() {
		z.Clear()
	} else {
		z.AddMod(&x, &y, z)
	}
	return nil, nil
}

func opMulmod(pc *uint64, interpreter *EVMInterpreter, scope *ScopeContext) ([]byte, error) {
	x, y, z := scope.Stack.pop(), scope.Stack.pop(), scope.Stack.peek()
	z.MulMod(&x, &y, z)
	return nil, nil
}

// opSHL implements Shift Left
// The SHL instruction (shift left) pops 2 values from the stack, first arg1 and then arg2,
// and pushes on the stack arg2 shifted to the left by arg1 number of bits.
func opSHL(pc *uint64, interpreter *EVMInterpreter, scope *ScopeContext) ([]byte, error) {
	// Note, second operand is left in the stack; accumulate result into it, and no need to push it afterwards
	shift, value := scope.Stack.pop(), scope.Stack.peek()
	if shift.LtUint64(256) {
		value.Lsh(value, uint(shift.Uint64()))
	} else {
		value.Clear()
	}
	return nil, nil
}

// opSHR implements Logical Shift Right
// The SHR instruction (logical shift right) pops 2 values from the stack, first arg1 and then arg2,
// and pushes on the stack arg2 shifted to the right by arg1 number of bits with zero fill.
func opSHR(pc *uint64, interpreter *EVMInterpreter, scope *ScopeContext) ([]byte, error) {
	// Note, second operand is left in the stack; accumulate result into it, and no need to push it afterwards
	shift, value := scope.Stack.pop(), scope.Stack.peek()
	if shift.LtUint64(256) {
		value.Rsh(value, uint(shift.Uint64()))
	} else {
		value.Clear()
	}
	return nil, nil
}

// opSAR implements Arithmetic Shift Right
// The SAR instruction (arithmetic shift right) pops 2 values from the stack, first arg1 and then arg2,
// and pushes on the stack arg2 shifted to the right by arg1 number of bits with sign extension.
func opSAR(pc *uint64, interpreter *EVMInterpreter, scope *ScopeContext) ([]byte, error) {
	shift, value := scope.Stack.pop(), scope.Stack.peek()
	if shift.GtUint64(256) {
		if value.Sign() >= 0 {
			value.Clear()
		} else {
			// Max negative shift: all bits set
			value.SetAllOne()
		}
		return nil, nil
	}
	n := uint(shift.Uint64())
	value.SRsh(value, n)
	return nil, nil
}

func opSha3(pc *uint64, interpreter *EVMInterpreter, scope *ScopeContext) ([]byte, error) {
	offset, size := scope.Stack.pop(), scope.Stack.peek()
	data := scope.Memory.GetPtr(int64(offset.Uint64()), int64(size.Uint64()))

	if interpreter.hasher == nil {
		interpreter.hasher = sha3.NewLegacyKeccak256().(keccakState)
	} else {
		interpreter.hasher.Reset()
	}
	interpreter.hasher.Write(data)
	interpreter.hasher.Read(interpreter.hasherBuf[:])

	evm := interpreter.evm
<<<<<<< HEAD
	if evm.vmConfig.EnablePreimageRecording {
		// DM: this is always run when deep-mind is enabled
=======
	if evm.Config.EnablePreimageRecording {
>>>>>>> 045e5c2c
		evm.StateDB.AddPreimage(interpreter.hasherBuf, data)
	}

	if interpreter.evm.dmContext.Enabled() {
		interpreter.evm.dmContext.RecordKeccak(interpreter.hasherBuf, data)
	}

	size.SetBytes(interpreter.hasherBuf[:])
	return nil, nil
}
func opAddress(pc *uint64, interpreter *EVMInterpreter, scope *ScopeContext) ([]byte, error) {
	scope.Stack.push(new(uint256.Int).SetBytes(scope.Contract.Address().Bytes()))
	return nil, nil
}

func opBalance(pc *uint64, interpreter *EVMInterpreter, scope *ScopeContext) ([]byte, error) {
	slot := scope.Stack.peek()
	address := common.Address(slot.Bytes20())
	slot.SetFromBig(interpreter.evm.StateDB.GetBalance(address))
	return nil, nil
}

func opOrigin(pc *uint64, interpreter *EVMInterpreter, scope *ScopeContext) ([]byte, error) {
	scope.Stack.push(new(uint256.Int).SetBytes(interpreter.evm.Origin.Bytes()))
	return nil, nil
}
func opCaller(pc *uint64, interpreter *EVMInterpreter, scope *ScopeContext) ([]byte, error) {
	scope.Stack.push(new(uint256.Int).SetBytes(scope.Contract.Caller().Bytes()))
	return nil, nil
}

func opCallValue(pc *uint64, interpreter *EVMInterpreter, scope *ScopeContext) ([]byte, error) {
	v, _ := uint256.FromBig(scope.Contract.value)
	scope.Stack.push(v)
	return nil, nil
}

func opCallDataLoad(pc *uint64, interpreter *EVMInterpreter, scope *ScopeContext) ([]byte, error) {
	x := scope.Stack.peek()
	if offset, overflow := x.Uint64WithOverflow(); !overflow {
		data := getData(scope.Contract.Input, offset, 32)
		x.SetBytes(data)
	} else {
		x.Clear()
	}
	return nil, nil
}

func opCallDataSize(pc *uint64, interpreter *EVMInterpreter, scope *ScopeContext) ([]byte, error) {
	scope.Stack.push(new(uint256.Int).SetUint64(uint64(len(scope.Contract.Input))))
	return nil, nil
}

func opCallDataCopy(pc *uint64, interpreter *EVMInterpreter, scope *ScopeContext) ([]byte, error) {
	var (
		memOffset  = scope.Stack.pop()
		dataOffset = scope.Stack.pop()
		length     = scope.Stack.pop()
	)
	dataOffset64, overflow := dataOffset.Uint64WithOverflow()
	if overflow {
		dataOffset64 = 0xffffffffffffffff
	}
	// These values are checked for overflow during gas cost calculation
	memOffset64 := memOffset.Uint64()
	length64 := length.Uint64()
	scope.Memory.Set(memOffset64, length64, getData(scope.Contract.Input, dataOffset64, length64))

	return nil, nil
}

func opReturnDataSize(pc *uint64, interpreter *EVMInterpreter, scope *ScopeContext) ([]byte, error) {
	scope.Stack.push(new(uint256.Int).SetUint64(uint64(len(interpreter.returnData))))
	return nil, nil
}

func opReturnDataCopy(pc *uint64, interpreter *EVMInterpreter, scope *ScopeContext) ([]byte, error) {
	var (
		memOffset  = scope.Stack.pop()
		dataOffset = scope.Stack.pop()
		length     = scope.Stack.pop()
	)

	offset64, overflow := dataOffset.Uint64WithOverflow()
	if overflow {
		return nil, ErrReturnDataOutOfBounds
	}
	// we can reuse dataOffset now (aliasing it for clarity)
	var end = dataOffset
	end.Add(&dataOffset, &length)
	end64, overflow := end.Uint64WithOverflow()
	if overflow || uint64(len(interpreter.returnData)) < end64 {
		return nil, ErrReturnDataOutOfBounds
	}
	scope.Memory.Set(memOffset.Uint64(), length.Uint64(), interpreter.returnData[offset64:end64])
	return nil, nil
}

func opExtCodeSize(pc *uint64, interpreter *EVMInterpreter, scope *ScopeContext) ([]byte, error) {
	slot := scope.Stack.peek()
	slot.SetUint64(uint64(interpreter.evm.StateDB.GetCodeSize(slot.Bytes20())))
	return nil, nil
}

func opCodeSize(pc *uint64, interpreter *EVMInterpreter, scope *ScopeContext) ([]byte, error) {
	l := new(uint256.Int)
	l.SetUint64(uint64(len(scope.Contract.Code)))
	scope.Stack.push(l)
	return nil, nil
}

func opCodeCopy(pc *uint64, interpreter *EVMInterpreter, scope *ScopeContext) ([]byte, error) {
	var (
		memOffset  = scope.Stack.pop()
		codeOffset = scope.Stack.pop()
		length     = scope.Stack.pop()
	)
	uint64CodeOffset, overflow := codeOffset.Uint64WithOverflow()
	if overflow {
		uint64CodeOffset = 0xffffffffffffffff
	}
	codeCopy := getData(scope.Contract.Code, uint64CodeOffset, length.Uint64())
	scope.Memory.Set(memOffset.Uint64(), length.Uint64(), codeCopy)

	return nil, nil
}

func opExtCodeCopy(pc *uint64, interpreter *EVMInterpreter, scope *ScopeContext) ([]byte, error) {
	var (
		stack      = scope.Stack
		a          = stack.pop()
		memOffset  = stack.pop()
		codeOffset = stack.pop()
		length     = stack.pop()
	)
	uint64CodeOffset, overflow := codeOffset.Uint64WithOverflow()
	if overflow {
		uint64CodeOffset = 0xffffffffffffffff
	}
	addr := common.Address(a.Bytes20())
	codeCopy := getData(interpreter.evm.StateDB.GetCode(addr), uint64CodeOffset, length.Uint64())
	scope.Memory.Set(memOffset.Uint64(), length.Uint64(), codeCopy)

	return nil, nil
}

// opExtCodeHash returns the code hash of a specified account.
// There are several cases when the function is called, while we can relay everything
// to `state.GetCodeHash` function to ensure the correctness.
//   (1) Caller tries to get the code hash of a normal contract account, state
// should return the relative code hash and set it as the result.
//
//   (2) Caller tries to get the code hash of a non-existent account, state should
// return common.Hash{} and zero will be set as the result.
//
//   (3) Caller tries to get the code hash for an account without contract code,
// state should return emptyCodeHash(0xc5d246...) as the result.
//
//   (4) Caller tries to get the code hash of a precompiled account, the result
// should be zero or emptyCodeHash.
//
// It is worth noting that in order to avoid unnecessary create and clean,
// all precompile accounts on mainnet have been transferred 1 wei, so the return
// here should be emptyCodeHash.
// If the precompile account is not transferred any amount on a private or
// customized chain, the return value will be zero.
//
//   (5) Caller tries to get the code hash for an account which is marked as suicided
// in the current transaction, the code hash of this account should be returned.
//
//   (6) Caller tries to get the code hash for an account which is marked as deleted,
// this account should be regarded as a non-existent account and zero should be returned.
func opExtCodeHash(pc *uint64, interpreter *EVMInterpreter, scope *ScopeContext) ([]byte, error) {
	slot := scope.Stack.peek()
	address := common.Address(slot.Bytes20())
	if interpreter.evm.StateDB.Empty(address) {
		slot.Clear()
	} else {
		slot.SetBytes(interpreter.evm.StateDB.GetCodeHash(address).Bytes())
	}
	return nil, nil
}

func opGasprice(pc *uint64, interpreter *EVMInterpreter, scope *ScopeContext) ([]byte, error) {
	v, _ := uint256.FromBig(interpreter.evm.GasPrice)
	scope.Stack.push(v)
	return nil, nil
}

func opBlockhash(pc *uint64, interpreter *EVMInterpreter, scope *ScopeContext) ([]byte, error) {
	num := scope.Stack.peek()
	num64, overflow := num.Uint64WithOverflow()
	if overflow {
		num.Clear()
		return nil, nil
	}
	var upper, lower uint64
	upper = interpreter.evm.Context.BlockNumber.Uint64()
	if upper < 257 {
		lower = 0
	} else {
		lower = upper - 256
	}
	if num64 >= lower && num64 < upper {
		num.SetBytes(interpreter.evm.Context.GetHash(num64).Bytes())
	} else {
		num.Clear()
	}
	return nil, nil
}

func opCoinbase(pc *uint64, interpreter *EVMInterpreter, scope *ScopeContext) ([]byte, error) {
	scope.Stack.push(new(uint256.Int).SetBytes(interpreter.evm.Context.Coinbase.Bytes()))
	return nil, nil
}

func opTimestamp(pc *uint64, interpreter *EVMInterpreter, scope *ScopeContext) ([]byte, error) {
	v, _ := uint256.FromBig(interpreter.evm.Context.Time)
	scope.Stack.push(v)
	return nil, nil
}

func opNumber(pc *uint64, interpreter *EVMInterpreter, scope *ScopeContext) ([]byte, error) {
	v, _ := uint256.FromBig(interpreter.evm.Context.BlockNumber)
	scope.Stack.push(v)
	return nil, nil
}

func opDifficulty(pc *uint64, interpreter *EVMInterpreter, scope *ScopeContext) ([]byte, error) {
	v, _ := uint256.FromBig(interpreter.evm.Context.Difficulty)
	scope.Stack.push(v)
	return nil, nil
}

func opGasLimit(pc *uint64, interpreter *EVMInterpreter, scope *ScopeContext) ([]byte, error) {
	scope.Stack.push(new(uint256.Int).SetUint64(interpreter.evm.Context.GasLimit))
	return nil, nil
}

func opPop(pc *uint64, interpreter *EVMInterpreter, scope *ScopeContext) ([]byte, error) {
	scope.Stack.pop()
	return nil, nil
}

func opMload(pc *uint64, interpreter *EVMInterpreter, scope *ScopeContext) ([]byte, error) {
	v := scope.Stack.peek()
	offset := int64(v.Uint64())
	v.SetBytes(scope.Memory.GetPtr(offset, 32))
	return nil, nil
}

func opMstore(pc *uint64, interpreter *EVMInterpreter, scope *ScopeContext) ([]byte, error) {
	// pop value of the stack
	mStart, val := scope.Stack.pop(), scope.Stack.pop()
	scope.Memory.Set32(mStart.Uint64(), &val)
	return nil, nil
}

func opMstore8(pc *uint64, interpreter *EVMInterpreter, scope *ScopeContext) ([]byte, error) {
	off, val := scope.Stack.pop(), scope.Stack.pop()
	scope.Memory.store[off.Uint64()] = byte(val.Uint64())
	return nil, nil
}

func opSload(pc *uint64, interpreter *EVMInterpreter, scope *ScopeContext) ([]byte, error) {
	loc := scope.Stack.peek()
	hash := common.Hash(loc.Bytes32())
	val := interpreter.evm.StateDB.GetState(scope.Contract.Address(), hash)
	loc.SetBytes(val.Bytes())
	return nil, nil
}

<<<<<<< HEAD
func opSstore(pc *uint64, interpreter *EVMInterpreter, callContext *callCtx) ([]byte, error) {
	loc := callContext.stack.pop()
	val := callContext.stack.pop()
	interpreter.evm.StateDB.SetState(callContext.contract.Address(),
		loc.Bytes32(), val.Bytes32(), interpreter.evm.dmContext)
=======
func opSstore(pc *uint64, interpreter *EVMInterpreter, scope *ScopeContext) ([]byte, error) {
	loc := scope.Stack.pop()
	val := scope.Stack.pop()
	interpreter.evm.StateDB.SetState(scope.Contract.Address(),
		loc.Bytes32(), val.Bytes32())
>>>>>>> 045e5c2c
	return nil, nil
}

func opJump(pc *uint64, interpreter *EVMInterpreter, scope *ScopeContext) ([]byte, error) {
	pos := scope.Stack.pop()
	if !scope.Contract.validJumpdest(&pos) {
		return nil, ErrInvalidJump
	}
	*pc = pos.Uint64()
	return nil, nil
}

func opJumpi(pc *uint64, interpreter *EVMInterpreter, scope *ScopeContext) ([]byte, error) {
	pos, cond := scope.Stack.pop(), scope.Stack.pop()
	if !cond.IsZero() {
		if !scope.Contract.validJumpdest(&pos) {
			return nil, ErrInvalidJump
		}
		*pc = pos.Uint64()
	} else {
		*pc++
	}
	return nil, nil
}

func opJumpdest(pc *uint64, interpreter *EVMInterpreter, scope *ScopeContext) ([]byte, error) {
	return nil, nil
}

func opPc(pc *uint64, interpreter *EVMInterpreter, scope *ScopeContext) ([]byte, error) {
	scope.Stack.push(new(uint256.Int).SetUint64(*pc))
	return nil, nil
}

func opMsize(pc *uint64, interpreter *EVMInterpreter, scope *ScopeContext) ([]byte, error) {
	scope.Stack.push(new(uint256.Int).SetUint64(uint64(scope.Memory.Len())))
	return nil, nil
}

func opGas(pc *uint64, interpreter *EVMInterpreter, scope *ScopeContext) ([]byte, error) {
	scope.Stack.push(new(uint256.Int).SetUint64(scope.Contract.Gas))
	return nil, nil
}

func opCreate(pc *uint64, interpreter *EVMInterpreter, scope *ScopeContext) ([]byte, error) {
	var (
		value        = scope.Stack.pop()
		offset, size = scope.Stack.pop(), scope.Stack.pop()
		input        = scope.Memory.GetCopy(int64(offset.Uint64()), int64(size.Uint64()))
		gas          = scope.Contract.Gas
	)
	if interpreter.evm.chainRules.IsEIP150 {
		gas -= gas / 64
	}
	// reuse size int for stackvalue
	stackvalue := size

<<<<<<< HEAD
	callContext.contract.UseGas(gas, deepmind.GasChangeReason("contract_creation"))
=======
	scope.Contract.UseGas(gas)
>>>>>>> 045e5c2c
	//TODO: use uint256.Int instead of converting with toBig()
	var bigVal = big0
	if !value.IsZero() {
		bigVal = value.ToBig()
	}

	res, addr, returnGas, suberr := interpreter.evm.Create(scope.Contract, input, gas, bigVal)
	// Push item on the stack based on the returned error. If the ruleset is
	// homestead we must check for CodeStoreOutOfGasError (homestead only
	// rule) and treat as an error, if the ruleset is frontier we must
	// ignore this error and pretend the operation was successful.
	if interpreter.evm.chainRules.IsHomestead && suberr == ErrCodeStoreOutOfGas {
		stackvalue.Clear()
	} else if suberr != nil && suberr != ErrCodeStoreOutOfGas {
		stackvalue.Clear()
	} else {
		stackvalue.SetBytes(addr.Bytes())
	}
<<<<<<< HEAD
	callContext.stack.push(&stackvalue)

	if interpreter.evm.dmContext.Enabled() {
		interpreter.evm.dmContext.RecordGasRefund(callContext.contract.Gas, returnGas)
	}

	callContext.contract.Gas += returnGas
=======
	scope.Stack.push(&stackvalue)
	scope.Contract.Gas += returnGas
>>>>>>> 045e5c2c

	if suberr == ErrExecutionReverted {
		return res, nil
	}
	return nil, nil
}

func opCreate2(pc *uint64, interpreter *EVMInterpreter, scope *ScopeContext) ([]byte, error) {
	var (
		endowment    = scope.Stack.pop()
		offset, size = scope.Stack.pop(), scope.Stack.pop()
		salt         = scope.Stack.pop()
		input        = scope.Memory.GetCopy(int64(offset.Uint64()), int64(size.Uint64()))
		gas          = scope.Contract.Gas
	)

	// Apply EIP150
	gas -= gas / 64
<<<<<<< HEAD
	callContext.contract.UseGas(gas, deepmind.GasChangeReason("contract_creation2"))
=======
	scope.Contract.UseGas(gas)
>>>>>>> 045e5c2c
	// reuse size int for stackvalue
	stackvalue := size
	//TODO: use uint256.Int instead of converting with toBig()
	bigEndowment := big0
	if !endowment.IsZero() {
		bigEndowment = endowment.ToBig()
	}
	res, addr, returnGas, suberr := interpreter.evm.Create2(scope.Contract, input, gas,
		bigEndowment, &salt)
	// Push item on the stack based on the returned error.
	if suberr != nil {
		stackvalue.Clear()
	} else {
		stackvalue.SetBytes(addr.Bytes())
	}
<<<<<<< HEAD

	callContext.stack.push(&stackvalue)

	if interpreter.evm.dmContext.Enabled() {
		interpreter.evm.dmContext.RecordGasRefund(callContext.contract.Gas, returnGas)
	}

	callContext.contract.Gas += returnGas
=======
	scope.Stack.push(&stackvalue)
	scope.Contract.Gas += returnGas
>>>>>>> 045e5c2c

	if suberr == ErrExecutionReverted {
		return res, nil
	}
	return nil, nil
}

func opCall(pc *uint64, interpreter *EVMInterpreter, scope *ScopeContext) ([]byte, error) {
	stack := scope.Stack
	// Pop gas. The actual gas in interpreter.evm.callGasTemp.
	// We can use this as a temporary value
	temp := stack.pop()
	gas := interpreter.evm.callGasTemp
	// Pop other call parameters.
	addr, value, inOffset, inSize, retOffset, retSize := stack.pop(), stack.pop(), stack.pop(), stack.pop(), stack.pop(), stack.pop()
	toAddr := common.Address(addr.Bytes20())
	// Get the arguments from the memory.
	args := scope.Memory.GetPtr(int64(inOffset.Uint64()), int64(inSize.Uint64()))

	var bigVal = big0
	//TODO: use uint256.Int instead of converting with toBig()
	// By using big0 here, we save an alloc for the most common case (non-ether-transferring contract calls),
	// but it would make more sense to extend the usage of uint256.Int
	if !value.IsZero() {
		gas += params.CallStipend
		bigVal = value.ToBig()
	}

	ret, returnGas, err := interpreter.evm.Call(scope.Contract, toAddr, args, gas, bigVal)

	if err != nil {
		temp.Clear()
	} else {
		temp.SetOne()
	}
	stack.push(&temp)
	if err == nil || err == ErrExecutionReverted {
		ret = common.CopyBytes(ret)
		scope.Memory.Set(retOffset.Uint64(), retSize.Uint64(), ret)
	}
<<<<<<< HEAD
=======
	scope.Contract.Gas += returnGas
>>>>>>> 045e5c2c

	if interpreter.evm.dmContext.Enabled() {
		interpreter.evm.dmContext.RecordGasRefund(callContext.contract.Gas, returnGas)
	}

	callContext.contract.Gas += returnGas
	return ret, nil
}

func opCallCode(pc *uint64, interpreter *EVMInterpreter, scope *ScopeContext) ([]byte, error) {
	// Pop gas. The actual gas is in interpreter.evm.callGasTemp.
	stack := scope.Stack
	// We use it as a temporary value
	temp := stack.pop()
	gas := interpreter.evm.callGasTemp
	// Pop other call parameters.
	addr, value, inOffset, inSize, retOffset, retSize := stack.pop(), stack.pop(), stack.pop(), stack.pop(), stack.pop(), stack.pop()
	toAddr := common.Address(addr.Bytes20())
	// Get arguments from the memory.
	args := scope.Memory.GetPtr(int64(inOffset.Uint64()), int64(inSize.Uint64()))

	//TODO: use uint256.Int instead of converting with toBig()
	var bigVal = big0
	if !value.IsZero() {
		gas += params.CallStipend
		bigVal = value.ToBig()
	}

	ret, returnGas, err := interpreter.evm.CallCode(scope.Contract, toAddr, args, gas, bigVal)
	if err != nil {
		temp.Clear()
	} else {
		temp.SetOne()
	}
	stack.push(&temp)
	if err == nil || err == ErrExecutionReverted {
		ret = common.CopyBytes(ret)
		scope.Memory.Set(retOffset.Uint64(), retSize.Uint64(), ret)
	}
<<<<<<< HEAD
=======
	scope.Contract.Gas += returnGas
>>>>>>> 045e5c2c

	if interpreter.evm.dmContext.Enabled() {
		interpreter.evm.dmContext.RecordGasRefund(callContext.contract.Gas, returnGas)
	}

	callContext.contract.Gas += returnGas
	return ret, nil
}

func opDelegateCall(pc *uint64, interpreter *EVMInterpreter, scope *ScopeContext) ([]byte, error) {
	stack := scope.Stack
	// Pop gas. The actual gas is in interpreter.evm.callGasTemp.
	// We use it as a temporary value
	temp := stack.pop()
	gas := interpreter.evm.callGasTemp
	// Pop other call parameters.
	addr, inOffset, inSize, retOffset, retSize := stack.pop(), stack.pop(), stack.pop(), stack.pop(), stack.pop()
	toAddr := common.Address(addr.Bytes20())
	// Get arguments from the memory.
	args := scope.Memory.GetPtr(int64(inOffset.Uint64()), int64(inSize.Uint64()))

	ret, returnGas, err := interpreter.evm.DelegateCall(scope.Contract, toAddr, args, gas)
	if err != nil {
		temp.Clear()
	} else {
		temp.SetOne()
	}
	stack.push(&temp)
	if err == nil || err == ErrExecutionReverted {
		ret = common.CopyBytes(ret)
		scope.Memory.Set(retOffset.Uint64(), retSize.Uint64(), ret)
	}
<<<<<<< HEAD
=======
	scope.Contract.Gas += returnGas
>>>>>>> 045e5c2c

	if interpreter.evm.dmContext.Enabled() {
		interpreter.evm.dmContext.RecordGasRefund(callContext.contract.Gas, returnGas)
	}

	callContext.contract.Gas += returnGas
	return ret, nil
}

func opStaticCall(pc *uint64, interpreter *EVMInterpreter, scope *ScopeContext) ([]byte, error) {
	// Pop gas. The actual gas is in interpreter.evm.callGasTemp.
	stack := scope.Stack
	// We use it as a temporary value
	temp := stack.pop()
	gas := interpreter.evm.callGasTemp
	// Pop other call parameters.
	addr, inOffset, inSize, retOffset, retSize := stack.pop(), stack.pop(), stack.pop(), stack.pop(), stack.pop()
	toAddr := common.Address(addr.Bytes20())
	// Get arguments from the memory.
	args := scope.Memory.GetPtr(int64(inOffset.Uint64()), int64(inSize.Uint64()))

	ret, returnGas, err := interpreter.evm.StaticCall(scope.Contract, toAddr, args, gas)
	if err != nil {
		temp.Clear()
	} else {
		temp.SetOne()
	}
	stack.push(&temp)
	if err == nil || err == ErrExecutionReverted {
		ret = common.CopyBytes(ret)
		scope.Memory.Set(retOffset.Uint64(), retSize.Uint64(), ret)
	}
<<<<<<< HEAD
=======
	scope.Contract.Gas += returnGas
>>>>>>> 045e5c2c

	if interpreter.evm.dmContext.Enabled() {
		interpreter.evm.dmContext.RecordGasRefund(callContext.contract.Gas, returnGas)
	}

	callContext.contract.Gas += returnGas
	return ret, nil
}

func opReturn(pc *uint64, interpreter *EVMInterpreter, scope *ScopeContext) ([]byte, error) {
	offset, size := scope.Stack.pop(), scope.Stack.pop()
	ret := scope.Memory.GetPtr(int64(offset.Uint64()), int64(size.Uint64()))

	return ret, nil
}

func opRevert(pc *uint64, interpreter *EVMInterpreter, scope *ScopeContext) ([]byte, error) {
	offset, size := scope.Stack.pop(), scope.Stack.pop()
	ret := scope.Memory.GetPtr(int64(offset.Uint64()), int64(size.Uint64()))

	return ret, nil
}

func opStop(pc *uint64, interpreter *EVMInterpreter, scope *ScopeContext) ([]byte, error) {
	return nil, nil
}

<<<<<<< HEAD
func opSuicide(pc *uint64, interpreter *EVMInterpreter, callContext *callCtx) ([]byte, error) {
	beneficiary := callContext.stack.pop()
	balance := interpreter.evm.StateDB.GetBalance(callContext.contract.Address())
	interpreter.evm.StateDB.AddBalance(beneficiary.Bytes20(), balance, false, interpreter.evm.dmContext, deepmind.BalanceChangeReason("suicide_refund"))
	interpreter.evm.StateDB.Suicide(callContext.contract.Address(), interpreter.evm.dmContext)
=======
func opSuicide(pc *uint64, interpreter *EVMInterpreter, scope *ScopeContext) ([]byte, error) {
	beneficiary := scope.Stack.pop()
	balance := interpreter.evm.StateDB.GetBalance(scope.Contract.Address())
	interpreter.evm.StateDB.AddBalance(beneficiary.Bytes20(), balance)
	interpreter.evm.StateDB.Suicide(scope.Contract.Address())
>>>>>>> 045e5c2c
	return nil, nil
}

// following functions are used by the instruction jump  table

// make log instruction function
func makeLog(size int) executionFunc {
	return func(pc *uint64, interpreter *EVMInterpreter, scope *ScopeContext) ([]byte, error) {
		topics := make([]common.Hash, size)
		stack := scope.Stack
		mStart, mSize := stack.pop(), stack.pop()
		for i := 0; i < size; i++ {
			addr := stack.pop()
			topics[i] = addr.Bytes32()
		}

		d := scope.Memory.GetCopy(int64(mStart.Uint64()), int64(mSize.Uint64()))
		interpreter.evm.StateDB.AddLog(&types.Log{
			Address: scope.Contract.Address(),
			Topics:  topics,
			Data:    d,
			// This is a non-consensus field, but assigned here because
			// core/state doesn't know the current block number.
			BlockNumber: interpreter.evm.Context.BlockNumber.Uint64(),
		}, interpreter.evm.dmContext)

		return nil, nil
	}
}

// opPush1 is a specialized version of pushN
func opPush1(pc *uint64, interpreter *EVMInterpreter, scope *ScopeContext) ([]byte, error) {
	var (
		codeLen = uint64(len(scope.Contract.Code))
		integer = new(uint256.Int)
	)
	*pc += 1
	if *pc < codeLen {
		scope.Stack.push(integer.SetUint64(uint64(scope.Contract.Code[*pc])))
	} else {
		scope.Stack.push(integer.Clear())
	}
	return nil, nil
}

// make push instruction function
func makePush(size uint64, pushByteSize int) executionFunc {
	return func(pc *uint64, interpreter *EVMInterpreter, scope *ScopeContext) ([]byte, error) {
		codeLen := len(scope.Contract.Code)

		startMin := codeLen
		if int(*pc+1) < startMin {
			startMin = int(*pc + 1)
		}

		endMin := codeLen
		if startMin+pushByteSize < endMin {
			endMin = startMin + pushByteSize
		}

		integer := new(uint256.Int)
		scope.Stack.push(integer.SetBytes(common.RightPadBytes(
			scope.Contract.Code[startMin:endMin], pushByteSize)))

		*pc += size
		return nil, nil
	}
}

// make dup instruction function
func makeDup(size int64) executionFunc {
	return func(pc *uint64, interpreter *EVMInterpreter, scope *ScopeContext) ([]byte, error) {
		scope.Stack.dup(int(size))
		return nil, nil
	}
}

// make swap instruction function
func makeSwap(size int64) executionFunc {
	// switch n + 1 otherwise n would be swapped with n
	size++
	return func(pc *uint64, interpreter *EVMInterpreter, scope *ScopeContext) ([]byte, error) {
		scope.Stack.swap(int(size))
		return nil, nil
	}
}<|MERGE_RESOLUTION|>--- conflicted
+++ resolved
@@ -245,12 +245,7 @@
 	interpreter.hasher.Read(interpreter.hasherBuf[:])
 
 	evm := interpreter.evm
-<<<<<<< HEAD
-	if evm.vmConfig.EnablePreimageRecording {
-		// DM: this is always run when deep-mind is enabled
-=======
 	if evm.Config.EnablePreimageRecording {
->>>>>>> 045e5c2c
 		evm.StateDB.AddPreimage(interpreter.hasherBuf, data)
 	}
 
@@ -523,19 +518,10 @@
 	return nil, nil
 }
 
-<<<<<<< HEAD
-func opSstore(pc *uint64, interpreter *EVMInterpreter, callContext *callCtx) ([]byte, error) {
-	loc := callContext.stack.pop()
-	val := callContext.stack.pop()
-	interpreter.evm.StateDB.SetState(callContext.contract.Address(),
-		loc.Bytes32(), val.Bytes32(), interpreter.evm.dmContext)
-=======
 func opSstore(pc *uint64, interpreter *EVMInterpreter, scope *ScopeContext) ([]byte, error) {
 	loc := scope.Stack.pop()
 	val := scope.Stack.pop()
-	interpreter.evm.StateDB.SetState(scope.Contract.Address(),
-		loc.Bytes32(), val.Bytes32())
->>>>>>> 045e5c2c
+	interpreter.evm.StateDB.SetState(scope.Contract.Address(), loc.Bytes32(), val.Bytes32(), interpreter.evm.dmContext)
 	return nil, nil
 }
 
@@ -593,11 +579,7 @@
 	// reuse size int for stackvalue
 	stackvalue := size
 
-<<<<<<< HEAD
-	callContext.contract.UseGas(gas, deepmind.GasChangeReason("contract_creation"))
-=======
-	scope.Contract.UseGas(gas)
->>>>>>> 045e5c2c
+	scope.Contract.UseGas(gas, deepmind.GasChangeReason("contract_creation"))
 	//TODO: use uint256.Int instead of converting with toBig()
 	var bigVal = big0
 	if !value.IsZero() {
@@ -616,18 +598,13 @@
 	} else {
 		stackvalue.SetBytes(addr.Bytes())
 	}
-<<<<<<< HEAD
-	callContext.stack.push(&stackvalue)
+	scope.Stack.push(&stackvalue)
 
 	if interpreter.evm.dmContext.Enabled() {
-		interpreter.evm.dmContext.RecordGasRefund(callContext.contract.Gas, returnGas)
-	}
-
-	callContext.contract.Gas += returnGas
-=======
-	scope.Stack.push(&stackvalue)
+		interpreter.evm.dmContext.RecordGasRefund(scope.Contract.Gas, returnGas)
+	}
+
 	scope.Contract.Gas += returnGas
->>>>>>> 045e5c2c
 
 	if suberr == ErrExecutionReverted {
 		return res, nil
@@ -646,11 +623,7 @@
 
 	// Apply EIP150
 	gas -= gas / 64
-<<<<<<< HEAD
-	callContext.contract.UseGas(gas, deepmind.GasChangeReason("contract_creation2"))
-=======
-	scope.Contract.UseGas(gas)
->>>>>>> 045e5c2c
+	scope.Contract.UseGas(gas, deepmind.GasChangeReason("contract_creation2"))
 	// reuse size int for stackvalue
 	stackvalue := size
 	//TODO: use uint256.Int instead of converting with toBig()
@@ -666,19 +639,13 @@
 	} else {
 		stackvalue.SetBytes(addr.Bytes())
 	}
-<<<<<<< HEAD
-
-	callContext.stack.push(&stackvalue)
+	scope.Stack.push(&stackvalue)
 
 	if interpreter.evm.dmContext.Enabled() {
-		interpreter.evm.dmContext.RecordGasRefund(callContext.contract.Gas, returnGas)
-	}
-
-	callContext.contract.Gas += returnGas
-=======
-	scope.Stack.push(&stackvalue)
+		interpreter.evm.dmContext.RecordGasRefund(scope.Contract.Gas, returnGas)
+	}
+
 	scope.Contract.Gas += returnGas
->>>>>>> 045e5c2c
 
 	if suberr == ErrExecutionReverted {
 		return res, nil
@@ -719,16 +686,12 @@
 		ret = common.CopyBytes(ret)
 		scope.Memory.Set(retOffset.Uint64(), retSize.Uint64(), ret)
 	}
-<<<<<<< HEAD
-=======
+
+	if interpreter.evm.dmContext.Enabled() {
+		interpreter.evm.dmContext.RecordGasRefund(scope.Contract.Gas, returnGas)
+	}
+
 	scope.Contract.Gas += returnGas
->>>>>>> 045e5c2c
-
-	if interpreter.evm.dmContext.Enabled() {
-		interpreter.evm.dmContext.RecordGasRefund(callContext.contract.Gas, returnGas)
-	}
-
-	callContext.contract.Gas += returnGas
 	return ret, nil
 }
 
@@ -762,16 +725,12 @@
 		ret = common.CopyBytes(ret)
 		scope.Memory.Set(retOffset.Uint64(), retSize.Uint64(), ret)
 	}
-<<<<<<< HEAD
-=======
+
+	if interpreter.evm.dmContext.Enabled() {
+		interpreter.evm.dmContext.RecordGasRefund(scope.Contract.Gas, returnGas)
+	}
+
 	scope.Contract.Gas += returnGas
->>>>>>> 045e5c2c
-
-	if interpreter.evm.dmContext.Enabled() {
-		interpreter.evm.dmContext.RecordGasRefund(callContext.contract.Gas, returnGas)
-	}
-
-	callContext.contract.Gas += returnGas
 	return ret, nil
 }
 
@@ -798,16 +757,12 @@
 		ret = common.CopyBytes(ret)
 		scope.Memory.Set(retOffset.Uint64(), retSize.Uint64(), ret)
 	}
-<<<<<<< HEAD
-=======
+
+	if interpreter.evm.dmContext.Enabled() {
+		interpreter.evm.dmContext.RecordGasRefund(scope.Contract.Gas, returnGas)
+	}
+
 	scope.Contract.Gas += returnGas
->>>>>>> 045e5c2c
-
-	if interpreter.evm.dmContext.Enabled() {
-		interpreter.evm.dmContext.RecordGasRefund(callContext.contract.Gas, returnGas)
-	}
-
-	callContext.contract.Gas += returnGas
 	return ret, nil
 }
 
@@ -834,16 +789,12 @@
 		ret = common.CopyBytes(ret)
 		scope.Memory.Set(retOffset.Uint64(), retSize.Uint64(), ret)
 	}
-<<<<<<< HEAD
-=======
+
+	if interpreter.evm.dmContext.Enabled() {
+		interpreter.evm.dmContext.RecordGasRefund(scope.Contract.Gas, returnGas)
+	}
+
 	scope.Contract.Gas += returnGas
->>>>>>> 045e5c2c
-
-	if interpreter.evm.dmContext.Enabled() {
-		interpreter.evm.dmContext.RecordGasRefund(callContext.contract.Gas, returnGas)
-	}
-
-	callContext.contract.Gas += returnGas
 	return ret, nil
 }
 
@@ -865,19 +816,11 @@
 	return nil, nil
 }
 
-<<<<<<< HEAD
-func opSuicide(pc *uint64, interpreter *EVMInterpreter, callContext *callCtx) ([]byte, error) {
-	beneficiary := callContext.stack.pop()
-	balance := interpreter.evm.StateDB.GetBalance(callContext.contract.Address())
-	interpreter.evm.StateDB.AddBalance(beneficiary.Bytes20(), balance, false, interpreter.evm.dmContext, deepmind.BalanceChangeReason("suicide_refund"))
-	interpreter.evm.StateDB.Suicide(callContext.contract.Address(), interpreter.evm.dmContext)
-=======
 func opSuicide(pc *uint64, interpreter *EVMInterpreter, scope *ScopeContext) ([]byte, error) {
 	beneficiary := scope.Stack.pop()
 	balance := interpreter.evm.StateDB.GetBalance(scope.Contract.Address())
-	interpreter.evm.StateDB.AddBalance(beneficiary.Bytes20(), balance)
-	interpreter.evm.StateDB.Suicide(scope.Contract.Address())
->>>>>>> 045e5c2c
+	interpreter.evm.StateDB.AddBalance(beneficiary.Bytes20(), balance, false, interpreter.evm.dmContext, deepmind.BalanceChangeReason("suicide_refund"))
+	interpreter.evm.StateDB.Suicide(scope.Contract.Address(), interpreter.evm.dmContext)
 	return nil, nil
 }
 
