--- conflicted
+++ resolved
@@ -249,15 +249,10 @@
 		// DM: this is always run when deep-mind is enabled
 		evm.StateDB.AddPreimage(interpreter.hasherBuf, data)
 	}
-<<<<<<< HEAD
-=======
-	// preimage hash
+
 	if interpreter.evm.dmContext.Enabled() {
 		interpreter.evm.dmContext.RecordKeccak(interpreter.hasherBuf, data)
 	}
-
-	stack.push(interpreter.intPool.get().SetBytes(interpreter.hasherBuf[:]))
->>>>>>> d79aaeab
 
 	size.SetBytes(interpreter.hasherBuf[:])
 	return nil, nil
@@ -524,20 +519,11 @@
 	return nil, nil
 }
 
-<<<<<<< HEAD
 func opSstore(pc *uint64, interpreter *EVMInterpreter, callContext *callCtx) ([]byte, error) {
 	loc := callContext.stack.pop()
 	val := callContext.stack.pop()
 	interpreter.evm.StateDB.SetState(callContext.contract.Address(),
-		common.Hash(loc.Bytes32()), common.Hash(val.Bytes32()))
-=======
-func opSstore(pc *uint64, interpreter *EVMInterpreter, contract *Contract, memory *Memory, stack *Stack) ([]byte, error) {
-	loc := common.BigToHash(stack.pop())
-	val := stack.pop()
-	interpreter.evm.StateDB.SetState(contract.Address(), loc, common.BigToHash(val), interpreter.evm.dmContext)
-
-	interpreter.intPool.put(val)
->>>>>>> d79aaeab
+		common.Hash(loc.Bytes32()), common.Hash(val.Bytes32()), interpreter.evm.dmContext)
 	return nil, nil
 }
 
@@ -627,8 +613,7 @@
 	// reuse size int for stackvalue
 	stackvalue := size
 
-<<<<<<< HEAD
-	callContext.contract.UseGas(gas)
+	callContext.contract.UseGas(gas, deepmind.GasChangeReason("contract_creation"))
 	//TODO: use uint256.Int instead of converting with toBig()
 	var bigVal = big0
 	if !value.IsZero() {
@@ -636,11 +621,6 @@
 	}
 
 	res, addr, returnGas, suberr := interpreter.evm.Create(callContext.contract, input, gas, bigVal)
-=======
-	contract.UseGas(gas, deepmind.GasChangeReason("contract_creation"))
-	res, addr, returnGas, suberr := interpreter.evm.Create(contract, input, gas, value)
-
->>>>>>> d79aaeab
 	// Push item on the stack based on the returned error. If the ruleset is
 	// homestead we must check for CodeStoreOutOfGasError (homestead only
 	// rule) and treat as an error, if the ruleset is frontier we must
@@ -652,17 +632,13 @@
 	} else {
 		stackvalue.SetBytes(addr.Bytes())
 	}
-<<<<<<< HEAD
 	callContext.stack.push(&stackvalue)
+
+	if interpreter.evm.dmContext.Enabled() {
+		interpreter.evm.dmContext.RecordGasRefund(callContext.contract.Gas, returnGas)
+	}
+
 	callContext.contract.Gas += returnGas
-=======
-	if interpreter.evm.dmContext.Enabled() {
-		interpreter.evm.dmContext.RecordGasRefund(contract.Gas, returnGas)
-	}
-
-	contract.Gas += returnGas
-	interpreter.intPool.put(value, offset, size)
->>>>>>> d79aaeab
 
 	if suberr == ErrExecutionReverted {
 		return res, nil
@@ -681,8 +657,7 @@
 
 	// Apply EIP150
 	gas -= gas / 64
-<<<<<<< HEAD
-	callContext.contract.UseGas(gas)
+	callContext.contract.UseGas(gas, deepmind.GasChangeReason("contract_creation2"))
 	// reuse size int for stackvalue
 	stackvalue := size
 	//TODO: use uint256.Int instead of converting with toBig()
@@ -692,30 +667,19 @@
 	}
 	res, addr, returnGas, suberr := interpreter.evm.Create2(callContext.contract, input, gas,
 		bigEndowment, &salt)
-=======
-	contract.UseGas(gas, deepmind.GasChangeReason("contract_creation2"))
-	res, addr, returnGas, suberr := interpreter.evm.Create2(contract, input, gas, endowment, salt)
-
->>>>>>> d79aaeab
 	// Push item on the stack based on the returned error.
 	if suberr != nil {
 		stackvalue.Clear()
 	} else {
 		stackvalue.SetBytes(addr.Bytes())
 	}
-<<<<<<< HEAD
 	callContext.stack.push(&stackvalue)
+
+	if interpreter.evm.dmContext.Enabled() {
+		interpreter.evm.dmContext.RecordGasRefund(callContext.contract.Gas, returnGas)
+	}
+
 	callContext.contract.Gas += returnGas
-=======
-
-	if interpreter.evm.dmContext.Enabled() {
-		interpreter.evm.dmContext.RecordGasRefund(contract.Gas, returnGas)
-	}
-
-	contract.Gas += returnGas
-
-	interpreter.intPool.put(endowment, offset, size, salt)
->>>>>>> d79aaeab
 
 	if suberr == ErrExecutionReverted {
 		return res, nil
@@ -755,15 +719,12 @@
 	if err == nil || err == ErrExecutionReverted {
 		callContext.memory.Set(retOffset.Uint64(), retSize.Uint64(), ret)
 	}
-<<<<<<< HEAD
+
+	if interpreter.evm.dmContext.Enabled() {
+		interpreter.evm.dmContext.RecordGasRefund(callContext.contract.Gas, returnGas)
+	}
+
 	callContext.contract.Gas += returnGas
-=======
-
-	if interpreter.evm.dmContext.Enabled() {
-		interpreter.evm.dmContext.RecordGasRefund(contract.Gas, returnGas)
-	}
-	contract.Gas += returnGas
->>>>>>> d79aaeab
 
 	return ret, nil
 }
@@ -797,18 +758,13 @@
 	if err == nil || err == ErrExecutionReverted {
 		callContext.memory.Set(retOffset.Uint64(), retSize.Uint64(), ret)
 	}
-<<<<<<< HEAD
+
+	if interpreter.evm.dmContext.Enabled() {
+		interpreter.evm.dmContext.RecordGasRefund(callContext.contract.Gas, returnGas)
+	}
+
 	callContext.contract.Gas += returnGas
 
-=======
-
-	if interpreter.evm.dmContext.Enabled() {
-		interpreter.evm.dmContext.RecordGasRefund(contract.Gas, returnGas)
-	}
-
-	contract.Gas += returnGas
-	interpreter.intPool.put(addr, value, inOffset, inSize, retOffset, retSize)
->>>>>>> d79aaeab
 	return ret, nil
 }
 
@@ -834,18 +790,13 @@
 	if err == nil || err == ErrExecutionReverted {
 		callContext.memory.Set(retOffset.Uint64(), retSize.Uint64(), ret)
 	}
-<<<<<<< HEAD
+
+	if interpreter.evm.dmContext.Enabled() {
+		interpreter.evm.dmContext.RecordGasRefund(callContext.contract.Gas, returnGas)
+	}
+
 	callContext.contract.Gas += returnGas
 
-=======
-
-	if interpreter.evm.dmContext.Enabled() {
-		interpreter.evm.dmContext.RecordGasRefund(contract.Gas, returnGas)
-	}
-
-	contract.Gas += returnGas
-	interpreter.intPool.put(addr, inOffset, inSize, retOffset, retSize)
->>>>>>> d79aaeab
 	return ret, nil
 }
 
@@ -871,17 +822,13 @@
 	if err == nil || err == ErrExecutionReverted {
 		callContext.memory.Set(retOffset.Uint64(), retSize.Uint64(), ret)
 	}
-<<<<<<< HEAD
+
+	if interpreter.evm.dmContext.Enabled() {
+		interpreter.evm.dmContext.RecordGasRefund(callContext.contract.Gas, returnGas)
+	}
+
 	callContext.contract.Gas += returnGas
 
-=======
-	if interpreter.evm.dmContext.Enabled() {
-		interpreter.evm.dmContext.RecordGasRefund(contract.Gas, returnGas)
-	}
-
-	contract.Gas += returnGas
-	interpreter.intPool.put(addr, inOffset, inSize, retOffset, retSize)
->>>>>>> d79aaeab
 	return ret, nil
 }
 
@@ -903,19 +850,11 @@
 	return nil, nil
 }
 
-<<<<<<< HEAD
 func opSuicide(pc *uint64, interpreter *EVMInterpreter, callContext *callCtx) ([]byte, error) {
 	beneficiary := callContext.stack.pop()
 	balance := interpreter.evm.StateDB.GetBalance(callContext.contract.Address())
-	interpreter.evm.StateDB.AddBalance(common.Address(beneficiary.Bytes20()), balance)
-	interpreter.evm.StateDB.Suicide(callContext.contract.Address())
-=======
-func opSuicide(pc *uint64, interpreter *EVMInterpreter, contract *Contract, memory *Memory, stack *Stack) ([]byte, error) {
-	balance := interpreter.evm.StateDB.GetBalance(contract.Address())
-	interpreter.evm.StateDB.AddBalance(common.BigToAddress(stack.pop()), balance, false, interpreter.evm.dmContext, deepmind.BalanceChangeReason("suicide_refund"))
-
-	interpreter.evm.StateDB.Suicide(contract.Address(), interpreter.evm.dmContext)
->>>>>>> d79aaeab
+	interpreter.evm.StateDB.AddBalance(common.Address(beneficiary.Bytes20()), balance, false, interpreter.evm.dmContext, deepmind.BalanceChangeReason("suicide_refund"))
+	interpreter.evm.StateDB.Suicide(callContext.contract.Address(), interpreter.evm.dmContext)
 	return nil, nil
 }
 
