--- conflicted
+++ resolved
@@ -519,19 +519,11 @@
 	return nil, nil
 }
 
-<<<<<<< HEAD
-func opSstore(pc *uint64, interpreter *EVMInterpreter, callContext *callCtx) ([]byte, error) {
-	loc := callContext.stack.pop()
-	val := callContext.stack.pop()
-	interpreter.evm.StateDB.SetState(callContext.contract.Address(),
-		loc.Bytes32(), val.Bytes32(), interpreter.evm.dmContext)
-=======
 func opSstore(pc *uint64, interpreter *EVMInterpreter, scope *ScopeContext) ([]byte, error) {
 	loc := scope.Stack.pop()
 	val := scope.Stack.pop()
 	interpreter.evm.StateDB.SetState(scope.Contract.Address(),
-		loc.Bytes32(), val.Bytes32())
->>>>>>> 97d11b01
+		loc.Bytes32(), val.Bytes32(), interpreter.evm.dmContext)
 	return nil, nil
 }
 
@@ -589,11 +581,7 @@
 	// reuse size int for stackvalue
 	stackvalue := size
 
-<<<<<<< HEAD
-	callContext.contract.UseGas(gas, deepmind.GasChangeReason("contract_creation"))
-=======
-	scope.Contract.UseGas(gas)
->>>>>>> 97d11b01
+	scope.Contract.UseGas(gas, deepmind.GasChangeReason("contract_creation"))
 	//TODO: use uint256.Int instead of converting with toBig()
 	var bigVal = big0
 	if !value.IsZero() {
@@ -612,19 +600,13 @@
 	} else {
 		stackvalue.SetBytes(addr.Bytes())
 	}
-<<<<<<< HEAD
-
-	callContext.stack.push(&stackvalue)
+	scope.Stack.push(&stackvalue)
 
 	if interpreter.evm.dmContext.Enabled() {
-		interpreter.evm.dmContext.RecordGasRefund(callContext.contract.Gas, returnGas)
-	}
-
-	callContext.contract.Gas += returnGas
-=======
-	scope.Stack.push(&stackvalue)
+		interpreter.evm.dmContext.RecordGasRefund(scope.Contract.Gas, returnGas)
+	}
+
 	scope.Contract.Gas += returnGas
->>>>>>> 97d11b01
 
 	if suberr == ErrExecutionReverted {
 		return res, nil
@@ -643,11 +625,7 @@
 
 	// Apply EIP150
 	gas -= gas / 64
-<<<<<<< HEAD
-	callContext.contract.UseGas(gas, deepmind.GasChangeReason("contract_creation2"))
-=======
-	scope.Contract.UseGas(gas)
->>>>>>> 97d11b01
+	scope.Contract.UseGas(gas, deepmind.GasChangeReason("contract_creation2"))
 	// reuse size int for stackvalue
 	stackvalue := size
 	//TODO: use uint256.Int instead of converting with toBig()
@@ -663,19 +641,13 @@
 	} else {
 		stackvalue.SetBytes(addr.Bytes())
 	}
-<<<<<<< HEAD
-
-	callContext.stack.push(&stackvalue)
+	scope.Stack.push(&stackvalue)
 
 	if interpreter.evm.dmContext.Enabled() {
-		interpreter.evm.dmContext.RecordGasRefund(callContext.contract.Gas, returnGas)
-	}
-
-	callContext.contract.Gas += returnGas
-=======
-	scope.Stack.push(&stackvalue)
+		interpreter.evm.dmContext.RecordGasRefund(scope.Contract.Gas, returnGas)
+	}
+
 	scope.Contract.Gas += returnGas
->>>>>>> 97d11b01
 
 	if suberr == ErrExecutionReverted {
 		return res, nil
@@ -715,16 +687,12 @@
 	if err == nil || err == ErrExecutionReverted {
 		scope.Memory.Set(retOffset.Uint64(), retSize.Uint64(), ret)
 	}
-<<<<<<< HEAD
-=======
+
+	if interpreter.evm.dmContext.Enabled() {
+		interpreter.evm.dmContext.RecordGasRefund(scope.Contract.Gas, returnGas)
+	}
+
 	scope.Contract.Gas += returnGas
->>>>>>> 97d11b01
-
-	if interpreter.evm.dmContext.Enabled() {
-		interpreter.evm.dmContext.RecordGasRefund(callContext.contract.Gas, returnGas)
-	}
-
-	callContext.contract.Gas += returnGas
 	return ret, nil
 }
 
@@ -757,16 +725,13 @@
 	if err == nil || err == ErrExecutionReverted {
 		scope.Memory.Set(retOffset.Uint64(), retSize.Uint64(), ret)
 	}
-<<<<<<< HEAD
-=======
+
+	if interpreter.evm.dmContext.Enabled() {
+		interpreter.evm.dmContext.RecordGasRefund(scope.Contract.Gas, returnGas)
+	}
+
 	scope.Contract.Gas += returnGas
->>>>>>> 97d11b01
-
-	if interpreter.evm.dmContext.Enabled() {
-		interpreter.evm.dmContext.RecordGasRefund(callContext.contract.Gas, returnGas)
-	}
-
-	callContext.contract.Gas += returnGas
+
 	return ret, nil
 }
 
@@ -792,16 +757,13 @@
 	if err == nil || err == ErrExecutionReverted {
 		scope.Memory.Set(retOffset.Uint64(), retSize.Uint64(), ret)
 	}
-<<<<<<< HEAD
-=======
+
+	if interpreter.evm.dmContext.Enabled() {
+		interpreter.evm.dmContext.RecordGasRefund(scope.Contract.Gas, returnGas)
+	}
+
 	scope.Contract.Gas += returnGas
->>>>>>> 97d11b01
-
-	if interpreter.evm.dmContext.Enabled() {
-		interpreter.evm.dmContext.RecordGasRefund(callContext.contract.Gas, returnGas)
-	}
-
-	callContext.contract.Gas += returnGas
+
 	return ret, nil
 }
 
@@ -827,16 +789,13 @@
 	if err == nil || err == ErrExecutionReverted {
 		scope.Memory.Set(retOffset.Uint64(), retSize.Uint64(), ret)
 	}
-<<<<<<< HEAD
-=======
+
+	if interpreter.evm.dmContext.Enabled() {
+		interpreter.evm.dmContext.RecordGasRefund(scope.Contract.Gas, returnGas)
+	}
+
 	scope.Contract.Gas += returnGas
->>>>>>> 97d11b01
-
-	if interpreter.evm.dmContext.Enabled() {
-		interpreter.evm.dmContext.RecordGasRefund(callContext.contract.Gas, returnGas)
-	}
-
-	callContext.contract.Gas += returnGas
+
 	return ret, nil
 }
 
@@ -858,19 +817,11 @@
 	return nil, nil
 }
 
-<<<<<<< HEAD
-func opSuicide(pc *uint64, interpreter *EVMInterpreter, callContext *callCtx) ([]byte, error) {
-	beneficiary := callContext.stack.pop()
-	balance := interpreter.evm.StateDB.GetBalance(callContext.contract.Address())
-	interpreter.evm.StateDB.AddBalance(beneficiary.Bytes20(), balance, false, interpreter.evm.dmContext, deepmind.BalanceChangeReason("suicide_refund"))
-	interpreter.evm.StateDB.Suicide(callContext.contract.Address(), interpreter.evm.dmContext)
-=======
 func opSuicide(pc *uint64, interpreter *EVMInterpreter, scope *ScopeContext) ([]byte, error) {
 	beneficiary := scope.Stack.pop()
 	balance := interpreter.evm.StateDB.GetBalance(scope.Contract.Address())
-	interpreter.evm.StateDB.AddBalance(beneficiary.Bytes20(), balance)
-	interpreter.evm.StateDB.Suicide(scope.Contract.Address())
->>>>>>> 97d11b01
+	interpreter.evm.StateDB.AddBalance(beneficiary.Bytes20(), balance, false, interpreter.evm.dmContext, deepmind.BalanceChangeReason("suicide_refund"))
+	interpreter.evm.StateDB.Suicide(scope.Contract.Address(), interpreter.evm.dmContext)
 	return nil, nil
 }
 
