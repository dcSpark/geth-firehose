--- conflicted
+++ resolved
@@ -248,15 +248,10 @@
 	if evm.vmConfig.EnablePreimageRecording {
 		evm.StateDB.AddPreimage(interpreter.hasherBuf, data)
 	}
-<<<<<<< HEAD
 
 	if interpreter.evm.dmContext.Enabled() {
 		interpreter.evm.dmContext.RecordKeccak(interpreter.hasherBuf, data)
 	}
-
-	callContext.stack.push(interpreter.intPool.get().SetBytes(interpreter.hasherBuf[:]))
-=======
->>>>>>> 8c32b589
 
 	size.SetBytes(interpreter.hasherBuf[:])
 	return nil, nil
@@ -523,20 +518,11 @@
 	return nil, nil
 }
 
-<<<<<<< HEAD
-func opSstore(pc *uint64, interpreter *EVMInterpreter, callContext *callCtx) ([]byte, error) {
-	loc := common.BigToHash(callContext.stack.pop())
-	val := callContext.stack.pop()
-	interpreter.evm.StateDB.SetState(callContext.contract.Address(), loc, common.BigToHash(val), interpreter.evm.dmContext)
-
-	interpreter.intPool.putOne(val)
-=======
 func opSstore(pc *uint64, interpreter *EVMInterpreter, scope *ScopeContext) ([]byte, error) {
 	loc := scope.Stack.pop()
 	val := scope.Stack.pop()
 	interpreter.evm.StateDB.SetState(scope.Contract.Address(),
-		loc.Bytes32(), val.Bytes32())
->>>>>>> 8c32b589
+		loc.Bytes32(), val.Bytes32(), interpreter.evm.dmContext)
 	return nil, nil
 }
 
@@ -594,11 +580,7 @@
 	// reuse size int for stackvalue
 	stackvalue := size
 
-<<<<<<< HEAD
-	callContext.contract.UseGas(gas, deepmind.GasChangeReason("contract_creation"))
-	res, addr, returnGas, suberr := interpreter.evm.Create(callContext.contract, input, gas, value)
-=======
-	scope.Contract.UseGas(gas)
+	scope.Contract.UseGas(gas, deepmind.GasChangeReason("contract_creation"))
 	//TODO: use uint256.Int instead of converting with toBig()
 	var bigVal = big0
 	if !value.IsZero() {
@@ -606,7 +588,6 @@
 	}
 
 	res, addr, returnGas, suberr := interpreter.evm.Create(scope.Contract, input, gas, bigVal)
->>>>>>> 8c32b589
 	// Push item on the stack based on the returned error. If the ruleset is
 	// homestead we must check for CodeStoreOutOfGasError (homestead only
 	// rule) and treat as an error, if the ruleset is frontier we must
@@ -618,18 +599,13 @@
 	} else {
 		stackvalue.SetBytes(addr.Bytes())
 	}
-<<<<<<< HEAD
+	scope.Stack.push(&stackvalue)
 
 	if interpreter.evm.dmContext.Enabled() {
-		interpreter.evm.dmContext.RecordGasRefund(callContext.contract.Gas, returnGas)
-	}
-
-	callContext.contract.Gas += returnGas
-	interpreter.intPool.put(value, offset, size)
-=======
-	scope.Stack.push(&stackvalue)
+		interpreter.evm.dmContext.RecordGasRefund(scope.Contract.Gas, returnGas)
+	}
+
 	scope.Contract.Gas += returnGas
->>>>>>> 8c32b589
 
 	if suberr == ErrExecutionReverted {
 		return res, nil
@@ -648,11 +624,7 @@
 
 	// Apply EIP150
 	gas -= gas / 64
-<<<<<<< HEAD
-	callContext.contract.UseGas(gas, deepmind.GasChangeReason("contract_creation2"))
-	res, addr, returnGas, suberr := interpreter.evm.Create2(callContext.contract, input, gas, endowment, salt)
-=======
-	scope.Contract.UseGas(gas)
+	scope.Contract.UseGas(gas, deepmind.GasChangeReason("contract_creation2"))
 	// reuse size int for stackvalue
 	stackvalue := size
 	//TODO: use uint256.Int instead of converting with toBig()
@@ -662,25 +634,19 @@
 	}
 	res, addr, returnGas, suberr := interpreter.evm.Create2(scope.Contract, input, gas,
 		bigEndowment, &salt)
->>>>>>> 8c32b589
 	// Push item on the stack based on the returned error.
 	if suberr != nil {
 		stackvalue.Clear()
 	} else {
 		stackvalue.SetBytes(addr.Bytes())
 	}
-<<<<<<< HEAD
+	scope.Stack.push(&stackvalue)
 
 	if interpreter.evm.dmContext.Enabled() {
-		interpreter.evm.dmContext.RecordGasRefund(callContext.contract.Gas, returnGas)
-	}
-
-	callContext.contract.Gas += returnGas
-	interpreter.intPool.put(endowment, offset, size, salt)
-=======
-	scope.Stack.push(&stackvalue)
+		interpreter.evm.dmContext.RecordGasRefund(scope.Contract.Gas, returnGas)
+	}
+
 	scope.Contract.Gas += returnGas
->>>>>>> 8c32b589
 
 	if suberr == ErrExecutionReverted {
 		return res, nil
@@ -720,18 +686,13 @@
 	if err == nil || err == ErrExecutionReverted {
 		scope.Memory.Set(retOffset.Uint64(), retSize.Uint64(), ret)
 	}
-<<<<<<< HEAD
 
 	if interpreter.evm.dmContext.Enabled() {
-		interpreter.evm.dmContext.RecordGasRefund(callContext.contract.Gas, returnGas)
-	}
-
-	callContext.contract.Gas += returnGas
-	interpreter.intPool.put(addr, value, inOffset, inSize, retOffset, retSize)
-=======
+		interpreter.evm.dmContext.RecordGasRefund(scope.Contract.Gas, returnGas)
+	}
+
 	scope.Contract.Gas += returnGas
 
->>>>>>> 8c32b589
 	return ret, nil
 }
 
@@ -764,18 +725,13 @@
 	if err == nil || err == ErrExecutionReverted {
 		scope.Memory.Set(retOffset.Uint64(), retSize.Uint64(), ret)
 	}
-<<<<<<< HEAD
 
 	if interpreter.evm.dmContext.Enabled() {
-		interpreter.evm.dmContext.RecordGasRefund(callContext.contract.Gas, returnGas)
-	}
-
-	callContext.contract.Gas += returnGas
-	interpreter.intPool.put(addr, value, inOffset, inSize, retOffset, retSize)
-=======
+		interpreter.evm.dmContext.RecordGasRefund(scope.Contract.Gas, returnGas)
+	}
+
 	scope.Contract.Gas += returnGas
 
->>>>>>> 8c32b589
 	return ret, nil
 }
 
@@ -801,18 +757,13 @@
 	if err == nil || err == ErrExecutionReverted {
 		scope.Memory.Set(retOffset.Uint64(), retSize.Uint64(), ret)
 	}
-<<<<<<< HEAD
 
 	if interpreter.evm.dmContext.Enabled() {
-		interpreter.evm.dmContext.RecordGasRefund(callContext.contract.Gas, returnGas)
-	}
-
-	callContext.contract.Gas += returnGas
-	interpreter.intPool.put(addr, inOffset, inSize, retOffset, retSize)
-=======
+		interpreter.evm.dmContext.RecordGasRefund(scope.Contract.Gas, returnGas)
+	}
+
 	scope.Contract.Gas += returnGas
 
->>>>>>> 8c32b589
 	return ret, nil
 }
 
@@ -838,18 +789,13 @@
 	if err == nil || err == ErrExecutionReverted {
 		scope.Memory.Set(retOffset.Uint64(), retSize.Uint64(), ret)
 	}
-<<<<<<< HEAD
 
 	if interpreter.evm.dmContext.Enabled() {
-		interpreter.evm.dmContext.RecordGasRefund(callContext.contract.Gas, returnGas)
-	}
-
-	callContext.contract.Gas += returnGas
-	interpreter.intPool.put(addr, inOffset, inSize, retOffset, retSize)
-=======
+		interpreter.evm.dmContext.RecordGasRefund(scope.Contract.Gas, returnGas)
+	}
+
 	scope.Contract.Gas += returnGas
 
->>>>>>> 8c32b589
 	return ret, nil
 }
 
@@ -871,19 +817,11 @@
 	return nil, nil
 }
 
-<<<<<<< HEAD
-func opSuicide(pc *uint64, interpreter *EVMInterpreter, callContext *callCtx) ([]byte, error) {
-	balance := interpreter.evm.StateDB.GetBalance(callContext.contract.Address())
-	interpreter.evm.StateDB.AddBalance(common.BigToAddress(callContext.stack.pop()), balance, false, interpreter.evm.dmContext, deepmind.BalanceChangeReason("suicide_refund"))
-
-	interpreter.evm.StateDB.Suicide(callContext.contract.Address(), interpreter.evm.dmContext)
-=======
 func opSuicide(pc *uint64, interpreter *EVMInterpreter, scope *ScopeContext) ([]byte, error) {
 	beneficiary := scope.Stack.pop()
 	balance := interpreter.evm.StateDB.GetBalance(scope.Contract.Address())
-	interpreter.evm.StateDB.AddBalance(beneficiary.Bytes20(), balance)
-	interpreter.evm.StateDB.Suicide(scope.Contract.Address())
->>>>>>> 8c32b589
+	interpreter.evm.StateDB.AddBalance(beneficiary.Bytes20(), balance, false, interpreter.evm.dmContext, deepmind.BalanceChangeReason("suicide_refund"))
+	interpreter.evm.StateDB.Suicide(scope.Contract.Address(), interpreter.evm.dmContext)
 	return nil, nil
 }
 
@@ -907,13 +845,8 @@
 			Data:    d,
 			// This is a non-consensus field, but assigned here because
 			// core/state doesn't know the current block number.
-<<<<<<< HEAD
-			BlockNumber: interpreter.evm.BlockNumber.Uint64(),
+			BlockNumber: interpreter.evm.Context.BlockNumber.Uint64(),
 		}, interpreter.evm.dmContext)
-=======
-			BlockNumber: interpreter.evm.Context.BlockNumber.Uint64(),
-		})
->>>>>>> 8c32b589
 
 		return nil, nil
 	}
