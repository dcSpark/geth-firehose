// Copyright 2015 The go-ethereum Authors
// This file is part of the go-ethereum library.
//
// The go-ethereum library is free software: you can redistribute it and/or modify
// it under the terms of the GNU Lesser General Public License as published by
// the Free Software Foundation, either version 3 of the License, or
// (at your option) any later version.
//
// The go-ethereum library is distributed in the hope that it will be useful,
// but WITHOUT ANY WARRANTY; without even the implied warranty of
// MERCHANTABILITY or FITNESS FOR A PARTICULAR PURPOSE. See the
// GNU Lesser General Public License for more details.
//
// You should have received a copy of the GNU Lesser General Public License
// along with the go-ethereum library. If not, see <http://www.gnu.org/licenses/>.

package vm

import (
	"sync/atomic"

	"github.com/ethereum/go-ethereum/common"
	"github.com/ethereum/go-ethereum/core/types"
	"github.com/ethereum/go-ethereum/deepmind"
	"github.com/ethereum/go-ethereum/params"
	"github.com/holiman/uint256"
	"golang.org/x/crypto/sha3"
)

func opAdd(pc *uint64, interpreter *EVMInterpreter, scope *ScopeContext) ([]byte, error) {
	x, y := scope.Stack.pop(), scope.Stack.peek()
	y.Add(&x, y)
	return nil, nil
}

func opSub(pc *uint64, interpreter *EVMInterpreter, scope *ScopeContext) ([]byte, error) {
	x, y := scope.Stack.pop(), scope.Stack.peek()
	y.Sub(&x, y)
	return nil, nil
}

func opMul(pc *uint64, interpreter *EVMInterpreter, scope *ScopeContext) ([]byte, error) {
	x, y := scope.Stack.pop(), scope.Stack.peek()
	y.Mul(&x, y)
	return nil, nil
}

func opDiv(pc *uint64, interpreter *EVMInterpreter, scope *ScopeContext) ([]byte, error) {
	x, y := scope.Stack.pop(), scope.Stack.peek()
	y.Div(&x, y)
	return nil, nil
}

func opSdiv(pc *uint64, interpreter *EVMInterpreter, scope *ScopeContext) ([]byte, error) {
	x, y := scope.Stack.pop(), scope.Stack.peek()
	y.SDiv(&x, y)
	return nil, nil
}

func opMod(pc *uint64, interpreter *EVMInterpreter, scope *ScopeContext) ([]byte, error) {
	x, y := scope.Stack.pop(), scope.Stack.peek()
	y.Mod(&x, y)
	return nil, nil
}

func opSmod(pc *uint64, interpreter *EVMInterpreter, scope *ScopeContext) ([]byte, error) {
	x, y := scope.Stack.pop(), scope.Stack.peek()
	y.SMod(&x, y)
	return nil, nil
}

func opExp(pc *uint64, interpreter *EVMInterpreter, scope *ScopeContext) ([]byte, error) {
	base, exponent := scope.Stack.pop(), scope.Stack.peek()
	exponent.Exp(&base, exponent)
	return nil, nil
}

func opSignExtend(pc *uint64, interpreter *EVMInterpreter, scope *ScopeContext) ([]byte, error) {
	back, num := scope.Stack.pop(), scope.Stack.peek()
	num.ExtendSign(num, &back)
	return nil, nil
}

func opNot(pc *uint64, interpreter *EVMInterpreter, scope *ScopeContext) ([]byte, error) {
	x := scope.Stack.peek()
	x.Not(x)
	return nil, nil
}

func opLt(pc *uint64, interpreter *EVMInterpreter, scope *ScopeContext) ([]byte, error) {
	x, y := scope.Stack.pop(), scope.Stack.peek()
	if x.Lt(y) {
		y.SetOne()
	} else {
		y.Clear()
	}
	return nil, nil
}

func opGt(pc *uint64, interpreter *EVMInterpreter, scope *ScopeContext) ([]byte, error) {
	x, y := scope.Stack.pop(), scope.Stack.peek()
	if x.Gt(y) {
		y.SetOne()
	} else {
		y.Clear()
	}
	return nil, nil
}

func opSlt(pc *uint64, interpreter *EVMInterpreter, scope *ScopeContext) ([]byte, error) {
	x, y := scope.Stack.pop(), scope.Stack.peek()
	if x.Slt(y) {
		y.SetOne()
	} else {
		y.Clear()
	}
	return nil, nil
}

func opSgt(pc *uint64, interpreter *EVMInterpreter, scope *ScopeContext) ([]byte, error) {
	x, y := scope.Stack.pop(), scope.Stack.peek()
	if x.Sgt(y) {
		y.SetOne()
	} else {
		y.Clear()
	}
	return nil, nil
}

func opEq(pc *uint64, interpreter *EVMInterpreter, scope *ScopeContext) ([]byte, error) {
	x, y := scope.Stack.pop(), scope.Stack.peek()
	if x.Eq(y) {
		y.SetOne()
	} else {
		y.Clear()
	}
	return nil, nil
}

func opIszero(pc *uint64, interpreter *EVMInterpreter, scope *ScopeContext) ([]byte, error) {
	x := scope.Stack.peek()
	if x.IsZero() {
		x.SetOne()
	} else {
		x.Clear()
	}
	return nil, nil
}

func opAnd(pc *uint64, interpreter *EVMInterpreter, scope *ScopeContext) ([]byte, error) {
	x, y := scope.Stack.pop(), scope.Stack.peek()
	y.And(&x, y)
	return nil, nil
}

func opOr(pc *uint64, interpreter *EVMInterpreter, scope *ScopeContext) ([]byte, error) {
	x, y := scope.Stack.pop(), scope.Stack.peek()
	y.Or(&x, y)
	return nil, nil
}

func opXor(pc *uint64, interpreter *EVMInterpreter, scope *ScopeContext) ([]byte, error) {
	x, y := scope.Stack.pop(), scope.Stack.peek()
	y.Xor(&x, y)
	return nil, nil
}

func opByte(pc *uint64, interpreter *EVMInterpreter, scope *ScopeContext) ([]byte, error) {
	th, val := scope.Stack.pop(), scope.Stack.peek()
	val.Byte(&th)
	return nil, nil
}

func opAddmod(pc *uint64, interpreter *EVMInterpreter, scope *ScopeContext) ([]byte, error) {
	x, y, z := scope.Stack.pop(), scope.Stack.pop(), scope.Stack.peek()
	if z.IsZero() {
		z.Clear()
	} else {
		z.AddMod(&x, &y, z)
	}
	return nil, nil
}

func opMulmod(pc *uint64, interpreter *EVMInterpreter, scope *ScopeContext) ([]byte, error) {
	x, y, z := scope.Stack.pop(), scope.Stack.pop(), scope.Stack.peek()
	z.MulMod(&x, &y, z)
	return nil, nil
}

// opSHL implements Shift Left
// The SHL instruction (shift left) pops 2 values from the stack, first arg1 and then arg2,
// and pushes on the stack arg2 shifted to the left by arg1 number of bits.
func opSHL(pc *uint64, interpreter *EVMInterpreter, scope *ScopeContext) ([]byte, error) {
	// Note, second operand is left in the stack; accumulate result into it, and no need to push it afterwards
	shift, value := scope.Stack.pop(), scope.Stack.peek()
	if shift.LtUint64(256) {
		value.Lsh(value, uint(shift.Uint64()))
	} else {
		value.Clear()
	}
	return nil, nil
}

// opSHR implements Logical Shift Right
// The SHR instruction (logical shift right) pops 2 values from the stack, first arg1 and then arg2,
// and pushes on the stack arg2 shifted to the right by arg1 number of bits with zero fill.
func opSHR(pc *uint64, interpreter *EVMInterpreter, scope *ScopeContext) ([]byte, error) {
	// Note, second operand is left in the stack; accumulate result into it, and no need to push it afterwards
	shift, value := scope.Stack.pop(), scope.Stack.peek()
	if shift.LtUint64(256) {
		value.Rsh(value, uint(shift.Uint64()))
	} else {
		value.Clear()
	}
	return nil, nil
}

// opSAR implements Arithmetic Shift Right
// The SAR instruction (arithmetic shift right) pops 2 values from the stack, first arg1 and then arg2,
// and pushes on the stack arg2 shifted to the right by arg1 number of bits with sign extension.
func opSAR(pc *uint64, interpreter *EVMInterpreter, scope *ScopeContext) ([]byte, error) {
	shift, value := scope.Stack.pop(), scope.Stack.peek()
	if shift.GtUint64(256) {
		if value.Sign() >= 0 {
			value.Clear()
		} else {
			// Max negative shift: all bits set
			value.SetAllOne()
		}
		return nil, nil
	}
	n := uint(shift.Uint64())
	value.SRsh(value, n)
	return nil, nil
}

func opKeccak256(pc *uint64, interpreter *EVMInterpreter, scope *ScopeContext) ([]byte, error) {
	offset, size := scope.Stack.pop(), scope.Stack.peek()
	data := scope.Memory.GetPtr(int64(offset.Uint64()), int64(size.Uint64()))

	if interpreter.hasher == nil {
		interpreter.hasher = sha3.NewLegacyKeccak256().(keccakState)
	} else {
		interpreter.hasher.Reset()
	}
	interpreter.hasher.Write(data)
	interpreter.hasher.Read(interpreter.hasherBuf[:])

	evm := interpreter.evm
	if evm.Config.EnablePreimageRecording {
		evm.StateDB.AddPreimage(interpreter.hasherBuf, data)
	}

	if interpreter.evm.dmContext.Enabled() {
		interpreter.evm.dmContext.RecordKeccak(interpreter.hasherBuf, data)
	}

	size.SetBytes(interpreter.hasherBuf[:])
	return nil, nil
}
func opAddress(pc *uint64, interpreter *EVMInterpreter, scope *ScopeContext) ([]byte, error) {
	scope.Stack.push(new(uint256.Int).SetBytes(scope.Contract.Address().Bytes()))
	return nil, nil
}

func opBalance(pc *uint64, interpreter *EVMInterpreter, scope *ScopeContext) ([]byte, error) {
	slot := scope.Stack.peek()
	address := common.Address(slot.Bytes20())
	slot.SetFromBig(interpreter.evm.StateDB.GetBalance(address))
	return nil, nil
}

func opOrigin(pc *uint64, interpreter *EVMInterpreter, scope *ScopeContext) ([]byte, error) {
	scope.Stack.push(new(uint256.Int).SetBytes(interpreter.evm.Origin.Bytes()))
	return nil, nil
}
func opCaller(pc *uint64, interpreter *EVMInterpreter, scope *ScopeContext) ([]byte, error) {
	scope.Stack.push(new(uint256.Int).SetBytes(scope.Contract.Caller().Bytes()))
	return nil, nil
}

func opCallValue(pc *uint64, interpreter *EVMInterpreter, scope *ScopeContext) ([]byte, error) {
	v, _ := uint256.FromBig(scope.Contract.value)
	scope.Stack.push(v)
	return nil, nil
}

func opCallDataLoad(pc *uint64, interpreter *EVMInterpreter, scope *ScopeContext) ([]byte, error) {
	x := scope.Stack.peek()
	if offset, overflow := x.Uint64WithOverflow(); !overflow {
		data := getData(scope.Contract.Input, offset, 32)
		x.SetBytes(data)
	} else {
		x.Clear()
	}
	return nil, nil
}

func opCallDataSize(pc *uint64, interpreter *EVMInterpreter, scope *ScopeContext) ([]byte, error) {
	scope.Stack.push(new(uint256.Int).SetUint64(uint64(len(scope.Contract.Input))))
	return nil, nil
}

func opCallDataCopy(pc *uint64, interpreter *EVMInterpreter, scope *ScopeContext) ([]byte, error) {
	var (
		memOffset  = scope.Stack.pop()
		dataOffset = scope.Stack.pop()
		length     = scope.Stack.pop()
	)
	dataOffset64, overflow := dataOffset.Uint64WithOverflow()
	if overflow {
		dataOffset64 = 0xffffffffffffffff
	}
	// These values are checked for overflow during gas cost calculation
	memOffset64 := memOffset.Uint64()
	length64 := length.Uint64()
	scope.Memory.Set(memOffset64, length64, getData(scope.Contract.Input, dataOffset64, length64))

	return nil, nil
}

func opReturnDataSize(pc *uint64, interpreter *EVMInterpreter, scope *ScopeContext) ([]byte, error) {
	scope.Stack.push(new(uint256.Int).SetUint64(uint64(len(interpreter.returnData))))
	return nil, nil
}

func opReturnDataCopy(pc *uint64, interpreter *EVMInterpreter, scope *ScopeContext) ([]byte, error) {
	var (
		memOffset  = scope.Stack.pop()
		dataOffset = scope.Stack.pop()
		length     = scope.Stack.pop()
	)

	offset64, overflow := dataOffset.Uint64WithOverflow()
	if overflow {
		return nil, ErrReturnDataOutOfBounds
	}
	// we can reuse dataOffset now (aliasing it for clarity)
	var end = dataOffset
	end.Add(&dataOffset, &length)
	end64, overflow := end.Uint64WithOverflow()
	if overflow || uint64(len(interpreter.returnData)) < end64 {
		return nil, ErrReturnDataOutOfBounds
	}
	scope.Memory.Set(memOffset.Uint64(), length.Uint64(), interpreter.returnData[offset64:end64])
	return nil, nil
}

func opExtCodeSize(pc *uint64, interpreter *EVMInterpreter, scope *ScopeContext) ([]byte, error) {
	slot := scope.Stack.peek()
	slot.SetUint64(uint64(interpreter.evm.StateDB.GetCodeSize(slot.Bytes20())))
	return nil, nil
}

func opCodeSize(pc *uint64, interpreter *EVMInterpreter, scope *ScopeContext) ([]byte, error) {
	l := new(uint256.Int)
	l.SetUint64(uint64(len(scope.Contract.Code)))
	scope.Stack.push(l)
	return nil, nil
}

func opCodeCopy(pc *uint64, interpreter *EVMInterpreter, scope *ScopeContext) ([]byte, error) {
	var (
		memOffset  = scope.Stack.pop()
		codeOffset = scope.Stack.pop()
		length     = scope.Stack.pop()
	)
	uint64CodeOffset, overflow := codeOffset.Uint64WithOverflow()
	if overflow {
		uint64CodeOffset = 0xffffffffffffffff
	}
	codeCopy := getData(scope.Contract.Code, uint64CodeOffset, length.Uint64())
	scope.Memory.Set(memOffset.Uint64(), length.Uint64(), codeCopy)

	return nil, nil
}

func opExtCodeCopy(pc *uint64, interpreter *EVMInterpreter, scope *ScopeContext) ([]byte, error) {
	var (
		stack      = scope.Stack
		a          = stack.pop()
		memOffset  = stack.pop()
		codeOffset = stack.pop()
		length     = stack.pop()
	)
	uint64CodeOffset, overflow := codeOffset.Uint64WithOverflow()
	if overflow {
		uint64CodeOffset = 0xffffffffffffffff
	}
	addr := common.Address(a.Bytes20())
	codeCopy := getData(interpreter.evm.StateDB.GetCode(addr), uint64CodeOffset, length.Uint64())
	scope.Memory.Set(memOffset.Uint64(), length.Uint64(), codeCopy)

	return nil, nil
}

// opExtCodeHash returns the code hash of a specified account.
// There are several cases when the function is called, while we can relay everything
// to `state.GetCodeHash` function to ensure the correctness.
//   (1) Caller tries to get the code hash of a normal contract account, state
// should return the relative code hash and set it as the result.
//
//   (2) Caller tries to get the code hash of a non-existent account, state should
// return common.Hash{} and zero will be set as the result.
//
//   (3) Caller tries to get the code hash for an account without contract code,
// state should return emptyCodeHash(0xc5d246...) as the result.
//
//   (4) Caller tries to get the code hash of a precompiled account, the result
// should be zero or emptyCodeHash.
//
// It is worth noting that in order to avoid unnecessary create and clean,
// all precompile accounts on mainnet have been transferred 1 wei, so the return
// here should be emptyCodeHash.
// If the precompile account is not transferred any amount on a private or
// customized chain, the return value will be zero.
//
//   (5) Caller tries to get the code hash for an account which is marked as suicided
// in the current transaction, the code hash of this account should be returned.
//
//   (6) Caller tries to get the code hash for an account which is marked as deleted,
// this account should be regarded as a non-existent account and zero should be returned.
func opExtCodeHash(pc *uint64, interpreter *EVMInterpreter, scope *ScopeContext) ([]byte, error) {
	slot := scope.Stack.peek()
	address := common.Address(slot.Bytes20())
	if interpreter.evm.StateDB.Empty(address) {
		slot.Clear()
	} else {
		slot.SetBytes(interpreter.evm.StateDB.GetCodeHash(address).Bytes())
	}
	return nil, nil
}

func opGasprice(pc *uint64, interpreter *EVMInterpreter, scope *ScopeContext) ([]byte, error) {
	v, _ := uint256.FromBig(interpreter.evm.GasPrice)
	scope.Stack.push(v)
	return nil, nil
}

func opBlockhash(pc *uint64, interpreter *EVMInterpreter, scope *ScopeContext) ([]byte, error) {
	num := scope.Stack.peek()
	num64, overflow := num.Uint64WithOverflow()
	if overflow {
		num.Clear()
		return nil, nil
	}
	var upper, lower uint64
	upper = interpreter.evm.Context.BlockNumber.Uint64()
	if upper < 257 {
		lower = 0
	} else {
		lower = upper - 256
	}
	if num64 >= lower && num64 < upper {
		num.SetBytes(interpreter.evm.Context.GetHash(num64).Bytes())
	} else {
		num.Clear()
	}
	return nil, nil
}

func opCoinbase(pc *uint64, interpreter *EVMInterpreter, scope *ScopeContext) ([]byte, error) {
	scope.Stack.push(new(uint256.Int).SetBytes(interpreter.evm.Context.Coinbase.Bytes()))
	return nil, nil
}

func opTimestamp(pc *uint64, interpreter *EVMInterpreter, scope *ScopeContext) ([]byte, error) {
	v, _ := uint256.FromBig(interpreter.evm.Context.Time)
	scope.Stack.push(v)
	return nil, nil
}

func opNumber(pc *uint64, interpreter *EVMInterpreter, scope *ScopeContext) ([]byte, error) {
	v, _ := uint256.FromBig(interpreter.evm.Context.BlockNumber)
	scope.Stack.push(v)
	return nil, nil
}

func opDifficulty(pc *uint64, interpreter *EVMInterpreter, scope *ScopeContext) ([]byte, error) {
	v, _ := uint256.FromBig(interpreter.evm.Context.Difficulty)
	scope.Stack.push(v)
	return nil, nil
}

func opRandom(pc *uint64, interpreter *EVMInterpreter, scope *ScopeContext) ([]byte, error) {
	v := new(uint256.Int).SetBytes((interpreter.evm.Context.Random.Bytes()))
	scope.Stack.push(v)
	return nil, nil
}

func opGasLimit(pc *uint64, interpreter *EVMInterpreter, scope *ScopeContext) ([]byte, error) {
	scope.Stack.push(new(uint256.Int).SetUint64(interpreter.evm.Context.GasLimit))
	return nil, nil
}

func opPop(pc *uint64, interpreter *EVMInterpreter, scope *ScopeContext) ([]byte, error) {
	scope.Stack.pop()
	return nil, nil
}

func opMload(pc *uint64, interpreter *EVMInterpreter, scope *ScopeContext) ([]byte, error) {
	v := scope.Stack.peek()
	offset := int64(v.Uint64())
	v.SetBytes(scope.Memory.GetPtr(offset, 32))
	return nil, nil
}

func opMstore(pc *uint64, interpreter *EVMInterpreter, scope *ScopeContext) ([]byte, error) {
	// pop value of the stack
	mStart, val := scope.Stack.pop(), scope.Stack.pop()
	scope.Memory.Set32(mStart.Uint64(), &val)
	return nil, nil
}

func opMstore8(pc *uint64, interpreter *EVMInterpreter, scope *ScopeContext) ([]byte, error) {
	off, val := scope.Stack.pop(), scope.Stack.pop()
	scope.Memory.store[off.Uint64()] = byte(val.Uint64())
	return nil, nil
}

func opSload(pc *uint64, interpreter *EVMInterpreter, scope *ScopeContext) ([]byte, error) {
	loc := scope.Stack.peek()
	hash := common.Hash(loc.Bytes32())
	val := interpreter.evm.StateDB.GetState(scope.Contract.Address(), hash)
	loc.SetBytes(val.Bytes())
	return nil, nil
}

func opSstore(pc *uint64, interpreter *EVMInterpreter, scope *ScopeContext) ([]byte, error) {
	if interpreter.readOnly {
		return nil, ErrWriteProtection
	}
	loc := scope.Stack.pop()
	val := scope.Stack.pop()
	interpreter.evm.StateDB.SetState(scope.Contract.Address(), loc.Bytes32(), val.Bytes32(), interpreter.evm.dmContext)
	return nil, nil
}

func opJump(pc *uint64, interpreter *EVMInterpreter, scope *ScopeContext) ([]byte, error) {
	if atomic.LoadInt32(&interpreter.evm.abort) != 0 {
		return nil, errStopToken
	}
	pos := scope.Stack.pop()
	if !scope.Contract.validJumpdest(&pos) {
		return nil, ErrInvalidJump
	}
	*pc = pos.Uint64() - 1 // pc will be increased by the interpreter loop
	return nil, nil
}

func opJumpi(pc *uint64, interpreter *EVMInterpreter, scope *ScopeContext) ([]byte, error) {
	if atomic.LoadInt32(&interpreter.evm.abort) != 0 {
		return nil, errStopToken
	}
	pos, cond := scope.Stack.pop(), scope.Stack.pop()
	if !cond.IsZero() {
		if !scope.Contract.validJumpdest(&pos) {
			return nil, ErrInvalidJump
		}
		*pc = pos.Uint64() - 1 // pc will be increased by the interpreter loop
	}
	return nil, nil
}

func opJumpdest(pc *uint64, interpreter *EVMInterpreter, scope *ScopeContext) ([]byte, error) {
	return nil, nil
}

func opPc(pc *uint64, interpreter *EVMInterpreter, scope *ScopeContext) ([]byte, error) {
	scope.Stack.push(new(uint256.Int).SetUint64(*pc))
	return nil, nil
}

func opMsize(pc *uint64, interpreter *EVMInterpreter, scope *ScopeContext) ([]byte, error) {
	scope.Stack.push(new(uint256.Int).SetUint64(uint64(scope.Memory.Len())))
	return nil, nil
}

func opGas(pc *uint64, interpreter *EVMInterpreter, scope *ScopeContext) ([]byte, error) {
	scope.Stack.push(new(uint256.Int).SetUint64(scope.Contract.Gas))
	return nil, nil
}

func opCreate(pc *uint64, interpreter *EVMInterpreter, scope *ScopeContext) ([]byte, error) {
	if interpreter.readOnly {
		return nil, ErrWriteProtection
	}
	var (
		value        = scope.Stack.pop()
		offset, size = scope.Stack.pop(), scope.Stack.pop()
		input        = scope.Memory.GetCopy(int64(offset.Uint64()), int64(size.Uint64()))
		gas          = scope.Contract.Gas
	)
	if interpreter.evm.chainRules.IsEIP150 {
		gas -= gas / 64
	}
	// reuse size int for stackvalue
	stackvalue := size

	scope.Contract.UseGas(gas, deepmind.GasChangeReason("contract_creation"))
	//TODO: use uint256.Int instead of converting with toBig()
	var bigVal = big0
	if !value.IsZero() {
		bigVal = value.ToBig()
	}

	res, addr, returnGas, suberr := interpreter.evm.Create(scope.Contract, input, gas, bigVal)
	// Push item on the stack based on the returned error. If the ruleset is
	// homestead we must check for CodeStoreOutOfGasError (homestead only
	// rule) and treat as an error, if the ruleset is frontier we must
	// ignore this error and pretend the operation was successful.
	if interpreter.evm.chainRules.IsHomestead && suberr == ErrCodeStoreOutOfGas {
		stackvalue.Clear()
	} else if suberr != nil && suberr != ErrCodeStoreOutOfGas {
		stackvalue.Clear()
	} else {
		stackvalue.SetBytes(addr.Bytes())
	}
	scope.Stack.push(&stackvalue)

	if interpreter.evm.dmContext.Enabled() {
		interpreter.evm.dmContext.RecordGasRefund(scope.Contract.Gas, returnGas)
	}

	scope.Contract.Gas += returnGas

	if suberr == ErrExecutionReverted {
		interpreter.returnData = res // set REVERT data to return data buffer
		return res, nil
	}
	interpreter.returnData = nil // clear dirty return data buffer
	return nil, nil
}

func opCreate2(pc *uint64, interpreter *EVMInterpreter, scope *ScopeContext) ([]byte, error) {
	if interpreter.readOnly {
		return nil, ErrWriteProtection
	}
	var (
		endowment    = scope.Stack.pop()
		offset, size = scope.Stack.pop(), scope.Stack.pop()
		salt         = scope.Stack.pop()
		input        = scope.Memory.GetCopy(int64(offset.Uint64()), int64(size.Uint64()))
		gas          = scope.Contract.Gas
	)

	// Apply EIP150
	gas -= gas / 64
	scope.Contract.UseGas(gas, deepmind.GasChangeReason("contract_creation2"))
	// reuse size int for stackvalue
	stackvalue := size
	//TODO: use uint256.Int instead of converting with toBig()
	bigEndowment := big0
	if !endowment.IsZero() {
		bigEndowment = endowment.ToBig()
	}
	res, addr, returnGas, suberr := interpreter.evm.Create2(scope.Contract, input, gas,
		bigEndowment, &salt)
	// Push item on the stack based on the returned error.
	if suberr != nil {
		stackvalue.Clear()
	} else {
		stackvalue.SetBytes(addr.Bytes())
	}
	scope.Stack.push(&stackvalue)

	if interpreter.evm.dmContext.Enabled() {
		interpreter.evm.dmContext.RecordGasRefund(scope.Contract.Gas, returnGas)
	}

	scope.Contract.Gas += returnGas

	if suberr == ErrExecutionReverted {
		interpreter.returnData = res // set REVERT data to return data buffer
		return res, nil
	}
	interpreter.returnData = nil // clear dirty return data buffer
	return nil, nil
}

func opCall(pc *uint64, interpreter *EVMInterpreter, scope *ScopeContext) ([]byte, error) {
	stack := scope.Stack
	// Pop gas. The actual gas in interpreter.evm.callGasTemp.
	// We can use this as a temporary value
	temp := stack.pop()
	gas := interpreter.evm.callGasTemp
	// Pop other call parameters.
	addr, value, inOffset, inSize, retOffset, retSize := stack.pop(), stack.pop(), stack.pop(), stack.pop(), stack.pop(), stack.pop()
	toAddr := common.Address(addr.Bytes20())
	// Get the arguments from the memory.
	args := scope.Memory.GetPtr(int64(inOffset.Uint64()), int64(inSize.Uint64()))

	if interpreter.readOnly && !value.IsZero() {
		return nil, ErrWriteProtection
	}
	var bigVal = big0
	//TODO: use uint256.Int instead of converting with toBig()
	// By using big0 here, we save an alloc for the most common case (non-ether-transferring contract calls),
	// but it would make more sense to extend the usage of uint256.Int
	if !value.IsZero() {
		gas += params.CallStipend
		bigVal = value.ToBig()
	}

	ret, returnGas, err := interpreter.evm.Call(scope.Contract, toAddr, args, gas, bigVal)

	if err != nil {
		temp.Clear()
	} else {
		temp.SetOne()
	}
	stack.push(&temp)
	if err == nil || err == ErrExecutionReverted {
		ret = common.CopyBytes(ret)
		scope.Memory.Set(retOffset.Uint64(), retSize.Uint64(), ret)
	}

<<<<<<< HEAD
	if interpreter.evm.dmContext.Enabled() {
		interpreter.evm.dmContext.RecordGasRefund(scope.Contract.Gas, returnGas)
	}

	scope.Contract.Gas += returnGas
=======
	interpreter.returnData = ret
>>>>>>> 429deab9
	return ret, nil
}

func opCallCode(pc *uint64, interpreter *EVMInterpreter, scope *ScopeContext) ([]byte, error) {
	// Pop gas. The actual gas is in interpreter.evm.callGasTemp.
	stack := scope.Stack
	// We use it as a temporary value
	temp := stack.pop()
	gas := interpreter.evm.callGasTemp
	// Pop other call parameters.
	addr, value, inOffset, inSize, retOffset, retSize := stack.pop(), stack.pop(), stack.pop(), stack.pop(), stack.pop(), stack.pop()
	toAddr := common.Address(addr.Bytes20())
	// Get arguments from the memory.
	args := scope.Memory.GetPtr(int64(inOffset.Uint64()), int64(inSize.Uint64()))

	//TODO: use uint256.Int instead of converting with toBig()
	var bigVal = big0
	if !value.IsZero() {
		gas += params.CallStipend
		bigVal = value.ToBig()
	}

	ret, returnGas, err := interpreter.evm.CallCode(scope.Contract, toAddr, args, gas, bigVal)
	if err != nil {
		temp.Clear()
	} else {
		temp.SetOne()
	}
	stack.push(&temp)
	if err == nil || err == ErrExecutionReverted {
		ret = common.CopyBytes(ret)
		scope.Memory.Set(retOffset.Uint64(), retSize.Uint64(), ret)
	}

<<<<<<< HEAD
	if interpreter.evm.dmContext.Enabled() {
		interpreter.evm.dmContext.RecordGasRefund(scope.Contract.Gas, returnGas)
	}

	scope.Contract.Gas += returnGas
=======
	interpreter.returnData = ret
>>>>>>> 429deab9
	return ret, nil
}

func opDelegateCall(pc *uint64, interpreter *EVMInterpreter, scope *ScopeContext) ([]byte, error) {
	stack := scope.Stack
	// Pop gas. The actual gas is in interpreter.evm.callGasTemp.
	// We use it as a temporary value
	temp := stack.pop()
	gas := interpreter.evm.callGasTemp
	// Pop other call parameters.
	addr, inOffset, inSize, retOffset, retSize := stack.pop(), stack.pop(), stack.pop(), stack.pop(), stack.pop()
	toAddr := common.Address(addr.Bytes20())
	// Get arguments from the memory.
	args := scope.Memory.GetPtr(int64(inOffset.Uint64()), int64(inSize.Uint64()))

	ret, returnGas, err := interpreter.evm.DelegateCall(scope.Contract, toAddr, args, gas)
	if err != nil {
		temp.Clear()
	} else {
		temp.SetOne()
	}
	stack.push(&temp)
	if err == nil || err == ErrExecutionReverted {
		ret = common.CopyBytes(ret)
		scope.Memory.Set(retOffset.Uint64(), retSize.Uint64(), ret)
	}

<<<<<<< HEAD
	if interpreter.evm.dmContext.Enabled() {
		interpreter.evm.dmContext.RecordGasRefund(scope.Contract.Gas, returnGas)
	}

	scope.Contract.Gas += returnGas
=======
	interpreter.returnData = ret
>>>>>>> 429deab9
	return ret, nil
}

func opStaticCall(pc *uint64, interpreter *EVMInterpreter, scope *ScopeContext) ([]byte, error) {
	// Pop gas. The actual gas is in interpreter.evm.callGasTemp.
	stack := scope.Stack
	// We use it as a temporary value
	temp := stack.pop()
	gas := interpreter.evm.callGasTemp
	// Pop other call parameters.
	addr, inOffset, inSize, retOffset, retSize := stack.pop(), stack.pop(), stack.pop(), stack.pop(), stack.pop()
	toAddr := common.Address(addr.Bytes20())
	// Get arguments from the memory.
	args := scope.Memory.GetPtr(int64(inOffset.Uint64()), int64(inSize.Uint64()))

	ret, returnGas, err := interpreter.evm.StaticCall(scope.Contract, toAddr, args, gas)
	if err != nil {
		temp.Clear()
	} else {
		temp.SetOne()
	}
	stack.push(&temp)
	if err == nil || err == ErrExecutionReverted {
		ret = common.CopyBytes(ret)
		scope.Memory.Set(retOffset.Uint64(), retSize.Uint64(), ret)
	}

<<<<<<< HEAD
	if interpreter.evm.dmContext.Enabled() {
		interpreter.evm.dmContext.RecordGasRefund(scope.Contract.Gas, returnGas)
	}

	scope.Contract.Gas += returnGas
=======
	interpreter.returnData = ret
>>>>>>> 429deab9
	return ret, nil
}

func opReturn(pc *uint64, interpreter *EVMInterpreter, scope *ScopeContext) ([]byte, error) {
	offset, size := scope.Stack.pop(), scope.Stack.pop()
	ret := scope.Memory.GetPtr(int64(offset.Uint64()), int64(size.Uint64()))

	return ret, errStopToken
}

func opRevert(pc *uint64, interpreter *EVMInterpreter, scope *ScopeContext) ([]byte, error) {
	offset, size := scope.Stack.pop(), scope.Stack.pop()
	ret := scope.Memory.GetPtr(int64(offset.Uint64()), int64(size.Uint64()))

	interpreter.returnData = ret
	return ret, ErrExecutionReverted
}

func opUndefined(pc *uint64, interpreter *EVMInterpreter, scope *ScopeContext) ([]byte, error) {
	return nil, &ErrInvalidOpCode{opcode: OpCode(scope.Contract.Code[*pc])}
}

func opStop(pc *uint64, interpreter *EVMInterpreter, scope *ScopeContext) ([]byte, error) {
	return nil, errStopToken
}

func opSelfdestruct(pc *uint64, interpreter *EVMInterpreter, scope *ScopeContext) ([]byte, error) {
	if interpreter.readOnly {
		return nil, ErrWriteProtection
	}
	beneficiary := scope.Stack.pop()
	balance := interpreter.evm.StateDB.GetBalance(scope.Contract.Address())
	interpreter.evm.StateDB.AddBalance(beneficiary.Bytes20(), balance, false, interpreter.evm.dmContext, deepmind.BalanceChangeReason("suicide_refund"))
	interpreter.evm.StateDB.Suicide(scope.Contract.Address(), interpreter.evm.dmContext)
	if interpreter.cfg.Debug {
		interpreter.cfg.Tracer.CaptureEnter(SELFDESTRUCT, scope.Contract.Address(), beneficiary.Bytes20(), []byte{}, 0, balance)
		interpreter.cfg.Tracer.CaptureExit([]byte{}, 0, nil)
	}
	return nil, errStopToken
}

// following functions are used by the instruction jump  table

// make log instruction function
func makeLog(size int) executionFunc {
	return func(pc *uint64, interpreter *EVMInterpreter, scope *ScopeContext) ([]byte, error) {
		if interpreter.readOnly {
			return nil, ErrWriteProtection
		}
		topics := make([]common.Hash, size)
		stack := scope.Stack
		mStart, mSize := stack.pop(), stack.pop()
		for i := 0; i < size; i++ {
			addr := stack.pop()
			topics[i] = addr.Bytes32()
		}

		d := scope.Memory.GetCopy(int64(mStart.Uint64()), int64(mSize.Uint64()))
		interpreter.evm.StateDB.AddLog(&types.Log{
			Address: scope.Contract.Address(),
			Topics:  topics,
			Data:    d,
			// This is a non-consensus field, but assigned here because
			// core/state doesn't know the current block number.
			BlockNumber: interpreter.evm.Context.BlockNumber.Uint64(),
		}, interpreter.evm.dmContext)

		return nil, nil
	}
}

// opPush1 is a specialized version of pushN
func opPush1(pc *uint64, interpreter *EVMInterpreter, scope *ScopeContext) ([]byte, error) {
	var (
		codeLen = uint64(len(scope.Contract.Code))
		integer = new(uint256.Int)
	)
	*pc += 1
	if *pc < codeLen {
		scope.Stack.push(integer.SetUint64(uint64(scope.Contract.Code[*pc])))
	} else {
		scope.Stack.push(integer.Clear())
	}
	return nil, nil
}

// make push instruction function
func makePush(size uint64, pushByteSize int) executionFunc {
	return func(pc *uint64, interpreter *EVMInterpreter, scope *ScopeContext) ([]byte, error) {
		codeLen := len(scope.Contract.Code)

		startMin := codeLen
		if int(*pc+1) < startMin {
			startMin = int(*pc + 1)
		}

		endMin := codeLen
		if startMin+pushByteSize < endMin {
			endMin = startMin + pushByteSize
		}

		integer := new(uint256.Int)
		scope.Stack.push(integer.SetBytes(common.RightPadBytes(
			scope.Contract.Code[startMin:endMin], pushByteSize)))

		*pc += size
		return nil, nil
	}
}

// make dup instruction function
func makeDup(size int64) executionFunc {
	return func(pc *uint64, interpreter *EVMInterpreter, scope *ScopeContext) ([]byte, error) {
		scope.Stack.dup(int(size))
		return nil, nil
	}
}

// make swap instruction function
func makeSwap(size int64) executionFunc {
	// switch n + 1 otherwise n would be swapped with n
	size++
	return func(pc *uint64, interpreter *EVMInterpreter, scope *ScopeContext) ([]byte, error) {
		scope.Stack.swap(int(size))
		return nil, nil
	}
}<|MERGE_RESOLUTION|>--- conflicted
+++ resolved
@@ -715,15 +715,12 @@
 		scope.Memory.Set(retOffset.Uint64(), retSize.Uint64(), ret)
 	}
 
-<<<<<<< HEAD
 	if interpreter.evm.dmContext.Enabled() {
 		interpreter.evm.dmContext.RecordGasRefund(scope.Contract.Gas, returnGas)
 	}
 
 	scope.Contract.Gas += returnGas
-=======
 	interpreter.returnData = ret
->>>>>>> 429deab9
 	return ret, nil
 }
 
@@ -758,15 +755,12 @@
 		scope.Memory.Set(retOffset.Uint64(), retSize.Uint64(), ret)
 	}
 
-<<<<<<< HEAD
 	if interpreter.evm.dmContext.Enabled() {
 		interpreter.evm.dmContext.RecordGasRefund(scope.Contract.Gas, returnGas)
 	}
 
 	scope.Contract.Gas += returnGas
-=======
 	interpreter.returnData = ret
->>>>>>> 429deab9
 	return ret, nil
 }
 
@@ -794,15 +788,12 @@
 		scope.Memory.Set(retOffset.Uint64(), retSize.Uint64(), ret)
 	}
 
-<<<<<<< HEAD
 	if interpreter.evm.dmContext.Enabled() {
 		interpreter.evm.dmContext.RecordGasRefund(scope.Contract.Gas, returnGas)
 	}
 
 	scope.Contract.Gas += returnGas
-=======
 	interpreter.returnData = ret
->>>>>>> 429deab9
 	return ret, nil
 }
 
@@ -830,15 +821,12 @@
 		scope.Memory.Set(retOffset.Uint64(), retSize.Uint64(), ret)
 	}
 
-<<<<<<< HEAD
 	if interpreter.evm.dmContext.Enabled() {
 		interpreter.evm.dmContext.RecordGasRefund(scope.Contract.Gas, returnGas)
 	}
 
 	scope.Contract.Gas += returnGas
-=======
 	interpreter.returnData = ret
->>>>>>> 429deab9
 	return ret, nil
 }
 
