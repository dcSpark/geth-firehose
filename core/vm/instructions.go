--- conflicted
+++ resolved
@@ -234,11 +234,7 @@
 	return nil, nil
 }
 
-<<<<<<< HEAD
-func opSha3(pc *uint64, interpreter *EVMInterpreter, scope *ScopeContext) ([]byte, error) {
-=======
 func opKeccak256(pc *uint64, interpreter *EVMInterpreter, scope *ScopeContext) ([]byte, error) {
->>>>>>> 9a0ed706
 	offset, size := scope.Stack.pop(), scope.Stack.peek()
 	data := scope.Memory.GetPtr(int64(offset.Uint64()), int64(size.Uint64()))
 
@@ -486,18 +482,6 @@
 	return nil, nil
 }
 
-<<<<<<< HEAD
-func opGasLimit(pc *uint64, interpreter *EVMInterpreter, scope *ScopeContext) ([]byte, error) {
-	scope.Stack.push(new(uint256.Int).SetUint64(interpreter.evm.Context.GasLimit))
-	return nil, nil
-}
-
-func opPop(pc *uint64, interpreter *EVMInterpreter, scope *ScopeContext) ([]byte, error) {
-	scope.Stack.pop()
-	return nil, nil
-}
-
-=======
 func opRandom(pc *uint64, interpreter *EVMInterpreter, scope *ScopeContext) ([]byte, error) {
 	v := new(uint256.Int).SetBytes((interpreter.evm.Context.Random.Bytes()))
 	scope.Stack.push(v)
@@ -514,7 +498,6 @@
 	return nil, nil
 }
 
->>>>>>> 9a0ed706
 func opMload(pc *uint64, interpreter *EVMInterpreter, scope *ScopeContext) ([]byte, error) {
 	v := scope.Stack.peek()
 	offset := int64(v.Uint64())
@@ -544,12 +527,9 @@
 }
 
 func opSstore(pc *uint64, interpreter *EVMInterpreter, scope *ScopeContext) ([]byte, error) {
-<<<<<<< HEAD
-=======
 	if interpreter.readOnly {
 		return nil, ErrWriteProtection
 	}
->>>>>>> 9a0ed706
 	loc := scope.Stack.pop()
 	val := scope.Stack.pop()
 	interpreter.evm.StateDB.SetState(scope.Contract.Address(), loc.Bytes32(), val.Bytes32(), interpreter.evm.dmContext)
@@ -557,12 +537,9 @@
 }
 
 func opJump(pc *uint64, interpreter *EVMInterpreter, scope *ScopeContext) ([]byte, error) {
-<<<<<<< HEAD
-=======
 	if atomic.LoadInt32(&interpreter.evm.abort) != 0 {
 		return nil, errStopToken
 	}
->>>>>>> 9a0ed706
 	pos := scope.Stack.pop()
 	if !scope.Contract.validJumpdest(&pos) {
 		return nil, ErrInvalidJump
@@ -572,12 +549,9 @@
 }
 
 func opJumpi(pc *uint64, interpreter *EVMInterpreter, scope *ScopeContext) ([]byte, error) {
-<<<<<<< HEAD
-=======
 	if atomic.LoadInt32(&interpreter.evm.abort) != 0 {
 		return nil, errStopToken
 	}
->>>>>>> 9a0ed706
 	pos, cond := scope.Stack.pop(), scope.Stack.pop()
 	if !cond.IsZero() {
 		if !scope.Contract.validJumpdest(&pos) {
@@ -608,12 +582,9 @@
 }
 
 func opCreate(pc *uint64, interpreter *EVMInterpreter, scope *ScopeContext) ([]byte, error) {
-<<<<<<< HEAD
-=======
 	if interpreter.readOnly {
 		return nil, ErrWriteProtection
 	}
->>>>>>> 9a0ed706
 	var (
 		value        = scope.Stack.pop()
 		offset, size = scope.Stack.pop(), scope.Stack.pop()
@@ -662,12 +633,9 @@
 }
 
 func opCreate2(pc *uint64, interpreter *EVMInterpreter, scope *ScopeContext) ([]byte, error) {
-<<<<<<< HEAD
-=======
 	if interpreter.readOnly {
 		return nil, ErrWriteProtection
 	}
->>>>>>> 9a0ed706
 	var (
 		endowment    = scope.Stack.pop()
 		offset, size = scope.Stack.pop(), scope.Stack.pop()
@@ -752,10 +720,7 @@
 	}
 
 	scope.Contract.Gas += returnGas
-<<<<<<< HEAD
-=======
 	interpreter.returnData = ret
->>>>>>> 9a0ed706
 	return ret, nil
 }
 
@@ -795,10 +760,7 @@
 	}
 
 	scope.Contract.Gas += returnGas
-<<<<<<< HEAD
-=======
 	interpreter.returnData = ret
->>>>>>> 9a0ed706
 	return ret, nil
 }
 
@@ -831,10 +793,7 @@
 	}
 
 	scope.Contract.Gas += returnGas
-<<<<<<< HEAD
-=======
 	interpreter.returnData = ret
->>>>>>> 9a0ed706
 	return ret, nil
 }
 
@@ -867,10 +826,7 @@
 	}
 
 	scope.Contract.Gas += returnGas
-<<<<<<< HEAD
-=======
 	interpreter.returnData = ret
->>>>>>> 9a0ed706
 	return ret, nil
 }
 
@@ -889,13 +845,6 @@
 	return ret, ErrExecutionReverted
 }
 
-<<<<<<< HEAD
-func opStop(pc *uint64, interpreter *EVMInterpreter, scope *ScopeContext) ([]byte, error) {
-	return nil, nil
-}
-
-func opSuicide(pc *uint64, interpreter *EVMInterpreter, scope *ScopeContext) ([]byte, error) {
-=======
 func opUndefined(pc *uint64, interpreter *EVMInterpreter, scope *ScopeContext) ([]byte, error) {
 	return nil, &ErrInvalidOpCode{opcode: OpCode(scope.Contract.Code[*pc])}
 }
@@ -908,7 +857,6 @@
 	if interpreter.readOnly {
 		return nil, ErrWriteProtection
 	}
->>>>>>> 9a0ed706
 	beneficiary := scope.Stack.pop()
 	balance := interpreter.evm.StateDB.GetBalance(scope.Contract.Address())
 	interpreter.evm.StateDB.AddBalance(beneficiary.Bytes20(), balance, false, interpreter.evm.dmContext, deepmind.BalanceChangeReason("suicide_refund"))
@@ -917,11 +865,7 @@
 		interpreter.cfg.Tracer.CaptureEnter(SELFDESTRUCT, scope.Contract.Address(), beneficiary.Bytes20(), []byte{}, 0, balance)
 		interpreter.cfg.Tracer.CaptureExit([]byte{}, 0, nil)
 	}
-<<<<<<< HEAD
-	return nil, nil
-=======
 	return nil, errStopToken
->>>>>>> 9a0ed706
 }
 
 // following functions are used by the instruction jump  table
@@ -929,12 +873,9 @@
 // make log instruction function
 func makeLog(size int) executionFunc {
 	return func(pc *uint64, interpreter *EVMInterpreter, scope *ScopeContext) ([]byte, error) {
-<<<<<<< HEAD
-=======
 		if interpreter.readOnly {
 			return nil, ErrWriteProtection
 		}
->>>>>>> 9a0ed706
 		topics := make([]common.Hash, size)
 		stack := scope.Stack
 		mStart, mSize := stack.pop(), stack.pop()
