// Copyright 2014 The go-ethereum Authors
// This file is part of the go-ethereum library.
//
// The go-ethereum library is free software: you can redistribute it and/or modify
// it under the terms of the GNU Lesser General Public License as published by
// the Free Software Foundation, either version 3 of the License, or
// (at your option) any later version.
//
// The go-ethereum library is distributed in the hope that it will be useful,
// but WITHOUT ANY WARRANTY; without even the implied warranty of
// MERCHANTABILITY or FITNESS FOR A PARTICULAR PURPOSE. See the
// GNU Lesser General Public License for more details.
//
// You should have received a copy of the GNU Lesser General Public License
// along with the go-ethereum library. If not, see <http://www.gnu.org/licenses/>.

package vm

const (
<<<<<<< HEAD
	set2BitsMask = uint16(0b1100_0000_0000_0000)
	set3BitsMask = uint16(0b1110_0000_0000_0000)
	set4BitsMask = uint16(0b1111_0000_0000_0000)
	set5BitsMask = uint16(0b1111_1000_0000_0000)
	set6BitsMask = uint16(0b1111_1100_0000_0000)
	set7BitsMask = uint16(0b1111_1110_0000_0000)
=======
	set2BitsMask = uint16(0b11)
	set3BitsMask = uint16(0b111)
	set4BitsMask = uint16(0b1111)
	set5BitsMask = uint16(0b1_1111)
	set6BitsMask = uint16(0b11_1111)
	set7BitsMask = uint16(0b111_1111)
>>>>>>> 9a0ed706
)

// bitvec is a bit vector which maps bytes in a program.
// An unset bit means the byte is an opcode, a set bit means
// it's data (i.e. argument of PUSHxx).
type bitvec []byte

<<<<<<< HEAD
var lookup = [8]byte{
	0x80, 0x40, 0x20, 0x10, 0x8, 0x4, 0x2, 0x1,
}

func (bits bitvec) set1(pos uint64) {
	bits[pos/8] |= lookup[pos%8]
}

func (bits bitvec) setN(flag uint16, pos uint64) {
	a := flag >> (pos % 8)
	bits[pos/8] |= byte(a >> 8)
	if b := byte(a); b != 0 {
		//	If the bit-setting affects the neighbouring byte, we can assign - no need to OR it,
		//	since it's the first write to that byte
		bits[pos/8+1] = b
	}
}

func (bits bitvec) set8(pos uint64) {
	a := byte(0xFF >> (pos % 8))
	bits[pos/8] |= a
	bits[pos/8+1] = ^a
}

func (bits bitvec) set16(pos uint64) {
	a := byte(0xFF >> (pos % 8))
=======
func (bits bitvec) set1(pos uint64) {
	bits[pos/8] |= 1 << (pos % 8)
}

func (bits bitvec) setN(flag uint16, pos uint64) {
	a := flag << (pos % 8)
	bits[pos/8] |= byte(a)
	if b := byte(a >> 8); b != 0 {
		bits[pos/8+1] = b
	}
}

func (bits bitvec) set8(pos uint64) {
	a := byte(0xFF << (pos % 8))
	bits[pos/8] |= a
	bits[pos/8+1] = ^a
}

func (bits bitvec) set16(pos uint64) {
	a := byte(0xFF << (pos % 8))
>>>>>>> 9a0ed706
	bits[pos/8] |= a
	bits[pos/8+1] = 0xFF
	bits[pos/8+2] = ^a
}

// codeSegment checks if the position is in a code segment.
func (bits *bitvec) codeSegment(pos uint64) bool {
	return (((*bits)[pos/8] >> (pos % 8)) & 1) == 0
}

// codeBitmap collects data locations in code.
func codeBitmap(code []byte) bitvec {
	// The bitmap is 4 bytes longer than necessary, in case the code
	// ends with a PUSH32, the algorithm will push zeroes onto the
	// bitvector outside the bounds of the actual code.
	bits := make(bitvec, len(code)/8+1+4)
	return codeBitmapInternal(code, bits)
}

// codeBitmapInternal is the internal implementation of codeBitmap.
// It exists for the purpose of being able to run benchmark tests
// without dynamic allocations affecting the results.
func codeBitmapInternal(code, bits bitvec) bitvec {
	for pc := uint64(0); pc < uint64(len(code)); {
		op := OpCode(code[pc])
		pc++
		if op < PUSH1 || op > PUSH32 {
			continue
		}
		numbits := op - PUSH1 + 1
		if numbits >= 8 {
			for ; numbits >= 16; numbits -= 16 {
				bits.set16(pc)
				pc += 16
			}
			for ; numbits >= 8; numbits -= 8 {
				bits.set8(pc)
				pc += 8
			}
		}
		switch numbits {
		case 1:
			bits.set1(pc)
			pc += 1
		case 2:
			bits.setN(set2BitsMask, pc)
			pc += 2
		case 3:
			bits.setN(set3BitsMask, pc)
			pc += 3
		case 4:
			bits.setN(set4BitsMask, pc)
			pc += 4
		case 5:
			bits.setN(set5BitsMask, pc)
			pc += 5
		case 6:
			bits.setN(set6BitsMask, pc)
			pc += 6
		case 7:
			bits.setN(set7BitsMask, pc)
			pc += 7
		}
	}
	return bits
}<|MERGE_RESOLUTION|>--- conflicted
+++ resolved
@@ -17,21 +17,12 @@
 package vm
 
 const (
-<<<<<<< HEAD
-	set2BitsMask = uint16(0b1100_0000_0000_0000)
-	set3BitsMask = uint16(0b1110_0000_0000_0000)
-	set4BitsMask = uint16(0b1111_0000_0000_0000)
-	set5BitsMask = uint16(0b1111_1000_0000_0000)
-	set6BitsMask = uint16(0b1111_1100_0000_0000)
-	set7BitsMask = uint16(0b1111_1110_0000_0000)
-=======
 	set2BitsMask = uint16(0b11)
 	set3BitsMask = uint16(0b111)
 	set4BitsMask = uint16(0b1111)
 	set5BitsMask = uint16(0b1_1111)
 	set6BitsMask = uint16(0b11_1111)
 	set7BitsMask = uint16(0b111_1111)
->>>>>>> 9a0ed706
 )
 
 // bitvec is a bit vector which maps bytes in a program.
@@ -39,34 +30,6 @@
 // it's data (i.e. argument of PUSHxx).
 type bitvec []byte
 
-<<<<<<< HEAD
-var lookup = [8]byte{
-	0x80, 0x40, 0x20, 0x10, 0x8, 0x4, 0x2, 0x1,
-}
-
-func (bits bitvec) set1(pos uint64) {
-	bits[pos/8] |= lookup[pos%8]
-}
-
-func (bits bitvec) setN(flag uint16, pos uint64) {
-	a := flag >> (pos % 8)
-	bits[pos/8] |= byte(a >> 8)
-	if b := byte(a); b != 0 {
-		//	If the bit-setting affects the neighbouring byte, we can assign - no need to OR it,
-		//	since it's the first write to that byte
-		bits[pos/8+1] = b
-	}
-}
-
-func (bits bitvec) set8(pos uint64) {
-	a := byte(0xFF >> (pos % 8))
-	bits[pos/8] |= a
-	bits[pos/8+1] = ^a
-}
-
-func (bits bitvec) set16(pos uint64) {
-	a := byte(0xFF >> (pos % 8))
-=======
 func (bits bitvec) set1(pos uint64) {
 	bits[pos/8] |= 1 << (pos % 8)
 }
@@ -87,7 +50,6 @@
 
 func (bits bitvec) set16(pos uint64) {
 	a := byte(0xFF << (pos % 8))
->>>>>>> 9a0ed706
 	bits[pos/8] |= a
 	bits[pos/8+1] = 0xFF
 	bits[pos/8+2] = ^a
