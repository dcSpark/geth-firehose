// Copyright 2017 The go-ethereum Authors
// This file is part of the go-ethereum library.
//
// The go-ethereum library is free software: you can redistribute it and/or modify
// it under the terms of the GNU Lesser General Public License as published by
// the Free Software Foundation, either version 3 of the License, or
// (at your option) any later version.
//
// The go-ethereum library is distributed in the hope that it will be useful,
// but WITHOUT ANY WARRANTY; without even the implied warranty of
// MERCHANTABILITY or FITNESS FOR A PARTICULAR PURPOSE. See the
// GNU Lesser General Public License for more details.
//
// You should have received a copy of the GNU Lesser General Public License
// along with the go-ethereum library. If not, see <http://www.gnu.org/licenses/>.

package vm

import (
	"math"
	"math/big"
	"testing"

	"github.com/ethereum/go-ethereum/common"
	"github.com/ethereum/go-ethereum/common/hexutil"
	"github.com/ethereum/go-ethereum/core/rawdb"
	"github.com/ethereum/go-ethereum/core/state"
	"github.com/ethereum/go-ethereum/deepmind"
	"github.com/ethereum/go-ethereum/params"
)

func TestMemoryGasCost(t *testing.T) {
	tests := []struct {
		size     uint64
		cost     uint64
		overflow bool
	}{
		{0x1fffffffe0, 36028809887088637, false},
		{0x1fffffffe1, 0, true},
	}
	for i, tt := range tests {
		v, err := memoryGasCost(&Memory{}, tt.size)
		if (err == ErrGasUintOverflow) != tt.overflow {
			t.Errorf("test %d: overflow mismatch: have %v, want %v", i, err == ErrGasUintOverflow, tt.overflow)
		}
		if v != tt.cost {
			t.Errorf("test %d: gas cost mismatch: have %v, want %v", i, v, tt.cost)
		}
	}
}

var eip2200Tests = []struct {
	original byte
	gaspool  uint64
	input    string
	used     uint64
	refund   uint64
	failure  error
}{
	{0, math.MaxUint64, "0x60006000556000600055", 1612, 0, nil},                // 0 -> 0 -> 0
	{0, math.MaxUint64, "0x60006000556001600055", 20812, 0, nil},               // 0 -> 0 -> 1
	{0, math.MaxUint64, "0x60016000556000600055", 20812, 19200, nil},           // 0 -> 1 -> 0
	{0, math.MaxUint64, "0x60016000556002600055", 20812, 0, nil},               // 0 -> 1 -> 2
	{0, math.MaxUint64, "0x60016000556001600055", 20812, 0, nil},               // 0 -> 1 -> 1
	{1, math.MaxUint64, "0x60006000556000600055", 5812, 15000, nil},            // 1 -> 0 -> 0
	{1, math.MaxUint64, "0x60006000556001600055", 5812, 4200, nil},             // 1 -> 0 -> 1
	{1, math.MaxUint64, "0x60006000556002600055", 5812, 0, nil},                // 1 -> 0 -> 2
	{1, math.MaxUint64, "0x60026000556000600055", 5812, 15000, nil},            // 1 -> 2 -> 0
	{1, math.MaxUint64, "0x60026000556003600055", 5812, 0, nil},                // 1 -> 2 -> 3
	{1, math.MaxUint64, "0x60026000556001600055", 5812, 4200, nil},             // 1 -> 2 -> 1
	{1, math.MaxUint64, "0x60026000556002600055", 5812, 0, nil},                // 1 -> 2 -> 2
	{1, math.MaxUint64, "0x60016000556000600055", 5812, 15000, nil},            // 1 -> 1 -> 0
	{1, math.MaxUint64, "0x60016000556002600055", 5812, 0, nil},                // 1 -> 1 -> 2
	{1, math.MaxUint64, "0x60016000556001600055", 1612, 0, nil},                // 1 -> 1 -> 1
	{0, math.MaxUint64, "0x600160005560006000556001600055", 40818, 19200, nil}, // 0 -> 1 -> 0 -> 1
	{1, math.MaxUint64, "0x600060005560016000556000600055", 10818, 19200, nil}, // 1 -> 0 -> 1 -> 0
	{1, 2306, "0x6001600055", 2306, 0, ErrOutOfGas},                            // 1 -> 1 (2300 sentry + 2xPUSH)
	{1, 2307, "0x6001600055", 806, 0, nil},                                     // 1 -> 1 (2301 sentry + 2xPUSH)
}

func TestEIP2200(t *testing.T) {
	for i, tt := range eip2200Tests {
		address := common.BytesToAddress([]byte("contract"))

		statedb, _ := state.New(common.Hash{}, state.NewDatabase(rawdb.NewMemoryDatabase()), nil)
		statedb.CreateAccount(address, deepmind.NoOpContext)
		statedb.SetCode(address, hexutil.MustDecode(tt.input), deepmind.NoOpContext)
		statedb.SetState(address, common.Hash{}, common.BytesToHash([]byte{tt.original}), deepmind.NoOpContext)
		statedb.Finalise(true) // Push the state into the "original" slot

		vmctx := BlockContext{
			CanTransfer: func(StateDB, common.Address, *big.Int) bool { return true },
			Transfer:    func(StateDB, common.Address, common.Address, *big.Int, *deepmind.Context) {},
		}
<<<<<<< HEAD
		vmenv := NewEVM(vmctx, statedb, params.AllEthashProtocolChanges, Config{ExtraEips: []int{2200}}, deepmind.NoOpContext)
=======
		vmenv := NewEVM(vmctx, TxContext{}, statedb, params.AllEthashProtocolChanges, Config{ExtraEips: []int{2200}})
>>>>>>> e7872729

		_, gas, err := vmenv.Call(AccountRef(common.Address{}), address, nil, tt.gaspool, new(big.Int))
		if err != tt.failure {
			t.Errorf("test %d: failure mismatch: have %v, want %v", i, err, tt.failure)
		}
		if used := tt.gaspool - gas; used != tt.used {
			t.Errorf("test %d: gas used mismatch: have %v, want %v", i, used, tt.used)
		}
		if refund := vmenv.StateDB.GetRefund(); refund != tt.refund {
			t.Errorf("test %d: gas refund mismatch: have %v, want %v", i, refund, tt.refund)
		}
	}
}<|MERGE_RESOLUTION|>--- conflicted
+++ resolved
@@ -92,11 +92,7 @@
 			CanTransfer: func(StateDB, common.Address, *big.Int) bool { return true },
 			Transfer:    func(StateDB, common.Address, common.Address, *big.Int, *deepmind.Context) {},
 		}
-<<<<<<< HEAD
-		vmenv := NewEVM(vmctx, statedb, params.AllEthashProtocolChanges, Config{ExtraEips: []int{2200}}, deepmind.NoOpContext)
-=======
-		vmenv := NewEVM(vmctx, TxContext{}, statedb, params.AllEthashProtocolChanges, Config{ExtraEips: []int{2200}})
->>>>>>> e7872729
+		vmenv := NewEVM(vmctx, TxContext{}, statedb, params.AllEthashProtocolChanges, Config{ExtraEips: []int{2200}}, deepmind.NoOpContext)
 
 		_, gas, err := vmenv.Call(AccountRef(common.Address{}), address, nil, tt.gaspool, new(big.Int))
 		if err != tt.failure {
