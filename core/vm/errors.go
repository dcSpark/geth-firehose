// Copyright 2014 The go-ethereum Authors
// This file is part of the go-ethereum library.
//
// The go-ethereum library is free software: you can redistribute it and/or modify
// it under the terms of the GNU Lesser General Public License as published by
// the Free Software Foundation, either version 3 of the License, or
// (at your option) any later version.
//
// The go-ethereum library is distributed in the hope that it will be useful,
// but WITHOUT ANY WARRANTY; without even the implied warranty of
// MERCHANTABILITY or FITNESS FOR A PARTICULAR PURPOSE. See the
// GNU Lesser General Public License for more details.
//
// You should have received a copy of the GNU Lesser General Public License
// along with the go-ethereum library. If not, see <http://www.gnu.org/licenses/>.

package vm

import (
	"errors"
	"fmt"
)

<<<<<<< HEAD
// List evm execution errors
=======
>>>>>>> 695ed71a
var (
	ErrOutOfGas                 = errors.New("out of gas")
	ErrCodeStoreOutOfGas        = errors.New("contract creation code storage out of gas")
	ErrDepth                    = errors.New("max call depth exceeded")
	ErrInsufficientBalance      = errors.New("insufficient balance for transfer")
	ErrContractAddressCollision = errors.New("contract address collision")
<<<<<<< HEAD
	ErrExecutionReverted        = errors.New("execution reverted")
	ErrMaxCodeSizeExceeded      = errors.New("max code size exceeded")
	ErrInvalidJump              = errors.New("invalid jump destination")
	ErrWriteProtection          = errors.New("write protection")
	ErrReturnDataOutOfBounds    = errors.New("return data out of bounds")
	ErrGasUintOverflow          = errors.New("gas uint64 overflow")
)

// ErrStackUnderflow wraps an evm error when the items on the stack less
// than the minimal requirement.
type ErrStackUnderflow struct {
	stackLen int
	required int
}

func (e *ErrStackUnderflow) Error() string {
	return fmt.Sprintf("stack underflow (%d <=> %d)", e.stackLen, e.required)
}

// ErrStackOverflow wraps an evm error when the items on the stack exceeds
// the maximum allowance.
type ErrStackOverflow struct {
	stackLen int
	limit    int
}

func (e *ErrStackOverflow) Error() string {
	return fmt.Sprintf("stack limit reached %d (%d)", e.stackLen, e.limit)
}

// ErrInvalidOpCode wraps an evm error when an invalid opcode is encountered.
type ErrInvalidOpCode struct {
	opcode OpCode
}

func (e *ErrInvalidOpCode) Error() string { return fmt.Sprintf("invalid opcode: %s", e.opcode) }
=======

	ErrReadOnlyValueTransfer   = errors.New("VM in read-only mode. Value transfer prohibited.")
	ErrNoCompatibleInterpreter = errors.New("no compatible interpreter")
)
>>>>>>> 695ed71a
<|MERGE_RESOLUTION|>--- conflicted
+++ resolved
@@ -21,23 +21,22 @@
 	"fmt"
 )
 
-<<<<<<< HEAD
 // List evm execution errors
-=======
->>>>>>> 695ed71a
 var (
 	ErrOutOfGas                 = errors.New("out of gas")
 	ErrCodeStoreOutOfGas        = errors.New("contract creation code storage out of gas")
 	ErrDepth                    = errors.New("max call depth exceeded")
 	ErrInsufficientBalance      = errors.New("insufficient balance for transfer")
 	ErrContractAddressCollision = errors.New("contract address collision")
-<<<<<<< HEAD
 	ErrExecutionReverted        = errors.New("execution reverted")
 	ErrMaxCodeSizeExceeded      = errors.New("max code size exceeded")
 	ErrInvalidJump              = errors.New("invalid jump destination")
 	ErrWriteProtection          = errors.New("write protection")
 	ErrReturnDataOutOfBounds    = errors.New("return data out of bounds")
 	ErrGasUintOverflow          = errors.New("gas uint64 overflow")
+
+	ErrReadOnlyValueTransfer   = errors.New("VM in read-only mode. Value transfer prohibited.")
+	ErrNoCompatibleInterpreter = errors.New("no compatible interpreter")
 )
 
 // ErrStackUnderflow wraps an evm error when the items on the stack less
@@ -67,10 +66,4 @@
 	opcode OpCode
 }
 
-func (e *ErrInvalidOpCode) Error() string { return fmt.Sprintf("invalid opcode: %s", e.opcode) }
-=======
-
-	ErrReadOnlyValueTransfer   = errors.New("VM in read-only mode. Value transfer prohibited.")
-	ErrNoCompatibleInterpreter = errors.New("no compatible interpreter")
-)
->>>>>>> 695ed71a
+func (e *ErrInvalidOpCode) Error() string { return fmt.Sprintf("invalid opcode: %s", e.opcode) }