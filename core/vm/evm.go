--- conflicted
+++ resolved
@@ -289,7 +289,6 @@
 				evm.vmConfig.Tracer.CaptureExit(ret, startGas-gas, err)
 			}(gas)
 		}
-<<<<<<< HEAD
 	}
 
 	if isPrecompile {
@@ -299,6 +298,10 @@
 		// The contract is a scoped environment for this execution context only.
 		code := evm.StateDB.GetCode(addr)
 		if len(code) == 0 {
+			if evm.dmContext.Enabled() {
+				evm.dmContext.RecordCallWithoutCode()
+			}
+
 			ret, err = nil, nil // gas is unchanged
 		} else {
 			addrCopy := addr
@@ -310,32 +313,6 @@
 			gas = contract.Gas
 		}
 	}
-=======
-	}
-
-	if isPrecompile {
-		ret, gas, err = RunPrecompiledContract(p, input, gas, evm.dmContext)
-	} else {
-		// Initialise a new contract and set the code that is to be used by the EVM.
-		// The contract is a scoped environment for this execution context only.
-		code := evm.StateDB.GetCode(addr)
-		if len(code) == 0 {
-			if evm.dmContext.Enabled() {
-				evm.dmContext.RecordCallWithoutCode()
-			}
-
-			ret, err = nil, nil // gas is unchanged
-		} else {
-			addrCopy := addr
-			// If the account has no code, we can abort here
-			// The depth-check is already done, and precompiles handled above
-			contract := NewContract(caller, AccountRef(addrCopy), value, gas, evm.dmContext)
-			contract.SetCallCode(&addrCopy, evm.StateDB.GetCodeHash(addrCopy), code)
-			ret, err = run(evm, contract, input, false)
-			gas = contract.Gas
-		}
-	}
->>>>>>> 0f0fd7ae
 	// When an error was returned by the EVM or when setting the creation code
 	// above we revert to the snapshot and consume any gas remaining. Additionally
 	// when we're in homestead this also counts for code storage gas errors.
@@ -525,10 +502,6 @@
 			if evm.dmContext.Enabled() {
 				evm.dmContext.RecordGasConsume(gas, gas, deepmind.FailedExecutionGasChangeReason)
 			}
-<<<<<<< HEAD
-
-=======
->>>>>>> 0f0fd7ae
 			gas = 0
 		} else {
 			if evm.dmContext.Enabled() {
@@ -696,10 +669,6 @@
 	if evm.chainRules.IsEIP158 {
 		evm.StateDB.SetNonce(address, 1, evm.dmContext)
 	}
-<<<<<<< HEAD
-
-=======
->>>>>>> 0f0fd7ae
 	evm.Context.Transfer(evm.StateDB, caller.Address(), address, value, evm.dmContext)
 
 	// Initialise a new contract and set the code that is to be used by the EVM.
