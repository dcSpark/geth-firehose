--- conflicted
+++ resolved
@@ -165,11 +165,7 @@
 
 // NewEVM returns a new EVM. The returned EVM is not thread safe and should
 // only ever be used *once*.
-<<<<<<< HEAD
-func NewEVM(ctx Context, statedb StateDB, chainConfig *params.ChainConfig, vmConfig Config, dmContext *deepmind.Context) *EVM {
-=======
-func NewEVM(blockCtx BlockContext, txCtx TxContext, statedb StateDB, chainConfig *params.ChainConfig, vmConfig Config) *EVM {
->>>>>>> 11880ac9
+func NewEVM(blockCtx BlockContext, txCtx TxContext, statedb StateDB, chainConfig *params.ChainConfig, vmConfig Config, dmContext *deepmind.Context) *EVM {
 	evm := &EVM{
 		Context:      blockCtx,
 		TxContext:    txCtx,
@@ -281,11 +277,7 @@
 
 		evm.StateDB.CreateAccount(addr, evm.dmContext)
 	}
-<<<<<<< HEAD
-	evm.Transfer(evm.StateDB, caller.Address(), addr, value, evm.dmContext)
-=======
-	evm.Context.Transfer(evm.StateDB, caller.Address(), addr, value)
->>>>>>> 11880ac9
+	evm.Context.Transfer(evm.StateDB, caller.Address(), addr, value, evm.dmContext)
 
 	// Capture the tracer start/end events in debug mode
 	if evm.vmConfig.Debug && evm.depth == 0 {
@@ -626,15 +618,11 @@
 
 		return nil, common.Address{}, gas, ErrDepth
 	}
-<<<<<<< HEAD
-	if !evm.CanTransfer(evm.StateDB, caller.Address(), value) {
+	if !evm.Context.CanTransfer(evm.StateDB, caller.Address(), value) {
 		if evm.dmContext.Enabled() {
 			evm.dmContext.EndFailedCall(gas, true, ErrInsufficientBalance.Error())
 		}
 
-=======
-	if !evm.Context.CanTransfer(evm.StateDB, caller.Address(), value) {
->>>>>>> 11880ac9
 		return nil, common.Address{}, gas, ErrInsufficientBalance
 	}
 
@@ -666,12 +654,7 @@
 	if evm.chainRules.IsEIP158 {
 		evm.StateDB.SetNonce(address, 1, evm.dmContext)
 	}
-<<<<<<< HEAD
-
-	evm.Transfer(evm.StateDB, caller.Address(), address, value, evm.dmContext)
-=======
-	evm.Context.Transfer(evm.StateDB, caller.Address(), address, value)
->>>>>>> 11880ac9
+	evm.Context.Transfer(evm.StateDB, caller.Address(), address, value, evm.dmContext)
 
 	// Initialise a new contract and set the code that is to be used by the EVM.
 	// The contract is a scoped environment for this execution context only.
