--- conflicted
+++ resolved
@@ -159,21 +159,13 @@
 	dmContext *deepmind.Context
 }
 
-<<<<<<< HEAD
-func (evm *EVM) DeepmindPrinter() *deepmind.Context {
-=======
 func (evm *EVM) DeepmindContext() *deepmind.Context {
->>>>>>> d7d29ac0
 	return evm.dmContext
 }
 
 // NewEVM returns a new EVM. The returned EVM is not thread safe and should
 // only ever be used *once*.
-<<<<<<< HEAD
 func NewEVM(blockCtx BlockContext, txCtx TxContext, statedb StateDB, chainConfig *params.ChainConfig, vmConfig Config, dmContext *deepmind.Context) *EVM {
-=======
-func NewEVM(ctx Context, statedb StateDB, chainConfig *params.ChainConfig, vmConfig Config, dmContext *deepmind.Context) *EVM {
->>>>>>> d7d29ac0
 	evm := &EVM{
 		Context:      blockCtx,
 		TxContext:    txCtx,
@@ -276,34 +268,16 @@
 				evm.vmConfig.Tracer.CaptureEnd(ret, 0, 0, nil)
 			}
 
-<<<<<<< HEAD
-			// DMLOG: do we want to instrument this call which does nothing?
+			if evm.dmContext.Enabled() {
+				evm.dmContext.EndCall(gas, nil)
+			}
+
 			return nil, gas, nil
 		}
 
-		if evm.dmContext.Enabled() {
-			evm.dmContext.StartCall("CALL")
-		}
 		evm.StateDB.CreateAccount(addr, evm.dmContext)
-
-	} else {
-		if evm.dmContext.Enabled() {
-			evm.dmContext.StartCall("CALL")
-		}
 	}
 	evm.Context.Transfer(evm.StateDB, caller.Address(), addr, value, evm.dmContext)
-=======
-			if evm.dmContext.Enabled() {
-				evm.dmContext.EndCall(gas, nil)
-			}
-
-			return nil, gas, nil
-		}
-
-		evm.StateDB.CreateAccount(addr, evm.dmContext)
-	}
-	evm.Transfer(evm.StateDB, caller.Address(), addr, value, evm.dmContext)
->>>>>>> d7d29ac0
 
 	// Capture the tracer start/end events in debug mode
 	if evm.vmConfig.Debug && evm.depth == 0 {
@@ -311,11 +285,6 @@
 		defer func(startGas uint64, startTime time.Time) { // Lazy evaluation of the parameters
 			evm.vmConfig.Tracer.CaptureEnd(ret, startGas-gas, time.Since(startTime), err)
 		}(gas, time.Now())
-	}
-
-	if evm.dmContext.Enabled() {
-		// TODO: Shall we do something of interest with the fact that it's a pre-compiled contract? Most probably!
-		evm.dmContext.RecordCallParams("CALL", caller.Address(), addr, value, gas, input)
 	}
 
 	if isPrecompile {
@@ -352,10 +321,7 @@
 			if evm.dmContext.Enabled() {
 				evm.dmContext.RecordGasConsume(gas, gas, deepmind.FailedExecutionGasChangeReason)
 			}
-<<<<<<< HEAD
-=======
-
->>>>>>> d7d29ac0
+
 			gas = 0
 		} else {
 			if evm.dmContext.Enabled() {
@@ -412,9 +378,6 @@
 		}
 
 		return nil, gas, ErrInsufficientBalance
-	}
-	if evm.dmContext.Enabled() {
-		evm.dmContext.StartCall("CALLCODE")
 	}
 
 	var snapshot = evm.StateDB.Snapshot()
@@ -429,10 +392,6 @@
 		contract := NewContract(caller, AccountRef(caller.Address()), value, gas, evm.dmContext)
 		contract.SetCallCode(&addrCopy, evm.StateDB.GetCodeHash(addrCopy), evm.StateDB.GetCode(addrCopy))
 
-		if evm.dmContext.Enabled() {
-			evm.dmContext.RecordCallParams("CALLCODE", contract.Caller(), addr, value, gas, input)
-		}
-
 		ret, err = run(evm, contract, input, false)
 		gas = contract.Gas
 	}
@@ -446,10 +405,7 @@
 			if evm.dmContext.Enabled() {
 				evm.dmContext.RecordGasConsume(gas, gas, deepmind.FailedExecutionGasChangeReason)
 			}
-<<<<<<< HEAD
-=======
-
->>>>>>> d7d29ac0
+
 			gas = 0
 		} else {
 			if evm.dmContext.Enabled() {
@@ -507,9 +463,6 @@
 
 		return nil, gas, ErrDepth
 	}
-	if evm.dmContext.Enabled() {
-		evm.dmContext.StartCall("DELEGATE")
-	}
 
 	var snapshot = evm.StateDB.Snapshot()
 
@@ -522,11 +475,6 @@
 		contract := NewContract(caller, AccountRef(caller.Address()), nil, gas, evm.dmContext).AsDelegate()
 		contract.SetCallCode(&addrCopy, evm.StateDB.GetCodeHash(addrCopy), evm.StateDB.GetCode(addrCopy))
 
-		if evm.dmContext.Enabled() {
-			// DMLOG: We use `contract.Caller()` as it is fixed with `AsDelegate()`.
-			evm.dmContext.RecordCallParams("DELEGATE", contract.Caller(), addr, contract.value, gas, input)
-		}
-
 		ret, err = run(evm, contract, input, false)
 		gas = contract.Gas
 	}
@@ -540,10 +488,7 @@
 			if evm.dmContext.Enabled() {
 				evm.dmContext.RecordGasConsume(gas, gas, deepmind.FailedExecutionGasChangeReason)
 			}
-<<<<<<< HEAD
-=======
-
->>>>>>> d7d29ac0
+
 			gas = 0
 		} else {
 			if evm.dmContext.Enabled() {
@@ -583,9 +528,6 @@
 		}
 
 		return nil, gas, ErrDepth
-	}
-	if evm.dmContext.Enabled() {
-		evm.dmContext.StartCall("STATIC")
 	}
 
 	// We take a snapshot here. This is a bit counter-intuitive, and could probably be skipped.
@@ -595,10 +537,7 @@
 	// We could change this, but for now it's left for legacy reasons
 	var snapshot = evm.StateDB.Snapshot()
 
-<<<<<<< HEAD
-=======
 	// Deep Mind moved this piece of code from the next if statement below (`if isPrecompile` was `if  p, isPrecompile := evm.precompile(addr); isPrecompile`)
->>>>>>> d7d29ac0
 	p, isPrecompile := evm.precompile(addr)
 
 	// We do an AddBalance of zero here, just in order to trigger a touch.
@@ -608,13 +547,6 @@
 	evm.StateDB.AddBalance(addr, big0, isPrecompile, evm.dmContext, deepmind.IgnoredBalanceChangeReason)
 
 	if isPrecompile {
-<<<<<<< HEAD
-		if evm.dmContext.Enabled() {
-			evm.dmContext.RecordCallParams("STATIC", caller.Address(), addr, deepmind.EmptyValue, gas, input)
-		}
-
-=======
->>>>>>> d7d29ac0
 		ret, gas, err = RunPrecompiledContract(p, input, gas, evm.dmContext)
 	} else {
 		// At this point, we use a copy of address. If we don't, the go compiler will
@@ -626,10 +558,6 @@
 		contract := NewContract(caller, AccountRef(addrCopy), new(big.Int), gas, evm.dmContext)
 		contract.SetCallCode(&addrCopy, evm.StateDB.GetCodeHash(addrCopy), evm.StateDB.GetCode(addrCopy))
 
-		if evm.dmContext.Enabled() {
-			evm.dmContext.RecordCallParams("STATIC", contract.Caller(), addr, deepmind.EmptyValue, gas, input)
-		}
-
 		// When an error was returned by the EVM or when setting the creation code
 		// above we revert to the snapshot and consume any gas remaining. Additionally
 		// when we're in Homestead this also counts for code storage gas errors.
@@ -646,10 +574,7 @@
 			if evm.dmContext.Enabled() {
 				evm.dmContext.RecordGasConsume(gas, gas, deepmind.FailedExecutionGasChangeReason)
 			}
-<<<<<<< HEAD
-=======
-
->>>>>>> d7d29ac0
+
 			gas = 0
 		} else {
 			if evm.dmContext.Enabled() {
@@ -693,26 +618,12 @@
 
 		return nil, common.Address{}, gas, ErrDepth
 	}
-<<<<<<< HEAD
 	if !evm.Context.CanTransfer(evm.StateDB, caller.Address(), value) {
+		if evm.dmContext.Enabled() {
+			evm.dmContext.EndFailedCall(gas, true, ErrInsufficientBalance.Error())
+		}
+
 		return nil, common.Address{}, gas, ErrInsufficientBalance
-	}
-=======
-	if !evm.CanTransfer(evm.StateDB, caller.Address(), value) {
-		if evm.dmContext.Enabled() {
-			evm.dmContext.EndFailedCall(gas, true, ErrInsufficientBalance.Error())
-		}
-
-		return nil, common.Address{}, gas, ErrInsufficientBalance
-	}
-
-	nonce := evm.StateDB.GetNonce(caller.Address())
-	evm.StateDB.SetNonce(caller.Address(), nonce+1, evm.dmContext)
->>>>>>> d7d29ac0
-
-	if evm.dmContext.Enabled() {
-		evm.dmContext.StartCall("CREATE")
-		evm.dmContext.RecordCallParams("CREATE", caller.Address(), address, value, gas, nil)
 	}
 
 	nonce := evm.StateDB.GetNonce(caller.Address())
@@ -726,11 +637,6 @@
 	contractHash := evm.StateDB.GetCodeHash(address)
 	if evm.StateDB.GetNonce(address) != 0 || (contractHash != (common.Hash{}) && contractHash != emptyCodeHash) {
 		if evm.dmContext.Enabled() {
-<<<<<<< HEAD
-			evm.dmContext.RecordCallFailed(gas, ErrContractAddressCollision.Error())
-			evm.dmContext.EndCall(gas, nil)
-		}
-=======
 			// In the case of a contract collision, the gas is fully consume since the retured gas value in the
 			// return a little below is 0. This means we are facing not a revertion like other early failure
 			// reasons we usually see but with an actual assertion failure which burns the remaining gas that
@@ -739,7 +645,6 @@
 			evm.dmContext.EndFailedCall(gas, false, ErrContractAddressCollision.Error())
 		}
 
->>>>>>> d7d29ac0
 		return nil, common.Address{}, 0, ErrContractAddressCollision
 	}
 
@@ -749,12 +654,7 @@
 	if evm.chainRules.IsEIP158 {
 		evm.StateDB.SetNonce(address, 1, evm.dmContext)
 	}
-<<<<<<< HEAD
 	evm.Context.Transfer(evm.StateDB, caller.Address(), address, value, evm.dmContext)
-=======
-
-	evm.Transfer(evm.StateDB, caller.Address(), address, value, evm.dmContext)
->>>>>>> d7d29ac0
 
 	// Initialise a new contract and set the code that is to be used by the EVM.
 	// The contract is a scoped environment for this execution context only.
@@ -763,19 +663,7 @@
 
 	if evm.vmConfig.NoRecursion && evm.depth > 0 {
 		if evm.dmContext.Enabled() {
-<<<<<<< HEAD
-			// What to do with this related to our data model? This seems to results
-			// in the **non-execution** of the contract code when the depth is > 0 and
-			// no recursion option is set. We need to close the call, otherwise it will
-			// fucked up everything.
-			//
-			// Our data model for now will be an empty create call, however, here would mean
-			// no code execution (i.e. the constructor would have **not** being called). Would
-			// we want to show data at some point? Is it even possible on non-custom chain?
-			evm.dmContext.EndCall(contract.Gas, nil)
-=======
-			evm.dmContext.EndFailedCall(gas, true, ErrDepth.Error())
->>>>>>> d7d29ac0
+			evm.dmContext.EndFailedCall(gas, true, ErrDepth.Error())
 		}
 
 		return nil, address, gas, nil
@@ -804,14 +692,6 @@
 		}
 	}
 
-	if evm.dmContext.Enabled() {
-		if err != nil {
-			evm.dmContext.RecordCallFailed(contract.Gas, err.Error())
-		} else if maxCodeSizeExceeded {
-			evm.dmContext.RecordCallFailed(contract.Gas, ErrMaxCodeSizeExceeded.Error())
-		}
-	}
-
 	// When an error was returned by the EVM or when setting the creation code
 	// above we revert to the snapshot and consume any gas remaining. Additionally
 	// when we're in homestead this also counts for code storage gas errors.
