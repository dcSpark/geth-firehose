--- conflicted
+++ resolved
@@ -139,8 +139,7 @@
 
 // NewEVM returns a new EVM. The returned EVM is not thread safe and should
 // only ever be used *once*.
-<<<<<<< HEAD
-func NewEVM(blockCtx BlockContext, txCtx TxContext, statedb StateDB, chainConfig *params.ChainConfig, config Config, dmContext *deepmind.Context) *EVM {
+func NewEVM(blockCtx BlockContext, txCtx TxContext, statedb StateDB, chainConfig *params.ChainConfig, config Config, firehoseContext *firehose.Context) *EVM {
 	evm := EvmPool.Get().(*EVM)
 	evm.Context = blockCtx
 	evm.TxContext = txCtx
@@ -151,43 +150,9 @@
 	evm.abort = 0
 	evm.callGasTemp = 0
 	evm.depth = 0
-	evm.dmContext = dmContext
+	evm.firehoseContext = firehoseContext
 
 	evm.interpreter = NewEVMInterpreter(evm, config)
-=======
-func NewEVM(blockCtx BlockContext, txCtx TxContext, statedb StateDB, chainConfig *params.ChainConfig, vmConfig Config, firehoseContext *firehose.Context) *EVM {
-	evm := &EVM{
-		Context:         blockCtx,
-		TxContext:       txCtx,
-		StateDB:         statedb,
-		vmConfig:        vmConfig,
-		chainConfig:     chainConfig,
-		chainRules:      chainConfig.Rules(blockCtx.BlockNumber),
-		interpreters:    make([]Interpreter, 0, 1),
-		firehoseContext: firehoseContext,
-	}
-
-	if chainConfig.IsEWASM(blockCtx.BlockNumber) {
-		// to be implemented by EVM-C and Wagon PRs.
-		// if vmConfig.EWASMInterpreter != "" {
-		//  extIntOpts := strings.Split(vmConfig.EWASMInterpreter, ":")
-		//  path := extIntOpts[0]
-		//  options := []string{}
-		//  if len(extIntOpts) > 1 {
-		//    options = extIntOpts[1..]
-		//  }
-		//  evm.interpreters = append(evm.interpreters, NewEVMVCInterpreter(evm, vmConfig, options))
-		// } else {
-		// 	evm.interpreters = append(evm.interpreters, NewEWASMInterpreter(evm, vmConfig))
-		// }
-		panic("No supported ewasm interpreter yet.")
-	}
-
-	// vmConfig.EVMInterpreter will be used by EVM-C, it won't be checked here
-	// as we always want to have the built-in EVM as the failover option.
-	evm.interpreters = append(evm.interpreters, NewEVMInterpreter(evm, vmConfig))
-	evm.interpreter = evm.interpreters[0]
->>>>>>> b9f05274
 
 	return evm
 }
@@ -225,16 +190,6 @@
 		evm.firehoseContext.RecordCallParams("CALL", caller.Address(), addr, value, gas, input)
 	}
 
-<<<<<<< HEAD
-=======
-	if evm.vmConfig.NoRecursion && evm.depth > 0 {
-		if evm.firehoseContext.Enabled() {
-			evm.firehoseContext.EndFailedCall(gas, true, ErrDepth.Error())
-		}
-
-		return nil, gas, nil
-	}
->>>>>>> b9f05274
 	// Fail if we're trying to execute above the call depth limit
 	if evm.depth > int(params.CallCreateDepth) {
 		if evm.firehoseContext.Enabled() {
@@ -357,13 +312,6 @@
 		evm.firehoseContext.StartCall("CALLCODE")
 		evm.firehoseContext.RecordCallParams("CALLCODE", caller.Address(), addr, value, gas, input)
 	}
-<<<<<<< HEAD
-=======
-	if evm.vmConfig.NoRecursion && evm.depth > 0 {
-		if evm.firehoseContext.Enabled() {
-			evm.firehoseContext.EndFailedCall(gas, true, ErrDepth.Error())
-		}
->>>>>>> b9f05274
 
 	// Fail if we're trying to execute above the call depth limit
 	if evm.depth > int(params.CallCreateDepth) {
@@ -457,13 +405,6 @@
 		parent := caller.(*Contract)
 		evm.firehoseContext.RecordCallParams("DELEGATE", parent.CallerAddress, addr, parent.value, gas, input)
 	}
-<<<<<<< HEAD
-=======
-	if evm.vmConfig.NoRecursion && evm.depth > 0 {
-		if evm.firehoseContext.Enabled() {
-			evm.firehoseContext.EndFailedCall(gas, true, ErrDepth.Error())
-		}
->>>>>>> b9f05274
 
 	// Fail if we're trying to execute above the call depth limit
 	if evm.depth > int(params.CallCreateDepth) {
@@ -528,13 +469,6 @@
 		evm.firehoseContext.StartCall("STATIC")
 		evm.firehoseContext.RecordCallParams("STATIC", caller.Address(), addr, firehose.EmptyValue, gas, input)
 	}
-<<<<<<< HEAD
-=======
-	if evm.vmConfig.NoRecursion && evm.depth > 0 {
-		if evm.firehoseContext.Enabled() {
-			evm.firehoseContext.EndFailedCall(gas, true, ErrDepth.Error())
-		}
->>>>>>> b9f05274
 
 	// Fail if we're trying to execute above the call depth limit
 	if evm.depth > int(params.CallCreateDepth) {
@@ -623,17 +557,10 @@
 }
 
 // create creates a new contract using code as deployment code.
-<<<<<<< HEAD
 func (evm *EVM) create(caller ContractRef, codeAndHash *codeAndHash, gas uint64, value *big.Int, address common.Address, typ OpCode) ([]byte, common.Address, uint64, error) {
-	if evm.dmContext.Enabled() {
-		evm.dmContext.StartCall("CREATE")
-		evm.dmContext.RecordCallParams("CREATE", caller.Address(), address, value, gas, nil)
-=======
-func (evm *EVM) create(caller ContractRef, codeAndHash *codeAndHash, gas uint64, value *big.Int, address common.Address) ([]byte, common.Address, uint64, error) {
 	if evm.firehoseContext.Enabled() {
 		evm.firehoseContext.StartCall("CREATE")
 		evm.firehoseContext.RecordCallParams("CREATE", caller.Address(), address, value, gas, nil)
->>>>>>> b9f05274
 	}
 
 	// Depth check execution. Fail if we're trying to execute above the
@@ -652,17 +579,13 @@
 		return nil, common.Address{}, gas, ErrInsufficientBalance
 	}
 	nonce := evm.StateDB.GetNonce(caller.Address())
-<<<<<<< HEAD
 	if nonce+1 < nonce {
-		if evm.dmContext.Enabled() {
-			evm.dmContext.EndFailedCall(gas, true, ErrNonceUintOverflow.Error())
+		if evm.firehoseContext.Enabled() {
+			evm.firehoseContext.EndFailedCall(gas, true, ErrNonceUintOverflow.Error())
 		}
 		return nil, common.Address{}, gas, ErrNonceUintOverflow
 	}
-	evm.StateDB.SetNonce(caller.Address(), nonce+1, evm.dmContext)
-=======
 	evm.StateDB.SetNonce(caller.Address(), nonce+1, evm.firehoseContext)
->>>>>>> b9f05274
 	// We add this to the access list _before_ taking a snapshot. Even if the creation fails,
 	// the access-list change should not be rolled back
 	if evm.chainRules.IsBerlin {
@@ -696,17 +619,11 @@
 	contract := NewContract(caller, AccountRef(address), value, gas, evm.firehoseContext)
 	contract.SetCodeOptionalHash(&address, codeAndHash)
 
-<<<<<<< HEAD
 	if evm.Config.Debug {
 		if evm.depth == 0 {
 			evm.Config.Tracer.CaptureStart(evm, caller.Address(), address, true, codeAndHash.code, gas, value)
 		} else {
 			evm.Config.Tracer.CaptureEnter(typ, caller.Address(), address, codeAndHash.code, gas, value)
-=======
-	if evm.vmConfig.NoRecursion && evm.depth > 0 {
-		if evm.firehoseContext.Enabled() {
-			evm.firehoseContext.EndFailedCall(gas, true, ErrDepth.Error())
->>>>>>> b9f05274
 		}
 	}
 
@@ -741,22 +658,10 @@
 	// When an error was returned by the EVM or when setting the creation code
 	// above we revert to the snapshot and consume any gas remaining. Additionally
 	// when we're in homestead this also counts for code storage gas errors.
-<<<<<<< HEAD
 	if err != nil && (evm.chainRules.IsHomestead || err != ErrCodeStoreOutOfGas) {
 		evm.StateDB.RevertToSnapshot(snapshot)
-		if evm.dmContext.Enabled() {
-			evm.dmContext.RecordCallFailed(contract.Gas, err.Error())
-=======
-	if maxCodeSizeExceeded || (err != nil && (evm.chainRules.IsHomestead || err != ErrCodeStoreOutOfGas)) {
-		evm.StateDB.RevertToSnapshot(snapshot)
-
-		if evm.firehoseContext.Enabled() {
-			if err != nil {
-				evm.firehoseContext.RecordCallFailed(contract.Gas, err.Error())
-			} else {
-				evm.firehoseContext.RecordCallFailed(contract.Gas, ErrMaxCodeSizeExceeded.Error())
-			}
->>>>>>> b9f05274
+		if evm.firehoseContext.Enabled() {
+			evm.firehoseContext.RecordCallFailed(contract.Gas, err.Error())
 		}
 
 		if err != ErrExecutionReverted {
