--- conflicted
+++ resolved
@@ -61,6 +61,7 @@
 // run runs the given contract and takes care of running precompiles with a fallback to the byte code interpreter.
 func run(evm *EVM, contract *Contract, input []byte, readOnly bool) ([]byte, error) {
 	if contract.CodeAddr != nil {
+		// Quorum
 		// Using CodeAddr is favour over contract.Address()
 		// During DelegateCall() CodeAddr is the address of the delegated account
 		address := *contract.CodeAddr
@@ -81,6 +82,8 @@
 			evm.pushAddress(address)
 		}
 		defer evm.popAddress()
+		// End Quorum
+
 		precompiles := PrecompiledContractsHomestead
 		if evm.chainRules.IsByzantium {
 			precompiles = PrecompiledContractsByzantium
@@ -525,11 +528,7 @@
 	// This doesn't matter on Mainnet, where all empties are gone at the time of Byzantium,
 	// but is the correct thing to do and matters on other networks, in tests, and potential
 	// future scenarios
-<<<<<<< HEAD
-	evm.StateDB.AddBalance(addr, big.NewInt(0))
-=======
-	stateDb.AddBalance(addr, bigZero)
->>>>>>> 900595bc
+	stateDb.AddBalance(addr, big.NewInt(0))
 
 	// When an error was returned by the EVM or when setting the creation code
 	// above we revert to the snapshot and consume any gas remaining. Additionally
