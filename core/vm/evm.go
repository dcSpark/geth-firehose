// Copyright 2014 The go-ethereum Authors
// This file is part of the go-ethereum library.
//
// The go-ethereum library is free software: you can redistribute it and/or modify
// it under the terms of the GNU Lesser General Public License as published by
// the Free Software Foundation, either version 3 of the License, or
// (at your option) any later version.
//
// The go-ethereum library is distributed in the hope that it will be useful,
// but WITHOUT ANY WARRANTY; without even the implied warranty of
// MERCHANTABILITY or FITNESS FOR A PARTICULAR PURPOSE. See the
// GNU Lesser General Public License for more details.
//
// You should have received a copy of the GNU Lesser General Public License
// along with the go-ethereum library. If not, see <http://www.gnu.org/licenses/>.

package vm

import (
	"math/big"
	"sync"
	"sync/atomic"
	"time"

	"github.com/ethereum/go-ethereum/common"
	"github.com/ethereum/go-ethereum/crypto"
	"github.com/ethereum/go-ethereum/deepmind"
	"github.com/ethereum/go-ethereum/params"
	"github.com/holiman/uint256"
)

// emptyCodeHash is used by create to ensure deployment is disallowed to already
// deployed contract addresses (relevant after the account abstraction).
var emptyCodeHash = crypto.Keccak256Hash(nil)

var EvmPool = sync.Pool{
	New: func() interface{} {
		return &EVM{}
	},
}

type (
	// CanTransferFunc is the signature of a transfer guard function
	CanTransferFunc func(StateDB, common.Address, *big.Int) bool
	// TransferFunc is the signature of a transfer function
	TransferFunc func(StateDB, common.Address, common.Address, *big.Int, *deepmind.Context)
	// GetHashFunc returns the n'th block hash in the blockchain
	// and is used by the BLOCKHASH EVM op code.
	GetHashFunc func(uint64) common.Hash
)

func (evm *EVM) precompile(addr common.Address) (PrecompiledContract, bool) {
	var precompiles map[common.Address]PrecompiledContract
	switch {
	case evm.chainRules.IsBerlin:
		precompiles = PrecompiledContractsBerlin
	case evm.chainRules.IsIstanbul:
		precompiles = PrecompiledContractsIstanbul
	case evm.chainRules.IsByzantium:
		precompiles = PrecompiledContractsByzantium
	default:
		precompiles = PrecompiledContractsHomestead
	}
	p, ok := precompiles[addr]
	return p, ok
}

// BlockContext provides the EVM with auxiliary information. Once provided
// it shouldn't be modified.
type BlockContext struct {
	// CanTransfer returns whether the account contains
	// sufficient ether to transfer the value
	CanTransfer CanTransferFunc
	// Transfer transfers ether from one account to the other
	Transfer TransferFunc
	// GetHash returns the hash corresponding to n
	GetHash GetHashFunc

	// Block information
	Coinbase    common.Address // Provides information for COINBASE
	GasLimit    uint64         // Provides information for GASLIMIT
	BlockNumber *big.Int       // Provides information for NUMBER
	Time        *big.Int       // Provides information for TIME
	Difficulty  *big.Int       // Provides information for DIFFICULTY
	BaseFee     *big.Int       // Provides information for BASEFEE
	Random      *common.Hash   // Provides information for RANDOM
}

// TxContext provides the EVM with information about a transaction.
// All fields can change between transactions.
type TxContext struct {
	// Message information
	Origin   common.Address // Provides information for ORIGIN
	GasPrice *big.Int       // Provides information for GASPRICE
}

// EVM is the Ethereum Virtual Machine base object and provides
// the necessary tools to run a contract on the given state with
// the provided context. It should be noted that any error
// generated through any of the calls should be considered a
// revert-state-and-consume-all-gas operation, no checks on
// specific errors should ever be performed. The interpreter makes
// sure that any errors generated are to be considered faulty code.
//
// The EVM should never be reused and is not thread safe.
type EVM struct {
	// Context provides auxiliary blockchain related information
	Context BlockContext
	TxContext
	// StateDB gives access to the underlying state
	StateDB StateDB
	// Depth is the current call stack
	depth int

	// chainConfig contains information about the current chain
	chainConfig *params.ChainConfig
	// chain rules contains the chain rules for the current epoch
	chainRules params.Rules
	// virtual machine configuration options used to initialise the
	// evm.
	Config Config
	// global (to this context) ethereum virtual machine
	// used throughout the execution of the tx.
	interpreter *EVMInterpreter
	// abort is used to abort the EVM calling operations
	// NOTE: must be set atomically
	abort int32
	// callGasTemp holds the gas available for the current call. This is needed because the
	// available gas is calculated in gasCall* according to the 63/64 rule and later
	// applied in opCall*.
	callGasTemp uint64

	dmContext *deepmind.Context
}

func (evm *EVM) DeepmindContext() *deepmind.Context {
	return evm.dmContext
}

// NewEVM returns a new EVM. The returned EVM is not thread safe and should
// only ever be used *once*.
<<<<<<< HEAD
func NewEVM(blockCtx BlockContext, txCtx TxContext, statedb StateDB, chainConfig *params.ChainConfig, vmConfig Config, dmContext *deepmind.Context) *EVM {
=======
func NewEVM(blockCtx BlockContext, txCtx TxContext, statedb StateDB, chainConfig *params.ChainConfig, config Config) *EVM {
>>>>>>> f68965a6
	evm := EvmPool.Get().(*EVM)
	evm.Context = blockCtx
	evm.TxContext = txCtx
	evm.StateDB = statedb
	evm.Config = config
	evm.chainConfig = chainConfig
	evm.chainRules = chainConfig.Rules(blockCtx.BlockNumber, blockCtx.Random != nil)
	evm.abort = 0
	evm.callGasTemp = 0
	evm.depth = 0
	evm.dmContext = dmContext

	evm.interpreter = NewEVMInterpreter(evm, config)

	return evm
}

// Reset resets the EVM with a new transaction context.Reset
// This is not threadsafe and should only be done very cautiously.
func (evm *EVM) Reset(txCtx TxContext, statedb StateDB) {
	evm.TxContext = txCtx
	evm.StateDB = statedb
}

// Cancel cancels any running EVM operation. This may be called concurrently and
// it's safe to be called multiple times.
func (evm *EVM) Cancel() {
	atomic.StoreInt32(&evm.abort, 1)
}

// Cancelled returns true if Cancel has been called
func (evm *EVM) Cancelled() bool {
	return atomic.LoadInt32(&evm.abort) == 1
}

// Interpreter returns the current interpreter
func (evm *EVM) Interpreter() *EVMInterpreter {
	return evm.interpreter
}

// Call executes the contract associated with the addr with the given input as
// parameters. It also handles any necessary value transfer required and takes
// the necessary steps to create accounts and reverses the state in case of an
// execution error or failed value transfer.
func (evm *EVM) Call(caller ContractRef, addr common.Address, input []byte, gas uint64, value *big.Int) (ret []byte, leftOverGas uint64, err error) {
<<<<<<< HEAD
	if evm.dmContext.Enabled() {
		evm.dmContext.StartCall("CALL")
		evm.dmContext.RecordCallParams("CALL", caller.Address(), addr, value, gas, input)
	}

	if evm.vmConfig.NoRecursion && evm.depth > 0 {
		if evm.dmContext.Enabled() {
			evm.dmContext.EndFailedCall(gas, true, ErrDepth.Error())
		}

		return nil, gas, nil
	}
=======
>>>>>>> f68965a6
	// Fail if we're trying to execute above the call depth limit
	if evm.depth > int(params.CallCreateDepth) {
		if evm.dmContext.Enabled() {
			evm.dmContext.EndFailedCall(gas, true, ErrDepth.Error())
		}

		return nil, gas, ErrDepth
	}
	// Fail if we're trying to transfer more than the available balance
	if value.Sign() != 0 && !evm.Context.CanTransfer(evm.StateDB, caller.Address(), value) {
		if evm.dmContext.Enabled() {
			evm.dmContext.EndFailedCall(gas, true, ErrInsufficientBalance.Error())
		}
		return nil, gas, ErrInsufficientBalance
	}
	snapshot := evm.StateDB.Snapshot()
	p, isPrecompile := evm.precompile(addr)
	if !evm.StateDB.Exist(addr) {
		if !isPrecompile && evm.chainRules.IsEIP158 && value.Sign() == 0 {
			// Calling a non existing account, don't do anything, but ping the tracer
			if evm.Config.Debug {
				if evm.depth == 0 {
					evm.Config.Tracer.CaptureStart(evm, caller.Address(), addr, false, input, gas, value)
					evm.Config.Tracer.CaptureEnd(ret, 0, 0, nil)
				} else {
					evm.Config.Tracer.CaptureEnter(CALL, caller.Address(), addr, input, gas, value)
					evm.Config.Tracer.CaptureExit(ret, 0, nil)
				}
			}

			if evm.dmContext.Enabled() {
				evm.dmContext.EndCall(gas, nil)
			}

			return nil, gas, nil
		}
		evm.StateDB.CreateAccount(addr, evm.dmContext)
	}
	evm.Context.Transfer(evm.StateDB, caller.Address(), addr, value, evm.dmContext)

	// Capture the tracer start/end events in debug mode
	if evm.Config.Debug {
		if evm.depth == 0 {
			evm.Config.Tracer.CaptureStart(evm, caller.Address(), addr, false, input, gas, value)
			defer func(startGas uint64, startTime time.Time) { // Lazy evaluation of the parameters
				evm.Config.Tracer.CaptureEnd(ret, startGas-gas, time.Since(startTime), err)
			}(gas, time.Now())
		} else {
			// Handle tracer events for entering and exiting a call frame
			evm.Config.Tracer.CaptureEnter(CALL, caller.Address(), addr, input, gas, value)
			defer func(startGas uint64) {
				evm.Config.Tracer.CaptureExit(ret, startGas-gas, err)
			}(gas)
		}
	}

	if isPrecompile {
		ret, gas, err = RunPrecompiledContract(p, input, gas, evm.dmContext)
	} else {
		// Initialise a new contract and set the code that is to be used by the EVM.
		// The contract is a scoped environment for this execution context only.
		code := evm.StateDB.GetCode(addr)
		if len(code) == 0 {
			if evm.dmContext.Enabled() {
				evm.dmContext.RecordCallWithoutCode()
			}

			ret, err = nil, nil // gas is unchanged
		} else {
			addrCopy := addr
			// If the account has no code, we can abort here
			// The depth-check is already done, and precompiles handled above
			contract := NewContract(caller, AccountRef(addrCopy), value, gas, evm.dmContext)
			contract.SetCallCode(&addrCopy, evm.StateDB.GetCodeHash(addrCopy), code)
			ret, err = evm.interpreter.Run(contract, input, false)
			gas = contract.Gas
		}
	}
	// When an error was returned by the EVM or when setting the creation code
	// above we revert to the snapshot and consume any gas remaining. Additionally
	// when we're in homestead this also counts for code storage gas errors.
	if err != nil {
		if evm.dmContext.Enabled() {
			evm.dmContext.RecordCallFailed(gas, err.Error())
		}

		evm.StateDB.RevertToSnapshot(snapshot)
		if err != ErrExecutionReverted {
			if evm.dmContext.Enabled() {
				evm.dmContext.RecordGasConsume(gas, gas, deepmind.FailedExecutionGasChangeReason)
			}

			gas = 0
		} else {
			if evm.dmContext.Enabled() {
				evm.dmContext.RecordCallReverted()
			}
		}
		// TODO: consider clearing up unused snapshots:
		//} else {
		//	evm.StateDB.DiscardSnapshot(snapshot)
	}

	if evm.dmContext.Enabled() {
		evm.dmContext.EndCall(gas, ret)
	}

	return ret, gas, err
}

// CallCode executes the contract associated with the addr with the given input
// as parameters. It also handles any necessary value transfer required and takes
// the necessary steps to create accounts and reverses the state in case of an
// execution error or failed value transfer.
//
// CallCode differs from Call in the sense that it executes the given address'
// code with the caller as context.
func (evm *EVM) CallCode(caller ContractRef, addr common.Address, input []byte, gas uint64, value *big.Int) (ret []byte, leftOverGas uint64, err error) {
<<<<<<< HEAD
	if evm.dmContext.Enabled() {
		evm.dmContext.StartCall("CALLCODE")
		evm.dmContext.RecordCallParams("CALLCODE", caller.Address(), addr, value, gas, input)
	}
	if evm.vmConfig.NoRecursion && evm.depth > 0 {
		if evm.dmContext.Enabled() {
			evm.dmContext.EndFailedCall(gas, true, ErrDepth.Error())
		}

		return nil, gas, nil
	}
=======
>>>>>>> f68965a6
	// Fail if we're trying to execute above the call depth limit
	if evm.depth > int(params.CallCreateDepth) {
		if evm.dmContext.Enabled() {
			evm.dmContext.EndFailedCall(gas, true, ErrDepth.Error())
		}

		return nil, gas, ErrDepth
	}
	// Fail if we're trying to transfer more than the available balance
	// Note although it's noop to transfer X ether to caller itself. But
	// if caller doesn't have enough balance, it would be an error to allow
	// over-charging itself. So the check here is necessary.
	if !evm.Context.CanTransfer(evm.StateDB, caller.Address(), value) {
		if evm.dmContext.Enabled() {
			evm.dmContext.EndFailedCall(gas, true, ErrInsufficientBalance.Error())
		}
		return nil, gas, ErrInsufficientBalance
	}
	var snapshot = evm.StateDB.Snapshot()

	// Invoke tracer hooks that signal entering/exiting a call frame
	if evm.Config.Debug {
		evm.Config.Tracer.CaptureEnter(CALLCODE, caller.Address(), addr, input, gas, value)
		defer func(startGas uint64) {
			evm.Config.Tracer.CaptureExit(ret, startGas-gas, err)
		}(gas)
	}

	// It is allowed to call precompiles, even via delegatecall
	if p, isPrecompile := evm.precompile(addr); isPrecompile {
		ret, gas, err = RunPrecompiledContract(p, input, gas, evm.dmContext)
	} else {
		addrCopy := addr
		// Initialise a new contract and set the code that is to be used by the EVM.
		// The contract is a scoped environment for this execution context only.
		contract := NewContract(caller, AccountRef(caller.Address()), value, gas, evm.dmContext)
		contract.SetCallCode(&addrCopy, evm.StateDB.GetCodeHash(addrCopy), evm.StateDB.GetCode(addrCopy))
		ret, err = evm.interpreter.Run(contract, input, false)
		gas = contract.Gas
	}
	if err != nil {
		if evm.dmContext.Enabled() {
			evm.dmContext.RecordCallFailed(gas, err.Error())
		}

		evm.StateDB.RevertToSnapshot(snapshot)
		if err != ErrExecutionReverted {
			if evm.dmContext.Enabled() {
				evm.dmContext.RecordGasConsume(gas, gas, deepmind.FailedExecutionGasChangeReason)
			}

			gas = 0
		} else {
			if evm.dmContext.Enabled() {
				evm.dmContext.RecordCallReverted()
			}
		}
	}

	if evm.dmContext.Enabled() {
		evm.dmContext.EndCall(gas, ret)
	}

	return ret, gas, err
}

// DelegateCall executes the contract associated with the addr with the given input
// as parameters. It reverses the state in case of an execution error.
//
// DelegateCall differs from CallCode in the sense that it executes the given address'
// code with the caller as context and the caller is set to the caller of the caller.
func (evm *EVM) DelegateCall(caller ContractRef, addr common.Address, input []byte, gas uint64) (ret []byte, leftOverGas uint64, err error) {
<<<<<<< HEAD
	if evm.dmContext.Enabled() {
		evm.dmContext.StartCall("DELEGATE")

		// Deepmind a Delegate Call is quite different then a standard Call or event Call Code
		// because it executes using the state of the parent call. Assumuming a contract that
		// receives a method `execute`, let's say this contract is A. When in the `execute`
		// method a `delegatecall` is performed to contract B, the net effect is that code of
		// B is loaded and executed against the current state and value of contract A. As such,
		// the real caller is the one that called contract A.
		//
		// Thoughts: When I wrote this comment, I realized that it's misleading in Firehose stack
		// in fact. The caller is still contract A, we should probably have recorded the parent
		// caller as actually another extra field only available on Delegate Call. The same problem
		// arise with the `value` field, it's actually the value sent to parent call that initiate
		// `execute` on contract A.

		// It's a sure thing that caller is a Contract, it cannot be anything else, so we are safe
		parent := caller.(*Contract)
		evm.dmContext.RecordCallParams("DELEGATE", parent.CallerAddress, addr, parent.value, gas, input)
	}
	if evm.vmConfig.NoRecursion && evm.depth > 0 {
		if evm.dmContext.Enabled() {
			evm.dmContext.EndFailedCall(gas, true, ErrDepth.Error())
		}

		return nil, gas, nil
	}
=======
>>>>>>> f68965a6
	// Fail if we're trying to execute above the call depth limit
	if evm.depth > int(params.CallCreateDepth) {
		if evm.dmContext.Enabled() {
			evm.dmContext.EndFailedCall(gas, true, ErrDepth.Error())
		}

		return nil, gas, ErrDepth
	}
	var snapshot = evm.StateDB.Snapshot()

	// Invoke tracer hooks that signal entering/exiting a call frame
	if evm.Config.Debug {
		evm.Config.Tracer.CaptureEnter(DELEGATECALL, caller.Address(), addr, input, gas, nil)
		defer func(startGas uint64) {
			evm.Config.Tracer.CaptureExit(ret, startGas-gas, err)
		}(gas)
	}

	// It is allowed to call precompiles, even via delegatecall
	if p, isPrecompile := evm.precompile(addr); isPrecompile {
		ret, gas, err = RunPrecompiledContract(p, input, gas, evm.dmContext)
	} else {
		addrCopy := addr
		// Initialise a new contract and make initialise the delegate values
		contract := NewContract(caller, AccountRef(caller.Address()), nil, gas, evm.dmContext).AsDelegate()
		contract.SetCallCode(&addrCopy, evm.StateDB.GetCodeHash(addrCopy), evm.StateDB.GetCode(addrCopy))
		ret, err = evm.interpreter.Run(contract, input, false)
		gas = contract.Gas
	}
	if err != nil {
		if evm.dmContext.Enabled() {
			evm.dmContext.RecordCallFailed(gas, err.Error())
		}

		evm.StateDB.RevertToSnapshot(snapshot)
		if err != ErrExecutionReverted {
			if evm.dmContext.Enabled() {
				evm.dmContext.RecordGasConsume(gas, gas, deepmind.FailedExecutionGasChangeReason)
			}
			gas = 0
		} else {
			if evm.dmContext.Enabled() {
				evm.dmContext.RecordCallReverted()
			}
		}
	}

	if evm.dmContext.Enabled() {
		evm.dmContext.EndCall(gas, ret)
	}

	return ret, gas, err
}

// StaticCall executes the contract associated with the addr with the given input
// as parameters while disallowing any modifications to the state during the call.
// Opcodes that attempt to perform such modifications will result in exceptions
// instead of performing the modifications.
func (evm *EVM) StaticCall(caller ContractRef, addr common.Address, input []byte, gas uint64) (ret []byte, leftOverGas uint64, err error) {
<<<<<<< HEAD
	if evm.dmContext.Enabled() {
		evm.dmContext.StartCall("STATIC")
		evm.dmContext.RecordCallParams("STATIC", caller.Address(), addr, deepmind.EmptyValue, gas, input)
	}
	if evm.vmConfig.NoRecursion && evm.depth > 0 {
		if evm.dmContext.Enabled() {
			evm.dmContext.EndFailedCall(gas, true, ErrDepth.Error())
		}

		return nil, gas, nil
	}
=======
>>>>>>> f68965a6
	// Fail if we're trying to execute above the call depth limit
	if evm.depth > int(params.CallCreateDepth) {
		if evm.dmContext.Enabled() {
			evm.dmContext.EndFailedCall(gas, true, ErrDepth.Error())
		}

		return nil, gas, ErrDepth
	}
	// We take a snapshot here. This is a bit counter-intuitive, and could probably be skipped.
	// However, even a staticcall is considered a 'touch'. On mainnet, static calls were introduced
	// after all empty accounts were deleted, so this is not required. However, if we omit this,
	// then certain tests start failing; stRevertTest/RevertPrecompiledTouchExactOOG.json.
	// We could change this, but for now it's left for legacy reasons
	var snapshot = evm.StateDB.Snapshot()

	p, isPrecompile := evm.precompile(addr)

	// We do an AddBalance of zero here, just in order to trigger a touch.
	// This doesn't matter on Mainnet, where all empties are gone at the time of Byzantium,
	// but is the correct thing to do and matters on other networks, in tests, and potential
	// future scenarios
	evm.StateDB.AddBalance(addr, big0, isPrecompile, evm.dmContext, deepmind.IgnoredBalanceChangeReason)

	// Invoke tracer hooks that signal entering/exiting a call frame
	if evm.Config.Debug {
		evm.Config.Tracer.CaptureEnter(STATICCALL, caller.Address(), addr, input, gas, nil)
		defer func(startGas uint64) {
			evm.Config.Tracer.CaptureExit(ret, startGas-gas, err)
		}(gas)
	}

	if isPrecompile {
		ret, gas, err = RunPrecompiledContract(p, input, gas, evm.dmContext)
	} else {
		// At this point, we use a copy of address. If we don't, the go compiler will
		// leak the 'contract' to the outer scope, and make allocation for 'contract'
		// even if the actual execution ends on RunPrecompiled above.
		addrCopy := addr
		// Initialise a new contract and set the code that is to be used by the EVM.
		// The contract is a scoped environment for this execution context only.
		contract := NewContract(caller, AccountRef(addrCopy), new(big.Int), gas, evm.dmContext)
		contract.SetCallCode(&addrCopy, evm.StateDB.GetCodeHash(addrCopy), evm.StateDB.GetCode(addrCopy))
		// When an error was returned by the EVM or when setting the creation code
		// above we revert to the snapshot and consume any gas remaining. Additionally
		// when we're in Homestead this also counts for code storage gas errors.
		ret, err = evm.interpreter.Run(contract, input, true)
		gas = contract.Gas
	}
	if err != nil {
		if evm.dmContext.Enabled() {
			evm.dmContext.RecordCallFailed(gas, err.Error())
		}

		evm.StateDB.RevertToSnapshot(snapshot)
		if err != ErrExecutionReverted {
			if evm.dmContext.Enabled() {
				evm.dmContext.RecordGasConsume(gas, gas, deepmind.FailedExecutionGasChangeReason)
			}

			gas = 0
		} else {
			if evm.dmContext.Enabled() {
				evm.dmContext.RecordCallReverted()
			}
		}
	}

	if evm.dmContext.Enabled() {
		evm.dmContext.EndCall(gas, ret)
	}

	return ret, gas, err
}

type codeAndHash struct {
	code []byte
	hash common.Hash
}

func (c *codeAndHash) Hash() common.Hash {
	if c.hash == (common.Hash{}) {
		c.hash = crypto.Keccak256Hash(c.code)
	}
	return c.hash
}

// create creates a new contract using code as deployment code.
func (evm *EVM) create(caller ContractRef, codeAndHash *codeAndHash, gas uint64, value *big.Int, address common.Address, typ OpCode) ([]byte, common.Address, uint64, error) {
	if evm.dmContext.Enabled() {
		evm.dmContext.StartCall("CREATE")
		evm.dmContext.RecordCallParams("CREATE", caller.Address(), address, value, gas, nil)
	}

	// Depth check execution. Fail if we're trying to execute above the
	// limit.
	if evm.depth > int(params.CallCreateDepth) {
		if evm.dmContext.Enabled() {
			evm.dmContext.EndFailedCall(gas, true, ErrDepth.Error())
		}

		return nil, common.Address{}, gas, ErrDepth
	}
	if !evm.Context.CanTransfer(evm.StateDB, caller.Address(), value) {
		if evm.dmContext.Enabled() {
			evm.dmContext.EndFailedCall(gas, true, ErrInsufficientBalance.Error())
		}
		return nil, common.Address{}, gas, ErrInsufficientBalance
	}
	nonce := evm.StateDB.GetNonce(caller.Address())
<<<<<<< HEAD
	evm.StateDB.SetNonce(caller.Address(), nonce+1, evm.dmContext)
=======
	if nonce+1 < nonce {
		return nil, common.Address{}, gas, ErrNonceUintOverflow
	}
	evm.StateDB.SetNonce(caller.Address(), nonce+1)
>>>>>>> f68965a6
	// We add this to the access list _before_ taking a snapshot. Even if the creation fails,
	// the access-list change should not be rolled back
	if evm.chainRules.IsBerlin {
		evm.StateDB.AddAddressToAccessList(address)
	}
	// Ensure there's no existing contract already at the designated address
	contractHash := evm.StateDB.GetCodeHash(address)
	if evm.StateDB.GetNonce(address) != 0 || (contractHash != (common.Hash{}) && contractHash != emptyCodeHash) {
		if evm.dmContext.Enabled() {
			// In the case of a contract collision, the gas is fully consume since the retured gas value in the
			// return a little below is 0. This means we are facing not a revertion like other early failure
			// reasons we usually see but with an actual assertion failure which burns the remaining gas that
			// was allowed to the creation. Hence why we have an `EndFailedCall` and using `false` to show
			// the call is **not** reverted.
			evm.dmContext.EndFailedCall(gas, false, ErrContractAddressCollision.Error())
		}

		return nil, common.Address{}, 0, ErrContractAddressCollision
	}

	// Create a new account on the state
	snapshot := evm.StateDB.Snapshot()
	evm.StateDB.CreateAccount(address, evm.dmContext)
	if evm.chainRules.IsEIP158 {
		evm.StateDB.SetNonce(address, 1, evm.dmContext)
	}
	evm.Context.Transfer(evm.StateDB, caller.Address(), address, value, evm.dmContext)

	// Initialise a new contract and set the code that is to be used by the EVM.
	// The contract is a scoped environment for this execution context only.
	contract := NewContract(caller, AccountRef(address), value, gas, evm.dmContext)
	contract.SetCodeOptionalHash(&address, codeAndHash)

<<<<<<< HEAD
	if evm.vmConfig.NoRecursion && evm.depth > 0 {
		if evm.dmContext.Enabled() {
			evm.dmContext.EndFailedCall(gas, true, ErrDepth.Error())
		}

		return nil, address, gas, nil
	}

	if evm.vmConfig.Debug {
=======
	if evm.Config.Debug {
>>>>>>> f68965a6
		if evm.depth == 0 {
			evm.Config.Tracer.CaptureStart(evm, caller.Address(), address, true, codeAndHash.code, gas, value)
		} else {
			evm.Config.Tracer.CaptureEnter(typ, caller.Address(), address, codeAndHash.code, gas, value)
		}
	}

	start := time.Now()

	ret, err := evm.interpreter.Run(contract, nil, false)

	// Check whether the max code size has been exceeded, assign err if the case.
	if err == nil && evm.chainRules.IsEIP158 && len(ret) > params.MaxCodeSize {
		err = ErrMaxCodeSizeExceeded
	}

	// Reject code starting with 0xEF if EIP-3541 is enabled.
	if err == nil && len(ret) >= 1 && ret[0] == 0xEF && evm.chainRules.IsLondon {
		err = ErrInvalidCode
	}

	// if the contract creation ran successfully and no errors were returned
	// calculate the gas required to store the code. If the code could not
	// be stored due to not enough gas set an error and let it be handled
	// by the error checking condition below.
	if err == nil {
		createDataGas := uint64(len(ret)) * params.CreateDataGas

		if contract.UseGas(createDataGas, deepmind.GasChangeReason("code_storage")) {
			evm.StateDB.SetCode(address, ret, evm.dmContext)
		} else {
			err = ErrCodeStoreOutOfGas
		}
	}

	if err != nil && evm.dmContext.Enabled() {
		evm.dmContext.RecordCallFailed(contract.Gas, err.Error())
	}

	// When an error was returned by the EVM or when setting the creation code
	// above we revert to the snapshot and consume any gas remaining. Additionally
	// when we're in homestead this also counts for code storage gas errors.
	if err != nil && (evm.chainRules.IsHomestead || err != ErrCodeStoreOutOfGas) {
		evm.StateDB.RevertToSnapshot(snapshot)
		if err != ErrExecutionReverted {
			contract.UseGas(contract.Gas, deepmind.FailedExecutionGasChangeReason)
		} else {
			if evm.dmContext.Enabled() {
				evm.dmContext.RecordCallReverted()
			}
		}
	}

	if evm.Config.Debug {
		if evm.depth == 0 {
			evm.Config.Tracer.CaptureEnd(ret, gas-contract.Gas, time.Since(start), err)
		} else {
			evm.Config.Tracer.CaptureExit(ret, gas-contract.Gas, err)
		}
	}

	if evm.dmContext.Enabled() {
		evm.dmContext.EndCall(contract.Gas, nil)
	}

	return ret, address, contract.Gas, err
}

// Create creates a new contract using code as deployment code.
func (evm *EVM) Create(caller ContractRef, code []byte, gas uint64, value *big.Int) (ret []byte, contractAddr common.Address, leftOverGas uint64, err error) {
	contractAddr = crypto.CreateAddress(caller.Address(), evm.StateDB.GetNonce(caller.Address()))
	return evm.create(caller, &codeAndHash{code: code}, gas, value, contractAddr, CREATE)
}

// Create2 creates a new contract using code as deployment code.
//
// The different between Create2 with Create is Create2 uses keccak256(0xff ++ msg.sender ++ salt ++ keccak256(init_code))[12:]
// instead of the usual sender-and-nonce-hash as the address where the contract is initialized at.
func (evm *EVM) Create2(caller ContractRef, code []byte, gas uint64, endowment *big.Int, salt *uint256.Int) (ret []byte, contractAddr common.Address, leftOverGas uint64, err error) {
	codeAndHash := &codeAndHash{code: code}
	contractAddr = crypto.CreateAddress2(caller.Address(), salt.Bytes32(), codeAndHash.Hash().Bytes())
	return evm.create(caller, codeAndHash, gas, endowment, contractAddr, CREATE2)
}

// ChainConfig returns the environment's chain configuration
func (evm *EVM) ChainConfig() *params.ChainConfig { return evm.chainConfig }<|MERGE_RESOLUTION|>--- conflicted
+++ resolved
@@ -139,11 +139,7 @@
 
 // NewEVM returns a new EVM. The returned EVM is not thread safe and should
 // only ever be used *once*.
-<<<<<<< HEAD
-func NewEVM(blockCtx BlockContext, txCtx TxContext, statedb StateDB, chainConfig *params.ChainConfig, vmConfig Config, dmContext *deepmind.Context) *EVM {
-=======
-func NewEVM(blockCtx BlockContext, txCtx TxContext, statedb StateDB, chainConfig *params.ChainConfig, config Config) *EVM {
->>>>>>> f68965a6
+func NewEVM(blockCtx BlockContext, txCtx TxContext, statedb StateDB, chainConfig *params.ChainConfig, config Config, dmContext *deepmind.Context) *EVM {
 	evm := EvmPool.Get().(*EVM)
 	evm.Context = blockCtx
 	evm.TxContext = txCtx
@@ -189,21 +185,11 @@
 // the necessary steps to create accounts and reverses the state in case of an
 // execution error or failed value transfer.
 func (evm *EVM) Call(caller ContractRef, addr common.Address, input []byte, gas uint64, value *big.Int) (ret []byte, leftOverGas uint64, err error) {
-<<<<<<< HEAD
 	if evm.dmContext.Enabled() {
 		evm.dmContext.StartCall("CALL")
 		evm.dmContext.RecordCallParams("CALL", caller.Address(), addr, value, gas, input)
 	}
 
-	if evm.vmConfig.NoRecursion && evm.depth > 0 {
-		if evm.dmContext.Enabled() {
-			evm.dmContext.EndFailedCall(gas, true, ErrDepth.Error())
-		}
-
-		return nil, gas, nil
-	}
-=======
->>>>>>> f68965a6
 	// Fail if we're trying to execute above the call depth limit
 	if evm.depth > int(params.CallCreateDepth) {
 		if evm.dmContext.Enabled() {
@@ -322,20 +308,11 @@
 // CallCode differs from Call in the sense that it executes the given address'
 // code with the caller as context.
 func (evm *EVM) CallCode(caller ContractRef, addr common.Address, input []byte, gas uint64, value *big.Int) (ret []byte, leftOverGas uint64, err error) {
-<<<<<<< HEAD
 	if evm.dmContext.Enabled() {
 		evm.dmContext.StartCall("CALLCODE")
 		evm.dmContext.RecordCallParams("CALLCODE", caller.Address(), addr, value, gas, input)
 	}
-	if evm.vmConfig.NoRecursion && evm.depth > 0 {
-		if evm.dmContext.Enabled() {
-			evm.dmContext.EndFailedCall(gas, true, ErrDepth.Error())
-		}
-
-		return nil, gas, nil
-	}
-=======
->>>>>>> f68965a6
+
 	// Fail if we're trying to execute above the call depth limit
 	if evm.depth > int(params.CallCreateDepth) {
 		if evm.dmContext.Enabled() {
@@ -408,7 +385,6 @@
 // DelegateCall differs from CallCode in the sense that it executes the given address'
 // code with the caller as context and the caller is set to the caller of the caller.
 func (evm *EVM) DelegateCall(caller ContractRef, addr common.Address, input []byte, gas uint64) (ret []byte, leftOverGas uint64, err error) {
-<<<<<<< HEAD
 	if evm.dmContext.Enabled() {
 		evm.dmContext.StartCall("DELEGATE")
 
@@ -429,15 +405,7 @@
 		parent := caller.(*Contract)
 		evm.dmContext.RecordCallParams("DELEGATE", parent.CallerAddress, addr, parent.value, gas, input)
 	}
-	if evm.vmConfig.NoRecursion && evm.depth > 0 {
-		if evm.dmContext.Enabled() {
-			evm.dmContext.EndFailedCall(gas, true, ErrDepth.Error())
-		}
-
-		return nil, gas, nil
-	}
-=======
->>>>>>> f68965a6
+
 	// Fail if we're trying to execute above the call depth limit
 	if evm.depth > int(params.CallCreateDepth) {
 		if evm.dmContext.Enabled() {
@@ -497,20 +465,11 @@
 // Opcodes that attempt to perform such modifications will result in exceptions
 // instead of performing the modifications.
 func (evm *EVM) StaticCall(caller ContractRef, addr common.Address, input []byte, gas uint64) (ret []byte, leftOverGas uint64, err error) {
-<<<<<<< HEAD
 	if evm.dmContext.Enabled() {
 		evm.dmContext.StartCall("STATIC")
 		evm.dmContext.RecordCallParams("STATIC", caller.Address(), addr, deepmind.EmptyValue, gas, input)
 	}
-	if evm.vmConfig.NoRecursion && evm.depth > 0 {
-		if evm.dmContext.Enabled() {
-			evm.dmContext.EndFailedCall(gas, true, ErrDepth.Error())
-		}
-
-		return nil, gas, nil
-	}
-=======
->>>>>>> f68965a6
+
 	// Fail if we're trying to execute above the call depth limit
 	if evm.depth > int(params.CallCreateDepth) {
 		if evm.dmContext.Enabled() {
@@ -620,14 +579,13 @@
 		return nil, common.Address{}, gas, ErrInsufficientBalance
 	}
 	nonce := evm.StateDB.GetNonce(caller.Address())
-<<<<<<< HEAD
+	if nonce+1 < nonce {
+		if evm.dmContext.Enabled() {
+			evm.dmContext.EndFailedCall(gas, true, ErrNonceUintOverflow.Error())
+		}
+		return nil, common.Address{}, gas, ErrNonceUintOverflow
+	}
 	evm.StateDB.SetNonce(caller.Address(), nonce+1, evm.dmContext)
-=======
-	if nonce+1 < nonce {
-		return nil, common.Address{}, gas, ErrNonceUintOverflow
-	}
-	evm.StateDB.SetNonce(caller.Address(), nonce+1)
->>>>>>> f68965a6
 	// We add this to the access list _before_ taking a snapshot. Even if the creation fails,
 	// the access-list change should not be rolled back
 	if evm.chainRules.IsBerlin {
@@ -661,19 +619,7 @@
 	contract := NewContract(caller, AccountRef(address), value, gas, evm.dmContext)
 	contract.SetCodeOptionalHash(&address, codeAndHash)
 
-<<<<<<< HEAD
-	if evm.vmConfig.NoRecursion && evm.depth > 0 {
-		if evm.dmContext.Enabled() {
-			evm.dmContext.EndFailedCall(gas, true, ErrDepth.Error())
-		}
-
-		return nil, address, gas, nil
-	}
-
-	if evm.vmConfig.Debug {
-=======
 	if evm.Config.Debug {
->>>>>>> f68965a6
 		if evm.depth == 0 {
 			evm.Config.Tracer.CaptureStart(evm, caller.Address(), address, true, codeAndHash.code, gas, value)
 		} else {
