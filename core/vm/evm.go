--- conflicted
+++ resolved
@@ -157,20 +157,7 @@
 
 // NewEVM returns a new EVM. The returned EVM is not thread safe and should
 // only ever be used *once*.
-<<<<<<< HEAD
 func NewEVM(blockCtx BlockContext, txCtx TxContext, statedb StateDB, chainConfig *params.ChainConfig, vmConfig Config, dmContext *deepmind.Context) *EVM {
-	evm := &EVM{
-		Context:      blockCtx,
-		TxContext:    txCtx,
-		StateDB:      statedb,
-		vmConfig:     vmConfig,
-		chainConfig:  chainConfig,
-		chainRules:   chainConfig.Rules(blockCtx.BlockNumber),
-		interpreters: make([]Interpreter, 0, 1),
-		dmContext:    dmContext,
-	}
-=======
-func NewEVM(blockCtx BlockContext, txCtx TxContext, statedb StateDB, chainConfig *params.ChainConfig, vmConfig Config) *EVM {
 	evm := EvmPool.Get().(*EVM)
 	evm.Context = blockCtx
 	evm.TxContext = txCtx
@@ -182,7 +169,7 @@
 	evm.abort = 0
 	evm.callGasTemp = 0
 	evm.depth = 0
->>>>>>> 03f7b318
+	evm.dmContext = dmContext
 
 	if chainConfig.IsEWASM(blockCtx.BlockNumber) {
 		// to be implemented by EVM-C and Wagon PRs.
