// Copyright 2014 The go-ethereum Authors
// This file is part of the go-ethereum library.
//
// The go-ethereum library is free software: you can redistribute it and/or modify
// it under the terms of the GNU Lesser General Public License as published by
// the Free Software Foundation, either version 3 of the License, or
// (at your option) any later version.
//
// The go-ethereum library is distributed in the hope that it will be useful,
// but WITHOUT ANY WARRANTY; without even the implied warranty of
// MERCHANTABILITY or FITNESS FOR A PARTICULAR PURPOSE. See the
// GNU Lesser General Public License for more details.
//
// You should have received a copy of the GNU Lesser General Public License
// along with the go-ethereum library. If not, see <http://www.gnu.org/licenses/>.

package vm

import (
	"math/big"
	"sync/atomic"
	"time"

	"github.com/ethereum/go-ethereum/common"
	"github.com/ethereum/go-ethereum/crypto"
	"github.com/ethereum/go-ethereum/deepmind"
	"github.com/ethereum/go-ethereum/params"
	"github.com/holiman/uint256"
)

// emptyCodeHash is used by create to ensure deployment is disallowed to already
// deployed contract addresses (relevant after the account abstraction).
var emptyCodeHash = crypto.Keccak256Hash(nil)

type (
	// CanTransferFunc is the signature of a transfer guard function
	CanTransferFunc func(StateDB, common.Address, *big.Int) bool
	// TransferFunc is the signature of a transfer function
	TransferFunc func(StateDB, common.Address, common.Address, *big.Int, bool, *deepmind.Context)
	// GetHashFunc returns the n'th block hash in the blockchain
	// and is used by the BLOCKHASH EVM op code.
	GetHashFunc func(uint64) common.Hash
)

func (evm *EVM) precompile(addr common.Address) (PrecompiledContract, bool) {
	var precompiles map[common.Address]PrecompiledContract
	switch {
	case evm.chainRules.IsBerlin:
		precompiles = PrecompiledContractsBerlin
	case evm.chainRules.IsIstanbul:
		precompiles = PrecompiledContractsIstanbul
	case evm.chainRules.IsByzantium:
		precompiles = PrecompiledContractsByzantium
	default:
		precompiles = PrecompiledContractsHomestead
	}
	p, ok := precompiles[addr]
	return p, ok
}

// BlockContext provides the EVM with auxiliary information. Once provided
// it shouldn't be modified.
type BlockContext struct {
	// CanTransfer returns whether the account contains
	// sufficient ether to transfer the value
	CanTransfer CanTransferFunc
	// Transfer transfers ether from one account to the other
	Transfer TransferFunc
	// GetHash returns the hash corresponding to n
	GetHash GetHashFunc

	// Block information
	Coinbase    common.Address // Provides information for COINBASE
	GasLimit    uint64         // Provides information for GASLIMIT
	BlockNumber *big.Int       // Provides information for NUMBER
	Time        *big.Int       // Provides information for TIME
	Difficulty  *big.Int       // Provides information for DIFFICULTY
	BaseFee     *big.Int       // Provides information for BASEFEE
<<<<<<< HEAD
=======
	Random      *common.Hash   // Provides information for RANDOM
>>>>>>> 9a0ed706
}

// TxContext provides the EVM with information about a transaction.
// All fields can change between transactions.
type TxContext struct {
	// Message information
	Origin   common.Address // Provides information for ORIGIN
	GasPrice *big.Int       // Provides information for GASPRICE
}

// EVM is the Ethereum Virtual Machine base object and provides
// the necessary tools to run a contract on the given state with
// the provided context. It should be noted that any error
// generated through any of the calls should be considered a
// revert-state-and-consume-all-gas operation, no checks on
// specific errors should ever be performed. The interpreter makes
// sure that any errors generated are to be considered faulty code.
//
// The EVM should never be reused and is not thread safe.
type EVM struct {
	// Context provides auxiliary blockchain related information
	Context BlockContext
	TxContext
	// StateDB gives access to the underlying state
	StateDB StateDB
	// Depth is the current call stack
	depth int

	// chainConfig contains information about the current chain
	chainConfig *params.ChainConfig
	// chain rules contains the chain rules for the current epoch
	chainRules params.Rules
	// virtual machine configuration options used to initialise the
	// evm.
	Config Config
	// global (to this context) ethereum virtual machine
	// used throughout the execution of the tx.
	interpreter *EVMInterpreter
	// abort is used to abort the EVM calling operations
	// NOTE: must be set atomically
	abort int32
	// callGasTemp holds the gas available for the current call. This is needed because the
	// available gas is calculated in gasCall* according to the 63/64 rule and later
	// applied in opCall*.
	callGasTemp uint64

	dmContext *deepmind.Context
}

func (evm *EVM) DeepmindContext() *deepmind.Context {
	return evm.dmContext
}

// NewEVM returns a new EVM. The returned EVM is not thread safe and should
// only ever be used *once*.
func NewEVM(blockCtx BlockContext, txCtx TxContext, statedb StateDB, chainConfig *params.ChainConfig, config Config, dmContext *deepmind.Context) *EVM {
	evm := &EVM{
		Context:     blockCtx,
		TxContext:   txCtx,
		StateDB:     statedb,
		Config:      config,
		chainConfig: chainConfig,
<<<<<<< HEAD
		chainRules:  chainConfig.Rules(blockCtx.BlockNumber),
=======
		chainRules:  chainConfig.Rules(blockCtx.BlockNumber, blockCtx.Random != nil),
>>>>>>> 9a0ed706
		dmContext:   dmContext,
	}
	evm.interpreter = NewEVMInterpreter(evm, config)
	return evm
}

// Reset resets the EVM with a new transaction context.Reset
// This is not threadsafe and should only be done very cautiously.
func (evm *EVM) Reset(txCtx TxContext, statedb StateDB) {
	evm.TxContext = txCtx
	evm.StateDB = statedb
}

// Cancel cancels any running EVM operation. This may be called concurrently and
// it's safe to be called multiple times.
func (evm *EVM) Cancel() {
	atomic.StoreInt32(&evm.abort, 1)
}

// Cancelled returns true if Cancel has been called
func (evm *EVM) Cancelled() bool {
	return atomic.LoadInt32(&evm.abort) == 1
}

// Interpreter returns the current interpreter
func (evm *EVM) Interpreter() *EVMInterpreter {
	return evm.interpreter
}

// Call executes the contract associated with the addr with the given input as
// parameters. It also handles any necessary value transfer required and takes
// the necessary steps to create accounts and reverses the state in case of an
// execution error or failed value transfer.
func (evm *EVM) Call(caller ContractRef, addr common.Address, input []byte, gas uint64, value *big.Int) (ret []byte, leftOverGas uint64, err error) {
	if evm.dmContext.Enabled() {
		evm.dmContext.StartCall("CALL")
		evm.dmContext.RecordCallParams("CALL", caller.Address(), addr, value, gas, input)
	}

<<<<<<< HEAD
	if evm.Config.NoRecursion && evm.depth > 0 {
		if evm.dmContext.Enabled() {
			evm.dmContext.EndFailedCall(gas, true, ErrDepth.Error())
		}

		return nil, gas, nil
	}
=======
>>>>>>> 9a0ed706
	// Fail if we're trying to execute above the call depth limit
	if evm.depth > int(params.CallCreateDepth) {
		if evm.dmContext.Enabled() {
			evm.dmContext.EndFailedCall(gas, true, ErrDepth.Error())
		}

		return nil, gas, ErrDepth
	}
	// Fail if we're trying to transfer more than the available balance
	if value.Sign() != 0 && !evm.Context.CanTransfer(evm.StateDB, caller.Address(), value) {
		if evm.dmContext.Enabled() {
			evm.dmContext.EndFailedCall(gas, true, ErrInsufficientBalance.Error())
		}

		return nil, gas, ErrInsufficientBalance
	}
	snapshot := evm.StateDB.Snapshot()
	p, isPrecompile := evm.precompile(addr)

	if !evm.StateDB.Exist(addr) {
		if !isPrecompile && evm.chainRules.IsEIP158 && value.Sign() == 0 {
			// Calling a non existing account, don't do anything, but ping the tracer
<<<<<<< HEAD
			if evm.Config.Debug && evm.depth == 0 {
				evm.Config.Tracer.CaptureStart(evm, caller.Address(), addr, false, input, gas, value)
				evm.Config.Tracer.CaptureEnd(ret, 0, 0, nil)
=======
			if evm.Config.Debug {
				if evm.depth == 0 {
					evm.Config.Tracer.CaptureStart(evm, caller.Address(), addr, false, input, gas, value)
					evm.Config.Tracer.CaptureEnd(ret, 0, 0, nil)
				} else {
					evm.Config.Tracer.CaptureEnter(CALL, caller.Address(), addr, input, gas, value)
					evm.Config.Tracer.CaptureExit(ret, 0, nil)
				}
>>>>>>> 9a0ed706
			}

			if evm.dmContext.Enabled() {
				evm.dmContext.EndCall(gas, nil)
			}

			return nil, gas, nil
		}
		evm.StateDB.CreateAccount(addr, evm.dmContext)
	}
	evm.Context.Transfer(evm.StateDB, caller.Address(), addr, value, evm.chainConfig.Bor != nil, evm.dmContext)

	// Capture the tracer start/end events in debug mode
	if evm.Config.Debug {
		if evm.depth == 0 {
			evm.Config.Tracer.CaptureStart(evm, caller.Address(), addr, false, input, gas, value)
			defer func(startGas uint64, startTime time.Time) { // Lazy evaluation of the parameters
				evm.Config.Tracer.CaptureEnd(ret, startGas-gas, time.Since(startTime), err)
			}(gas, time.Now())
		} else {
			// Handle tracer events for entering and exiting a call frame
			evm.Config.Tracer.CaptureEnter(CALL, caller.Address(), addr, input, gas, value)
			defer func(startGas uint64) {
				evm.Config.Tracer.CaptureExit(ret, startGas-gas, err)
			}(gas)
		}
	}

	if isPrecompile {
		ret, gas, err = RunPrecompiledContract(p, input, gas, evm.dmContext)
	} else {
		// Initialise a new contract and set the code that is to be used by the EVM.
		// The contract is a scoped environment for this execution context only.
		code := evm.StateDB.GetCode(addr)
		if len(code) == 0 {
			if evm.dmContext.Enabled() {
				evm.dmContext.RecordCallWithoutCode()
			}

			ret, err = nil, nil // gas is unchanged
		} else {
			addrCopy := addr
			// If the account has no code, we can abort here
			// The depth-check is already done, and precompiles handled above
			contract := NewContract(caller, AccountRef(addrCopy), value, gas, evm.dmContext)
			contract.SetCallCode(&addrCopy, evm.StateDB.GetCodeHash(addrCopy), code)
			ret, err = evm.interpreter.Run(contract, input, false)
			gas = contract.Gas
		}
	}
	// When an error was returned by the EVM or when setting the creation code
	// above we revert to the snapshot and consume any gas remaining. Additionally
	// when we're in homestead this also counts for code storage gas errors.
	if err != nil {
		if evm.dmContext.Enabled() {
			evm.dmContext.RecordCallFailed(gas, err.Error())
		}

		evm.StateDB.RevertToSnapshot(snapshot)
		if err != ErrExecutionReverted {
			if evm.dmContext.Enabled() {
				evm.dmContext.RecordGasConsume(gas, gas, deepmind.FailedExecutionGasChangeReason)
			}

			gas = 0
		} else {
			if evm.dmContext.Enabled() {
				evm.dmContext.RecordCallReverted()
			}
		}
		// TODO: consider clearing up unused snapshots:
		//} else {
		//	evm.StateDB.DiscardSnapshot(snapshot)
	}

	if evm.dmContext.Enabled() {
		evm.dmContext.EndCall(gas, ret)
	}

	return ret, gas, err
}

// CallCode executes the contract associated with the addr with the given input
// as parameters. It also handles any necessary value transfer required and takes
// the necessary steps to create accounts and reverses the state in case of an
// execution error or failed value transfer.
//
// CallCode differs from Call in the sense that it executes the given address'
// code with the caller as context.
func (evm *EVM) CallCode(caller ContractRef, addr common.Address, input []byte, gas uint64, value *big.Int) (ret []byte, leftOverGas uint64, err error) {
	if evm.dmContext.Enabled() {
		evm.dmContext.StartCall("CALLCODE")
		evm.dmContext.RecordCallParams("CALLCODE", caller.Address(), addr, value, gas, input)
	}
<<<<<<< HEAD

	if evm.Config.NoRecursion && evm.depth > 0 {
		if evm.dmContext.Enabled() {
			evm.dmContext.EndFailedCall(gas, true, ErrDepth.Error())
		}
=======
>>>>>>> 9a0ed706

	// Fail if we're trying to execute above the call depth limit
	if evm.depth > int(params.CallCreateDepth) {
		if evm.dmContext.Enabled() {
			evm.dmContext.EndFailedCall(gas, true, ErrDepth.Error())
		}

		return nil, gas, ErrDepth
	}
	// Fail if we're trying to transfer more than the available balance
	// Note although it's noop to transfer X ether to caller itself. But
	// if caller doesn't have enough balance, it would be an error to allow
	// over-charging itself. So the check here is necessary.
	if !evm.Context.CanTransfer(evm.StateDB, caller.Address(), value) {
		if evm.dmContext.Enabled() {
			evm.dmContext.EndFailedCall(gas, true, ErrInsufficientBalance.Error())
		}

		return nil, gas, ErrInsufficientBalance
	}

	var snapshot = evm.StateDB.Snapshot()

	// Invoke tracer hooks that signal entering/exiting a call frame
	if evm.Config.Debug {
		evm.Config.Tracer.CaptureEnter(CALLCODE, caller.Address(), addr, input, gas, value)
		defer func(startGas uint64) {
			evm.Config.Tracer.CaptureExit(ret, startGas-gas, err)
		}(gas)
	}

	// It is allowed to call precompiles, even via delegatecall
	if p, isPrecompile := evm.precompile(addr); isPrecompile {
		ret, gas, err = RunPrecompiledContract(p, input, gas, evm.dmContext)
	} else {
		addrCopy := addr
		// Initialise a new contract and set the code that is to be used by the EVM.
		// The contract is a scoped environment for this execution context only.
		contract := NewContract(caller, AccountRef(caller.Address()), value, gas, evm.dmContext)
		contract.SetCallCode(&addrCopy, evm.StateDB.GetCodeHash(addrCopy), evm.StateDB.GetCode(addrCopy))
		ret, err = evm.interpreter.Run(contract, input, false)
		gas = contract.Gas
	}
	if err != nil {
		if evm.dmContext.Enabled() {
			evm.dmContext.RecordCallFailed(gas, err.Error())
		}

		evm.StateDB.RevertToSnapshot(snapshot)
		if err != ErrExecutionReverted {
			if evm.dmContext.Enabled() {
				evm.dmContext.RecordGasConsume(gas, gas, deepmind.FailedExecutionGasChangeReason)
			}

			gas = 0
		} else {
			if evm.dmContext.Enabled() {
				evm.dmContext.RecordCallReverted()
			}
		}
	}

	if evm.dmContext.Enabled() {
		evm.dmContext.EndCall(gas, ret)
	}

	return ret, gas, err
}

// DelegateCall executes the contract associated with the addr with the given input
// as parameters. It reverses the state in case of an execution error.
//
// DelegateCall differs from CallCode in the sense that it executes the given address'
// code with the caller as context and the caller is set to the caller of the caller.
func (evm *EVM) DelegateCall(caller ContractRef, addr common.Address, input []byte, gas uint64) (ret []byte, leftOverGas uint64, err error) {
	if evm.dmContext.Enabled() {
		evm.dmContext.StartCall("DELEGATE")

		// Deepmind a Delegate Call is quite different then a standard Call or event Call Code
		// because it executes using the state of the parent call. Assumuming a contract that
		// receives a method `execute`, let's say this contract is A. When in the `execute`
		// method a `delegatecall` is performed to contract B, the net effect is that code of
		// B is loaded and executed against the current state and value of contract A. As such,
		// the real caller is the one that called contract A.
		//
		// Thoughts: When I wrote this comment, I realized that it's misleading in Firehose stack
		// in fact. The caller is still contract A, we should probably have recorded the parent
		// caller as actually another extra field only available on Delegate Call. The same problem
		// arise with the `value` field, it's actually the value sent to parent call that initiate
		// `execute` on contract A.

		// It's a sure thing that caller is a Contract, it cannot be anything else, so we are safe
		parent := caller.(*Contract)
		evm.dmContext.RecordCallParams("DELEGATE", parent.CallerAddress, addr, parent.value, gas, input)
	}
<<<<<<< HEAD

	if evm.Config.NoRecursion && evm.depth > 0 {
		if evm.dmContext.Enabled() {
			evm.dmContext.EndFailedCall(gas, true, ErrDepth.Error())
		}
=======
>>>>>>> 9a0ed706

	// Fail if we're trying to execute above the call depth limit
	if evm.depth > int(params.CallCreateDepth) {
		if evm.dmContext.Enabled() {
			evm.dmContext.EndFailedCall(gas, true, ErrDepth.Error())
		}

		return nil, gas, ErrDepth
	}

	var snapshot = evm.StateDB.Snapshot()

	// Invoke tracer hooks that signal entering/exiting a call frame
	if evm.Config.Debug {
		evm.Config.Tracer.CaptureEnter(DELEGATECALL, caller.Address(), addr, input, gas, nil)
		defer func(startGas uint64) {
			evm.Config.Tracer.CaptureExit(ret, startGas-gas, err)
		}(gas)
	}

	// It is allowed to call precompiles, even via delegatecall
	if p, isPrecompile := evm.precompile(addr); isPrecompile {
		ret, gas, err = RunPrecompiledContract(p, input, gas, evm.dmContext)
	} else {
		addrCopy := addr
		// Initialise a new contract and make initialise the delegate values
		contract := NewContract(caller, AccountRef(caller.Address()), nil, gas, evm.dmContext).AsDelegate()
		contract.SetCallCode(&addrCopy, evm.StateDB.GetCodeHash(addrCopy), evm.StateDB.GetCode(addrCopy))
		ret, err = evm.interpreter.Run(contract, input, false)
		gas = contract.Gas
	}
	if err != nil {
		if evm.dmContext.Enabled() {
			evm.dmContext.RecordCallFailed(gas, err.Error())
		}

		evm.StateDB.RevertToSnapshot(snapshot)
		if err != ErrExecutionReverted {
			if evm.dmContext.Enabled() {
				evm.dmContext.RecordGasConsume(gas, gas, deepmind.FailedExecutionGasChangeReason)
			}
			gas = 0
		} else {
			if evm.dmContext.Enabled() {
				evm.dmContext.RecordCallReverted()
			}
		}
	}

	if evm.dmContext.Enabled() {
		evm.dmContext.EndCall(gas, ret)
	}

	return ret, gas, err
}

// StaticCall executes the contract associated with the addr with the given input
// as parameters while disallowing any modifications to the state during the call.
// Opcodes that attempt to perform such modifications will result in exceptions
// instead of performing the modifications.
func (evm *EVM) StaticCall(caller ContractRef, addr common.Address, input []byte, gas uint64) (ret []byte, leftOverGas uint64, err error) {
	if evm.dmContext.Enabled() {
		evm.dmContext.StartCall("STATIC")
		evm.dmContext.RecordCallParams("STATIC", caller.Address(), addr, deepmind.EmptyValue, gas, input)
	}

<<<<<<< HEAD
	if evm.Config.NoRecursion && evm.depth > 0 {
		if evm.dmContext.Enabled() {
			evm.dmContext.EndFailedCall(gas, true, ErrDepth.Error())
		}
		return nil, gas, nil
	}

=======
>>>>>>> 9a0ed706
	// Fail if we're trying to execute above the call depth limit
	if evm.depth > int(params.CallCreateDepth) {
		if evm.dmContext.Enabled() {
			evm.dmContext.EndFailedCall(gas, true, ErrDepth.Error())
		}

		return nil, gas, ErrDepth
	}
	// We take a snapshot here. This is a bit counter-intuitive, and could probably be skipped.
	// However, even a staticcall is considered a 'touch'. On mainnet, static calls were introduced
	// after all empty accounts were deleted, so this is not required. However, if we omit this,
	// then certain tests start failing; stRevertTest/RevertPrecompiledTouchExactOOG.json.
	// We could change this, but for now it's left for legacy reasons
	var snapshot = evm.StateDB.Snapshot()

	// Deep Mind moved this piece of code from the next if statement below (`if isPrecompile` was `if  p, isPrecompile := evm.precompile(addr); isPrecompile`)
	p, isPrecompile := evm.precompile(addr)

	// We do an AddBalance of zero here, just in order to trigger a touch.
	// This doesn't matter on Mainnet, where all empties are gone at the time of Byzantium,
	// but is the correct thing to do and matters on other networks, in tests, and potential
	// future scenarios
	evm.StateDB.AddBalance(addr, big0, isPrecompile, evm.dmContext, deepmind.IgnoredBalanceChangeReason)

	// Invoke tracer hooks that signal entering/exiting a call frame
	if evm.Config.Debug {
		evm.Config.Tracer.CaptureEnter(STATICCALL, caller.Address(), addr, input, gas, nil)
		defer func(startGas uint64) {
			evm.Config.Tracer.CaptureExit(ret, startGas-gas, err)
		}(gas)
	}

	if isPrecompile {
		ret, gas, err = RunPrecompiledContract(p, input, gas, evm.dmContext)
	} else {
		// At this point, we use a copy of address. If we don't, the go compiler will
		// leak the 'contract' to the outer scope, and make allocation for 'contract'
		// even if the actual execution ends on RunPrecompiled above.
		addrCopy := addr
		// Initialise a new contract and set the code that is to be used by the EVM.
		// The contract is a scoped environment for this execution context only.
		contract := NewContract(caller, AccountRef(addrCopy), new(big.Int), gas, evm.dmContext)
		contract.SetCallCode(&addrCopy, evm.StateDB.GetCodeHash(addrCopy), evm.StateDB.GetCode(addrCopy))
		// When an error was returned by the EVM or when setting the creation code
		// above we revert to the snapshot and consume any gas remaining. Additionally
		// when we're in Homestead this also counts for code storage gas errors.
		ret, err = evm.interpreter.Run(contract, input, true)
		gas = contract.Gas
	}
	if err != nil {
		if evm.dmContext.Enabled() {
			evm.dmContext.RecordCallFailed(gas, err.Error())
		}

		evm.StateDB.RevertToSnapshot(snapshot)
		if err != ErrExecutionReverted {
			if evm.dmContext.Enabled() {
				evm.dmContext.RecordGasConsume(gas, gas, deepmind.FailedExecutionGasChangeReason)
			}

			gas = 0
		} else {
			if evm.dmContext.Enabled() {
				evm.dmContext.RecordCallReverted()
			}
		}
	}

	if evm.dmContext.Enabled() {
		evm.dmContext.EndCall(gas, ret)
	}

	return ret, gas, err
}

type codeAndHash struct {
	code []byte
	hash common.Hash
}

func (c *codeAndHash) Hash() common.Hash {
	if c.hash == (common.Hash{}) {
		c.hash = crypto.Keccak256Hash(c.code)
	}
	return c.hash
}

// create creates a new contract using code as deployment code.
func (evm *EVM) create(caller ContractRef, codeAndHash *codeAndHash, gas uint64, value *big.Int, address common.Address, typ OpCode) ([]byte, common.Address, uint64, error) {
	if evm.dmContext.Enabled() {
		evm.dmContext.StartCall("CREATE")
		evm.dmContext.RecordCallParams("CREATE", caller.Address(), address, value, gas, nil)
	}

	// Depth check execution. Fail if we're trying to execute above the
	// limit.
	if evm.depth > int(params.CallCreateDepth) {
		if evm.dmContext.Enabled() {
			evm.dmContext.EndFailedCall(gas, true, ErrDepth.Error())
		}

		return nil, common.Address{}, gas, ErrDepth
	}
	if !evm.Context.CanTransfer(evm.StateDB, caller.Address(), value) {
		if evm.dmContext.Enabled() {
			evm.dmContext.EndFailedCall(gas, true, ErrInsufficientBalance.Error())
		}

		return nil, common.Address{}, gas, ErrInsufficientBalance
	}
	nonce := evm.StateDB.GetNonce(caller.Address())
	if nonce+1 < nonce {
		return nil, common.Address{}, gas, ErrNonceUintOverflow
	}
	evm.StateDB.SetNonce(caller.Address(), nonce+1, evm.dmContext)
	// We add this to the access list _before_ taking a snapshot. Even if the creation fails,
	// the access-list change should not be rolled back
	if evm.chainRules.IsBerlin {
		evm.StateDB.AddAddressToAccessList(address)
	}
	// Ensure there's no existing contract already at the designated address
	contractHash := evm.StateDB.GetCodeHash(address)
	if evm.StateDB.GetNonce(address) != 0 || (contractHash != (common.Hash{}) && contractHash != emptyCodeHash) {
		if evm.dmContext.Enabled() {
			// In the case of a contract collision, the gas is fully consume since the retured gas value in the
			// return a little below is 0. This means we are facing not a revertion like other early failure
			// reasons we usually see but with an actual assertion failure which burns the remaining gas that
			// was allowed to the creation. Hence why we have an `EndFailedCall` and using `false` to show
			// the call is **not** reverted.
			evm.dmContext.EndFailedCall(gas, false, ErrContractAddressCollision.Error())
		}

		return nil, common.Address{}, 0, ErrContractAddressCollision
	}

	// Create a new account on the state
	snapshot := evm.StateDB.Snapshot()
	evm.StateDB.CreateAccount(address, evm.dmContext)
	if evm.chainRules.IsEIP158 {
		evm.StateDB.SetNonce(address, 1, evm.dmContext)
	}
	evm.Context.Transfer(evm.StateDB, caller.Address(), address, value, evm.chainConfig.Bor != nil, evm.dmContext)

	// Initialise a new contract and set the code that is to be used by the EVM.
	// The contract is a scoped environment for this execution context only.
	contract := NewContract(caller, AccountRef(address), value, gas, evm.dmContext)
	contract.SetCodeOptionalHash(&address, codeAndHash)

<<<<<<< HEAD
	if evm.Config.NoRecursion && evm.depth > 0 {
		if evm.dmContext.Enabled() {
			evm.dmContext.EndFailedCall(gas, true, ErrDepth.Error())
=======
	if evm.Config.Debug {
		if evm.depth == 0 {
			evm.Config.Tracer.CaptureStart(evm, caller.Address(), address, true, codeAndHash.code, gas, value)
		} else {
			evm.Config.Tracer.CaptureEnter(typ, caller.Address(), address, codeAndHash.code, gas, value)
>>>>>>> 9a0ed706
		}
	}

<<<<<<< HEAD
	if evm.Config.Debug {
		if evm.depth == 0 {
			evm.Config.Tracer.CaptureStart(evm, caller.Address(), address, true, codeAndHash.code, gas, value)
		} else {
			evm.Config.Tracer.CaptureEnter(typ, caller.Address(), address, codeAndHash.code, gas, value)
		}
	}

=======
>>>>>>> 9a0ed706
	start := time.Now()

	ret, err := evm.interpreter.Run(contract, nil, false)

	// Check whether the max code size has been exceeded, assign err if the case.
	if err == nil && evm.chainRules.IsEIP158 && len(ret) > params.MaxCodeSize {
		err = ErrMaxCodeSizeExceeded
	}

	// Reject code starting with 0xEF if EIP-3541 is enabled.
	if err == nil && len(ret) >= 1 && ret[0] == 0xEF && evm.chainRules.IsLondon {
		err = ErrInvalidCode
	}

	// if the contract creation ran successfully and no errors were returned
	// calculate the gas required to store the code. If the code could not
	// be stored due to not enough gas set an error and let it be handled
	// by the error checking condition below.
	if err == nil {
		createDataGas := uint64(len(ret)) * params.CreateDataGas

		if contract.UseGas(createDataGas, deepmind.GasChangeReason("code_storage")) {
			evm.StateDB.SetCode(address, ret, evm.dmContext)
		} else {
			err = ErrCodeStoreOutOfGas
		}
	}

	// When an error was returned by the EVM or when setting the creation code
	// above we revert to the snapshot and consume any gas remaining. Additionally
	// when we're in homestead this also counts for code storage gas errors.
	if err != nil && (evm.chainRules.IsHomestead || err != ErrCodeStoreOutOfGas) {
		if evm.dmContext.Enabled() {
			if err != nil {
				evm.dmContext.RecordCallFailed(contract.Gas, err.Error())
			} else {
				// From the condition before our Enabled check, if should never happen, but let's be prudent here and record a generic error if it ever happens
				evm.dmContext.RecordCallFailed(contract.Gas, "unknown create contract error")
			}
		}

		evm.StateDB.RevertToSnapshot(snapshot)
		if err != ErrExecutionReverted {
			contract.UseGas(contract.Gas, deepmind.FailedExecutionGasChangeReason)
		} else {
			if evm.dmContext.Enabled() {
				evm.dmContext.RecordCallReverted()
			}
		}
	}

	if evm.Config.Debug {
		if evm.depth == 0 {
			evm.Config.Tracer.CaptureEnd(ret, gas-contract.Gas, time.Since(start), err)
		} else {
			evm.Config.Tracer.CaptureExit(ret, gas-contract.Gas, err)
		}
	}

	if evm.dmContext.Enabled() {
		evm.dmContext.EndCall(contract.Gas, nil)
	}

	return ret, address, contract.Gas, err
}

// Create creates a new contract using code as deployment code.
func (evm *EVM) Create(caller ContractRef, code []byte, gas uint64, value *big.Int) (ret []byte, contractAddr common.Address, leftOverGas uint64, err error) {
	contractAddr = crypto.CreateAddress(caller.Address(), evm.StateDB.GetNonce(caller.Address()))
	return evm.create(caller, &codeAndHash{code: code}, gas, value, contractAddr, CREATE)
}

// Create2 creates a new contract using code as deployment code.
//
// The different between Create2 with Create is Create2 uses keccak256(0xff ++ msg.sender ++ salt ++ keccak256(init_code))[12:]
// instead of the usual sender-and-nonce-hash as the address where the contract is initialized at.
func (evm *EVM) Create2(caller ContractRef, code []byte, gas uint64, endowment *big.Int, salt *uint256.Int) (ret []byte, contractAddr common.Address, leftOverGas uint64, err error) {
	codeAndHash := &codeAndHash{code: code}
	contractAddr = crypto.CreateAddress2(caller.Address(), salt.Bytes32(), codeAndHash.Hash().Bytes())
	return evm.create(caller, codeAndHash, gas, endowment, contractAddr, CREATE2)
}

// ChainConfig returns the environment's chain configuration
func (evm *EVM) ChainConfig() *params.ChainConfig { return evm.chainConfig }<|MERGE_RESOLUTION|>--- conflicted
+++ resolved
@@ -76,10 +76,7 @@
 	Time        *big.Int       // Provides information for TIME
 	Difficulty  *big.Int       // Provides information for DIFFICULTY
 	BaseFee     *big.Int       // Provides information for BASEFEE
-<<<<<<< HEAD
-=======
 	Random      *common.Hash   // Provides information for RANDOM
->>>>>>> 9a0ed706
 }
 
 // TxContext provides the EVM with information about a transaction.
@@ -142,11 +139,7 @@
 		StateDB:     statedb,
 		Config:      config,
 		chainConfig: chainConfig,
-<<<<<<< HEAD
-		chainRules:  chainConfig.Rules(blockCtx.BlockNumber),
-=======
 		chainRules:  chainConfig.Rules(blockCtx.BlockNumber, blockCtx.Random != nil),
->>>>>>> 9a0ed706
 		dmContext:   dmContext,
 	}
 	evm.interpreter = NewEVMInterpreter(evm, config)
@@ -186,16 +179,6 @@
 		evm.dmContext.RecordCallParams("CALL", caller.Address(), addr, value, gas, input)
 	}
 
-<<<<<<< HEAD
-	if evm.Config.NoRecursion && evm.depth > 0 {
-		if evm.dmContext.Enabled() {
-			evm.dmContext.EndFailedCall(gas, true, ErrDepth.Error())
-		}
-
-		return nil, gas, nil
-	}
-=======
->>>>>>> 9a0ed706
 	// Fail if we're trying to execute above the call depth limit
 	if evm.depth > int(params.CallCreateDepth) {
 		if evm.dmContext.Enabled() {
@@ -218,11 +201,6 @@
 	if !evm.StateDB.Exist(addr) {
 		if !isPrecompile && evm.chainRules.IsEIP158 && value.Sign() == 0 {
 			// Calling a non existing account, don't do anything, but ping the tracer
-<<<<<<< HEAD
-			if evm.Config.Debug && evm.depth == 0 {
-				evm.Config.Tracer.CaptureStart(evm, caller.Address(), addr, false, input, gas, value)
-				evm.Config.Tracer.CaptureEnd(ret, 0, 0, nil)
-=======
 			if evm.Config.Debug {
 				if evm.depth == 0 {
 					evm.Config.Tracer.CaptureStart(evm, caller.Address(), addr, false, input, gas, value)
@@ -231,7 +209,6 @@
 					evm.Config.Tracer.CaptureEnter(CALL, caller.Address(), addr, input, gas, value)
 					evm.Config.Tracer.CaptureExit(ret, 0, nil)
 				}
->>>>>>> 9a0ed706
 			}
 
 			if evm.dmContext.Enabled() {
@@ -326,14 +303,6 @@
 		evm.dmContext.StartCall("CALLCODE")
 		evm.dmContext.RecordCallParams("CALLCODE", caller.Address(), addr, value, gas, input)
 	}
-<<<<<<< HEAD
-
-	if evm.Config.NoRecursion && evm.depth > 0 {
-		if evm.dmContext.Enabled() {
-			evm.dmContext.EndFailedCall(gas, true, ErrDepth.Error())
-		}
-=======
->>>>>>> 9a0ed706
 
 	// Fail if we're trying to execute above the call depth limit
 	if evm.depth > int(params.CallCreateDepth) {
@@ -429,14 +398,6 @@
 		parent := caller.(*Contract)
 		evm.dmContext.RecordCallParams("DELEGATE", parent.CallerAddress, addr, parent.value, gas, input)
 	}
-<<<<<<< HEAD
-
-	if evm.Config.NoRecursion && evm.depth > 0 {
-		if evm.dmContext.Enabled() {
-			evm.dmContext.EndFailedCall(gas, true, ErrDepth.Error())
-		}
-=======
->>>>>>> 9a0ed706
 
 	// Fail if we're trying to execute above the call depth limit
 	if evm.depth > int(params.CallCreateDepth) {
@@ -503,16 +464,6 @@
 		evm.dmContext.RecordCallParams("STATIC", caller.Address(), addr, deepmind.EmptyValue, gas, input)
 	}
 
-<<<<<<< HEAD
-	if evm.Config.NoRecursion && evm.depth > 0 {
-		if evm.dmContext.Enabled() {
-			evm.dmContext.EndFailedCall(gas, true, ErrDepth.Error())
-		}
-		return nil, gas, nil
-	}
-
-=======
->>>>>>> 9a0ed706
 	// Fail if we're trying to execute above the call depth limit
 	if evm.depth > int(params.CallCreateDepth) {
 		if evm.dmContext.Enabled() {
@@ -661,31 +612,14 @@
 	contract := NewContract(caller, AccountRef(address), value, gas, evm.dmContext)
 	contract.SetCodeOptionalHash(&address, codeAndHash)
 
-<<<<<<< HEAD
-	if evm.Config.NoRecursion && evm.depth > 0 {
-		if evm.dmContext.Enabled() {
-			evm.dmContext.EndFailedCall(gas, true, ErrDepth.Error())
-=======
 	if evm.Config.Debug {
 		if evm.depth == 0 {
 			evm.Config.Tracer.CaptureStart(evm, caller.Address(), address, true, codeAndHash.code, gas, value)
 		} else {
 			evm.Config.Tracer.CaptureEnter(typ, caller.Address(), address, codeAndHash.code, gas, value)
->>>>>>> 9a0ed706
-		}
-	}
-
-<<<<<<< HEAD
-	if evm.Config.Debug {
-		if evm.depth == 0 {
-			evm.Config.Tracer.CaptureStart(evm, caller.Address(), address, true, codeAndHash.code, gas, value)
-		} else {
-			evm.Config.Tracer.CaptureEnter(typ, caller.Address(), address, codeAndHash.code, gas, value)
-		}
-	}
-
-=======
->>>>>>> 9a0ed706
+		}
+	}
+
 	start := time.Now()
 
 	ret, err := evm.interpreter.Run(contract, nil, false)
