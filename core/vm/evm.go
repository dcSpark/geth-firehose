// Copyright 2014 The go-ethereum Authors
// This file is part of the go-ethereum library.
//
// The go-ethereum library is free software: you can redistribute it and/or modify
// it under the terms of the GNU Lesser General Public License as published by
// the Free Software Foundation, either version 3 of the License, or
// (at your option) any later version.
//
// The go-ethereum library is distributed in the hope that it will be useful,
// but WITHOUT ANY WARRANTY; without even the implied warranty of
// MERCHANTABILITY or FITNESS FOR A PARTICULAR PURPOSE. See the
// GNU Lesser General Public License for more details.
//
// You should have received a copy of the GNU Lesser General Public License
// along with the go-ethereum library. If not, see <http://www.gnu.org/licenses/>.

package vm

import (
	"errors"
	"math/big"
	"sync/atomic"
	"time"

	"github.com/ethereum/go-ethereum/common"
	"github.com/ethereum/go-ethereum/crypto"
	"github.com/ethereum/go-ethereum/deepmind"
	"github.com/ethereum/go-ethereum/params"
	"github.com/holiman/uint256"
)

// emptyCodeHash is used by create to ensure deployment is disallowed to already
// deployed contract addresses (relevant after the account abstraction).
var emptyCodeHash = crypto.Keccak256Hash(nil)

type (
	// CanTransferFunc is the signature of a transfer guard function
	CanTransferFunc func(StateDB, common.Address, *big.Int) bool
	// TransferFunc is the signature of a transfer function
	TransferFunc func(StateDB, common.Address, common.Address, *big.Int, *deepmind.Context)
	// GetHashFunc returns the n'th block hash in the blockchain
	// and is used by the BLOCKHASH EVM op code.
	GetHashFunc func(uint64) common.Hash
)

func (evm *EVM) precompile(addr common.Address) (PrecompiledContract, bool) {
	var precompiles map[common.Address]PrecompiledContract
	switch {
	case evm.chainRules.IsBerlin:
		precompiles = PrecompiledContractsBerlin
	case evm.chainRules.IsIstanbul:
		precompiles = PrecompiledContractsIstanbul
	case evm.chainRules.IsByzantium:
		precompiles = PrecompiledContractsByzantium
	default:
		precompiles = PrecompiledContractsHomestead
	}
	p, ok := precompiles[addr]
	return p, ok
}

// run runs the given contract and takes care of running precompiles with a fallback to the byte code interpreter.
func run(evm *EVM, contract *Contract, input []byte, readOnly bool) ([]byte, error) {
	for _, interpreter := range evm.interpreters {
		if interpreter.CanRun(contract.Code) {
			if evm.interpreter != interpreter {
				// Ensure that the interpreter pointer is set back
				// to its current value upon return.
				defer func(i Interpreter) {
					evm.interpreter = i
				}(evm.interpreter)
				evm.interpreter = interpreter
			}
			return interpreter.Run(contract, input, readOnly)
		}
	}
	return nil, errors.New("no compatible interpreter")
}

// BlockContext provides the EVM with auxiliary information. Once provided
// it shouldn't be modified.
type BlockContext struct {
	// CanTransfer returns whether the account contains
	// sufficient ether to transfer the value
	CanTransfer CanTransferFunc
	// Transfer transfers ether from one account to the other
	Transfer TransferFunc
	// GetHash returns the hash corresponding to n
	GetHash GetHashFunc

	// Block information
	Coinbase    common.Address // Provides information for COINBASE
	GasLimit    uint64         // Provides information for GASLIMIT
	BlockNumber *big.Int       // Provides information for NUMBER
	Time        *big.Int       // Provides information for TIME
	Difficulty  *big.Int       // Provides information for DIFFICULTY
}

// TxContext provides the EVM with information about a transaction.
// All fields can change between transactions.
type TxContext struct {
	// Message information
	Origin   common.Address // Provides information for ORIGIN
	GasPrice *big.Int       // Provides information for GASPRICE
}

// EVM is the Ethereum Virtual Machine base object and provides
// the necessary tools to run a contract on the given state with
// the provided context. It should be noted that any error
// generated through any of the calls should be considered a
// revert-state-and-consume-all-gas operation, no checks on
// specific errors should ever be performed. The interpreter makes
// sure that any errors generated are to be considered faulty code.
//
// The EVM should never be reused and is not thread safe.
type EVM struct {
	// Context provides auxiliary blockchain related information
	Context BlockContext
	TxContext
	// StateDB gives access to the underlying state
	StateDB StateDB
	// Depth is the current call stack
	depth int

	// chainConfig contains information about the current chain
	chainConfig *params.ChainConfig
	// chain rules contains the chain rules for the current epoch
	chainRules params.Rules
	// virtual machine configuration options used to initialise the
	// evm.
	vmConfig Config
	// global (to this context) ethereum virtual machine
	// used throughout the execution of the tx.
	interpreters []Interpreter
	interpreter  Interpreter
	// abort is used to abort the EVM calling operations
	// NOTE: must be set atomically
	abort int32
	// callGasTemp holds the gas available for the current call. This is needed because the
	// available gas is calculated in gasCall* according to the 63/64 rule and later
	// applied in opCall*.
	callGasTemp uint64

	dmContext *deepmind.Context
}

func (evm *EVM) DeepmindContext() *deepmind.Context {
	return evm.dmContext
}

// NewEVM returns a new EVM. The returned EVM is not thread safe and should
// only ever be used *once*.
func NewEVM(blockCtx BlockContext, txCtx TxContext, statedb StateDB, chainConfig *params.ChainConfig, vmConfig Config, dmContext *deepmind.Context) *EVM {
	evm := &EVM{
		Context:      blockCtx,
		TxContext:    txCtx,
		StateDB:      statedb,
		vmConfig:     vmConfig,
		chainConfig:  chainConfig,
		chainRules:   chainConfig.Rules(blockCtx.BlockNumber),
		interpreters: make([]Interpreter, 0, 1),
		dmContext:    dmContext,
	}

	if chainConfig.IsEWASM(blockCtx.BlockNumber) {
		// to be implemented by EVM-C and Wagon PRs.
		// if vmConfig.EWASMInterpreter != "" {
		//  extIntOpts := strings.Split(vmConfig.EWASMInterpreter, ":")
		//  path := extIntOpts[0]
		//  options := []string{}
		//  if len(extIntOpts) > 1 {
		//    options = extIntOpts[1..]
		//  }
		//  evm.interpreters = append(evm.interpreters, NewEVMVCInterpreter(evm, vmConfig, options))
		// } else {
		// 	evm.interpreters = append(evm.interpreters, NewEWASMInterpreter(evm, vmConfig))
		// }
		panic("No supported ewasm interpreter yet.")
	}

	// vmConfig.EVMInterpreter will be used by EVM-C, it won't be checked here
	// as we always want to have the built-in EVM as the failover option.
	evm.interpreters = append(evm.interpreters, NewEVMInterpreter(evm, vmConfig))
	evm.interpreter = evm.interpreters[0]

	return evm
}

// Reset resets the EVM with a new transaction context.Reset
// This is not threadsafe and should only be done very cautiously.
func (evm *EVM) Reset(txCtx TxContext, statedb StateDB) {
	evm.TxContext = txCtx
	evm.StateDB = statedb
}

// Cancel cancels any running EVM operation. This may be called concurrently and
// it's safe to be called multiple times.
func (evm *EVM) Cancel() {
	atomic.StoreInt32(&evm.abort, 1)
}

// Cancelled returns true if Cancel has been called
func (evm *EVM) Cancelled() bool {
	return atomic.LoadInt32(&evm.abort) == 1
}

// Interpreter returns the current interpreter
func (evm *EVM) Interpreter() Interpreter {
	return evm.interpreter
}

// Call executes the contract associated with the addr with the given input as
// parameters. It also handles any necessary value transfer required and takes
// the necessary steps to create accounts and reverses the state in case of an
// execution error or failed value transfer.
func (evm *EVM) Call(caller ContractRef, addr common.Address, input []byte, gas uint64, value *big.Int) (ret []byte, leftOverGas uint64, err error) {
	if evm.dmContext.Enabled() {
		evm.dmContext.StartCall("CALL")
		evm.dmContext.RecordCallParams("CALL", caller.Address(), addr, value, gas, input)
	}

	if evm.vmConfig.NoRecursion && evm.depth > 0 {
		if evm.dmContext.Enabled() {
			evm.dmContext.EndFailedCall(gas, true, ErrDepth.Error())
		}

		return nil, gas, nil
	}
	// Fail if we're trying to execute above the call depth limit
	if evm.depth > int(params.CallCreateDepth) {
		if evm.dmContext.Enabled() {
			evm.dmContext.EndFailedCall(gas, true, ErrDepth.Error())
		}

		return nil, gas, ErrDepth
	}
	// Fail if we're trying to transfer more than the available balance
	if value.Sign() != 0 && !evm.Context.CanTransfer(evm.StateDB, caller.Address(), value) {
		if evm.dmContext.Enabled() {
			evm.dmContext.EndFailedCall(gas, true, ErrInsufficientBalance.Error())
		}
		return nil, gas, ErrInsufficientBalance
	}
		snapshot := evm.StateDB.Snapshot()
	p, isPrecompile := evm.precompile(addr)
	if !evm.StateDB.Exist(addr) {
		if !isPrecompile && evm.chainRules.IsEIP158 && value.Sign() == 0 {
			// Calling a non existing account, don't do anything, but ping the tracer
			if evm.vmConfig.Debug && evm.depth == 0 {
				evm.vmConfig.Tracer.CaptureStart(evm, caller.Address(), addr, false, input, gas, value)
				evm.vmConfig.Tracer.CaptureEnd(ret, 0, 0, nil)
			}

			if evm.dmContext.Enabled() {
				evm.dmContext.EndCall(gas, nil)
			}

			return nil, gas, nil
		}

		evm.StateDB.CreateAccount(addr, evm.dmContext)
	}
	evm.Context.Transfer(evm.StateDB, caller.Address(), addr, value, evm.dmContext)

	// Capture the tracer start/end events in debug mode
	if evm.vmConfig.Debug && evm.depth == 0 {
		evm.vmConfig.Tracer.CaptureStart(evm, caller.Address(), addr, false, input, gas, value)
		defer func(startGas uint64, startTime time.Time) { // Lazy evaluation of the parameters
			evm.vmConfig.Tracer.CaptureEnd(ret, startGas-gas, time.Since(startTime), err)
		}(gas, time.Now())
	}

if isPrecompile {
		ret, gas, err = RunPrecompiledContract(p, input, gas, evm.dmContext)
	} else {
		// Initialise a new contract and set the code that is to be used by the EVM.
		// The contract is a scoped environment for this execution context only.
		code := evm.StateDB.GetCode(addr)
		if len(code) == 0 {
			ret, err = nil, nil // gas is unchanged
		} else {
			addrCopy := addr
			// If the account has no code, we can abort here
			// The depth-check is already done, and precompiles handled above
			contract := NewContract(caller, AccountRef(addrCopy), value, gas, evm.dmContext)
			contract.SetCallCode(&addrCopy, evm.StateDB.GetCodeHash(addrCopy), code)
			ret, err = run(evm, contract, input, false)
			gas = contract.Gas
		}
	}
	// When an error was returned by the EVM or when setting the creation code
	// above we revert to the snapshot and consume any gas remaining. Additionally
	// when we're in homestead this also counts for code storage gas errors.
	if err != nil {
		if evm.dmContext.Enabled() {
			evm.dmContext.RecordCallFailed(gas, err.Error())
		}

		evm.StateDB.RevertToSnapshot(snapshot)
		if err != ErrExecutionReverted {
			if evm.dmContext.Enabled() {
				evm.dmContext.RecordGasConsume(gas, gas, deepmind.FailedExecutionGasChangeReason)
			}

			gas = 0
		} else {
			if evm.dmContext.Enabled() {
				evm.dmContext.RecordCallReverted()
			}
		}
		// TODO: consider clearing up unused snapshots:
		//} else {
		//	evm.StateDB.DiscardSnapshot(snapshot)
	}

	if evm.dmContext.Enabled() {
		evm.dmContext.EndCall(gas, ret)
	}

	return ret, gas, err
}

// CallCode executes the contract associated with the addr with the given input
// as parameters. It also handles any necessary value transfer required and takes
// the necessary steps to create accounts and reverses the state in case of an
// execution error or failed value transfer.
//
// CallCode differs from Call in the sense that it executes the given address'
// code with the caller as context.
func (evm *EVM) CallCode(caller ContractRef, addr common.Address, input []byte, gas uint64, value *big.Int) (ret []byte, leftOverGas uint64, err error) {
	if evm.dmContext.Enabled() {
		evm.dmContext.StartCall("CALLCODE")
		evm.dmContext.RecordCallParams("CALLCODE", caller.Address(), addr, value, gas, input)
	}

	if evm.vmConfig.NoRecursion && evm.depth > 0 {
		if evm.dmContext.Enabled() {
			evm.dmContext.EndFailedCall(gas, true, ErrDepth.Error())
		}

		return nil, gas, nil
	}
	// Fail if we're trying to execute above the call depth limit
	if evm.depth > int(params.CallCreateDepth) {
		if evm.dmContext.Enabled() {
			evm.dmContext.EndFailedCall(gas, true, ErrDepth.Error())
		}

		return nil, gas, ErrDepth
	}
	// Fail if we're trying to transfer more than the available balance
	// Note although it's noop to transfer X ether to caller itself. But
	// if caller doesn't have enough balance, it would be an error to allow
	// over-charging itself. So the check here is necessary.
	if !evm.Context.CanTransfer(evm.StateDB, caller.Address(), value) {
		if evm.dmContext.Enabled() {
			evm.dmContext.EndFailedCall(gas, true, ErrInsufficientBalance.Error())
		}
		return nil, gas, ErrInsufficientBalance
	}
	var snapshot = evm.StateDB.Snapshot()

	// It is allowed to call precompiles, even via delegatecall
	if p, isPrecompile := evm.precompile(addr); isPrecompile {
		ret, gas, err = RunPrecompiledContract(p, input, gas, evm.dmContext)
	} else {
		addrCopy := addr
		// Initialise a new contract and set the code that is to be used by the EVM.
		// The contract is a scoped environment for this execution context only.
		contract := NewContract(caller, AccountRef(caller.Address()), value, gas, evm.dmContext)
		contract.SetCallCode(&addrCopy, evm.StateDB.GetCodeHash(addrCopy), evm.StateDB.GetCode(addrCopy))
		ret, err = run(evm, contract, input, false)
		gas = contract.Gas
	}
	if err != nil {
		if evm.dmContext.Enabled() {
			evm.dmContext.RecordCallFailed(gas, err.Error())
		}

		evm.StateDB.RevertToSnapshot(snapshot)
		if err != ErrExecutionReverted {
			if evm.dmContext.Enabled() {
				evm.dmContext.RecordGasConsume(gas, gas, deepmind.FailedExecutionGasChangeReason)
			}

			gas = 0
		} else {
			if evm.dmContext.Enabled() {
				evm.dmContext.RecordCallReverted()
			}
		}
	}

	if evm.dmContext.Enabled() {
		evm.dmContext.EndCall(gas, ret)
	}

	return ret, gas, err
}

// DelegateCall executes the contract associated with the addr with the given input
// as parameters. It reverses the state in case of an execution error.
//
// DelegateCall differs from CallCode in the sense that it executes the given address'
// code with the caller as context and the caller is set to the caller of the caller.
func (evm *EVM) DelegateCall(caller ContractRef, addr common.Address, input []byte, gas uint64) (ret []byte, leftOverGas uint64, err error) {
	if evm.dmContext.Enabled() {
		evm.dmContext.StartCall("DELEGATE")

		// Deepmind a Delegate Call is quite different then a standard Call or event Call Code
		// because it executes using the state of the parent call. Assumuming a contract that
		// receives a method `execute`, let's say this contract is A. When in the `execute`
		// method a `delegatecall` is performed to contract B, the net effect is that code of
		// B is loaded and executed against the current state and value of contract A. As such,
		// the real caller is the one that called contract A.
		//
		// Thoughts: When I wrote this comment, I realized that it's misleading in dfuse stack
		// in fact. The caller is still contract A, we should probably have recorded the parent
		// caller as actually another extra field only available on Delegate Call. The same problem
		// arise with the `value` field, it's actually the value sent to parent call that initiate
		// `execute` on contract A.

		// It's a sure thing that caller is a Contract, it cannot be anything else, so we are safe
		parent := caller.(*Contract)
		evm.dmContext.RecordCallParams("DELEGATE", parent.CallerAddress, addr, parent.value, gas, input)
	}

	if evm.vmConfig.NoRecursion && evm.depth > 0 {
		if evm.dmContext.Enabled() {
			evm.dmContext.EndFailedCall(gas, true, ErrDepth.Error())
		}

		return nil, gas, nil
	}
	// Fail if we're trying to execute above the call depth limit
	if evm.depth > int(params.CallCreateDepth) {
		if evm.dmContext.Enabled() {
			evm.dmContext.EndFailedCall(gas, true, ErrDepth.Error())
		}

		return nil, gas, ErrDepth
	}
	var snapshot = evm.StateDB.Snapshot()

	// It is allowed to call precompiles, even via delegatecall
	if p, isPrecompile := evm.precompile(addr); isPrecompile {
		ret, gas, err = RunPrecompiledContract(p, input, gas, evm.dmContext)
	} else {
		addrCopy := addr
		// Initialise a new contract and make initialise the delegate values
		contract := NewContract(caller, AccountRef(caller.Address()), nil, gas, evm.dmContext).AsDelegate()
		contract.SetCallCode(&addrCopy, evm.StateDB.GetCodeHash(addrCopy), evm.StateDB.GetCode(addrCopy))
		ret, err = run(evm, contract, input, false)
		gas = contract.Gas
	}
	if err != nil {
		if evm.dmContext.Enabled() {
			evm.dmContext.RecordCallFailed(gas, err.Error())
		}

		evm.StateDB.RevertToSnapshot(snapshot)
		if err != ErrExecutionReverted {
			if evm.dmContext.Enabled() {
				evm.dmContext.RecordGasConsume(gas, gas, deepmind.FailedExecutionGasChangeReason)
			}

			gas = 0
		} else {
			if evm.dmContext.Enabled() {
				evm.dmContext.RecordCallReverted()
			}
		}
	}

	if evm.dmContext.Enabled() {
		evm.dmContext.EndCall(gas, ret)
	}

	return ret, gas, err
}

// StaticCall executes the contract associated with the addr with the given input
// as parameters while disallowing any modifications to the state during the call.
// Opcodes that attempt to perform such modifications will result in exceptions
// instead of performing the modifications.
func (evm *EVM) StaticCall(caller ContractRef, addr common.Address, input []byte, gas uint64) (ret []byte, leftOverGas uint64, err error) {
	if evm.dmContext.Enabled() {
		evm.dmContext.StartCall("STATIC")
		evm.dmContext.RecordCallParams("STATIC", caller.Address(), addr, deepmind.EmptyValue, gas, input)
	}

	if evm.vmConfig.NoRecursion && evm.depth > 0 {
		if evm.dmContext.Enabled() {
			evm.dmContext.EndFailedCall(gas, true, ErrDepth.Error())
		}

		return nil, gas, nil
	}
	// Fail if we're trying to execute above the call depth limit
	if evm.depth > int(params.CallCreateDepth) {
		if evm.dmContext.Enabled() {
			evm.dmContext.EndFailedCall(gas, true, ErrDepth.Error())
		}

		return nil, gas, ErrDepth
	}
	// We take a snapshot here. This is a bit counter-intuitive, and could probably be skipped.
	// However, even a staticcall is considered a 'touch'. On mainnet, static calls were introduced
	// after all empty accounts were deleted, so this is not required. However, if we omit this,
	// then certain tests start failing; stRevertTest/RevertPrecompiledTouchExactOOG.json.
	// We could change this, but for now it's left for legacy reasons
	var snapshot = evm.StateDB.Snapshot()

	p, isPrecompile := evm.precompile(addr)

	// We do an AddBalance of zero here, just in order to trigger a touch.
	// This doesn't matter on Mainnet, where all empties are gone at the time of Byzantium,
	// but is the correct thing to do and matters on other networks, in tests, and potential
	// future scenarios
	evm.StateDB.AddBalance(addr, big0, isPrecompile, evm.dmContext, deepmind.IgnoredBalanceChangeReason)

	if isPrecompile {
		ret, gas, err = RunPrecompiledContract(p, input, gas, evm.dmContext)
	} else {
		// At this point, we use a copy of address. If we don't, the go compiler will
		// leak the 'contract' to the outer scope, and make allocation for 'contract'
		// even if the actual execution ends on RunPrecompiled above.
		addrCopy := addr
		// Initialise a new contract and set the code that is to be used by the EVM.
		// The contract is a scoped environment for this execution context only.
		contract := NewContract(caller, AccountRef(addrCopy), new(big.Int), gas, evm.dmContext)
		contract.SetCallCode(&addrCopy, evm.StateDB.GetCodeHash(addrCopy), evm.StateDB.GetCode(addrCopy))
		// When an error was returned by the EVM or when setting the creation code
		// above we revert to the snapshot and consume any gas remaining. Additionally
		// when we're in Homestead this also counts for code storage gas errors.
		ret, err = run(evm, contract, input, true)
		gas = contract.Gas
	}
	if err != nil {
		if evm.dmContext.Enabled() {
			evm.dmContext.RecordCallFailed(gas, err.Error())
		}

		evm.StateDB.RevertToSnapshot(snapshot)
		if err != ErrExecutionReverted {
			if evm.dmContext.Enabled() {
				evm.dmContext.RecordGasConsume(gas, gas, deepmind.FailedExecutionGasChangeReason)
			}

			gas = 0
		} else {
			if evm.dmContext.Enabled() {
				evm.dmContext.RecordCallReverted()
			}
		}
	}

	if evm.dmContext.Enabled() {
		evm.dmContext.EndCall(gas, ret)
	}

	return ret, gas, err
}

type codeAndHash struct {
	code []byte
	hash common.Hash
}

func (c *codeAndHash) Hash() common.Hash {
	if c.hash == (common.Hash{}) {
		c.hash = crypto.Keccak256Hash(c.code)
	}
	return c.hash
}

// create creates a new contract using code as deployment code.
func (evm *EVM) create(caller ContractRef, codeAndHash *codeAndHash, gas uint64, value *big.Int, address common.Address) ([]byte, common.Address, uint64, error) {
	if evm.dmContext.Enabled() {
		evm.dmContext.StartCall("CREATE")
		evm.dmContext.RecordCallParams("CREATE", caller.Address(), address, value, gas, nil)
	}

	// Depth check execution. Fail if we're trying to execute above the
	// limit.
	if evm.depth > int(params.CallCreateDepth) {
		if evm.dmContext.Enabled() {
			evm.dmContext.EndFailedCall(gas, true, ErrDepth.Error())
		}

		return nil, common.Address{}, gas, ErrDepth
	}
	if !evm.Context.CanTransfer(evm.StateDB, caller.Address(), value) {
		if evm.dmContext.Enabled() {
			evm.dmContext.EndFailedCall(gas, true, ErrInsufficientBalance.Error())
		}
		return nil, common.Address{}, gas, ErrInsufficientBalance
	}

	nonce := evm.StateDB.GetNonce(caller.Address())
	evm.StateDB.SetNonce(caller.Address(), nonce+1, evm.dmContext)
	// We add this to the access list _before_ taking a snapshot. Even if the creation fails,
	// the access-list change should not be rolled back
	if evm.chainRules.IsBerlin {
		evm.StateDB.AddAddressToAccessList(address)
	}
	// Ensure there's no existing contract already at the designated address
	contractHash := evm.StateDB.GetCodeHash(address)
	if evm.StateDB.GetNonce(address) != 0 || (contractHash != (common.Hash{}) && contractHash != emptyCodeHash) {
		if evm.dmContext.Enabled() {
			// In the case of a contract collision, the gas is fully consume since the retured gas value in the
			// return a little below is 0. This means we are facing not a revertion like other early failure
			// reasons we usually see but with an actual assertion failure which burns the remaining gas that
			// was allowed to the creation. Hence why we have an `EndFailedCall` and using `false` to show
			// the call is **not** reverted.
			evm.dmContext.EndFailedCall(gas, false, ErrContractAddressCollision.Error())
		}

		return nil, common.Address{}, 0, ErrContractAddressCollision
	}

	// Create a new account on the state
	snapshot := evm.StateDB.Snapshot()
	evm.StateDB.CreateAccount(address, evm.dmContext)
	if evm.chainRules.IsEIP158 {
		evm.StateDB.SetNonce(address, 1, evm.dmContext)
	}

	evm.Context.Transfer(evm.StateDB, caller.Address(), address, value, evm.dmContext)

	// Initialise a new contract and set the code that is to be used by the EVM.
	// The contract is a scoped environment for this execution context only.
	contract := NewContract(caller, AccountRef(address), value, gas, evm.dmContext)
	contract.SetCodeOptionalHash(&address, codeAndHash)

	if evm.vmConfig.NoRecursion && evm.depth > 0 {
		if evm.dmContext.Enabled() {
			evm.dmContext.EndFailedCall(gas, true, ErrDepth.Error())
		}

		return nil, address, gas, nil
	}

	if evm.vmConfig.Debug && evm.depth == 0 {
		evm.vmConfig.Tracer.CaptureStart(evm, caller.Address(), address, true, codeAndHash.code, gas, value)
	}
	start := time.Now()

	ret, err := run(evm, contract, nil, false)

	// Check whether the max code size has been exceeded, assign err if the case.
	if err == nil && evm.chainRules.IsEIP158 && len(ret) > params.MaxCodeSize {
		err = ErrMaxCodeSizeExceeded
	}

	// if the contract creation ran successfully and no errors were returned
	// calculate the gas required to store the code. If the code could not
	// be stored due to not enough gas set an error and let it be handled
	// by the error checking condition below.
	if err == nil {
		createDataGas := uint64(len(ret)) * params.CreateDataGas

		if contract.UseGas(createDataGas, deepmind.GasChangeReason("code_storage")) {
			evm.StateDB.SetCode(address, ret, evm.dmContext)
		} else {
			err = ErrCodeStoreOutOfGas
		}
	}

	if evm.dmContext.Enabled() {
		if err != nil {
			evm.dmContext.RecordCallFailed(contract.Gas, err.Error())
		} else if maxCodeSizeExceeded {
			evm.dmContext.RecordCallFailed(contract.Gas, ErrMaxCodeSizeExceeded.Error())
		}
	}

	// When an error was returned by the EVM or when setting the creation code
	// above we revert to the snapshot and consume any gas remaining. Additionally
	// when we're in homestead this also counts for code storage gas errors.
	if err != nil && (evm.chainRules.IsHomestead || err != ErrCodeStoreOutOfGas) {
		evm.StateDB.RevertToSnapshot(snapshot)
		if err != ErrExecutionReverted {
			contract.UseGas(contract.Gas, deepmind.FailedExecutionGasChangeReason)
		} else {
			if evm.dmContext.Enabled() {
				evm.dmContext.RecordCallReverted()
			}
		}
	}

	if evm.vmConfig.Debug && evm.depth == 0 {
		evm.vmConfig.Tracer.CaptureEnd(ret, gas-contract.Gas, time.Since(start), err)
	}
<<<<<<< HEAD

	if evm.dmContext.Enabled() {
		evm.dmContext.EndCall(contract.Gas, nil)
	}

=======
>>>>>>> 032970b2
	return ret, address, contract.Gas, err
}

// Create creates a new contract using code as deployment code.
func (evm *EVM) Create(caller ContractRef, code []byte, gas uint64, value *big.Int) (ret []byte, contractAddr common.Address, leftOverGas uint64, err error) {
	contractAddr = crypto.CreateAddress(caller.Address(), evm.StateDB.GetNonce(caller.Address()))
	return evm.create(caller, &codeAndHash{code: code}, gas, value, contractAddr)
}

// Create2 creates a new contract using code as deployment code.
//
// The different between Create2 with Create is Create2 uses sha3(0xff ++ msg.sender ++ salt ++ sha3(init_code))[12:]
// instead of the usual sender-and-nonce-hash as the address where the contract is initialized at.
func (evm *EVM) Create2(caller ContractRef, code []byte, gas uint64, endowment *big.Int, salt *uint256.Int) (ret []byte, contractAddr common.Address, leftOverGas uint64, err error) {
	codeAndHash := &codeAndHash{code: code}
	contractAddr = crypto.CreateAddress2(caller.Address(), salt.Bytes32(), codeAndHash.Hash().Bytes())
	return evm.create(caller, codeAndHash, gas, endowment, contractAddr)
}

// ChainConfig returns the environment's chain configuration
func (evm *EVM) ChainConfig() *params.ChainConfig { return evm.chainConfig }<|MERGE_RESOLUTION|>--- conflicted
+++ resolved
@@ -241,7 +241,7 @@
 		}
 		return nil, gas, ErrInsufficientBalance
 	}
-		snapshot := evm.StateDB.Snapshot()
+	snapshot := evm.StateDB.Snapshot()
 	p, isPrecompile := evm.precompile(addr)
 	if !evm.StateDB.Exist(addr) {
 		if !isPrecompile && evm.chainRules.IsEIP158 && value.Sign() == 0 {
@@ -270,7 +270,7 @@
 		}(gas, time.Now())
 	}
 
-if isPrecompile {
+	if isPrecompile {
 		ret, gas, err = RunPrecompiledContract(p, input, gas, evm.dmContext)
 	} else {
 		// Initialise a new contract and set the code that is to be used by the EVM.
@@ -667,12 +667,8 @@
 		}
 	}
 
-	if evm.dmContext.Enabled() {
-		if err != nil {
-			evm.dmContext.RecordCallFailed(contract.Gas, err.Error())
-		} else if maxCodeSizeExceeded {
-			evm.dmContext.RecordCallFailed(contract.Gas, ErrMaxCodeSizeExceeded.Error())
-		}
+	if err != nil && evm.dmContext.Enabled() {
+		evm.dmContext.RecordCallFailed(contract.Gas, err.Error())
 	}
 
 	// When an error was returned by the EVM or when setting the creation code
@@ -692,14 +688,11 @@
 	if evm.vmConfig.Debug && evm.depth == 0 {
 		evm.vmConfig.Tracer.CaptureEnd(ret, gas-contract.Gas, time.Since(start), err)
 	}
-<<<<<<< HEAD
 
 	if evm.dmContext.Enabled() {
 		evm.dmContext.EndCall(contract.Gas, nil)
 	}
 
-=======
->>>>>>> 032970b2
 	return ret, address, contract.Gas, err
 }
 
