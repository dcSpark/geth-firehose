--- conflicted
+++ resolved
@@ -115,14 +115,10 @@
 		vmenv   = NewEnv(cfg)
 		sender  = vm.AccountRef(cfg.Origin)
 	)
-<<<<<<< HEAD
-	cfg.State.CreateAccount(address, deepmind.NoOpContext)
-=======
 	if rules := cfg.ChainConfig.Rules(vmenv.Context.BlockNumber); rules.IsBerlin {
 		cfg.State.PrepareAccessList(cfg.Origin, &address, vm.ActivePrecompiles(rules), nil)
 	}
-	cfg.State.CreateAccount(address)
->>>>>>> 8c32b589
+	cfg.State.CreateAccount(address, deepmind.NoOpContext)
 	// set the receiver's (the executing contract) code for execution.
 	cfg.State.SetCode(address, code, deepmind.NoOpContext)
 	// Call the code with the given configuration.
@@ -174,16 +170,12 @@
 
 	vmenv := NewEnv(cfg)
 
-<<<<<<< HEAD
 	sender := cfg.State.GetOrNewStateObject(cfg.Origin, false, deepmind.NoOpContext)
-=======
-	sender := cfg.State.GetOrNewStateObject(cfg.Origin)
 	statedb := cfg.State
 
 	if rules := cfg.ChainConfig.Rules(vmenv.Context.BlockNumber); rules.IsBerlin {
 		statedb.PrepareAccessList(cfg.Origin, &address, vm.ActivePrecompiles(rules), nil)
 	}
->>>>>>> 8c32b589
 	// Call the code with the given configuration.
 	ret, leftOverGas, err := vmenv.Call(
 		sender,
