// Copyright 2015 The go-ethereum Authors
// This file is part of the go-ethereum library.
//
// The go-ethereum library is free software: you can redistribute it and/or modify
// it under the terms of the GNU Lesser General Public License as published by
// the Free Software Foundation, either version 3 of the License, or
// (at your option) any later version.
//
// The go-ethereum library is distributed in the hope that it will be useful,
// but WITHOUT ANY WARRANTY; without even the implied warranty of
// MERCHANTABILITY or FITNESS FOR A PARTICULAR PURPOSE. See the
// GNU Lesser General Public License for more details.
//
// You should have received a copy of the GNU Lesser General Public License
// along with the go-ethereum library. If not, see <http://www.gnu.org/licenses/>.

package runtime

import (
	"math"
	"math/big"
	"time"

	"github.com/ethereum/go-ethereum/common"
	"github.com/ethereum/go-ethereum/core/rawdb"
	"github.com/ethereum/go-ethereum/core/state"
	"github.com/ethereum/go-ethereum/core/vm"
	"github.com/ethereum/go-ethereum/crypto"
	"github.com/ethereum/go-ethereum/firehose"
	"github.com/ethereum/go-ethereum/params"
)

// Config is a basic type specifying certain configuration flags for running
// the EVM.
type Config struct {
	ChainConfig *params.ChainConfig
	Difficulty  *big.Int
	Origin      common.Address
	Coinbase    common.Address
	BlockNumber *big.Int
	Time        *big.Int
	GasLimit    uint64
	GasPrice    *big.Int
	Value       *big.Int
	Debug       bool
	EVMConfig   vm.Config

	State     *state.StateDB
	GetHashFn func(n uint64) common.Hash
}

// sets defaults on the config
func setDefaults(cfg *Config) {
	if cfg.ChainConfig == nil {
		cfg.ChainConfig = &params.ChainConfig{
			ChainID:             big.NewInt(1),
			HomesteadBlock:      new(big.Int),
			DAOForkBlock:        new(big.Int),
			DAOForkSupport:      false,
			EIP150Block:         new(big.Int),
			EIP150Hash:          common.Hash{},
			EIP155Block:         new(big.Int),
			EIP158Block:         new(big.Int),
			ByzantiumBlock:      new(big.Int),
			ConstantinopleBlock: new(big.Int),
			PetersburgBlock:     new(big.Int),
			IstanbulBlock:       new(big.Int),
			MuirGlacierBlock:    new(big.Int),
			BerlinBlock:         new(big.Int),
			YoloV3Block:         nil,
		}
	}

	if cfg.Difficulty == nil {
		cfg.Difficulty = new(big.Int)
	}
	if cfg.Time == nil {
		cfg.Time = big.NewInt(time.Now().Unix())
	}
	if cfg.GasLimit == 0 {
		cfg.GasLimit = math.MaxUint64
	}
	if cfg.GasPrice == nil {
		cfg.GasPrice = new(big.Int)
	}
	if cfg.Value == nil {
		cfg.Value = new(big.Int)
	}
	if cfg.BlockNumber == nil {
		cfg.BlockNumber = new(big.Int)
	}
	if cfg.GetHashFn == nil {
		cfg.GetHashFn = func(n uint64) common.Hash {
			return common.BytesToHash(crypto.Keccak256([]byte(new(big.Int).SetUint64(n).String())))
		}
	}
}

// Execute executes the code using the input as call data during the execution.
// It returns the EVM's return value, the new state and an error if it failed.
//
// Execute sets up an in-memory, temporary, environment for the execution of
// the given code. It makes sure that it's restored to its original state afterwards.
func Execute(code, input []byte, cfg *Config) ([]byte, *state.StateDB, error) {
	if cfg == nil {
		cfg = new(Config)
	}
	setDefaults(cfg)

	if cfg.State == nil {
		cfg.State, _ = state.New(common.Hash{}, state.NewDatabase(rawdb.NewMemoryDatabase()), nil)
	}
	var (
		address = common.BytesToAddress([]byte("contract"))
		vmenv   = NewEnv(cfg)
		sender  = vm.AccountRef(cfg.Origin)
	)
<<<<<<< HEAD
	if cfg.ChainConfig.IsBerlin(vmenv.Context.BlockNumber) {
		cfg.State.PrepareAccessList(cfg.Origin, &address, vmenv.ActivePrecompiles(), nil)
	}
	cfg.State.CreateAccount(address, deepmind.NoOpContext)
=======
	cfg.State.CreateAccount(address, firehose.NoOpContext)
>>>>>>> d0dfc381
	// set the receiver's (the executing contract) code for execution.
	cfg.State.SetCode(address, code, firehose.NoOpContext)
	// Call the code with the given configuration.
	ret, _, err := vmenv.Call(
		sender,
		common.BytesToAddress([]byte("contract")),
		input,
		cfg.GasLimit,
		cfg.Value,
	)

	return ret, cfg.State, err
}

// Create executes the code using the EVM create method
func Create(input []byte, cfg *Config) ([]byte, common.Address, uint64, error) {
	if cfg == nil {
		cfg = new(Config)
	}
	setDefaults(cfg)

	if cfg.State == nil {
		cfg.State, _ = state.New(common.Hash{}, state.NewDatabase(rawdb.NewMemoryDatabase()), nil)
	}
	var (
		vmenv  = NewEnv(cfg)
		sender = vm.AccountRef(cfg.Origin)
	)
	if cfg.ChainConfig.IsBerlin(vmenv.Context.BlockNumber) {
		cfg.State.PrepareAccessList(cfg.Origin, nil, vmenv.ActivePrecompiles(), nil)
	}

	// Call the code with the given configuration.
	code, address, leftOverGas, err := vmenv.Create(
		sender,
		input,
		cfg.GasLimit,
		cfg.Value,
	)
	return code, address, leftOverGas, err
}

// Call executes the code given by the contract's address. It will return the
// EVM's return value or an error if it failed.
//
// Call, unlike Execute, requires a config and also requires the State field to
// be set.
func Call(address common.Address, input []byte, cfg *Config) ([]byte, uint64, error) {
	setDefaults(cfg)

	vmenv := NewEnv(cfg)

<<<<<<< HEAD
	sender := cfg.State.GetOrNewStateObject(cfg.Origin, false, deepmind.NoOpContext)
	statedb := cfg.State
	if cfg.ChainConfig.IsBerlin(vmenv.Context.BlockNumber) {
		statedb.PrepareAccessList(cfg.Origin, &address, vmenv.ActivePrecompiles(), nil)
	}

=======
	sender := cfg.State.GetOrNewStateObject(cfg.Origin, false, firehose.NoOpContext)
>>>>>>> d0dfc381
	// Call the code with the given configuration.
	ret, leftOverGas, err := vmenv.Call(
		sender,
		address,
		input,
		cfg.GasLimit,
		cfg.Value,
	)

	return ret, leftOverGas, err
}<|MERGE_RESOLUTION|>--- conflicted
+++ resolved
@@ -115,14 +115,10 @@
 		vmenv   = NewEnv(cfg)
 		sender  = vm.AccountRef(cfg.Origin)
 	)
-<<<<<<< HEAD
 	if cfg.ChainConfig.IsBerlin(vmenv.Context.BlockNumber) {
 		cfg.State.PrepareAccessList(cfg.Origin, &address, vmenv.ActivePrecompiles(), nil)
 	}
-	cfg.State.CreateAccount(address, deepmind.NoOpContext)
-=======
 	cfg.State.CreateAccount(address, firehose.NoOpContext)
->>>>>>> d0dfc381
 	// set the receiver's (the executing contract) code for execution.
 	cfg.State.SetCode(address, code, firehose.NoOpContext)
 	// Call the code with the given configuration.
@@ -175,16 +171,12 @@
 
 	vmenv := NewEnv(cfg)
 
-<<<<<<< HEAD
-	sender := cfg.State.GetOrNewStateObject(cfg.Origin, false, deepmind.NoOpContext)
+	sender := cfg.State.GetOrNewStateObject(cfg.Origin, false, firehose.NoOpContext)
 	statedb := cfg.State
 	if cfg.ChainConfig.IsBerlin(vmenv.Context.BlockNumber) {
 		statedb.PrepareAccessList(cfg.Origin, &address, vmenv.ActivePrecompiles(), nil)
 	}
 
-=======
-	sender := cfg.State.GetOrNewStateObject(cfg.Origin, false, firehose.NoOpContext)
->>>>>>> d0dfc381
 	// Call the code with the given configuration.
 	ret, leftOverGas, err := vmenv.Call(
 		sender,
