// Copyright 2015 The go-ethereum Authors
// This file is part of the go-ethereum library.
//
// The go-ethereum library is free software: you can redistribute it and/or modify
// it under the terms of the GNU Lesser General Public License as published by
// the Free Software Foundation, either version 3 of the License, or
// (at your option) any later version.
//
// The go-ethereum library is distributed in the hope that it will be useful,
// but WITHOUT ANY WARRANTY; without even the implied warranty of
// MERCHANTABILITY or FITNESS FOR A PARTICULAR PURPOSE. See the
// GNU Lesser General Public License for more details.
//
// You should have received a copy of the GNU Lesser General Public License
// along with the go-ethereum library. If not, see <http://www.gnu.org/licenses/>.

package runtime

import (
	"math"
	"math/big"
	"time"

	"github.com/ethereum/go-ethereum/common"
	"github.com/ethereum/go-ethereum/core/rawdb"
	"github.com/ethereum/go-ethereum/core/state"
	"github.com/ethereum/go-ethereum/core/vm"
	"github.com/ethereum/go-ethereum/crypto"
	"github.com/ethereum/go-ethereum/deepmind"
	"github.com/ethereum/go-ethereum/params"
)

// Config is a basic type specifying certain configuration flags for running
// the EVM.
type Config struct {
	ChainConfig *params.ChainConfig
	Difficulty  *big.Int
	Origin      common.Address
	Coinbase    common.Address
	BlockNumber *big.Int
	Time        *big.Int
	GasLimit    uint64
	GasPrice    *big.Int
	Value       *big.Int
	Debug       bool
	EVMConfig   vm.Config

	State     *state.StateDB
	GetHashFn func(n uint64) common.Hash
}

// sets defaults on the config
func setDefaults(cfg *Config) {
	if cfg.ChainConfig == nil {
		cfg.ChainConfig = &params.ChainConfig{
			ChainID:             big.NewInt(1),
			HomesteadBlock:      new(big.Int),
			DAOForkBlock:        new(big.Int),
			DAOForkSupport:      false,
			EIP150Block:         new(big.Int),
			EIP150Hash:          common.Hash{},
			EIP155Block:         new(big.Int),
			EIP158Block:         new(big.Int),
			ByzantiumBlock:      new(big.Int),
			ConstantinopleBlock: new(big.Int),
			PetersburgBlock:     new(big.Int),
			IstanbulBlock:       new(big.Int),
			MuirGlacierBlock:    new(big.Int),
			BerlinBlock:         new(big.Int),
			YoloV3Block:         nil,
		}
	}

	if cfg.Difficulty == nil {
		cfg.Difficulty = new(big.Int)
	}
	if cfg.Time == nil {
		cfg.Time = big.NewInt(time.Now().Unix())
	}
	if cfg.GasLimit == 0 {
		cfg.GasLimit = math.MaxUint64
	}
	if cfg.GasPrice == nil {
		cfg.GasPrice = new(big.Int)
	}
	if cfg.Value == nil {
		cfg.Value = new(big.Int)
	}
	if cfg.BlockNumber == nil {
		cfg.BlockNumber = new(big.Int)
	}
	if cfg.GetHashFn == nil {
		cfg.GetHashFn = func(n uint64) common.Hash {
			return common.BytesToHash(crypto.Keccak256([]byte(new(big.Int).SetUint64(n).String())))
		}
	}
}

// Execute executes the code using the input as call data during the execution.
// It returns the EVM's return value, the new state and an error if it failed.
//
// Execute sets up an in-memory, temporary, environment for the execution of
// the given code. It makes sure that it's restored to its original state afterwards.
func Execute(code, input []byte, cfg *Config) ([]byte, *state.StateDB, error) {
	if cfg == nil {
		cfg = new(Config)
	}
	setDefaults(cfg)

	if cfg.State == nil {
		cfg.State, _ = state.New(common.Hash{}, state.NewDatabase(rawdb.NewMemoryDatabase()), nil)
	}
	var (
		address = common.BytesToAddress([]byte("contract"))
		vmenv   = NewEnv(cfg)
		sender  = vm.AccountRef(cfg.Origin)
	)
	if cfg.ChainConfig.IsBerlin(vmenv.Context.BlockNumber) {
		cfg.State.PrepareAccessList(cfg.Origin, &address, vmenv.ActivePrecompiles(), nil)
	}
	cfg.State.CreateAccount(address, deepmind.NoOpContext)
	// set the receiver's (the executing contract) code for execution.
	cfg.State.SetCode(address, code, deepmind.NoOpContext)
	// Call the code with the given configuration.
	ret, _, err := vmenv.Call(
		sender,
		common.BytesToAddress([]byte("contract")),
		input,
		cfg.GasLimit,
		cfg.Value,
	)

	return ret, cfg.State, err
}

// Create executes the code using the EVM create method
func Create(input []byte, cfg *Config) ([]byte, common.Address, uint64, error) {
	if cfg == nil {
		cfg = new(Config)
	}
	setDefaults(cfg)

	if cfg.State == nil {
		cfg.State, _ = state.New(common.Hash{}, state.NewDatabase(rawdb.NewMemoryDatabase()), nil)
	}
	var (
		vmenv  = NewEnv(cfg)
		sender = vm.AccountRef(cfg.Origin)
	)
	if cfg.ChainConfig.IsBerlin(vmenv.Context.BlockNumber) {
		cfg.State.PrepareAccessList(cfg.Origin, nil, vmenv.ActivePrecompiles(), nil)
	}

	// Call the code with the given configuration.
	code, address, leftOverGas, err := vmenv.Create(
		sender,
		input,
		cfg.GasLimit,
		cfg.Value,
	)
	return code, address, leftOverGas, err
}

// Call executes the code given by the contract's address. It will return the
// EVM's return value or an error if it failed.
//
// Call, unlike Execute, requires a config and also requires the State field to
// be set.
func Call(address common.Address, input []byte, cfg *Config) ([]byte, uint64, error) {
	setDefaults(cfg)

	vmenv := NewEnv(cfg)

<<<<<<< HEAD
	sender := cfg.State.GetOrNewStateObject(cfg.Origin, false, deepmind.NoOpContext)
	if cfg.ChainConfig.IsYoloV2(vmenv.Context.BlockNumber) {
		cfg.State.AddAddressToAccessList(cfg.Origin)
		cfg.State.AddAddressToAccessList(address)
		for _, addr := range vmenv.ActivePrecompiles() {
			cfg.State.AddAddressToAccessList(addr)
		}
=======
	sender := cfg.State.GetOrNewStateObject(cfg.Origin)
	statedb := cfg.State
	if cfg.ChainConfig.IsBerlin(vmenv.Context.BlockNumber) {
		statedb.PrepareAccessList(cfg.Origin, &address, vmenv.ActivePrecompiles(), nil)
>>>>>>> c2d2f4ed
	}

	// Call the code with the given configuration.
	ret, leftOverGas, err := vmenv.Call(
		sender,
		address,
		input,
		cfg.GasLimit,
		cfg.Value,
	)

	return ret, leftOverGas, err
}<|MERGE_RESOLUTION|>--- conflicted
+++ resolved
@@ -171,20 +171,10 @@
 
 	vmenv := NewEnv(cfg)
 
-<<<<<<< HEAD
 	sender := cfg.State.GetOrNewStateObject(cfg.Origin, false, deepmind.NoOpContext)
-	if cfg.ChainConfig.IsYoloV2(vmenv.Context.BlockNumber) {
-		cfg.State.AddAddressToAccessList(cfg.Origin)
-		cfg.State.AddAddressToAccessList(address)
-		for _, addr := range vmenv.ActivePrecompiles() {
-			cfg.State.AddAddressToAccessList(addr)
-		}
-=======
-	sender := cfg.State.GetOrNewStateObject(cfg.Origin)
 	statedb := cfg.State
 	if cfg.ChainConfig.IsBerlin(vmenv.Context.BlockNumber) {
 		statedb.PrepareAccessList(cfg.Origin, &address, vmenv.ActivePrecompiles(), nil)
->>>>>>> c2d2f4ed
 	}
 
 	// Call the code with the given configuration.
