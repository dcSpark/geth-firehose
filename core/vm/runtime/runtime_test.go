--- conflicted
+++ resolved
@@ -35,10 +35,7 @@
 	"github.com/ethereum/go-ethereum/core/vm"
 	"github.com/ethereum/go-ethereum/deepmind"
 	"github.com/ethereum/go-ethereum/eth/tracers"
-<<<<<<< HEAD
-=======
 	"github.com/ethereum/go-ethereum/eth/tracers/logger"
->>>>>>> 9a0ed706
 	"github.com/ethereum/go-ethereum/params"
 
 	// force-load js tracers to trigger registration
@@ -338,20 +335,12 @@
 func (s *stepCounter) CaptureStart(env *vm.EVM, from common.Address, to common.Address, create bool, input []byte, gas uint64, value *big.Int) {
 }
 
-<<<<<<< HEAD
-func (s *stepCounter) CaptureFault(env *vm.EVM, pc uint64, op vm.OpCode, gas, cost uint64, scope *vm.ScopeContext, depth int, err error) {
-=======
 func (s *stepCounter) CaptureFault(pc uint64, op vm.OpCode, gas, cost uint64, scope *vm.ScopeContext, depth int, err error) {
->>>>>>> 9a0ed706
 }
 
 func (s *stepCounter) CaptureEnd(output []byte, gasUsed uint64, t time.Duration, err error) {}
 
-<<<<<<< HEAD
-func (s *stepCounter) CaptureState(env *vm.EVM, pc uint64, op vm.OpCode, gas, cost uint64, scope *vm.ScopeContext, rData []byte, depth int, err error) {
-=======
 func (s *stepCounter) CaptureState(pc uint64, op vm.OpCode, gas, cost uint64, scope *vm.ScopeContext, rData []byte, depth int, err error) {
->>>>>>> 9a0ed706
 	s.steps++
 	// Enable this for more output
 	//s.inner.CaptureState(env, pc, op, gas, cost, memory, stack, rStack, contract, depth, err)
@@ -699,11 +688,7 @@
 			want: 7600,
 		},
 	} {
-<<<<<<< HEAD
-		tracer := vm.NewStructLogger(nil)
-=======
 		tracer := logger.NewStructLogger(nil)
->>>>>>> 9a0ed706
 		Execute(tc.code, nil, &Config{
 			EVMConfig: vm.Config{
 				Debug:  true,
