// Copyright 2015 The go-ethereum Authors
// This file is part of the go-ethereum library.
//
// The go-ethereum library is free software: you can redistribute it and/or modify
// it under the terms of the GNU Lesser General Public License as published by
// the Free Software Foundation, either version 3 of the License, or
// (at your option) any later version.
//
// The go-ethereum library is distributed in the hope that it will be useful,
// but WITHOUT ANY WARRANTY; without even the implied warranty of
// MERCHANTABILITY or FITNESS FOR A PARTICULAR PURPOSE. See the
// GNU Lesser General Public License for more details.
//
// You should have received a copy of the GNU Lesser General Public License
// along with the go-ethereum library. If not, see <http://www.gnu.org/licenses/>.

package runtime

import (
	"fmt"
	"math/big"
	"os"
	"strings"
	"testing"
	"time"

	"github.com/ethereum/go-ethereum/accounts/abi"
	"github.com/ethereum/go-ethereum/common"
	"github.com/ethereum/go-ethereum/consensus"
	"github.com/ethereum/go-ethereum/core"
	"github.com/ethereum/go-ethereum/core/asm"
	"github.com/ethereum/go-ethereum/core/rawdb"
	"github.com/ethereum/go-ethereum/core/state"
	"github.com/ethereum/go-ethereum/core/types"
	"github.com/ethereum/go-ethereum/core/vm"
	"github.com/ethereum/go-ethereum/deepmind"
	"github.com/ethereum/go-ethereum/params"
)

func TestDefaults(t *testing.T) {
	cfg := new(Config)
	setDefaults(cfg)

	if cfg.Difficulty == nil {
		t.Error("expected difficulty to be non nil")
	}

	if cfg.Time == nil {
		t.Error("expected time to be non nil")
	}
	if cfg.GasLimit == 0 {
		t.Error("didn't expect gaslimit to be zero")
	}
	if cfg.GasPrice == nil {
		t.Error("expected time to be non nil")
	}
	if cfg.Value == nil {
		t.Error("expected time to be non nil")
	}
	if cfg.GetHashFn == nil {
		t.Error("expected time to be non nil")
	}
	if cfg.BlockNumber == nil {
		t.Error("expected block number to be non nil")
	}
}

func TestEVM(t *testing.T) {
	defer func() {
		if r := recover(); r != nil {
			t.Fatalf("crashed with: %v", r)
		}
	}()

	Execute([]byte{
		byte(vm.DIFFICULTY),
		byte(vm.TIMESTAMP),
		byte(vm.GASLIMIT),
		byte(vm.PUSH1),
		byte(vm.ORIGIN),
		byte(vm.BLOCKHASH),
		byte(vm.COINBASE),
	}, nil, nil)
}

func TestExecute(t *testing.T) {
	ret, _, err := Execute([]byte{
		byte(vm.PUSH1), 10,
		byte(vm.PUSH1), 0,
		byte(vm.MSTORE),
		byte(vm.PUSH1), 32,
		byte(vm.PUSH1), 0,
		byte(vm.RETURN),
	}, nil, nil)
	if err != nil {
		t.Fatal("didn't expect error", err)
	}

	num := new(big.Int).SetBytes(ret)
	if num.Cmp(big.NewInt(10)) != 0 {
		t.Error("Expected 10, got", num)
	}
}

func TestCall(t *testing.T) {
	state, _ := state.New(common.Hash{}, state.NewDatabase(rawdb.NewMemoryDatabase()), nil)
	address := common.HexToAddress("0x0a")
	state.SetCode(address, []byte{
		byte(vm.PUSH1), 10,
		byte(vm.PUSH1), 0,
		byte(vm.MSTORE),
		byte(vm.PUSH1), 32,
		byte(vm.PUSH1), 0,
		byte(vm.RETURN),
	}, deepmind.NoOpContext)

	ret, _, err := Call(address, nil, &Config{State: state})
	if err != nil {
		t.Fatal("didn't expect error", err)
	}

	num := new(big.Int).SetBytes(ret)
	if num.Cmp(big.NewInt(10)) != 0 {
		t.Error("Expected 10, got", num)
	}
}

func BenchmarkCall(b *testing.B) {
	var definition = `[{"constant":true,"inputs":[],"name":"seller","outputs":[{"name":"","type":"address"}],"type":"function"},{"constant":false,"inputs":[],"name":"abort","outputs":[],"type":"function"},{"constant":true,"inputs":[],"name":"value","outputs":[{"name":"","type":"uint256"}],"type":"function"},{"constant":false,"inputs":[],"name":"refund","outputs":[],"type":"function"},{"constant":true,"inputs":[],"name":"buyer","outputs":[{"name":"","type":"address"}],"type":"function"},{"constant":false,"inputs":[],"name":"confirmReceived","outputs":[],"type":"function"},{"constant":true,"inputs":[],"name":"state","outputs":[{"name":"","type":"uint8"}],"type":"function"},{"constant":false,"inputs":[],"name":"confirmPurchase","outputs":[],"type":"function"},{"inputs":[],"type":"constructor"},{"anonymous":false,"inputs":[],"name":"Aborted","type":"event"},{"anonymous":false,"inputs":[],"name":"PurchaseConfirmed","type":"event"},{"anonymous":false,"inputs":[],"name":"ItemReceived","type":"event"},{"anonymous":false,"inputs":[],"name":"Refunded","type":"event"}]`

	var code = common.Hex2Bytes("6060604052361561006c5760e060020a600035046308551a53811461007457806335a063b4146100865780633fa4f245146100a6578063590e1ae3146100af5780637150d8ae146100cf57806373fac6f0146100e1578063c19d93fb146100fe578063d696069714610112575b610131610002565b610133600154600160a060020a031681565b610131600154600160a060020a0390811633919091161461015057610002565b61014660005481565b610131600154600160a060020a039081163391909116146102d557610002565b610133600254600160a060020a031681565b610131600254600160a060020a0333811691161461023757610002565b61014660025460ff60a060020a9091041681565b61013160025460009060ff60a060020a9091041681146101cc57610002565b005b600160a060020a03166060908152602090f35b6060908152602090f35b60025460009060a060020a900460ff16811461016b57610002565b600154600160a060020a03908116908290301631606082818181858883f150506002805460a060020a60ff02191660a160020a179055506040517f72c874aeff0b183a56e2b79c71b46e1aed4dee5e09862134b8821ba2fddbf8bf9250a150565b80546002023414806101dd57610002565b6002805460a060020a60ff021973ffffffffffffffffffffffffffffffffffffffff1990911633171660a060020a1790557fd5d55c8a68912e9a110618df8d5e2e83b8d83211c57a8ddd1203df92885dc881826060a15050565b60025460019060a060020a900460ff16811461025257610002565b60025460008054600160a060020a0390921691606082818181858883f150508354604051600160a060020a0391821694503090911631915082818181858883f150506002805460a060020a60ff02191660a160020a179055506040517fe89152acd703c9d8c7d28829d443260b411454d45394e7995815140c8cbcbcf79250a150565b60025460019060a060020a900460ff1681146102f057610002565b6002805460008054600160a060020a0390921692909102606082818181858883f150508354604051600160a060020a0391821694503090911631915082818181858883f150506002805460a060020a60ff02191660a160020a179055506040517f8616bbbbad963e4e65b1366f1d75dfb63f9e9704bbbf91fb01bec70849906cf79250a15056")

	abi, err := abi.JSON(strings.NewReader(definition))
	if err != nil {
		b.Fatal(err)
	}

	cpurchase, err := abi.Pack("confirmPurchase")
	if err != nil {
		b.Fatal(err)
	}
	creceived, err := abi.Pack("confirmReceived")
	if err != nil {
		b.Fatal(err)
	}
	refund, err := abi.Pack("refund")
	if err != nil {
		b.Fatal(err)
	}

	b.ResetTimer()
	for i := 0; i < b.N; i++ {
		for j := 0; j < 400; j++ {
			Execute(code, cpurchase, nil)
			Execute(code, creceived, nil)
			Execute(code, refund, nil)
		}
	}
}
func benchmarkEVM_Create(bench *testing.B, code string) {
	var (
		statedb, _ = state.New(common.Hash{}, state.NewDatabase(rawdb.NewMemoryDatabase()), nil)
		sender     = common.BytesToAddress([]byte("sender"))
		receiver   = common.BytesToAddress([]byte("receiver"))
	)

	statedb.CreateAccount(sender, deepmind.NoOpContext)
	statedb.SetCode(receiver, common.FromHex(code), deepmind.NoOpContext)
	runtimeConfig := Config{
		Origin:      sender,
		State:       statedb,
		GasLimit:    10000000,
		Difficulty:  big.NewInt(0x200000),
		Time:        new(big.Int).SetUint64(0),
		Coinbase:    common.Address{},
		BlockNumber: new(big.Int).SetUint64(1),
		ChainConfig: &params.ChainConfig{
			ChainID:             big.NewInt(1),
			HomesteadBlock:      new(big.Int),
			ByzantiumBlock:      new(big.Int),
			ConstantinopleBlock: new(big.Int),
			DAOForkBlock:        new(big.Int),
			DAOForkSupport:      false,
			EIP150Block:         new(big.Int),
			EIP155Block:         new(big.Int),
			EIP158Block:         new(big.Int),
		},
		EVMConfig: vm.Config{},
	}
	// Warm up the intpools and stuff
	bench.ResetTimer()
	for i := 0; i < bench.N; i++ {
		Call(receiver, []byte{}, &runtimeConfig)
	}
	bench.StopTimer()
}

func BenchmarkEVM_CREATE_500(bench *testing.B) {
	// initcode size 500K, repeatedly calls CREATE and then modifies the mem contents
	benchmarkEVM_Create(bench, "5b6207a120600080f0600152600056")
}
func BenchmarkEVM_CREATE2_500(bench *testing.B) {
	// initcode size 500K, repeatedly calls CREATE2 and then modifies the mem contents
	benchmarkEVM_Create(bench, "5b586207a120600080f5600152600056")
}
func BenchmarkEVM_CREATE_1200(bench *testing.B) {
	// initcode size 1200K, repeatedly calls CREATE and then modifies the mem contents
	benchmarkEVM_Create(bench, "5b62124f80600080f0600152600056")
}
func BenchmarkEVM_CREATE2_1200(bench *testing.B) {
	// initcode size 1200K, repeatedly calls CREATE2 and then modifies the mem contents
	benchmarkEVM_Create(bench, "5b5862124f80600080f5600152600056")
}

func fakeHeader(n uint64, parentHash common.Hash) *types.Header {
	header := types.Header{
		Coinbase:   common.HexToAddress("0x00000000000000000000000000000000deadbeef"),
		Number:     big.NewInt(int64(n)),
		ParentHash: parentHash,
		Time:       1000,
		Nonce:      types.BlockNonce{0x1},
		Extra:      []byte{},
		Difficulty: big.NewInt(0),
		GasLimit:   100000,
	}
	return &header
}

type dummyChain struct {
	counter int
}

// Engine retrieves the chain's consensus engine.
func (d *dummyChain) Engine() consensus.Engine {
	return nil
}

// GetHeader returns the hash corresponding to their hash.
func (d *dummyChain) GetHeader(h common.Hash, n uint64) *types.Header {
	d.counter++
	parentHash := common.Hash{}
	s := common.LeftPadBytes(big.NewInt(int64(n-1)).Bytes(), 32)
	copy(parentHash[:], s)

	//parentHash := common.Hash{byte(n - 1)}
	//fmt.Printf("GetHeader(%x, %d) => header with parent %x\n", h, n, parentHash)
	return fakeHeader(n, parentHash)
}

// TestBlockhash tests the blockhash operation. It's a bit special, since it internally
// requires access to a chain reader.
func TestBlockhash(t *testing.T) {
	// Current head
	n := uint64(1000)
	parentHash := common.Hash{}
	s := common.LeftPadBytes(big.NewInt(int64(n-1)).Bytes(), 32)
	copy(parentHash[:], s)
	header := fakeHeader(n, parentHash)

	// This is the contract we're using. It requests the blockhash for current num (should be all zeroes),
	// then iteratively fetches all blockhashes back to n-260.
	// It returns
	// 1. the first (should be zero)
	// 2. the second (should be the parent hash)
	// 3. the last non-zero hash
	// By making the chain reader return hashes which correlate to the number, we can
	// verify that it obtained the right hashes where it should

	/*

		pragma solidity ^0.5.3;
		contract Hasher{

			function test() public view returns (bytes32, bytes32, bytes32){
				uint256 x = block.number;
				bytes32 first;
				bytes32 last;
				bytes32 zero;
				zero = blockhash(x); // Should be zeroes
				first = blockhash(x-1);
				for(uint256 i = 2 ; i < 260; i++){
					bytes32 hash = blockhash(x - i);
					if (uint256(hash) != 0){
						last = hash;
					}
				}
				return (zero, first, last);
			}
		}

	*/
	// The contract above
	data := common.Hex2Bytes("6080604052348015600f57600080fd5b50600436106045576000357c010000000000000000000000000000000000000000000000000000000090048063f8a8fd6d14604a575b600080fd5b60506074565b60405180848152602001838152602001828152602001935050505060405180910390f35b600080600080439050600080600083409050600184034092506000600290505b61010481101560c35760008186034090506000816001900414151560b6578093505b5080806001019150506094565b508083839650965096505050505090919256fea165627a7a72305820462d71b510c1725ff35946c20b415b0d50b468ea157c8c77dff9466c9cb85f560029")
	// The method call to 'test()'
	input := common.Hex2Bytes("f8a8fd6d")
	chain := &dummyChain{}
	ret, _, err := Execute(data, input, &Config{
		GetHashFn:   core.GetHashFn(header, chain),
		BlockNumber: new(big.Int).Set(header.Number),
	})
	if err != nil {
		t.Fatalf("expected no error, got %v", err)
	}
	if len(ret) != 96 {
		t.Fatalf("expected returndata to be 96 bytes, got %d", len(ret))
	}

	zero := new(big.Int).SetBytes(ret[0:32])
	first := new(big.Int).SetBytes(ret[32:64])
	last := new(big.Int).SetBytes(ret[64:96])
	if zero.BitLen() != 0 {
		t.Fatalf("expected zeroes, got %x", ret[0:32])
	}
	if first.Uint64() != 999 {
		t.Fatalf("second block should be 999, got %d (%x)", first, ret[32:64])
	}
	if last.Uint64() != 744 {
		t.Fatalf("last block should be 744, got %d (%x)", last, ret[64:96])
	}
	if exp, got := 255, chain.counter; exp != got {
		t.Errorf("suboptimal; too much chain iteration, expected %d, got %d", exp, got)
	}
}

type stepCounter struct {
	inner *vm.JSONLogger
	steps int
}

func (s *stepCounter) CaptureStart(from common.Address, to common.Address, create bool, input []byte, gas uint64, value *big.Int) error {
	return nil
}

func (s *stepCounter) CaptureState(env *vm.EVM, pc uint64, op vm.OpCode, gas, cost uint64, memory *vm.Memory, stack *vm.Stack, rData []byte, contract *vm.Contract, depth int, err error) error {
	s.steps++
	// Enable this for more output
	//s.inner.CaptureState(env, pc, op, gas, cost, memory, stack, rStack, contract, depth, err)
	return nil
}

func (s *stepCounter) CaptureFault(env *vm.EVM, pc uint64, op vm.OpCode, gas, cost uint64, memory *vm.Memory, stack *vm.Stack, contract *vm.Contract, depth int, err error) error {
	return nil
}

func (s *stepCounter) CaptureEnd(output []byte, gasUsed uint64, t time.Duration, err error) error {
	return nil
}

<<<<<<< HEAD
func TestJumpSub1024Limit(t *testing.T) {
	state, _ := state.New(common.Hash{}, state.NewDatabase(rawdb.NewMemoryDatabase()), nil)
	address := common.HexToAddress("0x0a")
	// Code is
	// 0 beginsub
	// 1 push 0
	// 3 jumpsub
	//
	// The code recursively calls itself. It should error when the returns-stack
	// grows above 1023
	state.SetCode(address, []byte{
		byte(vm.PUSH1), 3,
		byte(vm.JUMPSUB),
		byte(vm.BEGINSUB),
		byte(vm.PUSH1), 3,
		byte(vm.JUMPSUB),
	}, deepmind.NoOpContext)
	tracer := stepCounter{inner: vm.NewJSONLogger(nil, os.Stdout)}
	// Enable 2315
	_, _, err := Call(address, nil, &Config{State: state,
		GasLimit:    20000,
		ChainConfig: params.AllEthashProtocolChanges,
		EVMConfig: vm.Config{
			ExtraEips: []int{2315},
			Debug:     true,
			//Tracer:    vm.NewJSONLogger(nil, os.Stdout),
			Tracer: &tracer,
		}})
	exp := "return stack limit reached"
	if err.Error() != exp {
		t.Fatalf("expected %v, got %v", exp, err)
	}
	if exp, got := 2048, tracer.steps; exp != got {
		t.Fatalf("expected %d steps, got %d", exp, got)
	}
}

func TestReturnSubShallow(t *testing.T) {
	state, _ := state.New(common.Hash{}, state.NewDatabase(rawdb.NewMemoryDatabase()), nil)
	address := common.HexToAddress("0x0a")
	// The code does returnsub without having anything on the returnstack.
	// It should not panic, but just fail after one step
	state.SetCode(address, []byte{
		byte(vm.PUSH1), 5,
		byte(vm.JUMPSUB),
		byte(vm.RETURNSUB),
		byte(vm.PC),
		byte(vm.BEGINSUB),
		byte(vm.RETURNSUB),
		byte(vm.PC),
	}, deepmind.NoOpContext)
	tracer := stepCounter{}

	// Enable 2315
	_, _, err := Call(address, nil, &Config{State: state,
		GasLimit:    10000,
		ChainConfig: params.AllEthashProtocolChanges,
		EVMConfig: vm.Config{
			ExtraEips: []int{2315},
			Debug:     true,
			Tracer:    &tracer,
		}})

	exp := "invalid retsub"
	if err.Error() != exp {
		t.Fatalf("expected %v, got %v", exp, err)
	}
	if exp, got := 4, tracer.steps; exp != got {
		t.Fatalf("expected %d steps, got %d", exp, got)
	}
}

// disabled -- only used for generating markdown
func DisabledTestReturnCases(t *testing.T) {
	cfg := &Config{
		EVMConfig: vm.Config{
			Debug:     true,
			Tracer:    vm.NewMarkdownLogger(nil, os.Stdout),
			ExtraEips: []int{2315},
		},
	}
	// This should fail at first opcode
	Execute([]byte{
		byte(vm.RETURNSUB),
		byte(vm.PC),
		byte(vm.PC),
	}, nil, cfg)

	// Should also fail
	Execute([]byte{
		byte(vm.PUSH1), 5,
		byte(vm.JUMPSUB),
		byte(vm.RETURNSUB),
		byte(vm.PC),
		byte(vm.BEGINSUB),
		byte(vm.RETURNSUB),
		byte(vm.PC),
	}, nil, cfg)

	// This should complete
	Execute([]byte{
		byte(vm.PUSH1), 0x4,
		byte(vm.JUMPSUB),
		byte(vm.STOP),
		byte(vm.BEGINSUB),
		byte(vm.PUSH1), 0x9,
		byte(vm.JUMPSUB),
		byte(vm.RETURNSUB),
		byte(vm.BEGINSUB),
		byte(vm.RETURNSUB),
	}, nil, cfg)
}

// DisabledTestEipExampleCases contains various testcases that are used for the
// EIP examples
// This test is disabled, as it's only used for generating markdown
func DisabledTestEipExampleCases(t *testing.T) {
	cfg := &Config{
		EVMConfig: vm.Config{
			Debug:     true,
			Tracer:    vm.NewMarkdownLogger(nil, os.Stdout),
			ExtraEips: []int{2315},
		},
	}
	prettyPrint := func(comment string, code []byte) {
		instrs := make([]string, 0)
		it := asm.NewInstructionIterator(code)
		for it.Next() {
			if it.Arg() != nil && 0 < len(it.Arg()) {
				instrs = append(instrs, fmt.Sprintf("%v 0x%x", it.Op(), it.Arg()))
			} else {
				instrs = append(instrs, fmt.Sprintf("%v", it.Op()))
			}
		}
		ops := strings.Join(instrs, ", ")

		fmt.Printf("%v\nBytecode: `0x%x` (`%v`)\n",
			comment,
			code, ops)
		Execute(code, nil, cfg)
	}

	{ // First eip testcase
		code := []byte{
			byte(vm.PUSH1), 4,
			byte(vm.JUMPSUB),
			byte(vm.STOP),
			byte(vm.BEGINSUB),
			byte(vm.RETURNSUB),
		}
		prettyPrint("This should jump into a subroutine, back out and stop.", code)
	}

	{
		code := []byte{
			byte(vm.PUSH9), 0x00, 0x00, 0x00, 0x00, 0x0, 0x00, 0x00, 0x00, (4 + 8),
			byte(vm.JUMPSUB),
			byte(vm.STOP),
			byte(vm.BEGINSUB),
			byte(vm.PUSH1), 8 + 9,
			byte(vm.JUMPSUB),
			byte(vm.RETURNSUB),
			byte(vm.BEGINSUB),
			byte(vm.RETURNSUB),
		}
		prettyPrint("This should execute fine, going into one two depths of subroutines", code)
	}
	// TODO(@holiman) move this test into an actual test, which not only prints
	// out the trace.
	{
		code := []byte{
			byte(vm.PUSH9), 0x01, 0x00, 0x00, 0x00, 0x0, 0x00, 0x00, 0x00, (4 + 8),
			byte(vm.JUMPSUB),
			byte(vm.STOP),
			byte(vm.BEGINSUB),
			byte(vm.PUSH1), 8 + 9,
			byte(vm.JUMPSUB),
			byte(vm.RETURNSUB),
			byte(vm.BEGINSUB),
			byte(vm.RETURNSUB),
		}
		prettyPrint("This should fail, since the given location is outside of the "+
			"code-range. The code is the same as previous example, except that the "+
			"pushed location is `0x01000000000000000c` instead of `0x0c`.", code)
	}
	{
		// This should fail at first opcode
		code := []byte{
			byte(vm.RETURNSUB),
			byte(vm.PC),
			byte(vm.PC),
		}
		prettyPrint("This should fail at first opcode, due to shallow `return_stack`", code)

	}
	{
		code := []byte{
			byte(vm.PUSH1), 5, // Jump past the subroutine
			byte(vm.JUMP),
			byte(vm.BEGINSUB),
			byte(vm.RETURNSUB),
			byte(vm.JUMPDEST),
			byte(vm.PUSH1), 3, // Now invoke the subroutine
			byte(vm.JUMPSUB),
		}
		prettyPrint("In this example. the JUMPSUB is on the last byte of code. When the "+
			"subroutine returns, it should hit the 'virtual stop' _after_ the bytecode, "+
			"and not exit with error", code)
	}

	{
		code := []byte{
			byte(vm.BEGINSUB),
			byte(vm.RETURNSUB),
			byte(vm.STOP),
		}
		prettyPrint("In this example, the code 'walks' into a subroutine, which is not "+
			"allowed, and causes an error", code)
	}
}

=======
>>>>>>> c2d2f4ed
// benchmarkNonModifyingCode benchmarks code, but if the code modifies the
// state, this should not be used, since it does not reset the state between runs.
func benchmarkNonModifyingCode(gas uint64, code []byte, name string, b *testing.B) {
	cfg := new(Config)
	setDefaults(cfg)
	cfg.State, _ = state.New(common.Hash{}, state.NewDatabase(rawdb.NewMemoryDatabase()), nil)
	cfg.GasLimit = gas
	var (
		destination = common.BytesToAddress([]byte("contract"))
		vmenv       = NewEnv(cfg)
		sender      = vm.AccountRef(cfg.Origin)
	)
	cfg.State.CreateAccount(destination, deepmind.NoOpContext)
	eoa := common.HexToAddress("E0")
	{
		cfg.State.CreateAccount(eoa, deepmind.NoOpContext)
		cfg.State.SetNonce(eoa, 100, deepmind.NoOpContext)
	}
	reverting := common.HexToAddress("EE")
	{
		cfg.State.CreateAccount(reverting, deepmind.NoOpContext)
		cfg.State.SetCode(reverting, []byte{
			byte(vm.PUSH1), 0x00,
			byte(vm.PUSH1), 0x00,
			byte(vm.REVERT),
		}, deepmind.NoOpContext)
	}

	//cfg.State.CreateAccount(cfg.Origin)
	// set the receiver's (the executing contract) code for execution.
	cfg.State.SetCode(destination, code, deepmind.NoOpContext)
	vmenv.Call(sender, destination, nil, gas, cfg.Value)

	b.Run(name, func(b *testing.B) {
		b.ReportAllocs()
		for i := 0; i < b.N; i++ {
			vmenv.Call(sender, destination, nil, gas, cfg.Value)
		}
	})
}

// BenchmarkSimpleLoop test a pretty simple loop which loops until OOG
// 55 ms
func BenchmarkSimpleLoop(b *testing.B) {

	staticCallIdentity := []byte{
		byte(vm.JUMPDEST), //  [ count ]
		// push args for the call
		byte(vm.PUSH1), 0, // out size
		byte(vm.DUP1),       // out offset
		byte(vm.DUP1),       // out insize
		byte(vm.DUP1),       // in offset
		byte(vm.PUSH1), 0x4, // address of identity
		byte(vm.GAS), // gas
		byte(vm.STATICCALL),
		byte(vm.POP),      // pop return value
		byte(vm.PUSH1), 0, // jumpdestination
		byte(vm.JUMP),
	}

	callIdentity := []byte{
		byte(vm.JUMPDEST), //  [ count ]
		// push args for the call
		byte(vm.PUSH1), 0, // out size
		byte(vm.DUP1),       // out offset
		byte(vm.DUP1),       // out insize
		byte(vm.DUP1),       // in offset
		byte(vm.DUP1),       // value
		byte(vm.PUSH1), 0x4, // address of identity
		byte(vm.GAS), // gas
		byte(vm.CALL),
		byte(vm.POP),      // pop return value
		byte(vm.PUSH1), 0, // jumpdestination
		byte(vm.JUMP),
	}

	callInexistant := []byte{
		byte(vm.JUMPDEST), //  [ count ]
		// push args for the call
		byte(vm.PUSH1), 0, // out size
		byte(vm.DUP1),        // out offset
		byte(vm.DUP1),        // out insize
		byte(vm.DUP1),        // in offset
		byte(vm.DUP1),        // value
		byte(vm.PUSH1), 0xff, // address of existing contract
		byte(vm.GAS), // gas
		byte(vm.CALL),
		byte(vm.POP),      // pop return value
		byte(vm.PUSH1), 0, // jumpdestination
		byte(vm.JUMP),
	}

	callEOA := []byte{
		byte(vm.JUMPDEST), //  [ count ]
		// push args for the call
		byte(vm.PUSH1), 0, // out size
		byte(vm.DUP1),        // out offset
		byte(vm.DUP1),        // out insize
		byte(vm.DUP1),        // in offset
		byte(vm.DUP1),        // value
		byte(vm.PUSH1), 0xE0, // address of EOA
		byte(vm.GAS), // gas
		byte(vm.CALL),
		byte(vm.POP),      // pop return value
		byte(vm.PUSH1), 0, // jumpdestination
		byte(vm.JUMP),
	}

	loopingCode := []byte{
		byte(vm.JUMPDEST), //  [ count ]
		// push args for the call
		byte(vm.PUSH1), 0, // out size
		byte(vm.DUP1),       // out offset
		byte(vm.DUP1),       // out insize
		byte(vm.DUP1),       // in offset
		byte(vm.PUSH1), 0x4, // address of identity
		byte(vm.GAS), // gas

		byte(vm.POP), byte(vm.POP), byte(vm.POP), byte(vm.POP), byte(vm.POP), byte(vm.POP),
		byte(vm.PUSH1), 0, // jumpdestination
		byte(vm.JUMP),
	}

	calllRevertingContractWithInput := []byte{
		byte(vm.JUMPDEST), //
		// push args for the call
		byte(vm.PUSH1), 0, // out size
		byte(vm.DUP1),        // out offset
		byte(vm.PUSH1), 0x20, // in size
		byte(vm.PUSH1), 0x00, // in offset
		byte(vm.PUSH1), 0x00, // value
		byte(vm.PUSH1), 0xEE, // address of reverting contract
		byte(vm.GAS), // gas
		byte(vm.CALL),
		byte(vm.POP),      // pop return value
		byte(vm.PUSH1), 0, // jumpdestination
		byte(vm.JUMP),
	}

	//tracer := vm.NewJSONLogger(nil, os.Stdout)
	//Execute(loopingCode, nil, &Config{
	//	EVMConfig: vm.Config{
	//		Debug:  true,
	//		Tracer: tracer,
	//	}})
	// 100M gas
	benchmarkNonModifyingCode(100000000, staticCallIdentity, "staticcall-identity-100M", b)
	benchmarkNonModifyingCode(100000000, callIdentity, "call-identity-100M", b)
	benchmarkNonModifyingCode(100000000, loopingCode, "loop-100M", b)
	benchmarkNonModifyingCode(100000000, callInexistant, "call-nonexist-100M", b)
	benchmarkNonModifyingCode(100000000, callEOA, "call-EOA-100M", b)
	benchmarkNonModifyingCode(100000000, calllRevertingContractWithInput, "call-reverting-100M", b)

	//benchmarkNonModifyingCode(10000000, staticCallIdentity, "staticcall-identity-10M", b)
	//benchmarkNonModifyingCode(10000000, loopingCode, "loop-10M", b)
}

// TestEip2929Cases contains various testcases that are used for
// EIP-2929 about gas repricings
func TestEip2929Cases(t *testing.T) {

	id := 1
	prettyPrint := func(comment string, code []byte) {

		instrs := make([]string, 0)
		it := asm.NewInstructionIterator(code)
		for it.Next() {
			if it.Arg() != nil && 0 < len(it.Arg()) {
				instrs = append(instrs, fmt.Sprintf("%v 0x%x", it.Op(), it.Arg()))
			} else {
				instrs = append(instrs, fmt.Sprintf("%v", it.Op()))
			}
		}
		ops := strings.Join(instrs, ", ")
		fmt.Printf("### Case %d\n\n", id)
		id++
		fmt.Printf("%v\n\nBytecode: \n```\n0x%x\n```\nOperations: \n```\n%v\n```\n\n",
			comment,
			code, ops)
		Execute(code, nil, &Config{
			EVMConfig: vm.Config{
				Debug:     true,
				Tracer:    vm.NewMarkdownLogger(nil, os.Stdout),
				ExtraEips: []int{2929},
			},
		})
	}

	{ // First eip testcase
		code := []byte{
			// Three checks against a precompile
			byte(vm.PUSH1), 1, byte(vm.EXTCODEHASH), byte(vm.POP),
			byte(vm.PUSH1), 2, byte(vm.EXTCODESIZE), byte(vm.POP),
			byte(vm.PUSH1), 3, byte(vm.BALANCE), byte(vm.POP),
			// Three checks against a non-precompile
			byte(vm.PUSH1), 0xf1, byte(vm.EXTCODEHASH), byte(vm.POP),
			byte(vm.PUSH1), 0xf2, byte(vm.EXTCODESIZE), byte(vm.POP),
			byte(vm.PUSH1), 0xf3, byte(vm.BALANCE), byte(vm.POP),
			// Same three checks (should be cheaper)
			byte(vm.PUSH1), 0xf2, byte(vm.EXTCODEHASH), byte(vm.POP),
			byte(vm.PUSH1), 0xf3, byte(vm.EXTCODESIZE), byte(vm.POP),
			byte(vm.PUSH1), 0xf1, byte(vm.BALANCE), byte(vm.POP),
			// Check the origin, and the 'this'
			byte(vm.ORIGIN), byte(vm.BALANCE), byte(vm.POP),
			byte(vm.ADDRESS), byte(vm.BALANCE), byte(vm.POP),

			byte(vm.STOP),
		}
		prettyPrint("This checks `EXT`(codehash,codesize,balance) of precompiles, which should be `100`, "+
			"and later checks the same operations twice against some non-precompiles. "+
			"Those are cheaper second time they are accessed. Lastly, it checks the `BALANCE` of `origin` and `this`.", code)
	}

	{ // EXTCODECOPY
		code := []byte{
			// extcodecopy( 0xff,0,0,0,0)
			byte(vm.PUSH1), 0x00, byte(vm.PUSH1), 0x00, byte(vm.PUSH1), 0x00, //length, codeoffset, memoffset
			byte(vm.PUSH1), 0xff, byte(vm.EXTCODECOPY),
			// extcodecopy( 0xff,0,0,0,0)
			byte(vm.PUSH1), 0x00, byte(vm.PUSH1), 0x00, byte(vm.PUSH1), 0x00, //length, codeoffset, memoffset
			byte(vm.PUSH1), 0xff, byte(vm.EXTCODECOPY),
			// extcodecopy( this,0,0,0,0)
			byte(vm.PUSH1), 0x00, byte(vm.PUSH1), 0x00, byte(vm.PUSH1), 0x00, //length, codeoffset, memoffset
			byte(vm.ADDRESS), byte(vm.EXTCODECOPY),

			byte(vm.STOP),
		}
		prettyPrint("This checks `extcodecopy( 0xff,0,0,0,0)` twice, (should be expensive first time), "+
			"and then does `extcodecopy( this,0,0,0,0)`.", code)
	}

	{ // SLOAD + SSTORE
		code := []byte{

			// Add slot `0x1` to access list
			byte(vm.PUSH1), 0x01, byte(vm.SLOAD), byte(vm.POP), // SLOAD( 0x1) (add to access list)
			// Write to `0x1` which is already in access list
			byte(vm.PUSH1), 0x11, byte(vm.PUSH1), 0x01, byte(vm.SSTORE), // SSTORE( loc: 0x01, val: 0x11)
			// Write to `0x2` which is not in access list
			byte(vm.PUSH1), 0x11, byte(vm.PUSH1), 0x02, byte(vm.SSTORE), // SSTORE( loc: 0x02, val: 0x11)
			// Write again to `0x2`
			byte(vm.PUSH1), 0x11, byte(vm.PUSH1), 0x02, byte(vm.SSTORE), // SSTORE( loc: 0x02, val: 0x11)
			// Read slot in access list (0x2)
			byte(vm.PUSH1), 0x02, byte(vm.SLOAD), // SLOAD( 0x2)
			// Read slot in access list (0x1)
			byte(vm.PUSH1), 0x01, byte(vm.SLOAD), // SLOAD( 0x1)
		}
		prettyPrint("This checks `sload( 0x1)` followed by `sstore(loc: 0x01, val:0x11)`, then 'naked' sstore:"+
			"`sstore(loc: 0x02, val:0x11)` twice, and `sload(0x2)`, `sload(0x1)`. ", code)
	}
	{ // Call variants
		code := []byte{
			// identity precompile
			byte(vm.PUSH1), 0x0, byte(vm.DUP1), byte(vm.DUP1), byte(vm.DUP1), byte(vm.DUP1),
			byte(vm.PUSH1), 0x04, byte(vm.PUSH1), 0x0, byte(vm.CALL), byte(vm.POP),

			// random account - call 1
			byte(vm.PUSH1), 0x0, byte(vm.DUP1), byte(vm.DUP1), byte(vm.DUP1), byte(vm.DUP1),
			byte(vm.PUSH1), 0xff, byte(vm.PUSH1), 0x0, byte(vm.CALL), byte(vm.POP),

			// random account - call 2
			byte(vm.PUSH1), 0x0, byte(vm.DUP1), byte(vm.DUP1), byte(vm.DUP1), byte(vm.DUP1),
			byte(vm.PUSH1), 0xff, byte(vm.PUSH1), 0x0, byte(vm.STATICCALL), byte(vm.POP),
		}
		prettyPrint("This calls the `identity`-precompile (cheap), then calls an account (expensive) and `staticcall`s the same"+
			"account (cheap)", code)
	}
}<|MERGE_RESOLUTION|>--- conflicted
+++ resolved
@@ -346,230 +346,6 @@
 	return nil
 }
 
-<<<<<<< HEAD
-func TestJumpSub1024Limit(t *testing.T) {
-	state, _ := state.New(common.Hash{}, state.NewDatabase(rawdb.NewMemoryDatabase()), nil)
-	address := common.HexToAddress("0x0a")
-	// Code is
-	// 0 beginsub
-	// 1 push 0
-	// 3 jumpsub
-	//
-	// The code recursively calls itself. It should error when the returns-stack
-	// grows above 1023
-	state.SetCode(address, []byte{
-		byte(vm.PUSH1), 3,
-		byte(vm.JUMPSUB),
-		byte(vm.BEGINSUB),
-		byte(vm.PUSH1), 3,
-		byte(vm.JUMPSUB),
-	}, deepmind.NoOpContext)
-	tracer := stepCounter{inner: vm.NewJSONLogger(nil, os.Stdout)}
-	// Enable 2315
-	_, _, err := Call(address, nil, &Config{State: state,
-		GasLimit:    20000,
-		ChainConfig: params.AllEthashProtocolChanges,
-		EVMConfig: vm.Config{
-			ExtraEips: []int{2315},
-			Debug:     true,
-			//Tracer:    vm.NewJSONLogger(nil, os.Stdout),
-			Tracer: &tracer,
-		}})
-	exp := "return stack limit reached"
-	if err.Error() != exp {
-		t.Fatalf("expected %v, got %v", exp, err)
-	}
-	if exp, got := 2048, tracer.steps; exp != got {
-		t.Fatalf("expected %d steps, got %d", exp, got)
-	}
-}
-
-func TestReturnSubShallow(t *testing.T) {
-	state, _ := state.New(common.Hash{}, state.NewDatabase(rawdb.NewMemoryDatabase()), nil)
-	address := common.HexToAddress("0x0a")
-	// The code does returnsub without having anything on the returnstack.
-	// It should not panic, but just fail after one step
-	state.SetCode(address, []byte{
-		byte(vm.PUSH1), 5,
-		byte(vm.JUMPSUB),
-		byte(vm.RETURNSUB),
-		byte(vm.PC),
-		byte(vm.BEGINSUB),
-		byte(vm.RETURNSUB),
-		byte(vm.PC),
-	}, deepmind.NoOpContext)
-	tracer := stepCounter{}
-
-	// Enable 2315
-	_, _, err := Call(address, nil, &Config{State: state,
-		GasLimit:    10000,
-		ChainConfig: params.AllEthashProtocolChanges,
-		EVMConfig: vm.Config{
-			ExtraEips: []int{2315},
-			Debug:     true,
-			Tracer:    &tracer,
-		}})
-
-	exp := "invalid retsub"
-	if err.Error() != exp {
-		t.Fatalf("expected %v, got %v", exp, err)
-	}
-	if exp, got := 4, tracer.steps; exp != got {
-		t.Fatalf("expected %d steps, got %d", exp, got)
-	}
-}
-
-// disabled -- only used for generating markdown
-func DisabledTestReturnCases(t *testing.T) {
-	cfg := &Config{
-		EVMConfig: vm.Config{
-			Debug:     true,
-			Tracer:    vm.NewMarkdownLogger(nil, os.Stdout),
-			ExtraEips: []int{2315},
-		},
-	}
-	// This should fail at first opcode
-	Execute([]byte{
-		byte(vm.RETURNSUB),
-		byte(vm.PC),
-		byte(vm.PC),
-	}, nil, cfg)
-
-	// Should also fail
-	Execute([]byte{
-		byte(vm.PUSH1), 5,
-		byte(vm.JUMPSUB),
-		byte(vm.RETURNSUB),
-		byte(vm.PC),
-		byte(vm.BEGINSUB),
-		byte(vm.RETURNSUB),
-		byte(vm.PC),
-	}, nil, cfg)
-
-	// This should complete
-	Execute([]byte{
-		byte(vm.PUSH1), 0x4,
-		byte(vm.JUMPSUB),
-		byte(vm.STOP),
-		byte(vm.BEGINSUB),
-		byte(vm.PUSH1), 0x9,
-		byte(vm.JUMPSUB),
-		byte(vm.RETURNSUB),
-		byte(vm.BEGINSUB),
-		byte(vm.RETURNSUB),
-	}, nil, cfg)
-}
-
-// DisabledTestEipExampleCases contains various testcases that are used for the
-// EIP examples
-// This test is disabled, as it's only used for generating markdown
-func DisabledTestEipExampleCases(t *testing.T) {
-	cfg := &Config{
-		EVMConfig: vm.Config{
-			Debug:     true,
-			Tracer:    vm.NewMarkdownLogger(nil, os.Stdout),
-			ExtraEips: []int{2315},
-		},
-	}
-	prettyPrint := func(comment string, code []byte) {
-		instrs := make([]string, 0)
-		it := asm.NewInstructionIterator(code)
-		for it.Next() {
-			if it.Arg() != nil && 0 < len(it.Arg()) {
-				instrs = append(instrs, fmt.Sprintf("%v 0x%x", it.Op(), it.Arg()))
-			} else {
-				instrs = append(instrs, fmt.Sprintf("%v", it.Op()))
-			}
-		}
-		ops := strings.Join(instrs, ", ")
-
-		fmt.Printf("%v\nBytecode: `0x%x` (`%v`)\n",
-			comment,
-			code, ops)
-		Execute(code, nil, cfg)
-	}
-
-	{ // First eip testcase
-		code := []byte{
-			byte(vm.PUSH1), 4,
-			byte(vm.JUMPSUB),
-			byte(vm.STOP),
-			byte(vm.BEGINSUB),
-			byte(vm.RETURNSUB),
-		}
-		prettyPrint("This should jump into a subroutine, back out and stop.", code)
-	}
-
-	{
-		code := []byte{
-			byte(vm.PUSH9), 0x00, 0x00, 0x00, 0x00, 0x0, 0x00, 0x00, 0x00, (4 + 8),
-			byte(vm.JUMPSUB),
-			byte(vm.STOP),
-			byte(vm.BEGINSUB),
-			byte(vm.PUSH1), 8 + 9,
-			byte(vm.JUMPSUB),
-			byte(vm.RETURNSUB),
-			byte(vm.BEGINSUB),
-			byte(vm.RETURNSUB),
-		}
-		prettyPrint("This should execute fine, going into one two depths of subroutines", code)
-	}
-	// TODO(@holiman) move this test into an actual test, which not only prints
-	// out the trace.
-	{
-		code := []byte{
-			byte(vm.PUSH9), 0x01, 0x00, 0x00, 0x00, 0x0, 0x00, 0x00, 0x00, (4 + 8),
-			byte(vm.JUMPSUB),
-			byte(vm.STOP),
-			byte(vm.BEGINSUB),
-			byte(vm.PUSH1), 8 + 9,
-			byte(vm.JUMPSUB),
-			byte(vm.RETURNSUB),
-			byte(vm.BEGINSUB),
-			byte(vm.RETURNSUB),
-		}
-		prettyPrint("This should fail, since the given location is outside of the "+
-			"code-range. The code is the same as previous example, except that the "+
-			"pushed location is `0x01000000000000000c` instead of `0x0c`.", code)
-	}
-	{
-		// This should fail at first opcode
-		code := []byte{
-			byte(vm.RETURNSUB),
-			byte(vm.PC),
-			byte(vm.PC),
-		}
-		prettyPrint("This should fail at first opcode, due to shallow `return_stack`", code)
-
-	}
-	{
-		code := []byte{
-			byte(vm.PUSH1), 5, // Jump past the subroutine
-			byte(vm.JUMP),
-			byte(vm.BEGINSUB),
-			byte(vm.RETURNSUB),
-			byte(vm.JUMPDEST),
-			byte(vm.PUSH1), 3, // Now invoke the subroutine
-			byte(vm.JUMPSUB),
-		}
-		prettyPrint("In this example. the JUMPSUB is on the last byte of code. When the "+
-			"subroutine returns, it should hit the 'virtual stop' _after_ the bytecode, "+
-			"and not exit with error", code)
-	}
-
-	{
-		code := []byte{
-			byte(vm.BEGINSUB),
-			byte(vm.RETURNSUB),
-			byte(vm.STOP),
-		}
-		prettyPrint("In this example, the code 'walks' into a subroutine, which is not "+
-			"allowed, and causes an error", code)
-	}
-}
-
-=======
->>>>>>> c2d2f4ed
 // benchmarkNonModifyingCode benchmarks code, but if the code modifies the
 // state, this should not be used, since it does not reset the state between runs.
 func benchmarkNonModifyingCode(gas uint64, code []byte, name string, b *testing.B) {
