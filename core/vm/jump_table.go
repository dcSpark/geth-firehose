--- conflicted
+++ resolved
@@ -54,17 +54,12 @@
 	istanbulInstructionSet         = newIstanbulInstructionSet()
 	berlinInstructionSet           = newBerlinInstructionSet()
 	londonInstructionSet           = newLondonInstructionSet()
-<<<<<<< HEAD
-=======
 	mergeInstructionSet            = newMergeInstructionSet()
->>>>>>> 9a0ed706
 )
 
 // JumpTable contains the EVM opcodes supported at a given fork.
 type JumpTable [256]*operation
 
-<<<<<<< HEAD
-=======
 func validate(jt JumpTable) JumpTable {
 	for i, op := range jt {
 		if op == nil {
@@ -94,18 +89,13 @@
 	return validate(instructionSet)
 }
 
->>>>>>> 9a0ed706
 // newLondonInstructionSet returns the frontier, homestead, byzantium,
 // contantinople, istanbul, petersburg, berlin and london instructions.
 func newLondonInstructionSet() JumpTable {
 	instructionSet := newBerlinInstructionSet()
 	enable3529(&instructionSet) // EIP-3529: Reduction in refunds https://eips.ethereum.org/EIPS/eip-3529
 	enable3198(&instructionSet) // Base fee opcode https://eips.ethereum.org/EIPS/eip-3198
-<<<<<<< HEAD
-	return instructionSet
-=======
 	return validate(instructionSet)
->>>>>>> 9a0ed706
 }
 
 // newBerlinInstructionSet returns the frontier, homestead, byzantium,
