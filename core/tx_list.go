--- conflicted
+++ resolved
@@ -295,15 +295,9 @@
 		thresholdFeeCap := aFeeCap.Div(aFeeCap, b)
 		thresholdTip := aTip.Div(aTip, b)
 
-<<<<<<< HEAD
-		// Have to ensure that either the new fee cap or tip is higher than the
-		// old ones as well as checking the percentage threshold to ensure that
-		// this is accurate for low (Wei-level) gas price replacements
-=======
 		// We have to ensure that both the new fee cap and tip are higher than the
 		// old ones as well as checking the percentage threshold to ensure that
 		// this is accurate for low (Wei-level) gas price replacements.
->>>>>>> 9a0ed706
 		if tx.GasFeeCapIntCmp(thresholdFeeCap) < 0 || tx.GasTipCapIntCmp(thresholdTip) < 0 {
 			return false, nil
 		}
