--- conflicted
+++ resolved
@@ -40,11 +40,7 @@
 		// A sender who makes transactions, has some funds
 		key, _  = crypto.HexToECDSA("b71c71a67e1177ad4e901695e1b4b9ee17ae16c6668d313eac2f96dbcda3f291")
 		address = crypto.PubkeyToAddress(key.PublicKey)
-<<<<<<< HEAD
-		funds   = big.NewInt(1000000000000000)
-=======
 		funds   = big.NewInt(1_000_000_000_000_000_000)
->>>>>>> 9a0ed706
 		gspec   = &Genesis{
 			Config: params.TestChainConfig,
 			Alloc:  GenesisAlloc{address: {Balance: funds}},
