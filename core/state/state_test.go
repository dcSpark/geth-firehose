// Copyright 2014 The go-ethereum Authors
// This file is part of the go-ethereum library.
//
// The go-ethereum library is free software: you can redistribute it and/or modify
// it under the terms of the GNU Lesser General Public License as published by
// the Free Software Foundation, either version 3 of the License, or
// (at your option) any later version.
//
// The go-ethereum library is distributed in the hope that it will be useful,
// but WITHOUT ANY WARRANTY; without even the implied warranty of
// MERCHANTABILITY or FITNESS FOR A PARTICULAR PURPOSE. See the
// GNU Lesser General Public License for more details.
//
// You should have received a copy of the GNU Lesser General Public License
// along with the go-ethereum library. If not, see <http://www.gnu.org/licenses/>.

package state

import (
	"bytes"
	"math/big"
	"testing"

	"github.com/ethereum/go-ethereum/common"
	"github.com/ethereum/go-ethereum/core/rawdb"
	"github.com/ethereum/go-ethereum/crypto"
	"github.com/ethereum/go-ethereum/deepmind"
	"github.com/ethereum/go-ethereum/ethdb"
)

type stateTest struct {
	db    ethdb.Database
	state *StateDB
}

func newStateTest() *stateTest {
	db := rawdb.NewMemoryDatabase()
	sdb, _ := New(common.Hash{}, NewDatabase(db), nil)
	return &stateTest{db: db, state: sdb}
}

func TestDump(t *testing.T) {
	db := rawdb.NewMemoryDatabase()
	sdb, _ := New(common.Hash{}, NewDatabaseWithConfig(db, nil), nil)
	s := &stateTest{db: db, state: sdb}

	// generate a few entries
	obj1 := s.state.GetOrNewStateObject(common.BytesToAddress([]byte{0x01}), false, deepmind.NoOpContext)
	obj1.AddBalance(big.NewInt(22), deepmind.NoOpContext, "test")
	obj2 := s.state.GetOrNewStateObject(common.BytesToAddress([]byte{0x01, 0x02}), false, deepmind.NoOpContext)
	obj2.SetCode(crypto.Keccak256Hash([]byte{3, 3, 3, 3, 3, 3, 3}), []byte{3, 3, 3, 3, 3, 3, 3}, deepmind.NoOpContext)
	obj3 := s.state.GetOrNewStateObject(common.BytesToAddress([]byte{0x02}), false, deepmind.NoOpContext)
	obj3.SetBalance(big.NewInt(44), deepmind.NoOpContext, "test")

	// write some of them to the trie
	s.state.updateStateObject(obj1)
	s.state.updateStateObject(obj2)
	s.state.Finalise(false)
	s.state.AccountsIntermediateRoot()
	s.state.Commit(nil)

	// check that DumpToCollector contains the state objects that are in trie
	got := string(s.state.Dump(false, false, true))
	want := `{
    "root": "71edff0130dd2385947095001c73d9e28d862fc286fca2b922ca6f6f3cddfdd2",
    "accounts": {
        "0x0000000000000000000000000000000000000001": {
            "balance": "22",
            "nonce": 0,
            "root": "56e81f171bcc55a6ff8345e692c0f86e5b48e01b996cadc001622fb5e363b421",
            "codeHash": "c5d2460186f7233c927e7db2dcc703c0e500b653ca82273b7bfad8045d85a470"
        },
        "0x0000000000000000000000000000000000000002": {
            "balance": "44",
            "nonce": 0,
            "root": "56e81f171bcc55a6ff8345e692c0f86e5b48e01b996cadc001622fb5e363b421",
            "codeHash": "c5d2460186f7233c927e7db2dcc703c0e500b653ca82273b7bfad8045d85a470"
        },
        "0x0000000000000000000000000000000000000102": {
            "balance": "0",
            "nonce": 0,
            "root": "56e81f171bcc55a6ff8345e692c0f86e5b48e01b996cadc001622fb5e363b421",
            "codeHash": "87874902497a5bb968da31a2998d8f22e949d1ef6214bcdedd8bae24cca4b9e3",
            "code": "03030303030303"
        }
    }
}`
	if got != want {
		t.Errorf("DumpToCollector mismatch:\ngot: %s\nwant: %s\n", got, want)
	}
}

func TestNull(t *testing.T) {
	s := newStateTest()
	address := common.HexToAddress("0x823140710bf13990e4500136726d8b55")
	s.state.CreateAccount(address, deepmind.NoOpContext)
	//value := common.FromHex("0x823140710bf13990e4500136726d8b55")
	var value common.Hash

<<<<<<< HEAD
	s.state.SetState(address, common.Hash{}, value, deepmind.NoOpContext)
	s.state.Commit(false)
=======
	s.state.SetState(address, common.Hash{}, value)
	s.state.Finalise(false)
	s.state.AccountsIntermediateRoot()
	s.state.Commit(nil)
>>>>>>> 859186f2

	if value := s.state.GetState(address, common.Hash{}); value != (common.Hash{}) {
		t.Errorf("expected empty current value, got %x", value)
	}
	if value := s.state.GetCommittedState(address, common.Hash{}); value != (common.Hash{}) {
		t.Errorf("expected empty committed value, got %x", value)
	}
}

func TestSnapshot(t *testing.T) {
	stateobjaddr := common.BytesToAddress([]byte("aa"))
	var storageaddr common.Hash
	data1 := common.BytesToHash([]byte{42})
	data2 := common.BytesToHash([]byte{43})
	s := newStateTest()

	// snapshot the genesis state
	genesis := s.state.Snapshot()

	// set initial state object value
	s.state.SetState(stateobjaddr, storageaddr, data1, deepmind.NoOpContext)
	snapshot := s.state.Snapshot()

	// set a new state object value, revert it and ensure correct content
	s.state.SetState(stateobjaddr, storageaddr, data2, deepmind.NoOpContext)
	s.state.RevertToSnapshot(snapshot)

	if v := s.state.GetState(stateobjaddr, storageaddr); v != data1 {
		t.Errorf("wrong storage value %v, want %v", v, data1)
	}
	if v := s.state.GetCommittedState(stateobjaddr, storageaddr); v != (common.Hash{}) {
		t.Errorf("wrong committed storage value %v, want %v", v, common.Hash{})
	}

	// revert up to the genesis state and ensure correct content
	s.state.RevertToSnapshot(genesis)
	if v := s.state.GetState(stateobjaddr, storageaddr); v != (common.Hash{}) {
		t.Errorf("wrong storage value %v, want %v", v, common.Hash{})
	}
	if v := s.state.GetCommittedState(stateobjaddr, storageaddr); v != (common.Hash{}) {
		t.Errorf("wrong committed storage value %v, want %v", v, common.Hash{})
	}
}

func TestSnapshotEmpty(t *testing.T) {
	s := newStateTest()
	s.state.RevertToSnapshot(s.state.Snapshot())
}

func TestSnapshot2(t *testing.T) {
	state, _ := New(common.Hash{}, NewDatabase(rawdb.NewMemoryDatabase()), nil)

	stateobjaddr0 := common.BytesToAddress([]byte("so0"))
	stateobjaddr1 := common.BytesToAddress([]byte("so1"))
	var storageaddr common.Hash

	data0 := common.BytesToHash([]byte{17})
	data1 := common.BytesToHash([]byte{18})

	state.SetState(stateobjaddr0, storageaddr, data0, deepmind.NoOpContext)
	state.SetState(stateobjaddr1, storageaddr, data1, deepmind.NoOpContext)

	// db, trie are already non-empty values
	so0 := state.getStateObject(stateobjaddr0)
	so0.SetBalance(big.NewInt(42), deepmind.NoOpContext, "test")
	so0.SetNonce(43, deepmind.NoOpContext)
	so0.SetCode(crypto.Keccak256Hash([]byte{'c', 'a', 'f', 'e'}), []byte{'c', 'a', 'f', 'e'}, deepmind.NoOpContext)
	so0.suicided = false
	so0.deleted = false
	state.SetStateObject(so0)

	state.Finalise(false)
	state.AccountsIntermediateRoot()
	root, _, _ := state.Commit(nil)
	state, _ = New(root, state.db, state.snaps)

	// and one with deleted == true
	so1 := state.getStateObject(stateobjaddr1)
	so1.SetBalance(big.NewInt(52), deepmind.NoOpContext, "test")
	so1.SetNonce(53, deepmind.NoOpContext)
	so1.SetCode(crypto.Keccak256Hash([]byte{'c', 'a', 'f', 'e', '2'}), []byte{'c', 'a', 'f', 'e', '2'}, deepmind.NoOpContext)
	so1.suicided = true
	so1.deleted = true
	state.SetStateObject(so1)

	so1 = state.getStateObject(stateobjaddr1)
	if so1 != nil {
		t.Fatalf("deleted object not nil when getting")
	}

	snapshot := state.Snapshot()
	state.RevertToSnapshot(snapshot)

	so0Restored := state.getStateObject(stateobjaddr0)
	// Update lazily-loaded values before comparing.
	so0Restored.GetState(state.db, storageaddr)
	so0Restored.Code(state.db)
	// non-deleted is equal (restored)
	compareStateObjects(so0Restored, so0, t)

	// deleted should be nil, both before and after restore of state copy
	so1Restored := state.getStateObject(stateobjaddr1)
	if so1Restored != nil {
		t.Fatalf("deleted object not nil after restoring snapshot: %+v", so1Restored)
	}
}

func compareStateObjects(so0, so1 *StateObject, t *testing.T) {
	if so0.Address() != so1.Address() {
		t.Fatalf("Address mismatch: have %v, want %v", so0.address, so1.address)
	}
	if so0.Balance().Cmp(so1.Balance()) != 0 {
		t.Fatalf("Balance mismatch: have %v, want %v", so0.Balance(), so1.Balance())
	}
	if so0.Nonce() != so1.Nonce() {
		t.Fatalf("Nonce mismatch: have %v, want %v", so0.Nonce(), so1.Nonce())
	}
	if so0.data.Root != so1.data.Root {
		t.Errorf("Root mismatch: have %x, want %x", so0.data.Root[:], so1.data.Root[:])
	}
	if !bytes.Equal(so0.CodeHash(), so1.CodeHash()) {
		t.Fatalf("CodeHash mismatch: have %v, want %v", so0.CodeHash(), so1.CodeHash())
	}
	if !bytes.Equal(so0.code, so1.code) {
		t.Fatalf("Code mismatch: have %v, want %v", so0.code, so1.code)
	}

	if len(so1.dirtyStorage) != len(so0.dirtyStorage) {
		t.Errorf("Dirty storage size mismatch: have %d, want %d", len(so1.dirtyStorage), len(so0.dirtyStorage))
	}
	for k, v := range so1.dirtyStorage {
		if so0.dirtyStorage[k] != v {
			t.Errorf("Dirty storage key %x mismatch: have %v, want %v", k, so0.dirtyStorage[k], v)
		}
	}
	for k, v := range so0.dirtyStorage {
		if so1.dirtyStorage[k] != v {
			t.Errorf("Dirty storage key %x mismatch: have %v, want none.", k, v)
		}
	}
	if len(so1.originStorage) != len(so0.originStorage) {
		t.Errorf("Origin storage size mismatch: have %d, want %d", len(so1.originStorage), len(so0.originStorage))
	}
	for k, v := range so1.originStorage {
		if so0.originStorage[k] != v {
			t.Errorf("Origin storage key %x mismatch: have %v, want %v", k, so0.originStorage[k], v)
		}
	}
	for k, v := range so0.originStorage {
		if so1.originStorage[k] != v {
			t.Errorf("Origin storage key %x mismatch: have %v, want none.", k, v)
		}
	}
}<|MERGE_RESOLUTION|>--- conflicted
+++ resolved
@@ -97,15 +97,10 @@
 	//value := common.FromHex("0x823140710bf13990e4500136726d8b55")
 	var value common.Hash
 
-<<<<<<< HEAD
 	s.state.SetState(address, common.Hash{}, value, deepmind.NoOpContext)
-	s.state.Commit(false)
-=======
-	s.state.SetState(address, common.Hash{}, value)
 	s.state.Finalise(false)
 	s.state.AccountsIntermediateRoot()
 	s.state.Commit(nil)
->>>>>>> 859186f2
 
 	if value := s.state.GetState(address, common.Hash{}); value != (common.Hash{}) {
 		t.Errorf("expected empty current value, got %x", value)
