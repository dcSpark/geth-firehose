--- conflicted
+++ resolved
@@ -27,11 +27,7 @@
 )
 
 // NewStateSync create a new state trie download scheduler.
-<<<<<<< HEAD
-func NewStateSync(root common.Hash, database ethdb.KeyValueReader, bloom *trie.SyncBloom, onLeaf func(paths [][]byte, leaf []byte) error) *trie.Sync {
-=======
 func NewStateSync(root common.Hash, database ethdb.KeyValueReader, onLeaf func(paths [][]byte, leaf []byte) error) *trie.Sync {
->>>>>>> 9a0ed706
 	// Register the storage slot callback if the external callback is specified.
 	var onSlot func(paths [][]byte, hexpath []byte, leaf []byte, parent common.Hash) error
 	if onLeaf != nil {
@@ -56,10 +52,6 @@
 		syncer.AddCodeEntry(common.BytesToHash(obj.CodeHash), hexpath, parent)
 		return nil
 	}
-<<<<<<< HEAD
-	syncer = trie.NewSync(root, database, onAccount, bloom)
-=======
 	syncer = trie.NewSync(root, database, onAccount)
->>>>>>> 9a0ed706
 	return syncer
 }