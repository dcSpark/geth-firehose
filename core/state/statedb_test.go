// Copyright 2016 The go-ethereum Authors
// This file is part of the go-ethereum library.
//
// The go-ethereum library is free software: you can redistribute it and/or modify
// it under the terms of the GNU Lesser General Public License as published by
// the Free Software Foundation, either version 3 of the License, or
// (at your option) any later version.
//
// The go-ethereum library is distributed in the hope that it will be useful,
// but WITHOUT ANY WARRANTY; without even the implied warranty of
// MERCHANTABILITY or FITNESS FOR A PARTICULAR PURPOSE. See the
// GNU Lesser General Public License for more details.
//
// You should have received a copy of the GNU Lesser General Public License
// along with the go-ethereum library. If not, see <http://www.gnu.org/licenses/>.

package state

import (
	"bytes"
	"encoding/binary"
	"fmt"
	"math"
	"math/big"
	"math/rand"
	"reflect"
	"strings"
	"sync"
	"testing"
	"testing/quick"

	"github.com/ethereum/go-ethereum/common"
	"github.com/ethereum/go-ethereum/core/rawdb"
	"github.com/ethereum/go-ethereum/core/types"
	"github.com/ethereum/go-ethereum/deepmind"
)

// Tests that updating a state trie does not leak any database writes prior to
// actually committing the state.
func TestUpdateLeaks(t *testing.T) {
	// Create an empty state database
	db := rawdb.NewMemoryDatabase()
	state, _ := New(common.Hash{}, NewDatabase(db), nil)

	// Update it with some accounts
	for i := byte(0); i < 255; i++ {
		addr := common.BytesToAddress([]byte{i})
		state.AddBalance(addr, big.NewInt(int64(11*i)), false, deepmind.NoOpContext, "test")
		state.SetNonce(addr, uint64(42*i), deepmind.NoOpContext)
		if i%2 == 0 {
			state.SetState(addr, common.BytesToHash([]byte{i, i, i}), common.BytesToHash([]byte{i, i, i, i}), deepmind.NoOpContext)
		}
		if i%3 == 0 {
			state.SetCode(addr, []byte{i, i, i, i, i}, deepmind.NoOpContext)
		}
	}

	root := state.IntermediateRoot(false)
	if err := state.Database().TrieDB().Commit(root, false, nil); err != nil {
		t.Errorf("can not commit trie %v to persistent database", root.Hex())
	}

	// Ensure that no data was leaked into the database
	it := db.NewIterator(nil, nil)
	for it.Next() {
		t.Errorf("State leaked into database: %x -> %x", it.Key(), it.Value())
	}
	it.Release()
}

// Tests that no intermediate state of an object is stored into the database,
// only the one right before the commit.
func TestIntermediateLeaks(t *testing.T) {
	// Create two state databases, one transitioning to the final state, the other final from the beginning
	transDb := rawdb.NewMemoryDatabase()
	finalDb := rawdb.NewMemoryDatabase()
	transState, _ := New(common.Hash{}, NewDatabase(transDb), nil)
	finalState, _ := New(common.Hash{}, NewDatabase(finalDb), nil)

	modify := func(state *StateDB, addr common.Address, i, tweak byte) {
		state.SetBalance(addr, big.NewInt(int64(11*i)+int64(tweak)), deepmind.NoOpContext, "test")
		state.SetNonce(addr, uint64(42*i+tweak), deepmind.NoOpContext)
		if i%2 == 0 {
			state.SetState(addr, common.Hash{i, i, i, 0}, common.Hash{}, deepmind.NoOpContext)
			state.SetState(addr, common.Hash{i, i, i, tweak}, common.Hash{i, i, i, i, tweak}, deepmind.NoOpContext)
		}
		if i%3 == 0 {
			state.SetCode(addr, []byte{i, i, i, i, i, tweak}, deepmind.NoOpContext)
		}
	}

	// Modify the transient state.
	for i := byte(0); i < 255; i++ {
		modify(transState, common.Address{i}, i, 0)
	}
	// Write modifications to trie.
	transState.IntermediateRoot(false)

	// Overwrite all the data with new values in the transient database.
	for i := byte(0); i < 255; i++ {
		modify(transState, common.Address{i}, i, 99)
		modify(finalState, common.Address{i}, i, 99)
	}

	// Commit and cross check the databases.
	transRoot, _, err := transState.Commit(false)
	if err != nil {
		t.Fatalf("failed to commit transition state: %v", err)
	}
	if err = transState.Database().TrieDB().Commit(transRoot, false, nil); err != nil {
		t.Errorf("can not commit trie %v to persistent database", transRoot.Hex())
	}

	finalRoot, _, err := finalState.Commit(false)
	if err != nil {
		t.Fatalf("failed to commit final state: %v", err)
	}
	if err = finalState.Database().TrieDB().Commit(finalRoot, false, nil); err != nil {
		t.Errorf("can not commit trie %v to persistent database", finalRoot.Hex())
	}

	it := finalDb.NewIterator(nil, nil)
	for it.Next() {
		key, fvalue := it.Key(), it.Value()
		tvalue, err := transDb.Get(key)
		if err != nil {
			t.Errorf("entry missing from the transition database: %x -> %x", key, fvalue)
		}
		if !bytes.Equal(fvalue, tvalue) {
			t.Errorf("the value associate key %x is mismatch,: %x in transition database ,%x in final database", key, tvalue, fvalue)
		}
	}
	it.Release()

	it = transDb.NewIterator(nil, nil)
	for it.Next() {
		key, tvalue := it.Key(), it.Value()
		fvalue, err := finalDb.Get(key)
		if err != nil {
			t.Errorf("extra entry in the transition database: %x -> %x", key, it.Value())
		}
		if !bytes.Equal(fvalue, tvalue) {
			t.Errorf("the value associate key %x is mismatch,: %x in transition database ,%x in final database", key, tvalue, fvalue)
		}
	}
}

// TestCopy tests that copying a StateDB object indeed makes the original and
// the copy independent of each other. This test is a regression test against
// https://github.com/ethereum/go-ethereum/pull/15549.
func TestCopy(t *testing.T) {
	// Create a random state test to copy and modify "independently"
	orig, _ := New(common.Hash{}, NewDatabase(rawdb.NewMemoryDatabase()), nil)

	for i := byte(0); i < 255; i++ {
		obj := orig.GetOrNewStateObject(common.BytesToAddress([]byte{i}), false, deepmind.NoOpContext)
		obj.AddBalance(big.NewInt(int64(i)), deepmind.NoOpContext, "test")
		orig.updateStateObject(obj)
	}
	orig.Finalise(false)

	// Copy the state
	copy := orig.Copy()

	// Copy the copy state
	ccopy := copy.Copy()

	// modify all in memory
	for i := byte(0); i < 255; i++ {
		origObj := orig.GetOrNewStateObject(common.BytesToAddress([]byte{i}), false, deepmind.NoOpContext)
		copyObj := copy.GetOrNewStateObject(common.BytesToAddress([]byte{i}), false, deepmind.NoOpContext)
		ccopyObj := ccopy.GetOrNewStateObject(common.BytesToAddress([]byte{i}), false, deepmind.NoOpContext)

		origObj.AddBalance(big.NewInt(2*int64(i)), deepmind.NoOpContext, "test")
		copyObj.AddBalance(big.NewInt(3*int64(i)), deepmind.NoOpContext, "test")
		ccopyObj.AddBalance(big.NewInt(4*int64(i)), deepmind.NoOpContext, "test")

		orig.updateStateObject(origObj)
		copy.updateStateObject(copyObj)
		ccopy.updateStateObject(copyObj)
	}

	// Finalise the changes on all concurrently
	finalise := func(wg *sync.WaitGroup, db *StateDB) {
		defer wg.Done()
		db.Finalise(true)
	}

	var wg sync.WaitGroup
	wg.Add(3)
	go finalise(&wg, orig)
	go finalise(&wg, copy)
	go finalise(&wg, ccopy)
	wg.Wait()

	// Verify that the three states have been updated independently
	for i := byte(0); i < 255; i++ {
		origObj := orig.GetOrNewStateObject(common.BytesToAddress([]byte{i}), false, deepmind.NoOpContext)
		copyObj := copy.GetOrNewStateObject(common.BytesToAddress([]byte{i}), false, deepmind.NoOpContext)
		ccopyObj := ccopy.GetOrNewStateObject(common.BytesToAddress([]byte{i}), false, deepmind.NoOpContext)

		if want := big.NewInt(3 * int64(i)); origObj.Balance().Cmp(want) != 0 {
			t.Errorf("orig obj %d: balance mismatch: have %v, want %v", i, origObj.Balance(), want)
		}
		if want := big.NewInt(4 * int64(i)); copyObj.Balance().Cmp(want) != 0 {
			t.Errorf("copy obj %d: balance mismatch: have %v, want %v", i, copyObj.Balance(), want)
		}
		if want := big.NewInt(5 * int64(i)); ccopyObj.Balance().Cmp(want) != 0 {
			t.Errorf("copy obj %d: balance mismatch: have %v, want %v", i, ccopyObj.Balance(), want)
		}
	}
}

func TestSnapshotRandom(t *testing.T) {
	config := &quick.Config{MaxCount: 1000}
	err := quick.Check((*snapshotTest).run, config)
	if cerr, ok := err.(*quick.CheckError); ok {
		test := cerr.In[0].(*snapshotTest)
		t.Errorf("%v:\n%s", test.err, test)
	} else if err != nil {
		t.Error(err)
	}
}

// A snapshotTest checks that reverting StateDB snapshots properly undoes all changes
// captured by the snapshot. Instances of this test with pseudorandom content are created
// by Generate.
//
// The test works as follows:
//
// A new state is created and all actions are applied to it. Several snapshots are taken
// in between actions. The test then reverts each snapshot. For each snapshot the actions
// leading up to it are replayed on a fresh, empty state. The behaviour of all public
// accessor methods on the reverted state must match the return value of the equivalent
// methods on the replayed state.
type snapshotTest struct {
	addrs     []common.Address // all account addresses
	actions   []testAction     // modifications to the state
	snapshots []int            // actions indexes at which snapshot is taken
	err       error            // failure details are reported through this field
}

type testAction struct {
	name   string
	fn     func(testAction, *StateDB)
	args   []int64
	noAddr bool
}

// newTestAction creates a random action that changes state.
func newTestAction(addr common.Address, r *rand.Rand) testAction {
	actions := []testAction{
		{
			name: "SetBalance",
			fn: func(a testAction, s *StateDB) {
				s.SetBalance(addr, big.NewInt(a.args[0]), deepmind.NoOpContext, "test")
			},
			args: make([]int64, 1),
		},
		{
			name: "AddBalance",
			fn: func(a testAction, s *StateDB) {
				s.AddBalance(addr, big.NewInt(a.args[0]), false, deepmind.NoOpContext, "test")
			},
			args: make([]int64, 1),
		},
		{
			name: "SetNonce",
			fn: func(a testAction, s *StateDB) {
				s.SetNonce(addr, uint64(a.args[0]), deepmind.NoOpContext)
			},
			args: make([]int64, 1),
		},
		{
			name: "SetState",
			fn: func(a testAction, s *StateDB) {
				var key, val common.Hash
				binary.BigEndian.PutUint16(key[:], uint16(a.args[0]))
				binary.BigEndian.PutUint16(val[:], uint16(a.args[1]))
				s.SetState(addr, key, val, deepmind.NoOpContext)
			},
			args: make([]int64, 2),
		},
		{
			name: "SetCode",
			fn: func(a testAction, s *StateDB) {
				code := make([]byte, 16)
				binary.BigEndian.PutUint64(code, uint64(a.args[0]))
				binary.BigEndian.PutUint64(code[8:], uint64(a.args[1]))
				s.SetCode(addr, code, deepmind.NoOpContext)
			},
			args: make([]int64, 2),
		},
		{
			name: "CreateAccount",
			fn: func(a testAction, s *StateDB) {
				s.CreateAccount(addr, deepmind.NoOpContext)
			},
		},
		{
			name: "Suicide",
			fn: func(a testAction, s *StateDB) {
				s.Suicide(addr, deepmind.NoOpContext)
			},
		},
		{
			name: "AddRefund",
			fn: func(a testAction, s *StateDB) {
				s.AddRefund(uint64(a.args[0]))
			},
			args:   make([]int64, 1),
			noAddr: true,
		},
		{
			name: "AddLog",
			fn: func(a testAction, s *StateDB) {
				data := make([]byte, 2)
				binary.BigEndian.PutUint16(data, uint16(a.args[0]))
				s.AddLog(&types.Log{Address: addr, Data: data}, deepmind.NoOpContext)
			},
			args: make([]int64, 1),
		},
		{
			name: "AddPreimage",
			fn: func(a testAction, s *StateDB) {
				preimage := []byte{1}
				hash := common.BytesToHash(preimage)
				s.AddPreimage(hash, preimage)
			},
			args: make([]int64, 1),
		},
		{
			name: "AddAddressToAccessList",
			fn: func(a testAction, s *StateDB) {
				s.AddAddressToAccessList(addr)
			},
		},
		{
			name: "AddSlotToAccessList",
			fn: func(a testAction, s *StateDB) {
				s.AddSlotToAccessList(addr,
					common.Hash{byte(a.args[0])})
			},
			args: make([]int64, 1),
		},
	}
	action := actions[r.Intn(len(actions))]
	var nameargs []string
	if !action.noAddr {
		nameargs = append(nameargs, addr.Hex())
	}
	for i := range action.args {
		action.args[i] = rand.Int63n(100)
		nameargs = append(nameargs, fmt.Sprint(action.args[i]))
	}
	action.name += strings.Join(nameargs, ", ")
	return action
}

// Generate returns a new snapshot test of the given size. All randomness is
// derived from r.
func (*snapshotTest) Generate(r *rand.Rand, size int) reflect.Value {
	// Generate random actions.
	addrs := make([]common.Address, 50)
	for i := range addrs {
		addrs[i][0] = byte(i)
	}
	actions := make([]testAction, size)
	for i := range actions {
		addr := addrs[r.Intn(len(addrs))]
		actions[i] = newTestAction(addr, r)
	}
	// Generate snapshot indexes.
	nsnapshots := int(math.Sqrt(float64(size)))
	if size > 0 && nsnapshots == 0 {
		nsnapshots = 1
	}
	snapshots := make([]int, nsnapshots)
	snaplen := len(actions) / nsnapshots
	for i := range snapshots {
		// Try to place the snapshots some number of actions apart from each other.
		snapshots[i] = (i * snaplen) + r.Intn(snaplen)
	}
	return reflect.ValueOf(&snapshotTest{addrs, actions, snapshots, nil})
}

func (test *snapshotTest) String() string {
	out := new(bytes.Buffer)
	sindex := 0
	for i, action := range test.actions {
		if len(test.snapshots) > sindex && i == test.snapshots[sindex] {
			fmt.Fprintf(out, "---- snapshot %d ----\n", sindex)
			sindex++
		}
		fmt.Fprintf(out, "%4d: %s\n", i, action.name)
	}
	return out.String()
}

func (test *snapshotTest) run() bool {
	// Run all actions and create snapshots.
	var (
		state, _     = New(common.Hash{}, NewDatabase(rawdb.NewMemoryDatabase()), nil)
		snapshotRevs = make([]int, len(test.snapshots))
		sindex       = 0
	)
	for i, action := range test.actions {
		if len(test.snapshots) > sindex && i == test.snapshots[sindex] {
			snapshotRevs[sindex] = state.Snapshot()
			sindex++
		}
		action.fn(action, state)
	}
	// Revert all snapshots in reverse order. Each revert must yield a state
	// that is equivalent to fresh state with all actions up the snapshot applied.
	for sindex--; sindex >= 0; sindex-- {
		checkstate, _ := New(common.Hash{}, state.Database(), nil)
		for _, action := range test.actions[:test.snapshots[sindex]] {
			action.fn(action, checkstate)
		}
		state.RevertToSnapshot(snapshotRevs[sindex])
		if err := test.checkEqual(state, checkstate); err != nil {
			test.err = fmt.Errorf("state mismatch after revert to snapshot %d\n%v", sindex, err)
			return false
		}
	}
	return true
}

// checkEqual checks that methods of state and checkstate return the same values.
func (test *snapshotTest) checkEqual(state, checkstate *StateDB) error {
	for _, addr := range test.addrs {
		var err error
		checkeq := func(op string, a, b interface{}) bool {
			if err == nil && !reflect.DeepEqual(a, b) {
				err = fmt.Errorf("got %s(%s) == %v, want %v", op, addr.Hex(), a, b)
				return false
			}
			return true
		}
		// Check basic accessor methods.
		checkeq("Exist", state.Exist(addr), checkstate.Exist(addr))
		checkeq("HasSuicided", state.HasSuicided(addr), checkstate.HasSuicided(addr))
		checkeq("GetBalance", state.GetBalance(addr), checkstate.GetBalance(addr))
		checkeq("GetNonce", state.GetNonce(addr), checkstate.GetNonce(addr))
		checkeq("GetCode", state.GetCode(addr), checkstate.GetCode(addr))
		checkeq("GetCodeHash", state.GetCodeHash(addr), checkstate.GetCodeHash(addr))
		checkeq("GetCodeSize", state.GetCodeSize(addr), checkstate.GetCodeSize(addr))
		// Check storage.
		if obj := state.getStateObject(addr); obj != nil {
			state.ForEachStorage(addr, func(key, value common.Hash) bool {
				return checkeq("GetState("+key.Hex()+")", checkstate.GetState(addr, key), value)
			})
			checkstate.ForEachStorage(addr, func(key, value common.Hash) bool {
				return checkeq("GetState("+key.Hex()+")", checkstate.GetState(addr, key), value)
			})
		}
		if err != nil {
			return err
		}
	}

	if state.GetRefund() != checkstate.GetRefund() {
		return fmt.Errorf("got GetRefund() == %d, want GetRefund() == %d",
			state.GetRefund(), checkstate.GetRefund())
	}
	if !reflect.DeepEqual(state.GetLogs(common.Hash{}), checkstate.GetLogs(common.Hash{})) {
		return fmt.Errorf("got GetLogs(common.Hash{}) == %v, want GetLogs(common.Hash{}) == %v",
			state.GetLogs(common.Hash{}), checkstate.GetLogs(common.Hash{}))
	}
	return nil
}

func TestTouchDelete(t *testing.T) {
	s := newStateTest()
<<<<<<< HEAD
	s.state.GetOrNewStateObject(common.Address{}, false, deepmind.NoOpContext)
	root, _ := s.state.Commit(false)
=======
	s.state.GetOrNewStateObject(common.Address{})
	root, _, _ := s.state.Commit(false)
>>>>>>> 30972a7b
	s.state, _ = New(root, s.state.db, s.state.snaps)

	snapshot := s.state.Snapshot()
	s.state.AddBalance(common.Address{}, new(big.Int), false, deepmind.NoOpContext, "test")

	if len(s.state.journal.dirties) != 1 {
		t.Fatal("expected one dirty state object")
	}
	s.state.RevertToSnapshot(snapshot)
	if len(s.state.journal.dirties) != 0 {
		t.Fatal("expected no dirty state object")
	}
}

// TestCopyOfCopy tests that modified objects are carried over to the copy, and the copy of the copy.
// See https://github.com/ethereum/go-ethereum/pull/15225#issuecomment-380191512
func TestCopyOfCopy(t *testing.T) {
	state, _ := New(common.Hash{}, NewDatabase(rawdb.NewMemoryDatabase()), nil)
	addr := common.HexToAddress("aaaa")
	state.SetBalance(addr, big.NewInt(42), deepmind.NoOpContext, "test")

	if got := state.Copy().GetBalance(addr).Uint64(); got != 42 {
		t.Fatalf("1st copy fail, expected 42, got %v", got)
	}
	if got := state.Copy().Copy().GetBalance(addr).Uint64(); got != 42 {
		t.Fatalf("2nd copy fail, expected 42, got %v", got)
	}
}

// Tests a regression where committing a copy lost some internal meta information,
// leading to corrupted subsequent copies.
//
// See https://github.com/ethereum/go-ethereum/issues/20106.
func TestCopyCommitCopy(t *testing.T) {
	state, _ := New(common.Hash{}, NewDatabase(rawdb.NewMemoryDatabase()), nil)

	// Create an account and check if the retrieved balance is correct
	addr := common.HexToAddress("0xaffeaffeaffeaffeaffeaffeaffeaffeaffeaffe")
	skey := common.HexToHash("aaa")
	sval := common.HexToHash("bbb")

	state.SetBalance(addr, big.NewInt(42), deepmind.NoOpContext, "test") // Change the account trie
	state.SetCode(addr, []byte("hello"), deepmind.NoOpContext)           // Change an external metadata
	state.SetState(addr, skey, sval, deepmind.NoOpContext)               // Change the storage trie

	if balance := state.GetBalance(addr); balance.Cmp(big.NewInt(42)) != 0 {
		t.Fatalf("initial balance mismatch: have %v, want %v", balance, 42)
	}
	if code := state.GetCode(addr); !bytes.Equal(code, []byte("hello")) {
		t.Fatalf("initial code mismatch: have %x, want %x", code, []byte("hello"))
	}
	if val := state.GetState(addr, skey); val != sval {
		t.Fatalf("initial non-committed storage slot mismatch: have %x, want %x", val, sval)
	}
	if val := state.GetCommittedState(addr, skey); val != (common.Hash{}) {
		t.Fatalf("initial committed storage slot mismatch: have %x, want %x", val, common.Hash{})
	}
	// Copy the non-committed state database and check pre/post commit balance
	copyOne := state.Copy()
	if balance := copyOne.GetBalance(addr); balance.Cmp(big.NewInt(42)) != 0 {
		t.Fatalf("first copy pre-commit balance mismatch: have %v, want %v", balance, 42)
	}
	if code := copyOne.GetCode(addr); !bytes.Equal(code, []byte("hello")) {
		t.Fatalf("first copy pre-commit code mismatch: have %x, want %x", code, []byte("hello"))
	}
	if val := copyOne.GetState(addr, skey); val != sval {
		t.Fatalf("first copy pre-commit non-committed storage slot mismatch: have %x, want %x", val, sval)
	}
	if val := copyOne.GetCommittedState(addr, skey); val != (common.Hash{}) {
		t.Fatalf("first copy pre-commit committed storage slot mismatch: have %x, want %x", val, common.Hash{})
	}

	copyOne.Commit(false)
	if balance := copyOne.GetBalance(addr); balance.Cmp(big.NewInt(42)) != 0 {
		t.Fatalf("first copy post-commit balance mismatch: have %v, want %v", balance, 42)
	}
	if code := copyOne.GetCode(addr); !bytes.Equal(code, []byte("hello")) {
		t.Fatalf("first copy post-commit code mismatch: have %x, want %x", code, []byte("hello"))
	}
	if val := copyOne.GetState(addr, skey); val != sval {
		t.Fatalf("first copy post-commit non-committed storage slot mismatch: have %x, want %x", val, sval)
	}
	if val := copyOne.GetCommittedState(addr, skey); val != sval {
		t.Fatalf("first copy post-commit committed storage slot mismatch: have %x, want %x", val, sval)
	}
	// Copy the copy and check the balance once more
	copyTwo := copyOne.Copy()
	if balance := copyTwo.GetBalance(addr); balance.Cmp(big.NewInt(42)) != 0 {
		t.Fatalf("second copy balance mismatch: have %v, want %v", balance, 42)
	}
	if code := copyTwo.GetCode(addr); !bytes.Equal(code, []byte("hello")) {
		t.Fatalf("second copy code mismatch: have %x, want %x", code, []byte("hello"))
	}
	if val := copyTwo.GetState(addr, skey); val != sval {
		t.Fatalf("second copy non-committed storage slot mismatch: have %x, want %x", val, sval)
	}
	if val := copyTwo.GetCommittedState(addr, skey); val != sval {
		t.Fatalf("second copy post-commit committed storage slot mismatch: have %x, want %x", val, sval)
	}
}

// Tests a regression where committing a copy lost some internal meta information,
// leading to corrupted subsequent copies.
//
// See https://github.com/ethereum/go-ethereum/issues/20106.
func TestCopyCopyCommitCopy(t *testing.T) {
	state, _ := New(common.Hash{}, NewDatabase(rawdb.NewMemoryDatabase()), nil)

	// Create an account and check if the retrieved balance is correct
	addr := common.HexToAddress("0xaffeaffeaffeaffeaffeaffeaffeaffeaffeaffe")
	skey := common.HexToHash("aaa")
	sval := common.HexToHash("bbb")

	state.SetBalance(addr, big.NewInt(42), deepmind.NoOpContext, "test") // Change the account trie
	state.SetCode(addr, []byte("hello"), deepmind.NoOpContext)           // Change an external metadata
	state.SetState(addr, skey, sval, deepmind.NoOpContext)               // Change the storage trie

	if balance := state.GetBalance(addr); balance.Cmp(big.NewInt(42)) != 0 {
		t.Fatalf("initial balance mismatch: have %v, want %v", balance, 42)
	}
	if code := state.GetCode(addr); !bytes.Equal(code, []byte("hello")) {
		t.Fatalf("initial code mismatch: have %x, want %x", code, []byte("hello"))
	}
	if val := state.GetState(addr, skey); val != sval {
		t.Fatalf("initial non-committed storage slot mismatch: have %x, want %x", val, sval)
	}
	if val := state.GetCommittedState(addr, skey); val != (common.Hash{}) {
		t.Fatalf("initial committed storage slot mismatch: have %x, want %x", val, common.Hash{})
	}
	// Copy the non-committed state database and check pre/post commit balance
	copyOne := state.Copy()
	if balance := copyOne.GetBalance(addr); balance.Cmp(big.NewInt(42)) != 0 {
		t.Fatalf("first copy balance mismatch: have %v, want %v", balance, 42)
	}
	if code := copyOne.GetCode(addr); !bytes.Equal(code, []byte("hello")) {
		t.Fatalf("first copy code mismatch: have %x, want %x", code, []byte("hello"))
	}
	if val := copyOne.GetState(addr, skey); val != sval {
		t.Fatalf("first copy non-committed storage slot mismatch: have %x, want %x", val, sval)
	}
	if val := copyOne.GetCommittedState(addr, skey); val != (common.Hash{}) {
		t.Fatalf("first copy committed storage slot mismatch: have %x, want %x", val, common.Hash{})
	}
	// Copy the copy and check the balance once more
	copyTwo := copyOne.Copy()
	if balance := copyTwo.GetBalance(addr); balance.Cmp(big.NewInt(42)) != 0 {
		t.Fatalf("second copy pre-commit balance mismatch: have %v, want %v", balance, 42)
	}
	if code := copyTwo.GetCode(addr); !bytes.Equal(code, []byte("hello")) {
		t.Fatalf("second copy pre-commit code mismatch: have %x, want %x", code, []byte("hello"))
	}
	if val := copyTwo.GetState(addr, skey); val != sval {
		t.Fatalf("second copy pre-commit non-committed storage slot mismatch: have %x, want %x", val, sval)
	}
	if val := copyTwo.GetCommittedState(addr, skey); val != (common.Hash{}) {
		t.Fatalf("second copy pre-commit committed storage slot mismatch: have %x, want %x", val, common.Hash{})
	}
	copyTwo.Commit(false)
	if balance := copyTwo.GetBalance(addr); balance.Cmp(big.NewInt(42)) != 0 {
		t.Fatalf("second copy post-commit balance mismatch: have %v, want %v", balance, 42)
	}
	if code := copyTwo.GetCode(addr); !bytes.Equal(code, []byte("hello")) {
		t.Fatalf("second copy post-commit code mismatch: have %x, want %x", code, []byte("hello"))
	}
	if val := copyTwo.GetState(addr, skey); val != sval {
		t.Fatalf("second copy post-commit non-committed storage slot mismatch: have %x, want %x", val, sval)
	}
	if val := copyTwo.GetCommittedState(addr, skey); val != sval {
		t.Fatalf("second copy post-commit committed storage slot mismatch: have %x, want %x", val, sval)
	}
	// Copy the copy-copy and check the balance once more
	copyThree := copyTwo.Copy()
	if balance := copyThree.GetBalance(addr); balance.Cmp(big.NewInt(42)) != 0 {
		t.Fatalf("third copy balance mismatch: have %v, want %v", balance, 42)
	}
	if code := copyThree.GetCode(addr); !bytes.Equal(code, []byte("hello")) {
		t.Fatalf("third copy code mismatch: have %x, want %x", code, []byte("hello"))
	}
	if val := copyThree.GetState(addr, skey); val != sval {
		t.Fatalf("third copy non-committed storage slot mismatch: have %x, want %x", val, sval)
	}
	if val := copyThree.GetCommittedState(addr, skey); val != sval {
		t.Fatalf("third copy committed storage slot mismatch: have %x, want %x", val, sval)
	}
}

// TestDeleteCreateRevert tests a weird state transition corner case that we hit
// while changing the internals of StateDB. The workflow is that a contract is
// self-destructed, then in a follow-up transaction (but same block) it's created
// again and the transaction reverted.
//
// The original StateDB implementation flushed dirty objects to the tries after
// each transaction, so this works ok. The rework accumulated writes in memory
// first, but the journal wiped the entire state object on create-revert.
func TestDeleteCreateRevert(t *testing.T) {
	// Create an initial state with a single contract
	state, _ := New(common.Hash{}, NewDatabase(rawdb.NewMemoryDatabase()), nil)

	addr := common.BytesToAddress([]byte("so"))
	state.SetBalance(addr, big.NewInt(1), deepmind.NoOpContext, "test")

	root, _, _ := state.Commit(false)
	state, _ = New(root, state.db, state.snaps)

	// Simulate self-destructing in one transaction, then create-reverting in another
	state.Suicide(addr, deepmind.NoOpContext)
	state.Finalise(true)

	id := state.Snapshot()
	state.SetBalance(addr, big.NewInt(2), deepmind.NoOpContext, "test")
	state.RevertToSnapshot(id)

	// Commit the entire state and make sure we don't crash and have the correct state
	root, _, _ = state.Commit(true)
	state, _ = New(root, state.db, state.snaps)

	if state.getStateObject(addr) != nil {
		t.Fatalf("self-destructed contract came alive")
	}
}

// TestMissingTrieNodes tests that if the StateDB fails to load parts of the trie,
// the Commit operation fails with an error
// If we are missing trie nodes, we should not continue writing to the trie
func TestMissingTrieNodes(t *testing.T) {

	// Create an initial state with a few accounts
	memDb := rawdb.NewMemoryDatabase()
	db := NewDatabase(memDb)
	var root common.Hash
	state, _ := New(common.Hash{}, db, nil)
	addr := common.BytesToAddress([]byte("so"))
	{
		state.SetBalance(addr, big.NewInt(1), deepmind.NoOpContext, deepmind.IgnoredBalanceChangeReason)
		state.SetCode(addr, []byte{1, 2, 3}, deepmind.NoOpContext)
		a2 := common.BytesToAddress([]byte("another"))
<<<<<<< HEAD
		state.SetBalance(a2, big.NewInt(100), deepmind.NoOpContext, deepmind.IgnoredBalanceChangeReason)
		state.SetCode(a2, []byte{1, 2, 4}, deepmind.NoOpContext)
		root, _ = state.Commit(false)
=======
		state.SetBalance(a2, big.NewInt(100))
		state.SetCode(a2, []byte{1, 2, 4})
		root, _, _ = state.Commit(false)
>>>>>>> 30972a7b
		t.Logf("root: %x", root)
		// force-flush
		state.Database().TrieDB().Cap(0)
	}
	// Create a new state on the old root
	state, _ = New(root, db, nil)
	// Now we clear out the memdb
	it := memDb.NewIterator(nil, nil)
	for it.Next() {
		k := it.Key()
		// Leave the root intact
		if !bytes.Equal(k, root[:]) {
			t.Logf("key: %x", k)
			memDb.Delete(k)
		}
	}
	balance := state.GetBalance(addr)
	// The removed elem should lead to it returning zero balance
	if exp, got := uint64(0), balance.Uint64(); got != exp {
		t.Errorf("expected %d, got %d", exp, got)
	}
	// Modify the state
<<<<<<< HEAD
	state.SetBalance(addr, big.NewInt(2), deepmind.NoOpContext, deepmind.IgnoredBalanceChangeReason)
	root, err := state.Commit(false)
=======
	state.SetBalance(addr, big.NewInt(2))
	root, _, err := state.Commit(false)
>>>>>>> 30972a7b
	if err == nil {
		t.Fatalf("expected error, got root :%x", root)
	}
}

func TestStateDBAccessList(t *testing.T) {
	// Some helpers
	addr := func(a string) common.Address {
		return common.HexToAddress(a)
	}
	slot := func(a string) common.Hash {
		return common.HexToHash(a)
	}

	memDb := rawdb.NewMemoryDatabase()
	db := NewDatabase(memDb)
	state, _ := New(common.Hash{}, db, nil)
	state.accessList = newAccessList()

	verifyAddrs := func(astrings ...string) {
		t.Helper()
		// convert to common.Address form
		var addresses []common.Address
		var addressMap = make(map[common.Address]struct{})
		for _, astring := range astrings {
			address := addr(astring)
			addresses = append(addresses, address)
			addressMap[address] = struct{}{}
		}
		// Check that the given addresses are in the access list
		for _, address := range addresses {
			if !state.AddressInAccessList(address) {
				t.Fatalf("expected %x to be in access list", address)
			}
		}
		// Check that only the expected addresses are present in the acesslist
		for address := range state.accessList.addresses {
			if _, exist := addressMap[address]; !exist {
				t.Fatalf("extra address %x in access list", address)
			}
		}
	}
	verifySlots := func(addrString string, slotStrings ...string) {
		if !state.AddressInAccessList(addr(addrString)) {
			t.Fatalf("scope missing address/slots %v", addrString)
		}
		var address = addr(addrString)
		// convert to common.Hash form
		var slots []common.Hash
		var slotMap = make(map[common.Hash]struct{})
		for _, slotString := range slotStrings {
			s := slot(slotString)
			slots = append(slots, s)
			slotMap[s] = struct{}{}
		}
		// Check that the expected items are in the access list
		for i, s := range slots {
			if _, slotPresent := state.SlotInAccessList(address, s); !slotPresent {
				t.Fatalf("input %d: scope missing slot %v (address %v)", i, s, addrString)
			}
		}
		// Check that no extra elements are in the access list
		index := state.accessList.addresses[address]
		if index >= 0 {
			stateSlots := state.accessList.slots[index]
			for s := range stateSlots {
				if _, slotPresent := slotMap[s]; !slotPresent {
					t.Fatalf("scope has extra slot %v (address %v)", s, addrString)
				}
			}
		}
	}

	state.AddAddressToAccessList(addr("aa"))          // 1
	state.AddSlotToAccessList(addr("bb"), slot("01")) // 2,3
	state.AddSlotToAccessList(addr("bb"), slot("02")) // 4
	verifyAddrs("aa", "bb")
	verifySlots("bb", "01", "02")

	// Make a copy
	stateCopy1 := state.Copy()
	if exp, got := 4, state.journal.length(); exp != got {
		t.Fatalf("journal length mismatch: have %d, want %d", got, exp)
	}

	// same again, should cause no journal entries
	state.AddSlotToAccessList(addr("bb"), slot("01"))
	state.AddSlotToAccessList(addr("bb"), slot("02"))
	state.AddAddressToAccessList(addr("aa"))
	if exp, got := 4, state.journal.length(); exp != got {
		t.Fatalf("journal length mismatch: have %d, want %d", got, exp)
	}
	// some new ones
	state.AddSlotToAccessList(addr("bb"), slot("03")) // 5
	state.AddSlotToAccessList(addr("aa"), slot("01")) // 6
	state.AddSlotToAccessList(addr("cc"), slot("01")) // 7,8
	state.AddAddressToAccessList(addr("cc"))
	if exp, got := 8, state.journal.length(); exp != got {
		t.Fatalf("journal length mismatch: have %d, want %d", got, exp)
	}

	verifyAddrs("aa", "bb", "cc")
	verifySlots("aa", "01")
	verifySlots("bb", "01", "02", "03")
	verifySlots("cc", "01")

	// now start rolling back changes
	state.journal.revert(state, 7)
	if _, ok := state.SlotInAccessList(addr("cc"), slot("01")); ok {
		t.Fatalf("slot present, expected missing")
	}
	verifyAddrs("aa", "bb", "cc")
	verifySlots("aa", "01")
	verifySlots("bb", "01", "02", "03")

	state.journal.revert(state, 6)
	if state.AddressInAccessList(addr("cc")) {
		t.Fatalf("addr present, expected missing")
	}
	verifyAddrs("aa", "bb")
	verifySlots("aa", "01")
	verifySlots("bb", "01", "02", "03")

	state.journal.revert(state, 5)
	if _, ok := state.SlotInAccessList(addr("aa"), slot("01")); ok {
		t.Fatalf("slot present, expected missing")
	}
	verifyAddrs("aa", "bb")
	verifySlots("bb", "01", "02", "03")

	state.journal.revert(state, 4)
	if _, ok := state.SlotInAccessList(addr("bb"), slot("03")); ok {
		t.Fatalf("slot present, expected missing")
	}
	verifyAddrs("aa", "bb")
	verifySlots("bb", "01", "02")

	state.journal.revert(state, 3)
	if _, ok := state.SlotInAccessList(addr("bb"), slot("02")); ok {
		t.Fatalf("slot present, expected missing")
	}
	verifyAddrs("aa", "bb")
	verifySlots("bb", "01")

	state.journal.revert(state, 2)
	if _, ok := state.SlotInAccessList(addr("bb"), slot("01")); ok {
		t.Fatalf("slot present, expected missing")
	}
	verifyAddrs("aa", "bb")

	state.journal.revert(state, 1)
	if state.AddressInAccessList(addr("bb")) {
		t.Fatalf("addr present, expected missing")
	}
	verifyAddrs("aa")

	state.journal.revert(state, 0)
	if state.AddressInAccessList(addr("aa")) {
		t.Fatalf("addr present, expected missing")
	}
	if got, exp := len(state.accessList.addresses), 0; got != exp {
		t.Fatalf("expected empty, got %d", got)
	}
	if got, exp := len(state.accessList.slots), 0; got != exp {
		t.Fatalf("expected empty, got %d", got)
	}
	// Check the copy
	// Make a copy
	state = stateCopy1
	verifyAddrs("aa", "bb")
	verifySlots("bb", "01", "02")
	if got, exp := len(state.accessList.addresses), 2; got != exp {
		t.Fatalf("expected empty, got %d", got)
	}
	if got, exp := len(state.accessList.slots), 1; got != exp {
		t.Fatalf("expected empty, got %d", got)
	}
}<|MERGE_RESOLUTION|>--- conflicted
+++ resolved
@@ -473,13 +473,8 @@
 
 func TestTouchDelete(t *testing.T) {
 	s := newStateTest()
-<<<<<<< HEAD
 	s.state.GetOrNewStateObject(common.Address{}, false, deepmind.NoOpContext)
-	root, _ := s.state.Commit(false)
-=======
-	s.state.GetOrNewStateObject(common.Address{})
 	root, _, _ := s.state.Commit(false)
->>>>>>> 30972a7b
 	s.state, _ = New(root, s.state.db, s.state.snaps)
 
 	snapshot := s.state.Snapshot()
@@ -716,15 +711,9 @@
 		state.SetBalance(addr, big.NewInt(1), deepmind.NoOpContext, deepmind.IgnoredBalanceChangeReason)
 		state.SetCode(addr, []byte{1, 2, 3}, deepmind.NoOpContext)
 		a2 := common.BytesToAddress([]byte("another"))
-<<<<<<< HEAD
 		state.SetBalance(a2, big.NewInt(100), deepmind.NoOpContext, deepmind.IgnoredBalanceChangeReason)
 		state.SetCode(a2, []byte{1, 2, 4}, deepmind.NoOpContext)
-		root, _ = state.Commit(false)
-=======
-		state.SetBalance(a2, big.NewInt(100))
-		state.SetCode(a2, []byte{1, 2, 4})
 		root, _, _ = state.Commit(false)
->>>>>>> 30972a7b
 		t.Logf("root: %x", root)
 		// force-flush
 		state.Database().TrieDB().Cap(0)
@@ -747,13 +736,8 @@
 		t.Errorf("expected %d, got %d", exp, got)
 	}
 	// Modify the state
-<<<<<<< HEAD
 	state.SetBalance(addr, big.NewInt(2), deepmind.NoOpContext, deepmind.IgnoredBalanceChangeReason)
-	root, err := state.Commit(false)
-=======
-	state.SetBalance(addr, big.NewInt(2))
 	root, _, err := state.Commit(false)
->>>>>>> 30972a7b
 	if err == nil {
 		t.Fatalf("expected error, got root :%x", root)
 	}
