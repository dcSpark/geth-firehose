--- conflicted
+++ resolved
@@ -546,22 +546,6 @@
 
 		it := rawdb.IterateStorageSnapshots(base.diskdb, hash)
 		for it.Next() {
-<<<<<<< HEAD
-			if key := it.Key(); len(key) == 65 { // TODO(karalabe): Yuck, we should move this into the iterator
-				batch.Delete(key)
-				base.cache.Del(key[1:])
-				snapshotFlushStorageItemMeter.Mark(1)
-
-				// Ensure we don't delete too much data blindly (contract can be
-				// huge). It's ok to flush, the root will go missing in case of a
-				// crash and we'll detect and regenerate the snapshot.
-				if batch.ValueSize() > ethdb.IdealBatchSize {
-					if err := batch.Write(); err != nil {
-						log.Crit("Failed to write storage deletions", "err", err)
-					}
-					batch.Reset()
-				}
-=======
 			key := it.Key()
 			batch.Delete(key)
 			base.cache.Del(key[1:])
@@ -575,7 +559,6 @@
 					log.Crit("Failed to write storage deletions", "err", err)
 				}
 				batch.Reset()
->>>>>>> 9a0ed706
 			}
 		}
 		it.Release()
