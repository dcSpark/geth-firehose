// Copyright 2019 The go-ethereum Authors
// This file is part of the go-ethereum library.
//
// The go-ethereum library is free software: you can redistribute it and/or modify
// it under the terms of the GNU Lesser General Public License as published by
// the Free Software Foundation, either version 3 of the License, or
// (at your option) any later version.
//
// The go-ethereum library is distributed in the hope that it will be useful,
// but WITHOUT ANY WARRANTY; without even the implied warranty of
// MERCHANTABILITY or FITNESS FOR A PARTICULAR PURPOSE. See the
// GNU Lesser General Public License for more details.
//
// You should have received a copy of the GNU Lesser General Public License
// along with the go-ethereum library. If not, see <http://www.gnu.org/licenses/>.

package snapshot

import (
	"bytes"
	"testing"

	"github.com/VictoriaMetrics/fastcache"
	"github.com/ethereum/go-ethereum/common"
	"github.com/ethereum/go-ethereum/core/rawdb"
	"github.com/ethereum/go-ethereum/ethdb/memorydb"
	"github.com/ethereum/go-ethereum/rlp"
)

// reverse reverses the contents of a byte slice. It's used to update random accs
// with deterministic changes.
func reverse(blob []byte) []byte {
	res := make([]byte, len(blob))
	for i, b := range blob {
		res[len(blob)-1-i] = b
	}
	return res
}

// Tests that merging something into a disk layer persists it into the database
// and invalidates any previously written and cached values.
func TestDiskMerge(t *testing.T) {
	// Create some accounts in the disk layer
	db := memorydb.New()

	var (
		accNoModNoCache     = common.Hash{0x1}
		accNoModCache       = common.Hash{0x2}
		accModNoCache       = common.Hash{0x3}
		accModCache         = common.Hash{0x4}
		accDelNoCache       = common.Hash{0x5}
		accDelCache         = common.Hash{0x6}
		conNoModNoCache     = common.Hash{0x7}
		conNoModNoCacheSlot = common.Hash{0x70}
		conNoModCache       = common.Hash{0x8}
		conNoModCacheSlot   = common.Hash{0x80}
		conModNoCache       = common.Hash{0x9}
		conModNoCacheSlot   = common.Hash{0x90}
		conModCache         = common.Hash{0xa}
		conModCacheSlot     = common.Hash{0xa0}
		conDelNoCache       = common.Hash{0xb}
		conDelNoCacheSlot   = common.Hash{0xb0}
		conDelCache         = common.Hash{0xc}
		conDelCacheSlot     = common.Hash{0xc0}
		conNukeNoCache      = common.Hash{0xd}
		conNukeNoCacheSlot  = common.Hash{0xd0}
		conNukeCache        = common.Hash{0xe}
		conNukeCacheSlot    = common.Hash{0xe0}
		baseRoot            = randomHash()
		diffRoot            = randomHash()
	)

	rawdb.WriteAccountSnapshot(db, accNoModNoCache, accNoModNoCache[:])
	rawdb.WriteAccountSnapshot(db, accNoModCache, accNoModCache[:])
	rawdb.WriteAccountSnapshot(db, accModNoCache, accModNoCache[:])
	rawdb.WriteAccountSnapshot(db, accModCache, accModCache[:])
	rawdb.WriteAccountSnapshot(db, accDelNoCache, accDelNoCache[:])
	rawdb.WriteAccountSnapshot(db, accDelCache, accDelCache[:])

	rawdb.WriteAccountSnapshot(db, conNoModNoCache, conNoModNoCache[:])
	rawdb.WriteStorageSnapshot(db, conNoModNoCache, conNoModNoCacheSlot, conNoModNoCacheSlot[:])
	rawdb.WriteAccountSnapshot(db, conNoModCache, conNoModCache[:])
	rawdb.WriteStorageSnapshot(db, conNoModCache, conNoModCacheSlot, conNoModCacheSlot[:])
	rawdb.WriteAccountSnapshot(db, conModNoCache, conModNoCache[:])
	rawdb.WriteStorageSnapshot(db, conModNoCache, conModNoCacheSlot, conModNoCacheSlot[:])
	rawdb.WriteAccountSnapshot(db, conModCache, conModCache[:])
	rawdb.WriteStorageSnapshot(db, conModCache, conModCacheSlot, conModCacheSlot[:])
	rawdb.WriteAccountSnapshot(db, conDelNoCache, conDelNoCache[:])
	rawdb.WriteStorageSnapshot(db, conDelNoCache, conDelNoCacheSlot, conDelNoCacheSlot[:])
	rawdb.WriteAccountSnapshot(db, conDelCache, conDelCache[:])
	rawdb.WriteStorageSnapshot(db, conDelCache, conDelCacheSlot, conDelCacheSlot[:])

	rawdb.WriteAccountSnapshot(db, conNukeNoCache, conNukeNoCache[:])
	rawdb.WriteStorageSnapshot(db, conNukeNoCache, conNukeNoCacheSlot, conNukeNoCacheSlot[:])
	rawdb.WriteAccountSnapshot(db, conNukeCache, conNukeCache[:])
	rawdb.WriteStorageSnapshot(db, conNukeCache, conNukeCacheSlot, conNukeCacheSlot[:])

	rawdb.WriteSnapshotRoot(db, baseRoot)

	// Create a disk layer based on the above and cache in some data
	snaps := &Tree{
		layers: map[common.Hash]snapshot{
			baseRoot: &diskLayer{
				diskdb: db,
				cache:  fastcache.New(500 * 1024),
				root:   baseRoot,
			},
		},
	}
	base := snaps.Snapshot(baseRoot)
	base.AccountRLP(accNoModCache)
	base.AccountRLP(accModCache)
	base.AccountRLP(accDelCache)
	base.Storage(conNoModCache, conNoModCacheSlot)
	base.Storage(conModCache, conModCacheSlot)
	base.Storage(conDelCache, conDelCacheSlot)
	base.Storage(conNukeCache, conNukeCacheSlot)

	// Modify or delete some accounts, flatten everything onto disk
	if err := snaps.update(diffRoot, baseRoot, map[common.Hash]struct{}{
		accDelNoCache:  {},
		accDelCache:    {},
		conNukeNoCache: {},
		conNukeCache:   {},
	}, map[common.Hash][]byte{
		accModNoCache: reverse(accModNoCache[:]),
		accModCache:   reverse(accModCache[:]),
	}, map[common.Hash]map[common.Hash][]byte{
		conModNoCache: {conModNoCacheSlot: reverse(conModNoCacheSlot[:])},
		conModCache:   {conModCacheSlot: reverse(conModCacheSlot[:])},
		conDelNoCache: {conDelNoCacheSlot: nil},
		conDelCache:   {conDelCacheSlot: nil},
	}, nil); err != nil {
		t.Fatalf("failed to update snapshot tree: %v", err)
	}
	if err := snaps.Cap(diffRoot, 0); err != nil {
		t.Fatalf("failed to flatten snapshot tree: %v", err)
	}
	// Retrieve all the data through the disk layer and validate it
	base = snaps.Snapshot(diffRoot)
	if _, ok := base.(*diskLayer); !ok {
		t.Fatalf("update not flattend into the disk layer")
	}

	// assertAccount ensures that an account matches the given blob.
	assertAccount := func(account common.Hash, data []byte) {
		t.Helper()
		blob, err := base.AccountRLP(account)
		if err != nil {
			t.Errorf("account access (%x) failed: %v", account, err)
		} else if !bytes.Equal(blob, data) {
			t.Errorf("account access (%x) mismatch: have %x, want %x", account, blob, data)
		}
	}
	assertAccount(accNoModNoCache, accNoModNoCache[:])
	assertAccount(accNoModCache, accNoModCache[:])
	assertAccount(accModNoCache, reverse(accModNoCache[:]))
	assertAccount(accModCache, reverse(accModCache[:]))
	assertAccount(accDelNoCache, nil)
	assertAccount(accDelCache, nil)

	// assertStorage ensures that a storage slot matches the given blob.
	assertStorage := func(account common.Hash, slot common.Hash, data []byte) {
		t.Helper()
		blob, err := base.Storage(account, slot)
		if err != nil {
			t.Errorf("storage access (%x:%x) failed: %v", account, slot, err)
		} else if !bytes.Equal(blob, data) {
			t.Errorf("storage access (%x:%x) mismatch: have %x, want %x", account, slot, blob, data)
		}
	}
	assertStorage(conNoModNoCache, conNoModNoCacheSlot, conNoModNoCacheSlot[:])
	assertStorage(conNoModCache, conNoModCacheSlot, conNoModCacheSlot[:])
	assertStorage(conModNoCache, conModNoCacheSlot, reverse(conModNoCacheSlot[:]))
	assertStorage(conModCache, conModCacheSlot, reverse(conModCacheSlot[:]))
	assertStorage(conDelNoCache, conDelNoCacheSlot, nil)
	assertStorage(conDelCache, conDelCacheSlot, nil)
	assertStorage(conNukeNoCache, conNukeNoCacheSlot, nil)
	assertStorage(conNukeCache, conNukeCacheSlot, nil)

	// Retrieve all the data directly from the database and validate it

	// assertDatabaseAccount ensures that an account from the database matches the given blob.
	assertDatabaseAccount := func(account common.Hash, data []byte) {
		t.Helper()
		if blob := rawdb.ReadAccountSnapshot(db, account); !bytes.Equal(blob, data) {
			t.Errorf("account database access (%x) mismatch: have %x, want %x", account, blob, data)
		}
	}
	assertDatabaseAccount(accNoModNoCache, accNoModNoCache[:])
	assertDatabaseAccount(accNoModCache, accNoModCache[:])
	assertDatabaseAccount(accModNoCache, reverse(accModNoCache[:]))
	assertDatabaseAccount(accModCache, reverse(accModCache[:]))
	assertDatabaseAccount(accDelNoCache, nil)
	assertDatabaseAccount(accDelCache, nil)

	// assertDatabaseStorage ensures that a storage slot from the database matches the given blob.
	assertDatabaseStorage := func(account common.Hash, slot common.Hash, data []byte) {
		t.Helper()
		if blob := rawdb.ReadStorageSnapshot(db, account, slot); !bytes.Equal(blob, data) {
			t.Errorf("storage database access (%x:%x) mismatch: have %x, want %x", account, slot, blob, data)
		}
	}
	assertDatabaseStorage(conNoModNoCache, conNoModNoCacheSlot, conNoModNoCacheSlot[:])
	assertDatabaseStorage(conNoModCache, conNoModCacheSlot, conNoModCacheSlot[:])
	assertDatabaseStorage(conModNoCache, conModNoCacheSlot, reverse(conModNoCacheSlot[:]))
	assertDatabaseStorage(conModCache, conModCacheSlot, reverse(conModCacheSlot[:]))
	assertDatabaseStorage(conDelNoCache, conDelNoCacheSlot, nil)
	assertDatabaseStorage(conDelCache, conDelCacheSlot, nil)
	assertDatabaseStorage(conNukeNoCache, conNukeNoCacheSlot, nil)
	assertDatabaseStorage(conNukeCache, conNukeCacheSlot, nil)
}

// Tests that merging something into a disk layer persists it into the database
// and invalidates any previously written and cached values, discarding anything
// after the in-progress generation marker.
func TestDiskPartialMerge(t *testing.T) {
	// Iterate the test a few times to ensure we pick various internal orderings
	// for the data slots as well as the progress marker.
	for i := 0; i < 1024; i++ {
		// Create some accounts in the disk layer
		db := memorydb.New()

		var (
			accNoModNoCache     = randomHash()
			accNoModCache       = randomHash()
			accModNoCache       = randomHash()
			accModCache         = randomHash()
			accDelNoCache       = randomHash()
			accDelCache         = randomHash()
			conNoModNoCache     = randomHash()
			conNoModNoCacheSlot = randomHash()
			conNoModCache       = randomHash()
			conNoModCacheSlot   = randomHash()
			conModNoCache       = randomHash()
			conModNoCacheSlot   = randomHash()
			conModCache         = randomHash()
			conModCacheSlot     = randomHash()
			conDelNoCache       = randomHash()
			conDelNoCacheSlot   = randomHash()
			conDelCache         = randomHash()
			conDelCacheSlot     = randomHash()
			conNukeNoCache      = randomHash()
			conNukeNoCacheSlot  = randomHash()
			conNukeCache        = randomHash()
			conNukeCacheSlot    = randomHash()
			baseRoot            = randomHash()
			diffRoot            = randomHash()
			genMarker           = append(randomHash().Bytes(), randomHash().Bytes()...)
		)

		// insertAccount injects an account into the database if it's after the
		// generator marker, drops the op otherwise. This is needed to seed the
		// database with a valid starting snapshot.
		insertAccount := func(account common.Hash, data []byte) {
			if bytes.Compare(account[:], genMarker) <= 0 {
				rawdb.WriteAccountSnapshot(db, account, data[:])
			}
		}
		insertAccount(accNoModNoCache, accNoModNoCache[:])
		insertAccount(accNoModCache, accNoModCache[:])
		insertAccount(accModNoCache, accModNoCache[:])
		insertAccount(accModCache, accModCache[:])
		insertAccount(accDelNoCache, accDelNoCache[:])
		insertAccount(accDelCache, accDelCache[:])

		// insertStorage injects a storage slot into the database if it's after
		// the  generator marker, drops the op otherwise. This is needed to seed
		// the  database with a valid starting snapshot.
		insertStorage := func(account common.Hash, slot common.Hash, data []byte) {
			if bytes.Compare(append(account[:], slot[:]...), genMarker) <= 0 {
				rawdb.WriteStorageSnapshot(db, account, slot, data[:])
			}
		}
		insertAccount(conNoModNoCache, conNoModNoCache[:])
		insertStorage(conNoModNoCache, conNoModNoCacheSlot, conNoModNoCacheSlot[:])
		insertAccount(conNoModCache, conNoModCache[:])
		insertStorage(conNoModCache, conNoModCacheSlot, conNoModCacheSlot[:])
		insertAccount(conModNoCache, conModNoCache[:])
		insertStorage(conModNoCache, conModNoCacheSlot, conModNoCacheSlot[:])
		insertAccount(conModCache, conModCache[:])
		insertStorage(conModCache, conModCacheSlot, conModCacheSlot[:])
		insertAccount(conDelNoCache, conDelNoCache[:])
		insertStorage(conDelNoCache, conDelNoCacheSlot, conDelNoCacheSlot[:])
		insertAccount(conDelCache, conDelCache[:])
		insertStorage(conDelCache, conDelCacheSlot, conDelCacheSlot[:])

		insertAccount(conNukeNoCache, conNukeNoCache[:])
		insertStorage(conNukeNoCache, conNukeNoCacheSlot, conNukeNoCacheSlot[:])
		insertAccount(conNukeCache, conNukeCache[:])
		insertStorage(conNukeCache, conNukeCacheSlot, conNukeCacheSlot[:])

		rawdb.WriteSnapshotRoot(db, baseRoot)

		// Create a disk layer based on the above using a random progress marker
		// and cache in some data.
		snaps := &Tree{
			layers: map[common.Hash]snapshot{
				baseRoot: &diskLayer{
					diskdb: db,
					cache:  fastcache.New(500 * 1024),
					root:   baseRoot,
				},
			},
		}
		snaps.layers[baseRoot].(*diskLayer).genMarker = genMarker
		base := snaps.Snapshot(baseRoot)

		// assertAccount ensures that an account matches the given blob if it's
		// already covered by the disk snapshot, and errors out otherwise.
		assertAccount := func(account common.Hash, data []byte) {
			t.Helper()
			blob, err := base.AccountRLP(account)
			if bytes.Compare(account[:], genMarker) > 0 && err != ErrNotCoveredYet {
				t.Fatalf("test %d: post-marker (%x) account access (%x) succeeded: %x", i, genMarker, account, blob)
			}
			if bytes.Compare(account[:], genMarker) <= 0 && !bytes.Equal(blob, data) {
				t.Fatalf("test %d: pre-marker (%x) account access (%x) mismatch: have %x, want %x", i, genMarker, account, blob, data)
			}
		}
		assertAccount(accNoModCache, accNoModCache[:])
		assertAccount(accModCache, accModCache[:])
		assertAccount(accDelCache, accDelCache[:])

		// assertStorage ensures that a storage slot matches the given blob if
		// it's already covered by the disk snapshot, and errors out otherwise.
		assertStorage := func(account common.Hash, slot common.Hash, data []byte) {
			t.Helper()
			blob, err := base.Storage(account, slot)
			if bytes.Compare(append(account[:], slot[:]...), genMarker) > 0 && err != ErrNotCoveredYet {
				t.Fatalf("test %d: post-marker (%x) storage access (%x:%x) succeeded: %x", i, genMarker, account, slot, blob)
			}
			if bytes.Compare(append(account[:], slot[:]...), genMarker) <= 0 && !bytes.Equal(blob, data) {
				t.Fatalf("test %d: pre-marker (%x) storage access (%x:%x) mismatch: have %x, want %x", i, genMarker, account, slot, blob, data)
			}
		}
		assertStorage(conNoModCache, conNoModCacheSlot, conNoModCacheSlot[:])
		assertStorage(conModCache, conModCacheSlot, conModCacheSlot[:])
		assertStorage(conDelCache, conDelCacheSlot, conDelCacheSlot[:])
		assertStorage(conNukeCache, conNukeCacheSlot, conNukeCacheSlot[:])

		// Modify or delete some accounts, flatten everything onto disk
		if err := snaps.update(diffRoot, baseRoot, map[common.Hash]struct{}{
			accDelNoCache:  {},
			accDelCache:    {},
			conNukeNoCache: {},
			conNukeCache:   {},
		}, map[common.Hash][]byte{
			accModNoCache: reverse(accModNoCache[:]),
			accModCache:   reverse(accModCache[:]),
		}, map[common.Hash]map[common.Hash][]byte{
			conModNoCache: {conModNoCacheSlot: reverse(conModNoCacheSlot[:])},
			conModCache:   {conModCacheSlot: reverse(conModCacheSlot[:])},
			conDelNoCache: {conDelNoCacheSlot: nil},
			conDelCache:   {conDelCacheSlot: nil},
		}, nil); err != nil {
			t.Fatalf("test %d: failed to update snapshot tree: %v", i, err)
		}
		if err := snaps.Cap(diffRoot, 0); err != nil {
			t.Fatalf("test %d: failed to flatten snapshot tree: %v", i, err)
		}
		// Retrieve all the data through the disk layer and validate it
		base = snaps.Snapshot(diffRoot)
		if _, ok := base.(*diskLayer); !ok {
			t.Fatalf("test %d: update not flattend into the disk layer", i)
		}
		assertAccount(accNoModNoCache, accNoModNoCache[:])
		assertAccount(accNoModCache, accNoModCache[:])
		assertAccount(accModNoCache, reverse(accModNoCache[:]))
		assertAccount(accModCache, reverse(accModCache[:]))
		assertAccount(accDelNoCache, nil)
		assertAccount(accDelCache, nil)

		assertStorage(conNoModNoCache, conNoModNoCacheSlot, conNoModNoCacheSlot[:])
		assertStorage(conNoModCache, conNoModCacheSlot, conNoModCacheSlot[:])
		assertStorage(conModNoCache, conModNoCacheSlot, reverse(conModNoCacheSlot[:]))
		assertStorage(conModCache, conModCacheSlot, reverse(conModCacheSlot[:]))
		assertStorage(conDelNoCache, conDelNoCacheSlot, nil)
		assertStorage(conDelCache, conDelCacheSlot, nil)
		assertStorage(conNukeNoCache, conNukeNoCacheSlot, nil)
		assertStorage(conNukeCache, conNukeCacheSlot, nil)

		// Retrieve all the data directly from the database and validate it

		// assertDatabaseAccount ensures that an account inside the database matches
		// the given blob if it's already covered by the disk snapshot, and does not
		// exist otherwise.
		assertDatabaseAccount := func(account common.Hash, data []byte) {
			t.Helper()
			blob := rawdb.ReadAccountSnapshot(db, account)
			if bytes.Compare(account[:], genMarker) > 0 && blob != nil {
				t.Fatalf("test %d: post-marker (%x) account database access (%x) succeeded: %x", i, genMarker, account, blob)
			}
			if bytes.Compare(account[:], genMarker) <= 0 && !bytes.Equal(blob, data) {
				t.Fatalf("test %d: pre-marker (%x) account database access (%x) mismatch: have %x, want %x", i, genMarker, account, blob, data)
			}
		}
		assertDatabaseAccount(accNoModNoCache, accNoModNoCache[:])
		assertDatabaseAccount(accNoModCache, accNoModCache[:])
		assertDatabaseAccount(accModNoCache, reverse(accModNoCache[:]))
		assertDatabaseAccount(accModCache, reverse(accModCache[:]))
		assertDatabaseAccount(accDelNoCache, nil)
		assertDatabaseAccount(accDelCache, nil)

		// assertDatabaseStorage ensures that a storage slot inside the database
		// matches the given blob if it's already covered by the disk snapshot,
		// and does not exist otherwise.
		assertDatabaseStorage := func(account common.Hash, slot common.Hash, data []byte) {
			t.Helper()
			blob := rawdb.ReadStorageSnapshot(db, account, slot)
			if bytes.Compare(append(account[:], slot[:]...), genMarker) > 0 && blob != nil {
				t.Fatalf("test %d: post-marker (%x) storage database access (%x:%x) succeeded: %x", i, genMarker, account, slot, blob)
			}
			if bytes.Compare(append(account[:], slot[:]...), genMarker) <= 0 && !bytes.Equal(blob, data) {
				t.Fatalf("test %d: pre-marker (%x) storage database access (%x:%x) mismatch: have %x, want %x", i, genMarker, account, slot, blob, data)
			}
		}
		assertDatabaseStorage(conNoModNoCache, conNoModNoCacheSlot, conNoModNoCacheSlot[:])
		assertDatabaseStorage(conNoModCache, conNoModCacheSlot, conNoModCacheSlot[:])
		assertDatabaseStorage(conModNoCache, conModNoCacheSlot, reverse(conModNoCacheSlot[:]))
		assertDatabaseStorage(conModCache, conModCacheSlot, reverse(conModCacheSlot[:]))
		assertDatabaseStorage(conDelNoCache, conDelNoCacheSlot, nil)
		assertDatabaseStorage(conDelCache, conDelCacheSlot, nil)
		assertDatabaseStorage(conNukeNoCache, conNukeNoCacheSlot, nil)
		assertDatabaseStorage(conNukeCache, conNukeCacheSlot, nil)
	}
}

// Tests that when the bottom-most diff layer is merged into the disk
// layer whether the corresponding generator is persisted correctly.
func TestDiskGeneratorPersistence(t *testing.T) {
	var (
		accOne        = randomHash()
		accTwo        = randomHash()
		accOneSlotOne = randomHash()
		accOneSlotTwo = randomHash()

		accThree     = randomHash()
		accThreeSlot = randomHash()
		baseRoot     = randomHash()
		diffRoot     = randomHash()
		diffTwoRoot  = randomHash()
		genMarker    = append(randomHash().Bytes(), randomHash().Bytes()...)
	)
	// Testing scenario 1, the disk layer is still under the construction.
	db := rawdb.NewMemoryDatabase()

	rawdb.WriteAccountSnapshot(db, accOne, accOne[:])
	rawdb.WriteStorageSnapshot(db, accOne, accOneSlotOne, accOneSlotOne[:])
	rawdb.WriteStorageSnapshot(db, accOne, accOneSlotTwo, accOneSlotTwo[:])
	rawdb.WriteSnapshotRoot(db, baseRoot)

	// Create a disk layer based on all above updates
	snaps := &Tree{
		layers: map[common.Hash]snapshot{
			baseRoot: &diskLayer{
				diskdb:    db,
				cache:     fastcache.New(500 * 1024),
				root:      baseRoot,
				genMarker: genMarker,
			},
		},
	}
	// Modify or delete some accounts, flatten everything onto disk
	if err := snaps.update(diffRoot, baseRoot, nil, map[common.Hash][]byte{
		accTwo: accTwo[:],
	}, nil, nil); err != nil {
		t.Fatalf("failed to update snapshot tree: %v", err)
	}
	if err := snaps.Cap(diffRoot, 0); err != nil {
		t.Fatalf("failed to flatten snapshot tree: %v", err)
	}
	blob := rawdb.ReadSnapshotGenerator(db)
	var generator journalGenerator
	if err := rlp.DecodeBytes(blob, &generator); err != nil {
		t.Fatalf("Failed to decode snapshot generator %v", err)
	}
	if !bytes.Equal(generator.Marker, genMarker) {
		t.Fatalf("Generator marker is not matched")
	}
	// Test scenario 2, the disk layer is fully generated
	// Modify or delete some accounts, flatten everything onto disk
	if err := snaps.update(diffTwoRoot, diffRoot, nil, map[common.Hash][]byte{
		accThree: accThree.Bytes(),
	}, map[common.Hash]map[common.Hash][]byte{
		accThree: {accThreeSlot: accThreeSlot.Bytes()},
	}, nil); err != nil {
		t.Fatalf("failed to update snapshot tree: %v", err)
	}
	diskLayer := snaps.layers[snaps.diskRoot()].(*diskLayer)
	diskLayer.genMarker = nil // Construction finished
	if err := snaps.Cap(diffTwoRoot, 0); err != nil {
		t.Fatalf("failed to flatten snapshot tree: %v", err)
	}
	blob = rawdb.ReadSnapshotGenerator(db)
	if err := rlp.DecodeBytes(blob, &generator); err != nil {
		t.Fatalf("Failed to decode snapshot generator %v", err)
	}
	if len(generator.Marker) != 0 {
		t.Fatalf("Failed to update snapshot generator")
	}
}

// Tests that merging something into a disk layer persists it into the database
// and invalidates any previously written and cached values, discarding anything
// after the in-progress generation marker.
//
// This test case is a tiny specialized case of TestDiskPartialMerge, which tests
// some very specific cornercases that random tests won't ever trigger.
func TestDiskMidAccountPartialMerge(t *testing.T) {
	// TODO(@karalabe) ?
}

// TestDiskSeek tests that seek-operations work on the disk layer
func TestDiskSeek(t *testing.T) {
	// Create some accounts in the disk layer
<<<<<<< HEAD
	var db ethdb.Database

	if dir, err := ioutil.TempDir("", "disklayer-test"); err != nil {
		t.Fatal(err)
	} else {
		defer os.RemoveAll(dir)
		diskdb, err := leveldb.New(dir, 256, 0, "", false, false)
		if err != nil {
			t.Fatal(err)
		}
		db = rawdb.NewDatabase(diskdb)
	}
=======
	db := rawdb.NewMemoryDatabase()
>>>>>>> 790f6e76
	// Fill even keys [0,2,4...]
	for i := 0; i < 0xff; i += 2 {
		acc := common.Hash{byte(i)}
		rawdb.WriteAccountSnapshot(db, acc, acc[:])
	}
	// Add an 'higher' key, with incorrect (higher) prefix
	highKey := []byte{rawdb.SnapshotAccountPrefix[0] + 1}
	db.Put(highKey, []byte{0xff, 0xff})

	baseRoot := randomHash()
	rawdb.WriteSnapshotRoot(db, baseRoot)

	snaps := &Tree{
		layers: map[common.Hash]snapshot{
			baseRoot: &diskLayer{
				diskdb: db,
				cache:  fastcache.New(500 * 1024),
				root:   baseRoot,
			},
		},
	}
	// Test some different seek positions
	type testcase struct {
		pos    byte
		expkey byte
	}
	var cases = []testcase{
		{0xff, 0x55}, // this should exit immediately without checking key
		{0x01, 0x02},
		{0xfe, 0xfe},
		{0xfd, 0xfe},
		{0x00, 0x00},
	}
	for i, tc := range cases {
		it, err := snaps.AccountIterator(baseRoot, common.Hash{tc.pos})
		if err != nil {
			t.Fatalf("case %d, error: %v", i, err)
		}
		count := 0
		for it.Next() {
			k, v, err := it.Hash()[0], it.Account()[0], it.Error()
			if err != nil {
				t.Fatalf("test %d, item %d, error: %v", i, count, err)
			}
			// First item in iterator should have the expected key
			if count == 0 && k != tc.expkey {
				t.Fatalf("test %d, item %d, got %v exp %v", i, count, k, tc.expkey)
			}
			count++
			if v != k {
				t.Fatalf("test %d, item %d, value wrong, got %v exp %v", i, count, v, k)
			}
		}
	}
}<|MERGE_RESOLUTION|>--- conflicted
+++ resolved
@@ -514,22 +514,7 @@
 // TestDiskSeek tests that seek-operations work on the disk layer
 func TestDiskSeek(t *testing.T) {
 	// Create some accounts in the disk layer
-<<<<<<< HEAD
-	var db ethdb.Database
-
-	if dir, err := ioutil.TempDir("", "disklayer-test"); err != nil {
-		t.Fatal(err)
-	} else {
-		defer os.RemoveAll(dir)
-		diskdb, err := leveldb.New(dir, 256, 0, "", false, false)
-		if err != nil {
-			t.Fatal(err)
-		}
-		db = rawdb.NewDatabase(diskdb)
-	}
-=======
 	db := rawdb.NewMemoryDatabase()
->>>>>>> 790f6e76
 	// Fill even keys [0,2,4...]
 	for i := 0; i < 0xff; i += 2 {
 		acc := common.Hash{byte(i)}
