--- conflicted
+++ resolved
@@ -134,11 +134,7 @@
 // Tests that an empty state is not scheduled for syncing.
 func TestEmptyStateSync(t *testing.T) {
 	empty := common.HexToHash("56e81f171bcc55a6ff8345e692c0f86e5b48e01b996cadc001622fb5e363b421")
-<<<<<<< HEAD
-	sync := NewStateSync(empty, rawdb.NewMemoryDatabase(), trie.NewSyncBloom(1, memorydb.New()), nil)
-=======
 	sync := NewStateSync(empty, rawdb.NewMemoryDatabase(), nil)
->>>>>>> 9a0ed706
 	if nodes, paths, codes := sync.Missing(1); len(nodes) != 0 || len(paths) != 0 || len(codes) != 0 {
 		t.Errorf(" content requested for empty state: %v, %v, %v", nodes, paths, codes)
 	}
@@ -175,11 +171,7 @@
 
 	// Create a destination state and sync with the scheduler
 	dstDb := rawdb.NewMemoryDatabase()
-<<<<<<< HEAD
-	sched := NewStateSync(srcRoot, dstDb, trie.NewSyncBloom(1, dstDb), nil)
-=======
 	sched := NewStateSync(srcRoot, dstDb, nil)
->>>>>>> 9a0ed706
 
 	nodes, paths, codes := sched.Missing(count)
 	var (
@@ -258,11 +250,7 @@
 
 	// Create a destination state and sync with the scheduler
 	dstDb := rawdb.NewMemoryDatabase()
-<<<<<<< HEAD
-	sched := NewStateSync(srcRoot, dstDb, trie.NewSyncBloom(1, dstDb), nil)
-=======
 	sched := NewStateSync(srcRoot, dstDb, nil)
->>>>>>> 9a0ed706
 
 	nodes, _, codes := sched.Missing(0)
 	queue := append(append([]common.Hash{}, nodes...), codes...)
@@ -310,11 +298,7 @@
 
 	// Create a destination state and sync with the scheduler
 	dstDb := rawdb.NewMemoryDatabase()
-<<<<<<< HEAD
-	sched := NewStateSync(srcRoot, dstDb, trie.NewSyncBloom(1, dstDb), nil)
-=======
 	sched := NewStateSync(srcRoot, dstDb, nil)
->>>>>>> 9a0ed706
 
 	queue := make(map[common.Hash]struct{})
 	nodes, _, codes := sched.Missing(count)
@@ -364,11 +348,7 @@
 
 	// Create a destination state and sync with the scheduler
 	dstDb := rawdb.NewMemoryDatabase()
-<<<<<<< HEAD
-	sched := NewStateSync(srcRoot, dstDb, trie.NewSyncBloom(1, dstDb), nil)
-=======
 	sched := NewStateSync(srcRoot, dstDb, nil)
->>>>>>> 9a0ed706
 
 	queue := make(map[common.Hash]struct{})
 	nodes, _, codes := sched.Missing(0)
@@ -435,11 +415,7 @@
 
 	// Create a destination state and sync with the scheduler
 	dstDb := rawdb.NewMemoryDatabase()
-<<<<<<< HEAD
-	sched := NewStateSync(srcRoot, dstDb, trie.NewSyncBloom(1, dstDb), nil)
-=======
 	sched := NewStateSync(srcRoot, dstDb, nil)
->>>>>>> 9a0ed706
 
 	var added []common.Hash
 
