// Copyright 2014 The go-ethereum Authors
// This file is part of the go-ethereum library.
//
// The go-ethereum library is free software: you can redistribute it and/or modify
// it under the terms of the GNU Lesser General Public License as published by
// the Free Software Foundation, either version 3 of the License, or
// (at your option) any later version.
//
// The go-ethereum library is distributed in the hope that it will be useful,
// but WITHOUT ANY WARRANTY; without even the implied warranty of
// MERCHANTABILITY or FITNESS FOR A PARTICULAR PURPOSE. See the
// GNU Lesser General Public License for more details.
//
// You should have received a copy of the GNU Lesser General Public License
// along with the go-ethereum library. If not, see <http://www.gnu.org/licenses/>.

// Package state provides a caching layer atop the Ethereum state trie.
package state

import (
	"errors"
	"fmt"
	"math/big"
	"runtime"
	"sort"
	"sync"
	"time"

	"github.com/ethereum/go-ethereum/common"
	"github.com/ethereum/go-ethereum/common/gopool"
	"github.com/ethereum/go-ethereum/core/rawdb"
	"github.com/ethereum/go-ethereum/core/state/snapshot"
	"github.com/ethereum/go-ethereum/core/types"
	"github.com/ethereum/go-ethereum/crypto"
	"github.com/ethereum/go-ethereum/deepmind"
	"github.com/ethereum/go-ethereum/ethdb"
	"github.com/ethereum/go-ethereum/log"
	"github.com/ethereum/go-ethereum/metrics"
	"github.com/ethereum/go-ethereum/rlp"
	"github.com/ethereum/go-ethereum/trie"
)

const (
	preLoadLimit      = 128
	defaultNumOfSlots = 100
)

type revision struct {
	id           int
	journalIndex int
}

var (
	// emptyRoot is the known root hash of an empty trie.
	emptyRoot = common.HexToHash("56e81f171bcc55a6ff8345e692c0f86e5b48e01b996cadc001622fb5e363b421")

	emptyAddr = crypto.Keccak256Hash(common.Address{}.Bytes())
)

type proofList [][]byte

func (n *proofList) Put(key []byte, value []byte) error {
	*n = append(*n, value)
	return nil
}

func (n *proofList) Delete(key []byte) error {
	panic("not supported")
}

// StateDB structs within the ethereum protocol are used to store anything
// within the merkle trie. StateDBs take care of caching and storing
// nested states. It's the general query interface to retrieve:
// * Contracts
// * Accounts
type StateDB struct {
	db             Database
	prefetcher     *triePrefetcher
	originalRoot   common.Hash // The pre-state root, before any changes were made
	trie           Trie
	hasher         crypto.KeccakState
	diffLayer      *types.DiffLayer
	diffTries      map[common.Address]Trie
	diffCode       map[common.Hash][]byte
	lightProcessed bool

	snapMux       sync.Mutex
	snaps         *snapshot.Tree
	snap          snapshot.Snapshot
	snapDestructs map[common.Address]struct{}
	snapAccounts  map[common.Address][]byte
	snapStorage   map[common.Address]map[string][]byte

	// This map holds 'live' objects, which will get modified while processing a state transition.
	stateObjects        map[common.Address]*StateObject
	stateObjectsPending map[common.Address]struct{} // State objects finalized but not yet written to the trie
	stateObjectsDirty   map[common.Address]struct{} // State objects modified in the current execution

	// DB error.
	// State objects are used by the consensus core and VM which are
	// unable to deal with database-level errors. Any error that occurs
	// during a database read is memoized here and will eventually be returned
	// by StateDB.Commit.
	dbErr error

	// The refund counter, also used by state transitioning.
	refund uint64

	thash, bhash common.Hash
	txIndex      int
	logs         map[common.Hash][]*types.Log
	logSize      uint

	preimages map[common.Hash][]byte

	// Per-transaction access list
	accessList *accessList

	// Journal of state modifications. This is the backbone of
	// Snapshot and RevertToSnapshot.
	journal        *journal
	validRevisions []revision
	nextRevisionId int

	// Measurements gathered during execution for debugging purposes
	MetricsMux           sync.Mutex
	AccountReads         time.Duration
	AccountHashes        time.Duration
	AccountUpdates       time.Duration
	AccountCommits       time.Duration
	StorageReads         time.Duration
	StorageHashes        time.Duration
	StorageUpdates       time.Duration
	StorageCommits       time.Duration
	SnapshotAccountReads time.Duration
	SnapshotStorageReads time.Duration
	SnapshotCommits      time.Duration
}

// New creates a new state from a given trie.
func New(root common.Hash, db Database, snaps *snapshot.Tree) (*StateDB, error) {
	return newStateDB(root, db, snaps)
}

func newStateDB(root common.Hash, db Database, snaps *snapshot.Tree) (*StateDB, error) {
	sdb := &StateDB{
		db:                  db,
		originalRoot:        root,
		snaps:               snaps,
		stateObjects:        make(map[common.Address]*StateObject, defaultNumOfSlots),
		stateObjectsPending: make(map[common.Address]struct{}, defaultNumOfSlots),
		stateObjectsDirty:   make(map[common.Address]struct{}, defaultNumOfSlots),
		logs:                make(map[common.Hash][]*types.Log, defaultNumOfSlots),
		preimages:           make(map[common.Hash][]byte),
		journal:             newJournal(),
		hasher:              crypto.NewKeccakState(),
	}
	tr, err := db.OpenTrie(root)
	if err != nil {
		return nil, err
	}
	sdb.trie = tr
	if sdb.snaps != nil {
		if sdb.snap = sdb.snaps.Snapshot(root); sdb.snap != nil {
			sdb.snapDestructs = make(map[common.Address]struct{})
			sdb.snapAccounts = make(map[common.Address][]byte)
			sdb.snapStorage = make(map[common.Address]map[string][]byte)
		}
	}
	return sdb, nil
}

// StartPrefetcher initializes a new trie prefetcher to pull in nodes from the
// state trie concurrently while the state is mutated so that when we reach the
// commit phase, most of the needed data is already hot.
func (s *StateDB) StartPrefetcher(namespace string) {
	if s.prefetcher != nil {
		s.prefetcher.close()
		s.prefetcher = nil
	}
	if s.snap != nil {
		s.prefetcher = newTriePrefetcher(s.db, s.originalRoot, namespace)
	}
}

// StopPrefetcher terminates a running prefetcher and reports any leftover stats
// from the gathered metrics.
func (s *StateDB) StopPrefetcher() {
	if s.prefetcher != nil {
		s.prefetcher.close()
		s.prefetcher = nil
	}
}

// Mark that the block is processed by diff layer
func (s *StateDB) MarkLightProcessed() {
	s.lightProcessed = true
}

func (s *StateDB) IsLightProcessed() bool {
	return s.lightProcessed
}

// setError remembers the first non-nil error it is called with.
func (s *StateDB) setError(err error) {
	if s.dbErr == nil {
		s.dbErr = err
	}
}

func (s *StateDB) Error() error {
	return s.dbErr
}

<<<<<<< HEAD
func (s *StateDB) AddLog(log *types.Log, dmContext *deepmind.Context) {
=======
func (s *StateDB) Trie() Trie {
	return s.trie
}

func (s *StateDB) SetDiff(diffLayer *types.DiffLayer, diffTries map[common.Address]Trie, diffCode map[common.Hash][]byte) {
	s.diffLayer, s.diffTries, s.diffCode = diffLayer, diffTries, diffCode
}

func (s *StateDB) SetSnapData(snapDestructs map[common.Address]struct{}, snapAccounts map[common.Address][]byte,
	snapStorage map[common.Address]map[string][]byte) {
	s.snapDestructs, s.snapAccounts, s.snapStorage = snapDestructs, snapAccounts, snapStorage
}

func (s *StateDB) AddLog(log *types.Log) {
>>>>>>> 30972a7b
	s.journal.append(addLogChange{txhash: s.thash})

	log.TxHash = s.thash
	log.BlockHash = s.bhash
	log.TxIndex = uint(s.txIndex)
	log.Index = s.logSize

	if dmContext.Enabled() {
		dmContext.RecordLog(log)
	}

	s.logs[s.thash] = append(s.logs[s.thash], log)
	s.logSize++
}

func (s *StateDB) GetLogs(hash common.Hash) []*types.Log {
	return s.logs[hash]
}

func (s *StateDB) Logs() []*types.Log {
	var logs []*types.Log
	for _, lgs := range s.logs {
		logs = append(logs, lgs...)
	}
	return logs
}

// AddPreimage records a SHA3 preimage seen by the VM.
func (s *StateDB) AddPreimage(hash common.Hash, preimage []byte) {
	if _, ok := s.preimages[hash]; !ok {
		s.journal.append(addPreimageChange{hash: hash})
		pi := make([]byte, len(preimage))
		copy(pi, preimage)
		s.preimages[hash] = pi
	}
}

// Preimages returns a list of SHA3 preimages that have been submitted.
func (s *StateDB) Preimages() map[common.Hash][]byte {
	return s.preimages
}

// AddRefund adds gas to the refund counter
func (s *StateDB) AddRefund(gas uint64) {
	s.journal.append(refundChange{prev: s.refund})
	s.refund += gas
}

// SubRefund removes gas from the refund counter.
// This method will panic if the refund counter goes below zero
func (s *StateDB) SubRefund(gas uint64) {
	s.journal.append(refundChange{prev: s.refund})
	if gas > s.refund {
		panic(fmt.Sprintf("Refund counter below zero (gas: %d > refund: %d)", gas, s.refund))
	}

	s.refund -= gas
}

// Exist reports whether the given account address exists in the state.
// Notably this also returns true for suicided accounts.
func (s *StateDB) Exist(addr common.Address) bool {
	return s.getStateObject(addr) != nil
}

// Empty returns whether the state object is either non-existent
// or empty according to the EIP161 specification (balance = nonce = code = 0)
func (s *StateDB) Empty(addr common.Address) bool {
	so := s.getStateObject(addr)
	return so == nil || so.empty()
}

// GetBalance retrieves the balance from the given address or 0 if object not found
func (s *StateDB) GetBalance(addr common.Address) *big.Int {
	stateObject := s.getStateObject(addr)
	if stateObject != nil {
		return stateObject.Balance()
	}
	return common.Big0
}

func (s *StateDB) GetNonce(addr common.Address) uint64 {
	stateObject := s.getStateObject(addr)
	if stateObject != nil {
		return stateObject.Nonce()
	}

	return 0
}

// TxIndex returns the current transaction index set by Prepare.
func (s *StateDB) TxIndex() int {
	return s.txIndex
}

// BlockHash returns the current block hash set by Prepare.
func (s *StateDB) BlockHash() common.Hash {
	return s.bhash
}

func (s *StateDB) GetCode(addr common.Address) []byte {
	stateObject := s.getStateObject(addr)
	if stateObject != nil {
		return stateObject.Code(s.db)
	}
	return nil
}

func (s *StateDB) GetCodeSize(addr common.Address) int {
	stateObject := s.getStateObject(addr)
	if stateObject != nil {
		return stateObject.CodeSize(s.db)
	}
	return 0
}

func (s *StateDB) GetCodeHash(addr common.Address) common.Hash {
	stateObject := s.getStateObject(addr)
	if stateObject == nil {
		return common.Hash{}
	}
	return common.BytesToHash(stateObject.CodeHash())
}

// GetState retrieves a value from the given account's storage trie.
func (s *StateDB) GetState(addr common.Address, hash common.Hash) common.Hash {
	stateObject := s.getStateObject(addr)
	if stateObject != nil {
		return stateObject.GetState(s.db, hash)
	}
	return common.Hash{}
}

// GetProof returns the Merkle proof for a given account.
func (s *StateDB) GetProof(addr common.Address) ([][]byte, error) {
	return s.GetProofByHash(crypto.Keccak256Hash(addr.Bytes()))
}

// GetProofByHash returns the Merkle proof for a given account.
func (s *StateDB) GetProofByHash(addrHash common.Hash) ([][]byte, error) {
	var proof proofList
	err := s.trie.Prove(addrHash[:], 0, &proof)
	return proof, err
}

// GetStorageProof returns the Merkle proof for given storage slot.
func (s *StateDB) GetStorageProof(a common.Address, key common.Hash) ([][]byte, error) {
	var proof proofList
	trie := s.StorageTrie(a)
	if trie == nil {
		return proof, errors.New("storage trie for requested address does not exist")
	}
	err := trie.Prove(crypto.Keccak256(key.Bytes()), 0, &proof)
	return proof, err
}

// GetStorageProofByHash returns the Merkle proof for given storage slot.
func (s *StateDB) GetStorageProofByHash(a common.Address, key common.Hash) ([][]byte, error) {
	var proof proofList
	trie := s.StorageTrie(a)
	if trie == nil {
		return proof, errors.New("storage trie for requested address does not exist")
	}
	err := trie.Prove(crypto.Keccak256(key.Bytes()), 0, &proof)
	return proof, err
}

// GetCommittedState retrieves a value from the given account's committed storage trie.
func (s *StateDB) GetCommittedState(addr common.Address, hash common.Hash) common.Hash {
	stateObject := s.getStateObject(addr)
	if stateObject != nil {
		return stateObject.GetCommittedState(s.db, hash)
	}
	return common.Hash{}
}

// Database retrieves the low level database supporting the lower level trie ops.
func (s *StateDB) Database() Database {
	return s.db
}

// StorageTrie returns the storage trie of an account.
// The return value is a copy and is nil for non-existent accounts.
func (s *StateDB) StorageTrie(addr common.Address) Trie {
	stateObject := s.getStateObject(addr)
	if stateObject == nil {
		return nil
	}
	cpy := stateObject.deepCopy(s)
	cpy.updateTrie(s.db)
	return cpy.getTrie(s.db)
}

func (s *StateDB) HasSuicided(addr common.Address) bool {
	stateObject := s.getStateObject(addr)
	if stateObject != nil {
		return stateObject.suicided
	}
	return false
}

/*
 * SETTERS
 */

// AddBalance adds amount to the account associated with addr.
func (s *StateDB) AddBalance(addr common.Address, amount *big.Int, isPrecompiledAddr bool, dmContext *deepmind.Context, reason deepmind.BalanceChangeReason) {
	stateObject := s.GetOrNewStateObject(addr, isPrecompiledAddr, dmContext)
	if stateObject != nil {
		stateObject.AddBalance(amount, dmContext, reason)
	}
}

// SubBalance subtracts amount from the account associated with addr.
func (s *StateDB) SubBalance(addr common.Address, amount *big.Int, dmContext *deepmind.Context, reason deepmind.BalanceChangeReason) {
	stateObject := s.GetOrNewStateObject(addr, false, dmContext)
	if stateObject != nil {
		stateObject.SubBalance(amount, dmContext, reason)
	}
}

func (s *StateDB) SetBalance(addr common.Address, amount *big.Int, dmContext *deepmind.Context, reason deepmind.BalanceChangeReason) {
	stateObject := s.GetOrNewStateObject(addr, false, dmContext)
	if stateObject != nil {
		stateObject.SetBalance(amount, dmContext, reason)
	}
}

func (s *StateDB) SetNonce(addr common.Address, nonce uint64, dmContext *deepmind.Context) {
	stateObject := s.GetOrNewStateObject(addr, false, dmContext)
	if stateObject != nil {
		stateObject.SetNonce(nonce, dmContext)
	}
}

func (s *StateDB) SetCode(addr common.Address, code []byte, dmContext *deepmind.Context) {
	stateObject := s.GetOrNewStateObject(addr, false, dmContext)
	if stateObject != nil {
		stateObject.SetCode(crypto.Keccak256Hash(code), code, dmContext)
	}
}

func (s *StateDB) SetState(addr common.Address, key, value common.Hash, dmContext *deepmind.Context) {
	stateObject := s.GetOrNewStateObject(addr, false, dmContext)
	if stateObject != nil {
		stateObject.SetState(s.db, key, value, dmContext)
	}
}

// SetStorage replaces the entire storage for the specified account with given
// storage. This function should only be used for debugging.
func (s *StateDB) SetStorage(addr common.Address, storage map[common.Hash]common.Hash, dmContext *deepmind.Context) {
	stateObject := s.GetOrNewStateObject(addr, false, dmContext)
	if stateObject != nil {
		stateObject.SetStorage(storage)
	}
}

// Suicide marks the given account as suicided.
// This clears the account balance.
//
// The account's state object is still available until the state is committed,
// getStateObject will return a non-nil account after Suicide.
func (s *StateDB) Suicide(addr common.Address, dmContext *deepmind.Context) bool {
	stateObject := s.getStateObject(addr)
	if stateObject == nil {
		return false
	}
	s.journal.append(suicideChange{
		account:     &addr,
		prev:        stateObject.suicided,
		prevbalance: new(big.Int).Set(stateObject.Balance()),
	})

	if dmContext.Enabled() {
		dmContext.RecordSuicide(stateObject.address, stateObject.suicided, stateObject.Balance())
	}

	stateObject.markSuicided()
	stateObject.data.Balance = new(big.Int)

	return true
}

//
// Setting, updating & deleting state object methods.
//

// updateStateObject writes the given object to the trie.
func (s *StateDB) updateStateObject(obj *StateObject) {
	// Track the amount of time wasted on updating the account from the trie
	if metrics.EnabledExpensive {
		defer func(start time.Time) { s.AccountUpdates += time.Since(start) }(time.Now())
	}
	// Encode the account and update the account trie
	addr := obj.Address()
	data := obj.encodeData
	var err error
	if data == nil {
		data, err = rlp.EncodeToBytes(obj)
		if err != nil {
			panic(fmt.Errorf("can't encode object at %x: %v", addr[:], err))
		}
	}
	if err = s.trie.TryUpdate(addr[:], data); err != nil {
		s.setError(fmt.Errorf("updateStateObject (%x) error: %v", addr[:], err))
	}
}

// deleteStateObject removes the given object from the state trie.
func (s *StateDB) deleteStateObject(obj *StateObject) {
	// Track the amount of time wasted on deleting the account from the trie
	if metrics.EnabledExpensive {
		defer func(start time.Time) { s.AccountUpdates += time.Since(start) }(time.Now())
	}
	// Delete the account from the trie
	addr := obj.Address()
	if err := s.trie.TryDelete(addr[:]); err != nil {
		s.setError(fmt.Errorf("deleteStateObject (%x) error: %v", addr[:], err))
	}
}

// getStateObject retrieves a state object given by the address, returning nil if
// the object is not found or was deleted in this execution context. If you need
// to differentiate between non-existent/just-deleted, use getDeletedStateObject.
func (s *StateDB) getStateObject(addr common.Address) *StateObject {
	if obj := s.getDeletedStateObject(addr); obj != nil && !obj.deleted {
		return obj
	}
	return nil
}

func (s *StateDB) TryPreload(block *types.Block, signer types.Signer) {
	accounts := make(map[common.Address]bool, block.Transactions().Len())
	accountsSlice := make([]common.Address, 0, block.Transactions().Len())
	for _, tx := range block.Transactions() {
		from, err := types.Sender(signer, tx)
		if err != nil {
			break
		}
		accounts[from] = true
		if tx.To() != nil {
			accounts[*tx.To()] = true
		}
	}
	for account := range accounts {
		accountsSlice = append(accountsSlice, account)
	}
	if len(accountsSlice) >= preLoadLimit && len(accountsSlice) > runtime.NumCPU() {
		objsChan := make(chan []*StateObject, runtime.NumCPU())
		for i := 0; i < runtime.NumCPU(); i++ {
			start := i * len(accountsSlice) / runtime.NumCPU()
			end := (i + 1) * len(accountsSlice) / runtime.NumCPU()
			if i+1 == runtime.NumCPU() {
				end = len(accountsSlice)
			}
			go func(start, end int) {
				objs := s.preloadStateObject(accountsSlice[start:end])
				objsChan <- objs
			}(start, end)
		}
		for i := 0; i < runtime.NumCPU(); i++ {
			objs := <-objsChan
			for _, obj := range objs {
				s.SetStateObject(obj)
			}
		}
	}
}

func (s *StateDB) preloadStateObject(address []common.Address) []*StateObject {
	// Prefer live objects if any is available
	if s.snap == nil {
		return nil
	}
	hasher := crypto.NewKeccakState()
	objs := make([]*StateObject, 0, len(address))
	for _, addr := range address {
		// If no live objects are available, attempt to use snapshots
		if acc, err := s.snap.Account(crypto.HashData(hasher, addr.Bytes())); err == nil {
			if acc == nil {
				continue
			}
			data := &Account{
				Nonce:    acc.Nonce,
				Balance:  acc.Balance,
				CodeHash: acc.CodeHash,
				Root:     common.BytesToHash(acc.Root),
			}
			if len(data.CodeHash) == 0 {
				data.CodeHash = emptyCodeHash
			}
			if data.Root == (common.Hash{}) {
				data.Root = emptyRoot
			}
			// Insert into the live set
			obj := newObject(s, addr, *data)
			objs = append(objs, obj)
		}
		// Do not enable this feature when snapshot is not enabled.
	}
	return objs
}

// getDeletedStateObject is similar to getStateObject, but instead of returning
// nil for a deleted state object, it returns the actual object with the deleted
// flag set. This is needed by the state journal to revert to the correct s-
// destructed object instead of wiping all knowledge about the state object.
func (s *StateDB) getDeletedStateObject(addr common.Address) *StateObject {
	// Prefer live objects if any is available
	if obj := s.stateObjects[addr]; obj != nil {
		return obj
	}
	// If no live objects are available, attempt to use snapshots
	var (
		data *Account
		err  error
	)
	if s.snap != nil {
		if metrics.EnabledExpensive {
			defer func(start time.Time) { s.SnapshotAccountReads += time.Since(start) }(time.Now())
		}
		var acc *snapshot.Account
		if acc, err = s.snap.Account(crypto.HashData(s.hasher, addr.Bytes())); err == nil {
			if acc == nil {
				return nil
			}
			data = &Account{
				Nonce:    acc.Nonce,
				Balance:  acc.Balance,
				CodeHash: acc.CodeHash,
				Root:     common.BytesToHash(acc.Root),
			}
			if len(data.CodeHash) == 0 {
				data.CodeHash = emptyCodeHash
			}
			if data.Root == (common.Hash{}) {
				data.Root = emptyRoot
			}
		}
	}
	// If snapshot unavailable or reading from it failed, load from the database
	if s.snap == nil || err != nil {
		if s.trie == nil {
			tr, err := s.db.OpenTrie(s.originalRoot)
			if err != nil {
				s.setError(fmt.Errorf("failed to open trie tree"))
				return nil
			}
			s.trie = tr
		}
		if metrics.EnabledExpensive {
			defer func(start time.Time) { s.AccountReads += time.Since(start) }(time.Now())
		}
		enc, err := s.trie.TryGet(addr.Bytes())
		if err != nil {
			s.setError(fmt.Errorf("getDeleteStateObject (%x) error: %v", addr.Bytes(), err))
			return nil
		}
		if len(enc) == 0 {
			return nil
		}
		data = new(Account)
		if err := rlp.DecodeBytes(enc, data); err != nil {
			log.Error("Failed to decode state object", "addr", addr, "err", err)
			return nil
		}
	}
	// Insert into the live set
	obj := newObject(s, addr, *data)
	s.SetStateObject(obj)
	return obj
}

func (s *StateDB) SetStateObject(object *StateObject) {
	s.stateObjects[object.Address()] = object
}

// GetOrNewStateObject retrieves a state object or create a new state object if nil.
func (s *StateDB) GetOrNewStateObject(addr common.Address, isPrecompiledAddr bool, dmContext *deepmind.Context) *StateObject {
	stateObject := s.getStateObject(addr)
	if stateObject == nil {
		stateObject, _ = s.createObject(addr, isPrecompiledAddr, dmContext)
	}
	return stateObject
}

// createObject creates a new state object. If there is an existing account with
// the given address, it is overwritten and returned as the second return value.
func (s *StateDB) createObject(addr common.Address, isPrecompiledAddr bool, dmContext *deepmind.Context) (newobj, prev *StateObject) {
	prev = s.getDeletedStateObject(addr) // Note, prev might have been deleted, we need that!

	var prevdestruct bool
	if s.snap != nil && prev != nil {
		_, prevdestruct = s.snapDestructs[prev.address]
		if !prevdestruct {
			s.snapDestructs[prev.address] = struct{}{}
		}
	}
	newobj = newObject(s, addr, Account{})
	newobj.setNonce(0) // sets the object to dirty
	if prev == nil {
		s.journal.append(createObjectChange{account: &addr})
	} else {
		s.journal.append(resetObjectChange{prev: prev, prevdestruct: prevdestruct})
	}
	if dmContext.Enabled() && !isPrecompiledAddr {
		dmContext.RecordNewAccount(addr)
	}

	s.SetStateObject(newobj)
	if prev != nil && !prev.deleted {
		return newobj, prev
	}
	return newobj, nil
}

// CreateAccount explicitly creates a state object. If a state object with the address
// already exists the balance is carried over to the new account.
//
// CreateAccount is called during the EVM CREATE operation. The situation might arise that
// a contract does the following:
//
//   1. sends funds to sha(account ++ (nonce + 1))
//   2. tx_create(sha(account ++ nonce)) (note that this gets the address of 1)
//
// Carrying over the balance ensures that Ether doesn't disappear.
func (s *StateDB) CreateAccount(addr common.Address, dmContext *deepmind.Context) {
	newObj, prev := s.createObject(addr, false, dmContext)
	if prev != nil {
		newObj.setBalance(prev.data.Balance)
	}
}

func (db *StateDB) ForEachStorage(addr common.Address, cb func(key, value common.Hash) bool) error {
	so := db.getStateObject(addr)
	if so == nil {
		return nil
	}
	it := trie.NewIterator(so.getTrie(db.db).NodeIterator(nil))

	for it.Next() {
		key := common.BytesToHash(db.trie.GetKey(it.Key))
		if value, dirty := so.dirtyStorage[key]; dirty {
			if !cb(key, value) {
				return nil
			}
			continue
		}

		if len(it.Value) > 0 {
			_, content, _, err := rlp.Split(it.Value)
			if err != nil {
				return err
			}
			if !cb(key, common.BytesToHash(content)) {
				return nil
			}
		}
	}
	return nil
}

// Copy creates a deep, independent copy of the state.
// Snapshots of the copied state cannot be applied to the copy.
func (s *StateDB) Copy() *StateDB {
	// Copy all the basic fields, initialize the memory ones
	state := &StateDB{
		db:                  s.db,
		trie:                s.db.CopyTrie(s.trie),
		stateObjects:        make(map[common.Address]*StateObject, len(s.journal.dirties)),
		stateObjectsPending: make(map[common.Address]struct{}, len(s.stateObjectsPending)),
		stateObjectsDirty:   make(map[common.Address]struct{}, len(s.journal.dirties)),
		refund:              s.refund,
		logs:                make(map[common.Hash][]*types.Log, len(s.logs)),
		logSize:             s.logSize,
		preimages:           make(map[common.Hash][]byte, len(s.preimages)),
		journal:             newJournal(),
		hasher:              crypto.NewKeccakState(),
	}
	// Copy the dirty states, logs, and preimages
	for addr := range s.journal.dirties {
		// As documented [here](https://github.com/ethereum/go-ethereum/pull/16485#issuecomment-380438527),
		// and in the Finalise-method, there is a case where an object is in the journal but not
		// in the stateObjects: OOG after touch on ripeMD prior to Byzantium. Thus, we need to check for
		// nil
		if object, exist := s.stateObjects[addr]; exist {
			// Even though the original object is dirty, we are not copying the journal,
			// so we need to make sure that anyside effect the journal would have caused
			// during a commit (or similar op) is already applied to the copy.
			state.stateObjects[addr] = object.deepCopy(state)

			state.stateObjectsDirty[addr] = struct{}{}   // Mark the copy dirty to force internal (code/state) commits
			state.stateObjectsPending[addr] = struct{}{} // Mark the copy pending to force external (account) commits
		}
	}
	// Above, we don't copy the actual journal. This means that if the copy is copied, the
	// loop above will be a no-op, since the copy's journal is empty.
	// Thus, here we iterate over stateObjects, to enable copies of copies
	for addr := range s.stateObjectsPending {
		if _, exist := state.stateObjects[addr]; !exist {
			state.stateObjects[addr] = s.stateObjects[addr].deepCopy(state)
		}
		state.stateObjectsPending[addr] = struct{}{}
	}
	for addr := range s.stateObjectsDirty {
		if _, exist := state.stateObjects[addr]; !exist {
			state.stateObjects[addr] = s.stateObjects[addr].deepCopy(state)
		}
		state.stateObjectsDirty[addr] = struct{}{}
	}
	for hash, logs := range s.logs {
		cpy := make([]*types.Log, len(logs))
		for i, l := range logs {
			cpy[i] = new(types.Log)
			*cpy[i] = *l
		}
		state.logs[hash] = cpy
	}
	for hash, preimage := range s.preimages {
		state.preimages[hash] = preimage
	}
	// Do we need to copy the access list? In practice: No. At the start of a
	// transaction, the access list is empty. In practice, we only ever copy state
	// _between_ transactions/blocks, never in the middle of a transaction.
	// However, it doesn't cost us much to copy an empty list, so we do it anyway
	// to not blow up if we ever decide copy it in the middle of a transaction
	if s.accessList != nil {
		state.accessList = s.accessList.Copy()
	}

	// If there's a prefetcher running, make an inactive copy of it that can
	// only access data but does not actively preload (since the user will not
	// know that they need to explicitly terminate an active copy).
	if s.prefetcher != nil {
		state.prefetcher = s.prefetcher.copy()
	}
	if s.snaps != nil {
		// In order for the miner to be able to use and make additions
		// to the snapshot tree, we need to copy that aswell.
		// Otherwise, any block mined by ourselves will cause gaps in the tree,
		// and force the miner to operate trie-backed only
		state.snaps = s.snaps
		state.snap = s.snap
		// deep copy needed
		state.snapDestructs = make(map[common.Address]struct{})
		for k, v := range s.snapDestructs {
			state.snapDestructs[k] = v
		}
		state.snapAccounts = make(map[common.Address][]byte)
		for k, v := range s.snapAccounts {
			state.snapAccounts[k] = v
		}
		state.snapStorage = make(map[common.Address]map[string][]byte)
		for k, v := range s.snapStorage {
			temp := make(map[string][]byte)
			for kk, vv := range v {
				temp[kk] = vv
			}
			state.snapStorage[k] = temp
		}
	}
	return state
}

// Snapshot returns an identifier for the current revision of the state.
func (s *StateDB) Snapshot() int {
	id := s.nextRevisionId
	s.nextRevisionId++
	s.validRevisions = append(s.validRevisions, revision{id, s.journal.length()})
	return id
}

// RevertToSnapshot reverts all state changes made since the given revision.
func (s *StateDB) RevertToSnapshot(revid int) {
	// Find the snapshot in the stack of valid snapshots.
	idx := sort.Search(len(s.validRevisions), func(i int) bool {
		return s.validRevisions[i].id >= revid
	})
	if idx == len(s.validRevisions) || s.validRevisions[idx].id != revid {
		panic(fmt.Errorf("revision id %v cannot be reverted", revid))
	}
	snapshot := s.validRevisions[idx].journalIndex

	// Replay the journal to undo changes and remove invalidated snapshots
	s.journal.revert(s, snapshot)
	s.validRevisions = s.validRevisions[:idx]
}

// GetRefund returns the current value of the refund counter.
func (s *StateDB) GetRefund() uint64 {
	return s.refund
}

// Finalise finalises the state by removing the s destructed objects and clears
// the journal as well as the refunds. Finalise, however, will not push any updates
// into the tries just yet. Only IntermediateRoot or Commit will do that.
func (s *StateDB) Finalise(deleteEmptyObjects bool) {
	addressesToPrefetch := make([][]byte, 0, len(s.journal.dirties))
	for addr := range s.journal.dirties {
		obj, exist := s.stateObjects[addr]
		if !exist {
			// ripeMD is 'touched' at block 1714175, in tx 0x1237f737031e40bcde4a8b7e717b2d15e3ecadfe49bb1bbc71ee9deb09c6fcf2
			// That tx goes out of gas, and although the notion of 'touched' does not exist there, the
			// touch-event will still be recorded in the journal. Since ripeMD is a special snowflake,
			// it will persist in the journal even though the journal is reverted. In this special circumstance,
			// it may exist in `s.journal.dirties` but not in `s.stateObjects`.
			// Thus, we can safely ignore it here
			continue
		}
		if obj.suicided || (deleteEmptyObjects && obj.empty()) {
			obj.deleted = true

			// If state snapshotting is active, also mark the destruction there.
			// Note, we can't do this only at the end of a block because multiple
			// transactions within the same block might self destruct and then
			// ressurrect an account; but the snapshotter needs both events.
			if s.snap != nil {
				s.snapDestructs[obj.address] = struct{}{} // We need to maintain account deletions explicitly (will remain set indefinitely)
				delete(s.snapAccounts, obj.address)       // Clear out any previously updated account data (may be recreated via a ressurrect)
				delete(s.snapStorage, obj.address)        // Clear out any previously updated storage data (may be recreated via a ressurrect)
			}
		} else {
			obj.finalise(true) // Prefetch slots in the background
		}
		if _, exist := s.stateObjectsPending[addr]; !exist {
			s.stateObjectsPending[addr] = struct{}{}
		}
		if _, exist := s.stateObjectsDirty[addr]; !exist {
			s.stateObjectsDirty[addr] = struct{}{}
			// At this point, also ship the address off to the precacher. The precacher
			// will start loading tries, and when the change is eventually committed,
			// the commit-phase will be a lot faster
			addressesToPrefetch = append(addressesToPrefetch, common.CopyBytes(addr[:])) // Copy needed for closure
		}
	}
	if s.prefetcher != nil && len(addressesToPrefetch) > 0 {
		s.prefetcher.prefetch(s.originalRoot, addressesToPrefetch, emptyAddr)
	}
	// Invalidate journal because reverting across transactions is not allowed.
	s.clearJournalAndRefund()
}

// IntermediateRoot computes the current root hash of the state trie.
// It is called in between transactions to get the root hash that
// goes into transaction receipts.
func (s *StateDB) IntermediateRoot(deleteEmptyObjects bool) common.Hash {
	if s.lightProcessed {
		s.StopPrefetcher()
		return s.trie.Hash()
	}
	// Finalise all the dirty storage states and write them into the tries
	s.Finalise(deleteEmptyObjects)

	// If there was a trie prefetcher operating, it gets aborted and irrevocably
	// modified after we start retrieving tries. Remove it from the statedb after
	// this round of use.
	//
	// This is weird pre-byzantium since the first tx runs with a prefetcher and
	// the remainder without, but pre-byzantium even the initial prefetcher is
	// useless, so no sleep lost.
	prefetcher := s.prefetcher
	if s.prefetcher != nil {
		defer func() {
			s.prefetcher.close()
			s.prefetcher = nil
		}()
	}

	tasks := make(chan func())
	finishCh := make(chan struct{})
	defer close(finishCh)
	wg := sync.WaitGroup{}
	for i := 0; i < runtime.NumCPU(); i++ {
		go func() {
			for {
				select {
				case task := <-tasks:
					task()
				case <-finishCh:
					return
				}
			}
		}()
	}
	// Although naively it makes sense to retrieve the account trie and then do
	// the contract storage and account updates sequentially, that short circuits
	// the account prefetcher. Instead, let's process all the storage updates
	// first, giving the account prefeches just a few more milliseconds of time
	// to pull useful data from disk.
	for addr := range s.stateObjectsPending {
		if obj := s.stateObjects[addr]; !obj.deleted {
			wg.Add(1)
			tasks <- func() {
				obj.updateRoot(s.db)

				// If state snapshotting is active, cache the data til commit. Note, this
				// update mechanism is not symmetric to the deletion, because whereas it is
				// enough to track account updates at commit time, deletions need tracking
				// at transaction boundary level to ensure we capture state clearing.
				if s.snap != nil && !obj.deleted {
					s.snapMux.Lock()
					// It is possible to add unnecessary change, but it is fine.
					s.snapAccounts[obj.address] = snapshot.SlimAccountRLP(obj.data.Nonce, obj.data.Balance, obj.data.Root, obj.data.CodeHash)
					s.snapMux.Unlock()
				}
				data, err := rlp.EncodeToBytes(obj)
				if err != nil {
					panic(fmt.Errorf("can't encode object at %x: %v", addr[:], err))
				}
				obj.encodeData = data
				wg.Done()
			}
		}
	}
	wg.Wait()
	// Now we're about to start to write changes to the trie. The trie is so far
	// _untouched_. We can check with the prefetcher, if it can give us a trie
	// which has the same root, but also has some content loaded into it.
	if prefetcher != nil {
		if trie := prefetcher.trie(s.originalRoot); trie != nil {
			s.trie = trie
		}
	}
	if s.trie == nil {
		tr, err := s.db.OpenTrie(s.originalRoot)
		if err != nil {
			panic("Failed to open trie tree")
		}
		s.trie = tr
	}
	usedAddrs := make([][]byte, 0, len(s.stateObjectsPending))
	for addr := range s.stateObjectsPending {
		if obj := s.stateObjects[addr]; obj.deleted {
			s.deleteStateObject(obj)
		} else {
			s.updateStateObject(obj)
		}
		usedAddrs = append(usedAddrs, common.CopyBytes(addr[:])) // Copy needed for closure
	}
	if prefetcher != nil {
		prefetcher.used(s.originalRoot, usedAddrs)
	}
	if len(s.stateObjectsPending) > 0 {
		s.stateObjectsPending = make(map[common.Address]struct{})
	}
	// Track the amount of time wasted on hashing the account trie
	if metrics.EnabledExpensive {
		defer func(start time.Time) { s.AccountHashes += time.Since(start) }(time.Now())
	}
	root := s.trie.Hash()
	return root
}

// Prepare sets the current transaction hash and index and block hash which is
// used when the EVM emits new state logs.
func (s *StateDB) Prepare(thash, bhash common.Hash, ti int) {
	s.thash = thash
	s.bhash = bhash
	s.txIndex = ti
	s.accessList = nil
}

func (s *StateDB) clearJournalAndRefund() {
	if len(s.journal.entries) > 0 {
		s.journal = newJournal()
		s.refund = 0
	}
	s.validRevisions = s.validRevisions[:0] // Snapshots can be created without journal entires
}

func (s *StateDB) LightCommit(root common.Hash) (common.Hash, *types.DiffLayer, error) {
	codeWriter := s.db.TrieDB().DiskDB().NewBatch()

	commitFuncs := []func() error{
		func() error {
			for codeHash, code := range s.diffCode {
				rawdb.WriteCode(codeWriter, codeHash, code)
				if codeWriter.ValueSize() >= ethdb.IdealBatchSize {
					if err := codeWriter.Write(); err != nil {
						return err
					}
					codeWriter.Reset()
				}
			}
			if codeWriter.ValueSize() > 0 {
				if err := codeWriter.Write(); err != nil {
					return err
				}
			}
			return nil
		},
		func() error {
			tasks := make(chan func())
			taskResults := make(chan error, len(s.diffTries))
			tasksNum := 0
			finishCh := make(chan struct{})
			defer close(finishCh)
			threads := gopool.Threads(len(s.diffTries))

			for i := 0; i < threads; i++ {
				go func() {
					for {
						select {
						case task := <-tasks:
							task()
						case <-finishCh:
							return
						}
					}
				}()
			}

			for account, diff := range s.diffTries {
				tmpAccount := account
				tmpDiff := diff
				tasks <- func() {
					root, err := tmpDiff.Commit(nil)
					if err != nil {
						taskResults <- err
						return
					}
					s.db.CacheStorage(crypto.Keccak256Hash(tmpAccount[:]), root, tmpDiff)
					taskResults <- nil
				}
				tasksNum++
			}

			for i := 0; i < tasksNum; i++ {
				err := <-taskResults
				if err != nil {
					return err
				}
			}

			// commit account trie
			var account Account
			root, err := s.trie.Commit(func(_ [][]byte, _ []byte, leaf []byte, parent common.Hash) error {
				if err := rlp.DecodeBytes(leaf, &account); err != nil {
					return nil
				}
				if account.Root != emptyRoot {
					s.db.TrieDB().Reference(account.Root, parent)
				}
				return nil
			})
			if err != nil {
				return err
			}
			if root != emptyRoot {
				s.db.CacheAccount(root, s.trie)
			}
			return nil
		},
		func() error {
			if s.snap != nil {
				if metrics.EnabledExpensive {
					defer func(start time.Time) { s.SnapshotCommits += time.Since(start) }(time.Now())
				}
				// Only update if there's a state transition (skip empty Clique blocks)
				if parent := s.snap.Root(); parent != root {
					if err := s.snaps.Update(root, parent, s.snapDestructs, s.snapAccounts, s.snapStorage); err != nil {
						log.Warn("Failed to update snapshot tree", "from", parent, "to", root, "err", err)
					}
					// Keep n diff layers in the memory
					// - head layer is paired with HEAD state
					// - head-1 layer is paired with HEAD-1 state
					// - head-(n-1) layer(bottom-most diff layer) is paired with HEAD-(n-1)state
					if err := s.snaps.Cap(root, s.snaps.CapLimit()); err != nil {
						log.Warn("Failed to cap snapshot tree", "root", root, "layers", s.snaps.CapLimit(), "err", err)
					}
				}
			}
			return nil
		},
	}
	commitRes := make(chan error, len(commitFuncs))
	for _, f := range commitFuncs {
		tmpFunc := f
		go func() {
			commitRes <- tmpFunc()
		}()
	}
	for i := 0; i < len(commitFuncs); i++ {
		r := <-commitRes
		if r != nil {
			return common.Hash{}, nil, r
		}
	}
	s.snap, s.snapDestructs, s.snapAccounts, s.snapStorage = nil, nil, nil, nil
	s.diffTries, s.diffCode = nil, nil
	return root, s.diffLayer, nil
}

// Commit writes the state to the underlying in-memory trie database.
func (s *StateDB) Commit(deleteEmptyObjects bool) (common.Hash, *types.DiffLayer, error) {
	if s.dbErr != nil {
		return common.Hash{}, nil, fmt.Errorf("commit aborted due to earlier error: %v", s.dbErr)
	}
	// Finalize any pending changes and merge everything into the tries
	root := s.IntermediateRoot(deleteEmptyObjects)
	if s.lightProcessed {
		return s.LightCommit(root)
	}
	var diffLayer *types.DiffLayer
	if s.snap != nil {
		diffLayer = &types.DiffLayer{}
	}
	commitFuncs := []func() error{
		func() error {
			// Commit objects to the trie, measuring the elapsed time
			tasks := make(chan func(batch ethdb.KeyValueWriter))
			taskResults := make(chan error, len(s.stateObjectsDirty))
			tasksNum := 0
			finishCh := make(chan struct{})

			threads := gopool.Threads(len(s.stateObjectsDirty))
			wg := sync.WaitGroup{}
			for i := 0; i < threads; i++ {
				wg.Add(1)
				go func() {
					defer wg.Done()
					codeWriter := s.db.TrieDB().DiskDB().NewBatch()
					for {
						select {
						case task := <-tasks:
							task(codeWriter)
						case <-finishCh:
							if codeWriter.ValueSize() > 0 {
								if err := codeWriter.Write(); err != nil {
									log.Crit("Failed to commit dirty codes", "error", err)
								}
							}
							return
						}
					}
				}()
			}

			if s.snap != nil {
				for addr := range s.stateObjectsDirty {
					if obj := s.stateObjects[addr]; !obj.deleted {
						if obj.code != nil && obj.dirtyCode {
							diffLayer.Codes = append(diffLayer.Codes, types.DiffCode{
								Hash: common.BytesToHash(obj.CodeHash()),
								Code: obj.code,
							})
						}
					}
				}
			}

			for addr := range s.stateObjectsDirty {
				if obj := s.stateObjects[addr]; !obj.deleted {
					// Write any contract code associated with the state object
					tasks <- func(codeWriter ethdb.KeyValueWriter) {
						if obj.code != nil && obj.dirtyCode {
							rawdb.WriteCode(codeWriter, common.BytesToHash(obj.CodeHash()), obj.code)
							obj.dirtyCode = false
						}
						// Write any storage changes in the state object to its storage trie
						if err := obj.CommitTrie(s.db); err != nil {
							taskResults <- err
						}
						taskResults <- nil
					}
					tasksNum++
				}
			}

			for i := 0; i < tasksNum; i++ {
				err := <-taskResults
				if err != nil {
					close(finishCh)
					return err
				}
			}
			close(finishCh)

			if len(s.stateObjectsDirty) > 0 {
				s.stateObjectsDirty = make(map[common.Address]struct{}, len(s.stateObjectsDirty)/2)
			}
			// Write the account trie changes, measuing the amount of wasted time
			var start time.Time
			if metrics.EnabledExpensive {
				start = time.Now()
			}
			// The onleaf func is called _serially_, so we can reuse the same account
			// for unmarshalling every time.
			var account Account
			root, err := s.trie.Commit(func(_ [][]byte, _ []byte, leaf []byte, parent common.Hash) error {
				if err := rlp.DecodeBytes(leaf, &account); err != nil {
					return nil
				}
				if account.Root != emptyRoot {
					s.db.TrieDB().Reference(account.Root, parent)
				}
				return nil
			})
			if err != nil {
				return err
			}
			if metrics.EnabledExpensive {
				s.AccountCommits += time.Since(start)
			}
			if root != emptyRoot {
				s.db.CacheAccount(root, s.trie)
			}
			wg.Wait()
			return nil
		},
		func() error {
			// If snapshotting is enabled, update the snapshot tree with this new version
			if s.snap != nil {
				if metrics.EnabledExpensive {
					defer func(start time.Time) { s.SnapshotCommits += time.Since(start) }(time.Now())
				}
				// Only update if there's a state transition (skip empty Clique blocks)
				if parent := s.snap.Root(); parent != root {
					if err := s.snaps.Update(root, parent, s.snapDestructs, s.snapAccounts, s.snapStorage); err != nil {
						log.Warn("Failed to update snapshot tree", "from", parent, "to", root, "err", err)
					}
					// Keep n diff layers in the memory
					// - head layer is paired with HEAD state
					// - head-1 layer is paired with HEAD-1 state
					// - head-(n-1) layer(bottom-most diff layer) is paired with HEAD-(n-1)state
					if err := s.snaps.Cap(root, s.snaps.CapLimit()); err != nil {
						log.Warn("Failed to cap snapshot tree", "root", root, "layers", s.snaps.CapLimit(), "err", err)
					}
				}
			}
			return nil
		},
		func() error {
			if s.snap != nil {
				diffLayer.Destructs, diffLayer.Accounts, diffLayer.Storages = s.SnapToDiffLayer()
			}
			return nil
		},
	}
	commitRes := make(chan error, len(commitFuncs))
	for _, f := range commitFuncs {
		tmpFunc := f
		go func() {
			commitRes <- tmpFunc()
		}()
	}
	for i := 0; i < len(commitFuncs); i++ {
		r := <-commitRes
		if r != nil {
			return common.Hash{}, nil, r
		}
	}
	s.snap, s.snapDestructs, s.snapAccounts, s.snapStorage = nil, nil, nil, nil
	return root, diffLayer, nil
}

func (s *StateDB) DiffLayerToSnap(diffLayer *types.DiffLayer) (map[common.Address]struct{}, map[common.Address][]byte, map[common.Address]map[string][]byte, error) {
	snapDestructs := make(map[common.Address]struct{})
	snapAccounts := make(map[common.Address][]byte)
	snapStorage := make(map[common.Address]map[string][]byte)

	for _, des := range diffLayer.Destructs {
		snapDestructs[des] = struct{}{}
	}
	for _, account := range diffLayer.Accounts {
		snapAccounts[account.Account] = account.Blob
	}
	for _, storage := range diffLayer.Storages {
		// should never happen
		if len(storage.Keys) != len(storage.Vals) {
			return nil, nil, nil, errors.New("invalid diffLayer: length of keys and values mismatch")
		}
		snapStorage[storage.Account] = make(map[string][]byte, len(storage.Keys))
		n := len(storage.Keys)
		for i := 0; i < n; i++ {
			snapStorage[storage.Account][storage.Keys[i]] = storage.Vals[i]
		}
	}
	return snapDestructs, snapAccounts, snapStorage, nil
}

func (s *StateDB) SnapToDiffLayer() ([]common.Address, []types.DiffAccount, []types.DiffStorage) {
	destructs := make([]common.Address, 0, len(s.snapDestructs))
	for account := range s.snapDestructs {
		destructs = append(destructs, account)
	}
	accounts := make([]types.DiffAccount, 0, len(s.snapAccounts))
	for accountHash, account := range s.snapAccounts {
		accounts = append(accounts, types.DiffAccount{
			Account: accountHash,
			Blob:    account,
		})
	}
	storages := make([]types.DiffStorage, 0, len(s.snapStorage))
	for accountHash, storage := range s.snapStorage {
		keys := make([]string, 0, len(storage))
		values := make([][]byte, 0, len(storage))
		for k, v := range storage {
			keys = append(keys, k)
			values = append(values, v)
		}
		storages = append(storages, types.DiffStorage{
			Account: accountHash,
			Keys:    keys,
			Vals:    values,
		})
	}
	return destructs, accounts, storages
}

// PrepareAccessList handles the preparatory steps for executing a state transition with
// regards to both EIP-2929 and EIP-2930:
//
// - Add sender to access list (2929)
// - Add destination to access list (2929)
// - Add precompiles to access list (2929)
// - Add the contents of the optional tx access list (2930)
//
// This method should only be called if Yolov3/Berlin/2929+2930 is applicable at the current number.
func (s *StateDB) PrepareAccessList(sender common.Address, dst *common.Address, precompiles []common.Address, list types.AccessList) {
	s.AddAddressToAccessList(sender)
	if dst != nil {
		s.AddAddressToAccessList(*dst)
		// If it's a create-tx, the destination will be added inside evm.create
	}
	for _, addr := range precompiles {
		s.AddAddressToAccessList(addr)
	}
	for _, el := range list {
		s.AddAddressToAccessList(el.Address)
		for _, key := range el.StorageKeys {
			s.AddSlotToAccessList(el.Address, key)
		}
	}
}

// AddAddressToAccessList adds the given address to the access list
func (s *StateDB) AddAddressToAccessList(addr common.Address) {
	if s.accessList == nil {
		s.accessList = newAccessList()
	}
	if s.accessList.AddAddress(addr) {
		s.journal.append(accessListAddAccountChange{&addr})
	}
}

// AddSlotToAccessList adds the given (address, slot)-tuple to the access list
func (s *StateDB) AddSlotToAccessList(addr common.Address, slot common.Hash) {
	if s.accessList == nil {
		s.accessList = newAccessList()
	}
	addrMod, slotMod := s.accessList.AddSlot(addr, slot)
	if addrMod {
		// In practice, this should not happen, since there is no way to enter the
		// scope of 'address' without having the 'address' become already added
		// to the access list (via call-variant, create, etc).
		// Better safe than sorry, though
		s.journal.append(accessListAddAccountChange{&addr})
	}
	if slotMod {
		s.journal.append(accessListAddSlotChange{
			address: &addr,
			slot:    &slot,
		})
	}
}

// AddressInAccessList returns true if the given address is in the access list.
func (s *StateDB) AddressInAccessList(addr common.Address) bool {
	if s.accessList == nil {
		return false
	}
	return s.accessList.ContainsAddress(addr)
}

// SlotInAccessList returns true if the given (address, slot)-tuple is in the access list.
func (s *StateDB) SlotInAccessList(addr common.Address, slot common.Hash) (addressPresent bool, slotPresent bool) {
	if s.accessList == nil {
		return false, false
	}
	return s.accessList.Contains(addr, slot)
}<|MERGE_RESOLUTION|>--- conflicted
+++ resolved
@@ -212,9 +212,6 @@
 	return s.dbErr
 }
 
-<<<<<<< HEAD
-func (s *StateDB) AddLog(log *types.Log, dmContext *deepmind.Context) {
-=======
 func (s *StateDB) Trie() Trie {
 	return s.trie
 }
@@ -228,8 +225,7 @@
 	s.snapDestructs, s.snapAccounts, s.snapStorage = snapDestructs, snapAccounts, snapStorage
 }
 
-func (s *StateDB) AddLog(log *types.Log) {
->>>>>>> 30972a7b
+func (s *StateDB) AddLog(log *types.Log, dmContext *deepmind.Context) {
 	s.journal.append(addLogChange{txhash: s.thash})
 
 	log.TxHash = s.thash
