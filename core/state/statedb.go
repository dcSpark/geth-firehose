--- conflicted
+++ resolved
@@ -160,11 +160,10 @@
 func (s *StateDB) AddLog(log *types.Log) {
 	s.journal.append(addLogChange{txhash: s.thash})
 
-<<<<<<< HEAD
-	log.TxHash = self.thash
-	log.BlockHash = self.bhash
-	log.TxIndex = uint(self.txIndex)
-	log.Index = self.logSize
+	log.TxHash = s.thash
+	log.BlockHash = s.bhash
+	log.TxIndex = uint(s.txIndex)
+	log.Index = s.logSize
 
 	if deepmind.Enabled {
 		strtopics := make([]string, len(log.Topics))
@@ -175,16 +174,8 @@
 		deepmind.Print("ADD_LOG", deepmind.CallIndex(), deepmind.LogIndex(), deepmind.Addr(log.Address), strings.Join(strtopics, ","), deepmind.Hex(log.Data))
 	}
 
-	self.logs[self.thash] = append(self.logs[self.thash], log)
-	self.logSize++
-=======
-	log.TxHash = s.thash
-	log.BlockHash = s.bhash
-	log.TxIndex = uint(s.txIndex)
-	log.Index = s.logSize
 	s.logs[s.thash] = append(s.logs[s.thash], log)
 	s.logSize++
->>>>>>> d62e9b28
 }
 
 func (s *StateDB) GetLogs(hash common.Hash) []*types.Log {
@@ -215,23 +206,17 @@
 }
 
 // AddRefund adds gas to the refund counter
-<<<<<<< HEAD
-func (self *StateDB) AddRefund(gas uint64) {
+func (s *StateDB) AddRefund(gas uint64) {
 	// DEEP-MIND: This is called when some bytes are freed from
 	// storage for example, and a few other OPCODES.. the day we want
 	// that granularity of introspection, we know where to find it:
 
 	// if deepmind.Enabled {
-	// 	deepmind.Print("ADD_REFUND", deepmind.Uint64(self.refund), deepmind.Uint64(gas), deepmind.Uint64(self.refund+gas))
+	// 	deepmind.Print("ADD_REFUND", deepmind.Uint64(s.refund), deepmind.Uint64(gas), deepmind.Uint64(s.refund+gas))
 	// }
 
-	self.journal.append(refundChange{prev: self.refund})
-	self.refund += gas
-=======
-func (s *StateDB) AddRefund(gas uint64) {
 	s.journal.append(refundChange{prev: s.refund})
 	s.refund += gas
->>>>>>> d62e9b28
 }
 
 // SubRefund removes gas from the refund counter.
@@ -241,16 +226,12 @@
 	if gas > s.refund {
 		panic("Refund counter below zero")
 	}
-<<<<<<< HEAD
 
 	// if deepmind.Enabled {
-	// 	deepmind.Print("SUB_REFUND", deepmind.Uint64(self.refund), deepmind.Uint64(gas), deepmind.Uint64(self.refund-gas))
+	// 	deepmind.Print("SUB_REFUND", deepmind.Uint64(s.refund), deepmind.Uint64(gas), deepmind.Uint64(s.refund-gas))
 	// }
 
-	self.refund -= gas
-=======
 	s.refund -= gas
->>>>>>> d62e9b28
 }
 
 // Exist reports whether the given account address exists in the state.
@@ -390,38 +371,23 @@
  */
 
 // AddBalance adds amount to the account associated with addr.
-<<<<<<< HEAD
-func (self *StateDB) AddBalance(addr common.Address, amount *big.Int, reason deepmind.BalanceChangeReason) {
-	stateObject := self.GetOrNewStateObject(addr)
-=======
-func (s *StateDB) AddBalance(addr common.Address, amount *big.Int) {
+func (s *StateDB) AddBalance(addr common.Address, amount *big.Int, reason deepmind.BalanceChangeReason) {
 	stateObject := s.GetOrNewStateObject(addr)
->>>>>>> d62e9b28
 	if stateObject != nil {
 		stateObject.AddBalance(amount, reason)
 	}
 }
 
 // SubBalance subtracts amount from the account associated with addr.
-<<<<<<< HEAD
-func (self *StateDB) SubBalance(addr common.Address, amount *big.Int, reason deepmind.BalanceChangeReason) {
-	stateObject := self.GetOrNewStateObject(addr)
-=======
-func (s *StateDB) SubBalance(addr common.Address, amount *big.Int) {
+func (s *StateDB) SubBalance(addr common.Address, amount *big.Int, reason deepmind.BalanceChangeReason) {
 	stateObject := s.GetOrNewStateObject(addr)
->>>>>>> d62e9b28
 	if stateObject != nil {
 		stateObject.SubBalance(amount, reason)
 	}
 }
 
-<<<<<<< HEAD
-func (self *StateDB) SetBalance(addr common.Address, amount *big.Int, reason deepmind.BalanceChangeReason) {
-	stateObject := self.GetOrNewStateObject(addr)
-=======
-func (s *StateDB) SetBalance(addr common.Address, amount *big.Int) {
+func (s *StateDB) SetBalance(addr common.Address, amount *big.Int, reason deepmind.BalanceChangeReason) {
 	stateObject := s.GetOrNewStateObject(addr)
->>>>>>> d62e9b28
 	if stateObject != nil {
 		stateObject.SetBalance(amount, reason)
 	}
@@ -585,7 +551,6 @@
 	} else {
 		s.journal.append(resetObjectChange{prev: prev})
 	}
-<<<<<<< HEAD
 
 	if deepmind.Enabled {
 		// TODO: the CallIndex should be attached to the NEXT EVM call.
@@ -599,10 +564,7 @@
 		// } }
 	}
 
-	self.setStateObject(newobj)
-=======
 	s.setStateObject(newobj)
->>>>>>> d62e9b28
 	return newobj, prev
 }
 
