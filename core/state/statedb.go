// Copyright 2014 The go-ethereum Authors
// This file is part of the go-ethereum library.
//
// The go-ethereum library is free software: you can redistribute it and/or modify
// it under the terms of the GNU Lesser General Public License as published by
// the Free Software Foundation, either version 3 of the License, or
// (at your option) any later version.
//
// The go-ethereum library is distributed in the hope that it will be useful,
// but WITHOUT ANY WARRANTY; without even the implied warranty of
// MERCHANTABILITY or FITNESS FOR A PARTICULAR PURPOSE. See the
// GNU Lesser General Public License for more details.
//
// You should have received a copy of the GNU Lesser General Public License
// along with the go-ethereum library. If not, see <http://www.gnu.org/licenses/>.

// Package state provides a caching layer atop the Ethereum state trie.
package state

import (
	"errors"
	"fmt"
	"math/big"
	"sort"
	"time"

	"github.com/ethereum/go-ethereum/common"
	"github.com/ethereum/go-ethereum/core/rawdb"
	"github.com/ethereum/go-ethereum/core/state/snapshot"
	"github.com/ethereum/go-ethereum/core/types"
	"github.com/ethereum/go-ethereum/crypto"
	"github.com/ethereum/go-ethereum/deepmind"
	"github.com/ethereum/go-ethereum/log"
	"github.com/ethereum/go-ethereum/metrics"
	"github.com/ethereum/go-ethereum/rlp"
	"github.com/ethereum/go-ethereum/trie"
)

type revision struct {
	id           int
	journalIndex int
}

var (
	// emptyRoot is the known root hash of an empty trie.
	emptyRoot = common.HexToHash("56e81f171bcc55a6ff8345e692c0f86e5b48e01b996cadc001622fb5e363b421")
)

type proofList [][]byte

func (n *proofList) Put(key []byte, value []byte) error {
	*n = append(*n, value)
	return nil
}

func (n *proofList) Delete(key []byte) error {
	panic("not supported")
}

// StateDB structs within the ethereum protocol are used to store anything
// within the merkle trie. StateDBs take care of caching and storing
// nested states. It's the general query interface to retrieve:
// * Contracts
// * Accounts
type StateDB struct {
	db           Database
	prefetcher   *triePrefetcher
	originalRoot common.Hash // The pre-state root, before any changes were made
	trie         Trie
	hasher       crypto.KeccakState

	snaps         *snapshot.Tree
	snap          snapshot.Snapshot
	snapDestructs map[common.Hash]struct{}
	snapAccounts  map[common.Hash][]byte
	snapStorage   map[common.Hash]map[common.Hash][]byte

	// This map holds 'live' objects, which will get modified while processing a state transition.
	stateObjects        map[common.Address]*stateObject
	stateObjectsPending map[common.Address]struct{} // State objects finalized but not yet written to the trie
	stateObjectsDirty   map[common.Address]struct{} // State objects modified in the current execution

	// DB error.
	// State objects are used by the consensus core and VM which are
	// unable to deal with database-level errors. Any error that occurs
	// during a database read is memoized here and will eventually be returned
	// by StateDB.Commit.
	dbErr error

	// The refund counter, also used by state transitioning.
	refund uint64

	thash   common.Hash
	txIndex int
	logs    map[common.Hash][]*types.Log
	logSize uint

	preimages map[common.Hash][]byte

	// Per-transaction access list
	accessList *accessList

	// Journal of state modifications. This is the backbone of
	// Snapshot and RevertToSnapshot.
	journal        *journal
	validRevisions []revision
	nextRevisionId int

	// Measurements gathered during execution for debugging purposes
	AccountReads         time.Duration
	AccountHashes        time.Duration
	AccountUpdates       time.Duration
	AccountCommits       time.Duration
	StorageReads         time.Duration
	StorageHashes        time.Duration
	StorageUpdates       time.Duration
	StorageCommits       time.Duration
	SnapshotAccountReads time.Duration
	SnapshotStorageReads time.Duration
	SnapshotCommits      time.Duration
<<<<<<< HEAD

	AccountUpdated int
	StorageUpdated int
	AccountDeleted int
	StorageDeleted int
=======
>>>>>>> 8992c1a6
}

// New creates a new state from a given trie.
func New(root common.Hash, db Database, snaps *snapshot.Tree) (*StateDB, error) {
	tr, err := db.OpenTrie(root)
	if err != nil {
		return nil, err
	}
	sdb := &StateDB{
		db:                  db,
		trie:                tr,
		originalRoot:        root,
		snaps:               snaps,
		stateObjects:        make(map[common.Address]*stateObject),
		stateObjectsPending: make(map[common.Address]struct{}),
		stateObjectsDirty:   make(map[common.Address]struct{}),
		logs:                make(map[common.Hash][]*types.Log),
		preimages:           make(map[common.Hash][]byte),
		journal:             newJournal(),
		accessList:          newAccessList(),
		hasher:              crypto.NewKeccakState(),
	}
	if sdb.snaps != nil {
		if sdb.snap = sdb.snaps.Snapshot(root); sdb.snap != nil {
			sdb.snapDestructs = make(map[common.Hash]struct{})
			sdb.snapAccounts = make(map[common.Hash][]byte)
			sdb.snapStorage = make(map[common.Hash]map[common.Hash][]byte)
		}
	}
	return sdb, nil
}

// StartPrefetcher initializes a new trie prefetcher to pull in nodes from the
// state trie concurrently while the state is mutated so that when we reach the
// commit phase, most of the needed data is already hot.
func (s *StateDB) StartPrefetcher(namespace string) {
	if s.prefetcher != nil {
		s.prefetcher.close()
		s.prefetcher = nil
	}
	if s.snap != nil {
		s.prefetcher = newTriePrefetcher(s.db, s.originalRoot, namespace)
	}
}

// StopPrefetcher terminates a running prefetcher and reports any leftover stats
// from the gathered metrics.
func (s *StateDB) StopPrefetcher() {
	if s.prefetcher != nil {
		s.prefetcher.close()
		s.prefetcher = nil
	}
}

// setError remembers the first non-nil error it is called with.
func (s *StateDB) setError(err error) {
	if s.dbErr == nil {
		s.dbErr = err
	}
}

func (s *StateDB) Error() error {
	return s.dbErr
}

func (s *StateDB) AddLog(log *types.Log, dmContext *deepmind.Context) {
	s.journal.append(addLogChange{txhash: s.thash})

	log.TxHash = s.thash
	log.TxIndex = uint(s.txIndex)
	log.Index = s.logSize

	if dmContext.Enabled() {
		dmContext.RecordLog(log)
	}

	s.logs[s.thash] = append(s.logs[s.thash], log)
	s.logSize++
}

func (s *StateDB) GetLogs(hash common.Hash, blockHash common.Hash) []*types.Log {
	logs := s.logs[hash]
	for _, l := range logs {
		l.BlockHash = blockHash
	}
	return logs
}

func (s *StateDB) Logs() []*types.Log {
	var logs []*types.Log
	for _, lgs := range s.logs {
		logs = append(logs, lgs...)
	}
	return logs
}

// AddPreimage records a SHA3 preimage seen by the VM.
func (s *StateDB) AddPreimage(hash common.Hash, preimage []byte) {
	if _, ok := s.preimages[hash]; !ok {
		s.journal.append(addPreimageChange{hash: hash})
		pi := make([]byte, len(preimage))
		copy(pi, preimage)
		s.preimages[hash] = pi
	}
}

// Preimages returns a list of SHA3 preimages that have been submitted.
func (s *StateDB) Preimages() map[common.Hash][]byte {
	return s.preimages
}

// AddRefund adds gas to the refund counter
func (s *StateDB) AddRefund(gas uint64) {
	// DEEP-MIND: This is called when some bytes are freed from
	// storage for example, and a few other OPCODES.. the day we want
	// that granularity of introspection, we know where to find it:

	// if dmContext.Enabled() {
	// 	dmContext.Print("ADD_REFUND", deepmind.Uint64(s.refund), deepmind.Uint64(gas), deepmind.Uint64(s.refund+gas))
	// }

	s.journal.append(refundChange{prev: s.refund})
	s.refund += gas
}

// SubRefund removes gas from the refund counter.
// This method will panic if the refund counter goes below zero
func (s *StateDB) SubRefund(gas uint64) {
	s.journal.append(refundChange{prev: s.refund})
	if gas > s.refund {
		panic(fmt.Sprintf("Refund counter below zero (gas: %d > refund: %d)", gas, s.refund))
	}

	s.refund -= gas
}

// Exist reports whether the given account address exists in the state.
// Notably this also returns true for suicided accounts.
func (s *StateDB) Exist(addr common.Address) bool {
	return s.getStateObject(addr) != nil
}

// Empty returns whether the state object is either non-existent
// or empty according to the EIP161 specification (balance = nonce = code = 0)
func (s *StateDB) Empty(addr common.Address) bool {
	so := s.getStateObject(addr)
	return so == nil || so.empty()
}

// GetBalance retrieves the balance from the given address or 0 if object not found
func (s *StateDB) GetBalance(addr common.Address) *big.Int {
	stateObject := s.getStateObject(addr)
	if stateObject != nil {
		return stateObject.Balance()
	}
	return common.Big0
}

func (s *StateDB) GetNonce(addr common.Address) uint64 {
	stateObject := s.getStateObject(addr)
	if stateObject != nil {
		return stateObject.Nonce()
	}

	return 0
}

// TxIndex returns the current transaction index set by Prepare.
func (s *StateDB) TxIndex() int {
	return s.txIndex
}

func (s *StateDB) GetCode(addr common.Address) []byte {
	stateObject := s.getStateObject(addr)
	if stateObject != nil {
		return stateObject.Code(s.db)
	}
	return nil
}

func (s *StateDB) GetCodeSize(addr common.Address) int {
	stateObject := s.getStateObject(addr)
	if stateObject != nil {
		return stateObject.CodeSize(s.db)
	}
	return 0
}

func (s *StateDB) GetCodeHash(addr common.Address) common.Hash {
	stateObject := s.getStateObject(addr)
	if stateObject == nil {
		return common.Hash{}
	}
	return common.BytesToHash(stateObject.CodeHash())
}

// GetState retrieves a value from the given account's storage trie.
func (s *StateDB) GetState(addr common.Address, hash common.Hash) common.Hash {
	stateObject := s.getStateObject(addr)
	if stateObject != nil {
		return stateObject.GetState(s.db, hash)
	}
	return common.Hash{}
}

// GetProof returns the Merkle proof for a given account.
func (s *StateDB) GetProof(addr common.Address) ([][]byte, error) {
	return s.GetProofByHash(crypto.Keccak256Hash(addr.Bytes()))
}

// GetProofByHash returns the Merkle proof for a given account.
func (s *StateDB) GetProofByHash(addrHash common.Hash) ([][]byte, error) {
	var proof proofList
	err := s.trie.Prove(addrHash[:], 0, &proof)
	return proof, err
}

// GetStorageProof returns the Merkle proof for given storage slot.
func (s *StateDB) GetStorageProof(a common.Address, key common.Hash) ([][]byte, error) {
	var proof proofList
	trie := s.StorageTrie(a)
	if trie == nil {
		return proof, errors.New("storage trie for requested address does not exist")
	}
	err := trie.Prove(crypto.Keccak256(key.Bytes()), 0, &proof)
	return proof, err
<<<<<<< HEAD
=======
}

// GetStorageProofByHash returns the Merkle proof for given storage slot.
func (s *StateDB) GetStorageProofByHash(a common.Address, key common.Hash) ([][]byte, error) {
	var proof proofList
	trie := s.StorageTrie(a)
	if trie == nil {
		return proof, errors.New("storage trie for requested address does not exist")
	}
	err := trie.Prove(crypto.Keccak256(key.Bytes()), 0, &proof)
	return proof, err
>>>>>>> 8992c1a6
}

// GetCommittedState retrieves a value from the given account's committed storage trie.
func (s *StateDB) GetCommittedState(addr common.Address, hash common.Hash) common.Hash {
	stateObject := s.getStateObject(addr)
	if stateObject != nil {
		return stateObject.GetCommittedState(s.db, hash)
	}
	return common.Hash{}
}

// Database retrieves the low level database supporting the lower level trie ops.
func (s *StateDB) Database() Database {
	return s.db
}

// StorageTrie returns the storage trie of an account.
// The return value is a copy and is nil for non-existent accounts.
func (s *StateDB) StorageTrie(addr common.Address) Trie {
	stateObject := s.getStateObject(addr)
	if stateObject == nil {
		return nil
	}
	cpy := stateObject.deepCopy(s)
	cpy.updateTrie(s.db)
	return cpy.getTrie(s.db)
}

func (s *StateDB) HasSuicided(addr common.Address) bool {
	stateObject := s.getStateObject(addr)
	if stateObject != nil {
		return stateObject.suicided
	}
	return false
}

/*
 * SETTERS
 */

// AddBalance adds amount to the account associated with addr.
func (s *StateDB) AddBalance(addr common.Address, amount *big.Int, isPrecompiledAddr bool, dmContext *deepmind.Context, reason deepmind.BalanceChangeReason) {
	stateObject := s.GetOrNewStateObject(addr, isPrecompiledAddr, dmContext)
	if stateObject != nil {
		stateObject.AddBalance(amount, dmContext, reason)
	}
}

// SubBalance subtracts amount from the account associated with addr.
func (s *StateDB) SubBalance(addr common.Address, amount *big.Int, dmContext *deepmind.Context, reason deepmind.BalanceChangeReason) {
	stateObject := s.GetOrNewStateObject(addr, false, dmContext)
	if stateObject != nil {
		stateObject.SubBalance(amount, dmContext, reason)
	}
}

func (s *StateDB) SetBalance(addr common.Address, amount *big.Int, dmContext *deepmind.Context, reason deepmind.BalanceChangeReason) {
	stateObject := s.GetOrNewStateObject(addr, false, dmContext)
	if stateObject != nil {
		stateObject.SetBalance(amount, dmContext, reason)
	}
}

func (s *StateDB) SetNonce(addr common.Address, nonce uint64, dmContext *deepmind.Context) {
	stateObject := s.GetOrNewStateObject(addr, false, dmContext)
	if stateObject != nil {
		stateObject.SetNonce(nonce, dmContext)
	}
}

func (s *StateDB) SetCode(addr common.Address, code []byte, dmContext *deepmind.Context) {
	stateObject := s.GetOrNewStateObject(addr, false, dmContext)
	if stateObject != nil {
		stateObject.SetCode(crypto.Keccak256Hash(code), code, dmContext)
	}
}

func (s *StateDB) SetState(addr common.Address, key, value common.Hash, dmContext *deepmind.Context) {
	stateObject := s.GetOrNewStateObject(addr, false, dmContext)
	if stateObject != nil {
		stateObject.SetState(s.db, key, value, dmContext)
	}
}

// SetStorage replaces the entire storage for the specified account with given
// storage. This function should only be used for debugging.
func (s *StateDB) SetStorage(addr common.Address, storage map[common.Hash]common.Hash, dmContext *deepmind.Context) {
	stateObject := s.GetOrNewStateObject(addr, false, dmContext)
	if stateObject != nil {
		stateObject.SetStorage(storage)
	}
}

// Suicide marks the given account as suicided.
// This clears the account balance.
//
// The account's state object is still available until the state is committed,
// getStateObject will return a non-nil account after Suicide.
func (s *StateDB) Suicide(addr common.Address, dmContext *deepmind.Context) bool {
	stateObject := s.getStateObject(addr)
	if stateObject == nil {
		return false
	}
	s.journal.append(suicideChange{
		account:     &addr,
		prev:        stateObject.suicided,
		prevbalance: new(big.Int).Set(stateObject.Balance()),
	})

	if dmContext.Enabled() {
		dmContext.RecordSuicide(stateObject.address, stateObject.suicided, stateObject.Balance())
	}

	stateObject.markSuicided()
	stateObject.data.Balance = new(big.Int)

	return true
}

//
// Setting, updating & deleting state object methods.
//

// updateStateObject writes the given object to the trie.
func (s *StateDB) updateStateObject(obj *stateObject) {
	// Track the amount of time wasted on updating the account from the trie
	if metrics.EnabledExpensive {
		defer func(start time.Time) { s.AccountUpdates += time.Since(start) }(time.Now())
	}
	// Encode the account and update the account trie
	addr := obj.Address()
	if err := s.trie.TryUpdateAccount(addr[:], &obj.data); err != nil {
		s.setError(fmt.Errorf("updateStateObject (%x) error: %v", addr[:], err))
	}

	// If state snapshotting is active, cache the data til commit. Note, this
	// update mechanism is not symmetric to the deletion, because whereas it is
	// enough to track account updates at commit time, deletions need tracking
	// at transaction boundary level to ensure we capture state clearing.
	if s.snap != nil {
		s.snapAccounts[obj.addrHash] = snapshot.SlimAccountRLP(obj.data.Nonce, obj.data.Balance, obj.data.Root, obj.data.CodeHash)
	}
<<<<<<< HEAD
=======
	if err = s.trie.TryUpdate(addr[:], data); err != nil {
		s.setError(fmt.Errorf("updateStateObject (%x) error: %v", addr[:], err))
	}

	// If state snapshotting is active, cache the data til commit. Note, this
	// update mechanism is not symmetric to the deletion, because whereas it is
	// enough to track account updates at commit time, deletions need tracking
	// at transaction boundary level to ensure we capture state clearing.
	if s.snap != nil {
		s.snapAccounts[obj.addrHash] = snapshot.SlimAccountRLP(obj.data.Nonce, obj.data.Balance, obj.data.Root, obj.data.CodeHash)
	}
>>>>>>> 8992c1a6
}

// deleteStateObject removes the given object from the state trie.
func (s *StateDB) deleteStateObject(obj *stateObject) {
	// Track the amount of time wasted on deleting the account from the trie
	if metrics.EnabledExpensive {
		defer func(start time.Time) { s.AccountUpdates += time.Since(start) }(time.Now())
	}
	// Delete the account from the trie
	addr := obj.Address()
	if err := s.trie.TryDelete(addr[:]); err != nil {
		s.setError(fmt.Errorf("deleteStateObject (%x) error: %v", addr[:], err))
	}
}

// getStateObject retrieves a state object given by the address, returning nil if
// the object is not found or was deleted in this execution context. If you need
// to differentiate between non-existent/just-deleted, use getDeletedStateObject.
func (s *StateDB) getStateObject(addr common.Address) *stateObject {
	if obj := s.getDeletedStateObject(addr); obj != nil && !obj.deleted {
		return obj
	}
	return nil
}

// getDeletedStateObject is similar to getStateObject, but instead of returning
// nil for a deleted state object, it returns the actual object with the deleted
// flag set. This is needed by the state journal to revert to the correct s-
// destructed object instead of wiping all knowledge about the state object.
func (s *StateDB) getDeletedStateObject(addr common.Address) *stateObject {
	// Prefer live objects if any is available
	if obj := s.stateObjects[addr]; obj != nil {
		return obj
	}
	// If no live objects are available, attempt to use snapshots
	var (
<<<<<<< HEAD
		data *types.StateAccount
=======
		data *Account
>>>>>>> 8992c1a6
		err  error
	)
	if s.snap != nil {
		if metrics.EnabledExpensive {
			defer func(start time.Time) { s.SnapshotAccountReads += time.Since(start) }(time.Now())
		}
		var acc *snapshot.Account
		if acc, err = s.snap.Account(crypto.HashData(s.hasher, addr.Bytes())); err == nil {
			if acc == nil {
				return nil
			}
<<<<<<< HEAD
			data = &types.StateAccount{
=======
			data = &Account{
>>>>>>> 8992c1a6
				Nonce:    acc.Nonce,
				Balance:  acc.Balance,
				CodeHash: acc.CodeHash,
				Root:     common.BytesToHash(acc.Root),
			}
			if len(data.CodeHash) == 0 {
				data.CodeHash = emptyCodeHash
			}
			if data.Root == (common.Hash{}) {
				data.Root = emptyRoot
			}
		}
	}
	// If snapshot unavailable or reading from it failed, load from the database
	if s.snap == nil || err != nil {
		if metrics.EnabledExpensive {
			defer func(start time.Time) { s.AccountReads += time.Since(start) }(time.Now())
		}
		enc, err := s.trie.TryGet(addr.Bytes())
		if err != nil {
			s.setError(fmt.Errorf("getDeleteStateObject (%x) error: %v", addr.Bytes(), err))
			return nil
		}
		if len(enc) == 0 {
			return nil
		}
<<<<<<< HEAD
		data = new(types.StateAccount)
=======
		data = new(Account)
>>>>>>> 8992c1a6
		if err := rlp.DecodeBytes(enc, data); err != nil {
			log.Error("Failed to decode state object", "addr", addr, "err", err)
			return nil
		}
	}
	// Insert into the live set
	obj := newObject(s, addr, *data)
	s.setStateObject(obj)
	return obj
}

func (s *StateDB) setStateObject(object *stateObject) {
	s.stateObjects[object.Address()] = object
}

// GetOrNewStateObject retrieves a state object or create a new state object if nil.
func (s *StateDB) GetOrNewStateObject(addr common.Address, isPrecompiledAddr bool, dmContext *deepmind.Context) *stateObject {
	stateObject := s.getStateObject(addr)
	if stateObject == nil {
		stateObject, _ = s.createObject(addr, isPrecompiledAddr, dmContext)
	}
	return stateObject
}

// createObject creates a new state object. If there is an existing account with
// the given address, it is overwritten and returned as the second return value.
func (s *StateDB) createObject(addr common.Address, isPrecompiledAddr bool, dmContext *deepmind.Context) (newobj, prev *stateObject) {
	prev = s.getDeletedStateObject(addr) // Note, prev might have been deleted, we need that!

	var prevdestruct bool
	if s.snap != nil && prev != nil {
		_, prevdestruct = s.snapDestructs[prev.addrHash]
		if !prevdestruct {
			s.snapDestructs[prev.addrHash] = struct{}{}
		}
	}
<<<<<<< HEAD
	newobj = newObject(s, addr, types.StateAccount{})
=======
	newobj = newObject(s, addr, Account{})
	newobj.setNonce(0) // sets the object to dirty
>>>>>>> 8992c1a6
	if prev == nil {
		s.journal.append(createObjectChange{account: &addr})
	} else {
		s.journal.append(resetObjectChange{prev: prev, prevdestruct: prevdestruct})
	}

	if dmContext.Enabled() && !isPrecompiledAddr {
		dmContext.RecordNewAccount(addr)
	}

	s.setStateObject(newobj)
	if prev != nil && !prev.deleted {
		return newobj, prev
	}
	return newobj, nil
}

// CreateAccount explicitly creates a state object. If a state object with the address
// already exists the balance is carried over to the new account.
//
// CreateAccount is called during the EVM CREATE operation. The situation might arise that
// a contract does the following:
//
//   1. sends funds to sha(account ++ (nonce + 1))
//   2. tx_create(sha(account ++ nonce)) (note that this gets the address of 1)
//
// Carrying over the balance ensures that Ether doesn't disappear.
func (s *StateDB) CreateAccount(addr common.Address, dmContext *deepmind.Context) {
	newObj, prev := s.createObject(addr, false, dmContext)
	if prev != nil {
		newObj.setBalance(prev.data.Balance)
	}
}

func (db *StateDB) ForEachStorage(addr common.Address, cb func(key, value common.Hash) bool) error {
	so := db.getStateObject(addr)
	if so == nil {
		return nil
	}
	it := trie.NewIterator(so.getTrie(db.db).NodeIterator(nil))

	for it.Next() {
		key := common.BytesToHash(db.trie.GetKey(it.Key))
		if value, dirty := so.dirtyStorage[key]; dirty {
			if !cb(key, value) {
				return nil
			}
			continue
		}

		if len(it.Value) > 0 {
			_, content, _, err := rlp.Split(it.Value)
			if err != nil {
				return err
			}
			if !cb(key, common.BytesToHash(content)) {
				return nil
			}
		}
	}
	return nil
}

// Copy creates a deep, independent copy of the state.
// Snapshots of the copied state cannot be applied to the copy.
func (s *StateDB) Copy() *StateDB {
	// Copy all the basic fields, initialize the memory ones
	state := &StateDB{
		db:                  s.db,
		trie:                s.db.CopyTrie(s.trie),
		stateObjects:        make(map[common.Address]*stateObject, len(s.journal.dirties)),
		stateObjectsPending: make(map[common.Address]struct{}, len(s.stateObjectsPending)),
		stateObjectsDirty:   make(map[common.Address]struct{}, len(s.journal.dirties)),
		refund:              s.refund,
		logs:                make(map[common.Hash][]*types.Log, len(s.logs)),
		logSize:             s.logSize,
		preimages:           make(map[common.Hash][]byte, len(s.preimages)),
		journal:             newJournal(),
		hasher:              crypto.NewKeccakState(),
	}
	// Copy the dirty states, logs, and preimages
	for addr := range s.journal.dirties {
		// As documented [here](https://github.com/ethereum/go-ethereum/pull/16485#issuecomment-380438527),
		// and in the Finalise-method, there is a case where an object is in the journal but not
		// in the stateObjects: OOG after touch on ripeMD prior to Byzantium. Thus, we need to check for
		// nil
		if object, exist := s.stateObjects[addr]; exist {
			// Even though the original object is dirty, we are not copying the journal,
			// so we need to make sure that anyside effect the journal would have caused
			// during a commit (or similar op) is already applied to the copy.
			state.stateObjects[addr] = object.deepCopy(state)

			state.stateObjectsDirty[addr] = struct{}{}   // Mark the copy dirty to force internal (code/state) commits
			state.stateObjectsPending[addr] = struct{}{} // Mark the copy pending to force external (account) commits
		}
	}
	// Above, we don't copy the actual journal. This means that if the copy is copied, the
	// loop above will be a no-op, since the copy's journal is empty.
	// Thus, here we iterate over stateObjects, to enable copies of copies
	for addr := range s.stateObjectsPending {
		if _, exist := state.stateObjects[addr]; !exist {
			state.stateObjects[addr] = s.stateObjects[addr].deepCopy(state)
		}
		state.stateObjectsPending[addr] = struct{}{}
	}
	for addr := range s.stateObjectsDirty {
		if _, exist := state.stateObjects[addr]; !exist {
			state.stateObjects[addr] = s.stateObjects[addr].deepCopy(state)
		}
		state.stateObjectsDirty[addr] = struct{}{}
	}
	for hash, logs := range s.logs {
		cpy := make([]*types.Log, len(logs))
		for i, l := range logs {
			cpy[i] = new(types.Log)
			*cpy[i] = *l
		}
		state.logs[hash] = cpy
	}
	for hash, preimage := range s.preimages {
		state.preimages[hash] = preimage
	}
	// Do we need to copy the access list? In practice: No. At the start of a
	// transaction, the access list is empty. In practice, we only ever copy state
	// _between_ transactions/blocks, never in the middle of a transaction.
	// However, it doesn't cost us much to copy an empty list, so we do it anyway
	// to not blow up if we ever decide copy it in the middle of a transaction
	state.accessList = s.accessList.Copy()

	// If there's a prefetcher running, make an inactive copy of it that can
	// only access data but does not actively preload (since the user will not
	// know that they need to explicitly terminate an active copy).
	if s.prefetcher != nil {
		state.prefetcher = s.prefetcher.copy()
	}
	if s.snaps != nil {
		// In order for the miner to be able to use and make additions
		// to the snapshot tree, we need to copy that aswell.
		// Otherwise, any block mined by ourselves will cause gaps in the tree,
		// and force the miner to operate trie-backed only
		state.snaps = s.snaps
		state.snap = s.snap
		// deep copy needed
		state.snapDestructs = make(map[common.Hash]struct{})
		for k, v := range s.snapDestructs {
			state.snapDestructs[k] = v
		}
		state.snapAccounts = make(map[common.Hash][]byte)
		for k, v := range s.snapAccounts {
			state.snapAccounts[k] = v
		}
		state.snapStorage = make(map[common.Hash]map[common.Hash][]byte)
		for k, v := range s.snapStorage {
			temp := make(map[common.Hash][]byte)
			for kk, vv := range v {
				temp[kk] = vv
			}
			state.snapStorage[k] = temp
		}
	}
	return state
}

// Snapshot returns an identifier for the current revision of the state.
func (s *StateDB) Snapshot() int {
	id := s.nextRevisionId
	s.nextRevisionId++
	s.validRevisions = append(s.validRevisions, revision{id, s.journal.length()})
	return id
}

// RevertToSnapshot reverts all state changes made since the given revision.
func (s *StateDB) RevertToSnapshot(revid int) {
	// Find the snapshot in the stack of valid snapshots.
	idx := sort.Search(len(s.validRevisions), func(i int) bool {
		return s.validRevisions[i].id >= revid
	})
	if idx == len(s.validRevisions) || s.validRevisions[idx].id != revid {
		panic(fmt.Errorf("revision id %v cannot be reverted", revid))
	}
	snapshot := s.validRevisions[idx].journalIndex

	// Replay the journal to undo changes and remove invalidated snapshots
	s.journal.revert(s, snapshot)
	s.validRevisions = s.validRevisions[:idx]
}

// GetRefund returns the current value of the refund counter.
func (s *StateDB) GetRefund() uint64 {
	return s.refund
}

// Finalise finalises the state by removing the s destructed objects and clears
// the journal as well as the refunds. Finalise, however, will not push any updates
// into the tries just yet. Only IntermediateRoot or Commit will do that.
func (s *StateDB) Finalise(deleteEmptyObjects bool) {
	addressesToPrefetch := make([][]byte, 0, len(s.journal.dirties))
	for addr := range s.journal.dirties {
		obj, exist := s.stateObjects[addr]
		if !exist {
			// ripeMD is 'touched' at block 1714175, in tx 0x1237f737031e40bcde4a8b7e717b2d15e3ecadfe49bb1bbc71ee9deb09c6fcf2
			// That tx goes out of gas, and although the notion of 'touched' does not exist there, the
			// touch-event will still be recorded in the journal. Since ripeMD is a special snowflake,
			// it will persist in the journal even though the journal is reverted. In this special circumstance,
			// it may exist in `s.journal.dirties` but not in `s.stateObjects`.
			// Thus, we can safely ignore it here
			continue
		}
		if obj.suicided || (deleteEmptyObjects && obj.empty()) {
			obj.deleted = true

			// If state snapshotting is active, also mark the destruction there.
			// Note, we can't do this only at the end of a block because multiple
			// transactions within the same block might self destruct and then
			// ressurrect an account; but the snapshotter needs both events.
			if s.snap != nil {
				s.snapDestructs[obj.addrHash] = struct{}{} // We need to maintain account deletions explicitly (will remain set indefinitely)
				delete(s.snapAccounts, obj.addrHash)       // Clear out any previously updated account data (may be recreated via a ressurrect)
				delete(s.snapStorage, obj.addrHash)        // Clear out any previously updated storage data (may be recreated via a ressurrect)
			}
		} else {
			obj.finalise(true) // Prefetch slots in the background
		}
		s.stateObjectsPending[addr] = struct{}{}
		s.stateObjectsDirty[addr] = struct{}{}

		// At this point, also ship the address off to the precacher. The precacher
		// will start loading tries, and when the change is eventually committed,
		// the commit-phase will be a lot faster
		addressesToPrefetch = append(addressesToPrefetch, common.CopyBytes(addr[:])) // Copy needed for closure
	}
	if s.prefetcher != nil && len(addressesToPrefetch) > 0 {
		s.prefetcher.prefetch(s.originalRoot, addressesToPrefetch)
	}
	// Invalidate journal because reverting across transactions is not allowed.
	s.clearJournalAndRefund()
}

// IntermediateRoot computes the current root hash of the state trie.
// It is called in between transactions to get the root hash that
// goes into transaction receipts.
func (s *StateDB) IntermediateRoot(deleteEmptyObjects bool) common.Hash {
	// Finalise all the dirty storage states and write them into the tries
	s.Finalise(deleteEmptyObjects)

	// If there was a trie prefetcher operating, it gets aborted and irrevocably
	// modified after we start retrieving tries. Remove it from the statedb after
	// this round of use.
	//
	// This is weird pre-byzantium since the first tx runs with a prefetcher and
	// the remainder without, but pre-byzantium even the initial prefetcher is
	// useless, so no sleep lost.
	prefetcher := s.prefetcher
	if s.prefetcher != nil {
		defer func() {
			s.prefetcher.close()
			s.prefetcher = nil
		}()
	}
	// Although naively it makes sense to retrieve the account trie and then do
	// the contract storage and account updates sequentially, that short circuits
	// the account prefetcher. Instead, let's process all the storage updates
	// first, giving the account prefeches just a few more milliseconds of time
	// to pull useful data from disk.
	for addr := range s.stateObjectsPending {
		if obj := s.stateObjects[addr]; !obj.deleted {
			obj.updateRoot(s.db)
		}
	}
	// Now we're about to start to write changes to the trie. The trie is so far
	// _untouched_. We can check with the prefetcher, if it can give us a trie
	// which has the same root, but also has some content loaded into it.
	if prefetcher != nil {
		if trie := prefetcher.trie(s.originalRoot); trie != nil {
			s.trie = trie
		}
	}
	usedAddrs := make([][]byte, 0, len(s.stateObjectsPending))
	for addr := range s.stateObjectsPending {
		if obj := s.stateObjects[addr]; obj.deleted {
			s.deleteStateObject(obj)
			s.AccountDeleted += 1
		} else {
			s.updateStateObject(obj)
			s.AccountUpdated += 1
		}
		usedAddrs = append(usedAddrs, common.CopyBytes(addr[:])) // Copy needed for closure
	}
	if prefetcher != nil {
		prefetcher.used(s.originalRoot, usedAddrs)
	}
	if len(s.stateObjectsPending) > 0 {
		s.stateObjectsPending = make(map[common.Address]struct{})
	}
	// Track the amount of time wasted on hashing the account trie
	if metrics.EnabledExpensive {
		defer func(start time.Time) { s.AccountHashes += time.Since(start) }(time.Now())
	}
	return s.trie.Hash()
}

// Prepare sets the current transaction hash and index which are
// used when the EVM emits new state logs.
func (s *StateDB) Prepare(thash common.Hash, ti int) {
	s.thash = thash
	s.txIndex = ti
	s.accessList = newAccessList()
}

func (s *StateDB) clearJournalAndRefund() {
	if len(s.journal.entries) > 0 {
		s.journal = newJournal()
		s.refund = 0
	}
	s.validRevisions = s.validRevisions[:0] // Snapshots can be created without journal entires
}

// Commit writes the state to the underlying in-memory trie database.
func (s *StateDB) Commit(deleteEmptyObjects bool) (common.Hash, error) {
	if s.dbErr != nil {
		return common.Hash{}, fmt.Errorf("commit aborted due to earlier error: %v", s.dbErr)
	}
	// Finalize any pending changes and merge everything into the tries
	s.IntermediateRoot(deleteEmptyObjects)

	// Commit objects to the trie, measuring the elapsed time
<<<<<<< HEAD
	var storageCommitted int
=======
>>>>>>> 8992c1a6
	codeWriter := s.db.TrieDB().DiskDB().NewBatch()
	for addr := range s.stateObjectsDirty {
		if obj := s.stateObjects[addr]; !obj.deleted {
			// Write any contract code associated with the state object
			if obj.code != nil && obj.dirtyCode {
				rawdb.WriteCode(codeWriter, common.BytesToHash(obj.CodeHash()), obj.code)
				obj.dirtyCode = false
			}
			// Write any storage changes in the state object to its storage trie
			committed, err := obj.CommitTrie(s.db)
			if err != nil {
				return common.Hash{}, err
			}
			storageCommitted += committed
		}
	}
	if len(s.stateObjectsDirty) > 0 {
		s.stateObjectsDirty = make(map[common.Address]struct{})
	}
	if codeWriter.ValueSize() > 0 {
		if err := codeWriter.Write(); err != nil {
			log.Crit("Failed to commit dirty codes", "error", err)
		}
	}
	// Write the account trie changes, measuing the amount of wasted time
	var start time.Time
	if metrics.EnabledExpensive {
		start = time.Now()
	}
	// The onleaf func is called _serially_, so we can reuse the same account
	// for unmarshalling every time.
<<<<<<< HEAD
	var account types.StateAccount
	root, accountCommitted, err := s.trie.Commit(func(_ [][]byte, _ []byte, leaf []byte, parent common.Hash) error {
=======
	var account Account
	root, err := s.trie.Commit(func(path []byte, leaf []byte, parent common.Hash) error {
>>>>>>> 8992c1a6
		if err := rlp.DecodeBytes(leaf, &account); err != nil {
			return nil
		}
		if account.Root != emptyRoot {
			s.db.TrieDB().Reference(account.Root, parent)
		}
		return nil
	})
<<<<<<< HEAD
	if err != nil {
		return common.Hash{}, err
	}
	if metrics.EnabledExpensive {
		s.AccountCommits += time.Since(start)

		accountUpdatedMeter.Mark(int64(s.AccountUpdated))
		storageUpdatedMeter.Mark(int64(s.StorageUpdated))
		accountDeletedMeter.Mark(int64(s.AccountDeleted))
		storageDeletedMeter.Mark(int64(s.StorageDeleted))
		accountCommittedMeter.Mark(int64(accountCommitted))
		storageCommittedMeter.Mark(int64(storageCommitted))
		s.AccountUpdated, s.AccountDeleted = 0, 0
		s.StorageUpdated, s.StorageDeleted = 0, 0
=======
	if metrics.EnabledExpensive {
		s.AccountCommits += time.Since(start)
>>>>>>> 8992c1a6
	}
	// If snapshotting is enabled, update the snapshot tree with this new version
	if s.snap != nil {
		if metrics.EnabledExpensive {
			defer func(start time.Time) { s.SnapshotCommits += time.Since(start) }(time.Now())
		}
		// Only update if there's a state transition (skip empty Clique blocks)
		if parent := s.snap.Root(); parent != root {
			if err := s.snaps.Update(root, parent, s.snapDestructs, s.snapAccounts, s.snapStorage); err != nil {
				log.Warn("Failed to update snapshot tree", "from", parent, "to", root, "err", err)
			}
			// Keep 128 diff layers in the memory, persistent layer is 129th.
			// - head layer is paired with HEAD state
			// - head-1 layer is paired with HEAD-1 state
			// - head-127 layer(bottom-most diff layer) is paired with HEAD-127 state
			if err := s.snaps.Cap(root, 128); err != nil {
				log.Warn("Failed to cap snapshot tree", "root", root, "layers", 128, "err", err)
			}
		}
		s.snap, s.snapDestructs, s.snapAccounts, s.snapStorage = nil, nil, nil, nil
	}
	return root, err
}

// PrepareAccessList handles the preparatory steps for executing a state transition with
// regards to both EIP-2929 and EIP-2930:
//
// - Add sender to access list (2929)
// - Add destination to access list (2929)
// - Add precompiles to access list (2929)
// - Add the contents of the optional tx access list (2930)
//
<<<<<<< HEAD
// This method should only be called if Berlin/2929+2930 is applicable at the current number.
=======
// This method should only be called if Yolov3/Berlin/2929+2930 is applicable at the current number.
>>>>>>> 8992c1a6
func (s *StateDB) PrepareAccessList(sender common.Address, dst *common.Address, precompiles []common.Address, list types.AccessList) {
	s.AddAddressToAccessList(sender)
	if dst != nil {
		s.AddAddressToAccessList(*dst)
		// If it's a create-tx, the destination will be added inside evm.create
	}
	for _, addr := range precompiles {
		s.AddAddressToAccessList(addr)
	}
	for _, el := range list {
		s.AddAddressToAccessList(el.Address)
		for _, key := range el.StorageKeys {
			s.AddSlotToAccessList(el.Address, key)
		}
	}
}

// AddAddressToAccessList adds the given address to the access list
func (s *StateDB) AddAddressToAccessList(addr common.Address) {
	if s.accessList.AddAddress(addr) {
		s.journal.append(accessListAddAccountChange{&addr})
	}
}

// AddSlotToAccessList adds the given (address, slot)-tuple to the access list
func (s *StateDB) AddSlotToAccessList(addr common.Address, slot common.Hash) {
	addrMod, slotMod := s.accessList.AddSlot(addr, slot)
	if addrMod {
		// In practice, this should not happen, since there is no way to enter the
		// scope of 'address' without having the 'address' become already added
		// to the access list (via call-variant, create, etc).
		// Better safe than sorry, though
		s.journal.append(accessListAddAccountChange{&addr})
	}
	if slotMod {
		s.journal.append(accessListAddSlotChange{
			address: &addr,
			slot:    &slot,
		})
	}
}

// AddressInAccessList returns true if the given address is in the access list.
func (s *StateDB) AddressInAccessList(addr common.Address) bool {
	return s.accessList.ContainsAddress(addr)
}

// SlotInAccessList returns true if the given (address, slot)-tuple is in the access list.
func (s *StateDB) SlotInAccessList(addr common.Address, slot common.Hash) (addressPresent bool, slotPresent bool) {
	return s.accessList.Contains(addr, slot)
}<|MERGE_RESOLUTION|>--- conflicted
+++ resolved
@@ -118,14 +118,11 @@
 	SnapshotAccountReads time.Duration
 	SnapshotStorageReads time.Duration
 	SnapshotCommits      time.Duration
-<<<<<<< HEAD
 
 	AccountUpdated int
 	StorageUpdated int
 	AccountDeleted int
 	StorageDeleted int
-=======
->>>>>>> 8992c1a6
 }
 
 // New creates a new state from a given trie.
@@ -239,14 +236,6 @@
 
 // AddRefund adds gas to the refund counter
 func (s *StateDB) AddRefund(gas uint64) {
-	// DEEP-MIND: This is called when some bytes are freed from
-	// storage for example, and a few other OPCODES.. the day we want
-	// that granularity of introspection, we know where to find it:
-
-	// if dmContext.Enabled() {
-	// 	dmContext.Print("ADD_REFUND", deepmind.Uint64(s.refund), deepmind.Uint64(gas), deepmind.Uint64(s.refund+gas))
-	// }
-
 	s.journal.append(refundChange{prev: s.refund})
 	s.refund += gas
 }
@@ -352,20 +341,6 @@
 	}
 	err := trie.Prove(crypto.Keccak256(key.Bytes()), 0, &proof)
 	return proof, err
-<<<<<<< HEAD
-=======
-}
-
-// GetStorageProofByHash returns the Merkle proof for given storage slot.
-func (s *StateDB) GetStorageProofByHash(a common.Address, key common.Hash) ([][]byte, error) {
-	var proof proofList
-	trie := s.StorageTrie(a)
-	if trie == nil {
-		return proof, errors.New("storage trie for requested address does not exist")
-	}
-	err := trie.Prove(crypto.Keccak256(key.Bytes()), 0, &proof)
-	return proof, err
->>>>>>> 8992c1a6
 }
 
 // GetCommittedState retrieves a value from the given account's committed storage trie.
@@ -508,20 +483,6 @@
 	if s.snap != nil {
 		s.snapAccounts[obj.addrHash] = snapshot.SlimAccountRLP(obj.data.Nonce, obj.data.Balance, obj.data.Root, obj.data.CodeHash)
 	}
-<<<<<<< HEAD
-=======
-	if err = s.trie.TryUpdate(addr[:], data); err != nil {
-		s.setError(fmt.Errorf("updateStateObject (%x) error: %v", addr[:], err))
-	}
-
-	// If state snapshotting is active, cache the data til commit. Note, this
-	// update mechanism is not symmetric to the deletion, because whereas it is
-	// enough to track account updates at commit time, deletions need tracking
-	// at transaction boundary level to ensure we capture state clearing.
-	if s.snap != nil {
-		s.snapAccounts[obj.addrHash] = snapshot.SlimAccountRLP(obj.data.Nonce, obj.data.Balance, obj.data.Root, obj.data.CodeHash)
-	}
->>>>>>> 8992c1a6
 }
 
 // deleteStateObject removes the given object from the state trie.
@@ -558,11 +519,7 @@
 	}
 	// If no live objects are available, attempt to use snapshots
 	var (
-<<<<<<< HEAD
 		data *types.StateAccount
-=======
-		data *Account
->>>>>>> 8992c1a6
 		err  error
 	)
 	if s.snap != nil {
@@ -574,11 +531,7 @@
 			if acc == nil {
 				return nil
 			}
-<<<<<<< HEAD
 			data = &types.StateAccount{
-=======
-			data = &Account{
->>>>>>> 8992c1a6
 				Nonce:    acc.Nonce,
 				Balance:  acc.Balance,
 				CodeHash: acc.CodeHash,
@@ -605,11 +558,7 @@
 		if len(enc) == 0 {
 			return nil
 		}
-<<<<<<< HEAD
 		data = new(types.StateAccount)
-=======
-		data = new(Account)
->>>>>>> 8992c1a6
 		if err := rlp.DecodeBytes(enc, data); err != nil {
 			log.Error("Failed to decode state object", "addr", addr, "err", err)
 			return nil
@@ -646,12 +595,7 @@
 			s.snapDestructs[prev.addrHash] = struct{}{}
 		}
 	}
-<<<<<<< HEAD
 	newobj = newObject(s, addr, types.StateAccount{})
-=======
-	newobj = newObject(s, addr, Account{})
-	newobj.setNonce(0) // sets the object to dirty
->>>>>>> 8992c1a6
 	if prev == nil {
 		s.journal.append(createObjectChange{account: &addr})
 	} else {
@@ -978,10 +922,7 @@
 	s.IntermediateRoot(deleteEmptyObjects)
 
 	// Commit objects to the trie, measuring the elapsed time
-<<<<<<< HEAD
 	var storageCommitted int
-=======
->>>>>>> 8992c1a6
 	codeWriter := s.db.TrieDB().DiskDB().NewBatch()
 	for addr := range s.stateObjectsDirty {
 		if obj := s.stateObjects[addr]; !obj.deleted {
@@ -1013,13 +954,8 @@
 	}
 	// The onleaf func is called _serially_, so we can reuse the same account
 	// for unmarshalling every time.
-<<<<<<< HEAD
 	var account types.StateAccount
 	root, accountCommitted, err := s.trie.Commit(func(_ [][]byte, _ []byte, leaf []byte, parent common.Hash) error {
-=======
-	var account Account
-	root, err := s.trie.Commit(func(path []byte, leaf []byte, parent common.Hash) error {
->>>>>>> 8992c1a6
 		if err := rlp.DecodeBytes(leaf, &account); err != nil {
 			return nil
 		}
@@ -1028,7 +964,6 @@
 		}
 		return nil
 	})
-<<<<<<< HEAD
 	if err != nil {
 		return common.Hash{}, err
 	}
@@ -1043,10 +978,6 @@
 		storageCommittedMeter.Mark(int64(storageCommitted))
 		s.AccountUpdated, s.AccountDeleted = 0, 0
 		s.StorageUpdated, s.StorageDeleted = 0, 0
-=======
-	if metrics.EnabledExpensive {
-		s.AccountCommits += time.Since(start)
->>>>>>> 8992c1a6
 	}
 	// If snapshotting is enabled, update the snapshot tree with this new version
 	if s.snap != nil {
@@ -1079,11 +1010,7 @@
 // - Add precompiles to access list (2929)
 // - Add the contents of the optional tx access list (2930)
 //
-<<<<<<< HEAD
 // This method should only be called if Berlin/2929+2930 is applicable at the current number.
-=======
-// This method should only be called if Yolov3/Berlin/2929+2930 is applicable at the current number.
->>>>>>> 8992c1a6
 func (s *StateDB) PrepareAccessList(sender common.Address, dst *common.Address, precompiles []common.Address, list types.AccessList) {
 	s.AddAddressToAccessList(sender)
 	if dst != nil {
