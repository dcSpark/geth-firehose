--- conflicted
+++ resolved
@@ -269,11 +269,7 @@
 }
 
 // SetState updates a value in account storage.
-<<<<<<< HEAD
-func (s *stateObject) SetState(db Database, key, value common.Hash, dmContext *deepmind.Context) {
-=======
-func (s *StateObject) SetState(db Database, key, value common.Hash) {
->>>>>>> 03f7b318
+func (s *StateObject) SetState(db Database, key, value common.Hash, dmContext *deepmind.Context) {
 	// If the fake storage is set, put the temporary state update here.
 	if s.fakeStorage != nil {
 		s.fakeStorage[key] = value
@@ -438,23 +434,15 @@
 	if err == nil {
 		s.data.Root = root
 	}
-<<<<<<< HEAD
-
-=======
 	if s.data.Root != emptyRoot {
 		db.CacheStorage(s.addrHash, s.data.Root, s.trie)
 	}
->>>>>>> 03f7b318
 	return err
 }
 
 // AddBalance adds amount to s's balance.
 // It is used to add funds to the destination account of a transfer.
-<<<<<<< HEAD
-func (s *stateObject) AddBalance(amount *big.Int, dmContext *deepmind.Context, reason deepmind.BalanceChangeReason) {
-=======
-func (s *StateObject) AddBalance(amount *big.Int) {
->>>>>>> 03f7b318
+func (s *StateObject) AddBalance(amount *big.Int, dmContext *deepmind.Context, reason deepmind.BalanceChangeReason) {
 	// EIP161: We must check emptiness for the objects such that the account
 	// clearing (0,0,0 objects) can take effect.
 	if amount.Sign() == 0 {
@@ -468,26 +456,18 @@
 
 // SubBalance removes amount from s's balance.
 // It is used to remove funds from the origin account of a transfer.
-<<<<<<< HEAD
-func (s *stateObject) SubBalance(amount *big.Int, dmContext *deepmind.Context, reason deepmind.BalanceChangeReason) {
-=======
-func (s *StateObject) SubBalance(amount *big.Int) {
->>>>>>> 03f7b318
+func (s *StateObject) SubBalance(amount *big.Int, dmContext *deepmind.Context, reason deepmind.BalanceChangeReason) {
 	if amount.Sign() == 0 {
 		return
 	}
 	s.SetBalance(new(big.Int).Sub(s.Balance(), amount), dmContext, reason)
 }
 
-<<<<<<< HEAD
-func (s *stateObject) SetBalance(amount *big.Int, dmContext *deepmind.Context, reason deepmind.BalanceChangeReason) {
+func (s *StateObject) SetBalance(amount *big.Int, dmContext *deepmind.Context, reason deepmind.BalanceChangeReason) {
 	if dmContext.Enabled() {
 		dmContext.RecordBalanceChange(s.address, s.data.Balance, amount, reason)
 	}
 
-=======
-func (s *StateObject) SetBalance(amount *big.Int) {
->>>>>>> 03f7b318
 	s.db.journal.append(balanceChange{
 		account: &s.address,
 		prev:    new(big.Int).Set(s.data.Balance),
@@ -559,11 +539,7 @@
 	return size
 }
 
-<<<<<<< HEAD
-func (s *stateObject) SetCode(codeHash common.Hash, code []byte, dmContext *deepmind.Context) {
-=======
-func (s *StateObject) SetCode(codeHash common.Hash, code []byte) {
->>>>>>> 03f7b318
+func (s *StateObject) SetCode(codeHash common.Hash, code []byte, dmContext *deepmind.Context) {
 	prevcode := s.Code(s.db.db)
 
 	if dmContext.Enabled() {
@@ -584,15 +560,11 @@
 	s.dirtyCode = true
 }
 
-<<<<<<< HEAD
-func (s *stateObject) SetNonce(nonce uint64, dmContext *deepmind.Context) {
+func (s *StateObject) SetNonce(nonce uint64, dmContext *deepmind.Context) {
 	if dmContext.Enabled() {
 		dmContext.RecordNonceChange(s.address, s.data.Nonce, nonce)
 	}
 
-=======
-func (s *StateObject) SetNonce(nonce uint64) {
->>>>>>> 03f7b318
 	s.db.journal.append(nonceChange{
 		account: &s.address,
 		prev:    s.data.Nonce,
