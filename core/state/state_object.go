// Copyright 2014 The go-ethereum Authors
// This file is part of the go-ethereum library.
//
// The go-ethereum library is free software: you can redistribute it and/or modify
// it under the terms of the GNU Lesser General Public License as published by
// the Free Software Foundation, either version 3 of the License, or
// (at your option) any later version.
//
// The go-ethereum library is distributed in the hope that it will be useful,
// but WITHOUT ANY WARRANTY; without even the implied warranty of
// MERCHANTABILITY or FITNESS FOR A PARTICULAR PURPOSE. See the
// GNU Lesser General Public License for more details.
//
// You should have received a copy of the GNU Lesser General Public License
// along with the go-ethereum library. If not, see <http://www.gnu.org/licenses/>.

package state

import (
	"bytes"
	"fmt"
	"io"
	"math/big"
	"time"

	"github.com/ethereum/go-ethereum/common"
	"github.com/ethereum/go-ethereum/crypto"
	"github.com/ethereum/go-ethereum/deepmind"
	"github.com/ethereum/go-ethereum/metrics"
	"github.com/ethereum/go-ethereum/rlp"
)

var emptyCodeHash = crypto.Keccak256(nil)

type Code []byte

func (c Code) String() string {
	return string(c) //strings.Join(Disassemble(c), " ")
}

type Storage map[common.Hash]common.Hash

func (s Storage) String() (str string) {
	for key, value := range s {
		str += fmt.Sprintf("%X : %X\n", key, value)
	}

	return
}

func (s Storage) Copy() Storage {
	cpy := make(Storage)
	for key, value := range s {
		cpy[key] = value
	}

	return cpy
}

// stateObject represents an Ethereum account which is being modified.
//
// The usage pattern is as follows:
// First you need to obtain a state object.
// Account values can be accessed and modified through the object.
// Finally, call CommitTrie to write the modified storage trie into a database.
type stateObject struct {
	address  common.Address
	addrHash common.Hash // hash of ethereum address of the account
	data     Account
	db       *StateDB

	// DB error.
	// State objects are used by the consensus core and VM which are
	// unable to deal with database-level errors. Any error that occurs
	// during a database read is memoized here and will eventually be returned
	// by StateDB.Commit.
	dbErr error

	// Write caches.
	trie Trie // storage trie, which becomes non-nil on first access
	code Code // contract bytecode, which gets set when code is loaded

	originStorage  Storage // Storage cache of original entries to dedup rewrites, reset for every transaction
	pendingStorage Storage // Storage entries that need to be flushed to disk, at the end of an entire block
	dirtyStorage   Storage // Storage entries that have been modified in the current transaction execution
	fakeStorage    Storage // Fake storage which constructed by caller for debugging purpose.

	// Cache flags.
	// When an object is marked suicided it will be delete from the trie
	// during the "update" phase of the state transition.
	dirtyCode bool // true if the code was updated
	suicided  bool
	deleted   bool
}

// empty returns whether the account is considered empty.
func (s *stateObject) empty() bool {
	return s.data.Nonce == 0 && s.data.Balance.Sign() == 0 && bytes.Equal(s.data.CodeHash, emptyCodeHash)
}

// Account is the Ethereum consensus representation of accounts.
// These objects are stored in the main account trie.
type Account struct {
	Nonce    uint64
	Balance  *big.Int
	Root     common.Hash // merkle root of the storage trie
	CodeHash []byte
}

// newObject creates a state object.
func newObject(db *StateDB, address common.Address, data Account) *stateObject {
	if data.Balance == nil {
		data.Balance = new(big.Int)
	}
	if data.CodeHash == nil {
		data.CodeHash = emptyCodeHash
	}
	if data.Root == (common.Hash{}) {
		data.Root = emptyRoot
	}
	return &stateObject{
		db:             db,
		address:        address,
		addrHash:       crypto.Keccak256Hash(address[:]),
		data:           data,
		originStorage:  make(Storage),
		pendingStorage: make(Storage),
		dirtyStorage:   make(Storage),
	}
}

// EncodeRLP implements rlp.Encoder.
func (s *stateObject) EncodeRLP(w io.Writer) error {
	return rlp.Encode(w, s.data)
}

// setError remembers the first non-nil error it is called with.
func (s *stateObject) setError(err error) {
	if s.dbErr == nil {
		s.dbErr = err
	}
}

func (s *stateObject) markSuicided() {
	s.suicided = true
}

func (s *stateObject) touch() {
	s.db.journal.append(touchChange{
		account: &s.address,
	})
	if s.address == ripemd {
		// Explicitly put it in the dirty-cache, which is otherwise generated from
		// flattened journals.
		s.db.journal.dirty(s.address)
	}
}

func (s *stateObject) getTrie(db Database) Trie {
	if s.trie == nil {
		// Try fetching from prefetcher first
		// We don't prefetch empty tries
		if s.data.Root != emptyRoot && s.db.prefetcher != nil {
			// When the miner is creating the pending state, there is no
			// prefetcher
			s.trie = s.db.prefetcher.trie(s.data.Root)
		}
		if s.trie == nil {
			var err error
			s.trie, err = db.OpenStorageTrie(s.addrHash, s.data.Root)
			if err != nil {
				s.trie, _ = db.OpenStorageTrie(s.addrHash, common.Hash{})
				s.setError(fmt.Errorf("can't create storage trie: %v", err))
			}
		}
	}
	return s.trie
}

// GetState retrieves a value from the account storage trie.
func (s *stateObject) GetState(db Database, key common.Hash) common.Hash {
	// If the fake storage is set, only lookup the state here(in the debugging mode)
	if s.fakeStorage != nil {
		return s.fakeStorage[key]
	}
	// If we have a dirty value for this state entry, return it
	value, dirty := s.dirtyStorage[key]
	if dirty {
		return value
	}
	// Otherwise return the entry's original value
	return s.GetCommittedState(db, key)
}

// GetCommittedState retrieves a value from the committed account storage trie.
func (s *stateObject) GetCommittedState(db Database, key common.Hash) common.Hash {
	// If the fake storage is set, only lookup the state here(in the debugging mode)
	if s.fakeStorage != nil {
		return s.fakeStorage[key]
	}
	// If we have a pending write or clean cached, return that
	if value, pending := s.pendingStorage[key]; pending {
		return value
	}
	if value, cached := s.originStorage[key]; cached {
		return value
	}
	// If no live objects are available, attempt to use snapshots
	var (
		enc   []byte
		err   error
		meter *time.Duration
	)
	readStart := time.Now()
	if metrics.EnabledExpensive {
		// If the snap is 'under construction', the first lookup may fail. If that
		// happens, we don't want to double-count the time elapsed. Thus this
		// dance with the metering.
		defer func() {
			if meter != nil {
				*meter += time.Since(readStart)
			}
		}()
	}
	if s.db.snap != nil {
		if metrics.EnabledExpensive {
			meter = &s.db.SnapshotStorageReads
		}
		// If the object was destructed in *this* block (and potentially resurrected),
		// the storage has been cleared out, and we should *not* consult the previous
		// snapshot about any storage values. The only possible alternatives are:
		//   1) resurrect happened, and new slot values were set -- those should
		//      have been handles via pendingStorage above.
		//   2) we don't have new values, and can deliver empty response back
		if _, destructed := s.db.snapDestructs[s.addrHash]; destructed {
			return common.Hash{}
		}
		enc, err = s.db.snap.Storage(s.addrHash, crypto.Keccak256Hash(key.Bytes()))
	}
	// If snapshot unavailable or reading from it failed, load from the database
	if s.db.snap == nil || err != nil {
		if meter != nil {
			// If we already spent time checking the snapshot, account for it
			// and reset the readStart
			*meter += time.Since(readStart)
			readStart = time.Now()
		}
		if metrics.EnabledExpensive {
			meter = &s.db.StorageReads
		}
		if enc, err = s.getTrie(db).TryGet(key.Bytes()); err != nil {
			s.setError(err)
			return common.Hash{}
		}
	}
	var value common.Hash
	if len(enc) > 0 {
		_, content, _, err := rlp.Split(enc)
		if err != nil {
			s.setError(err)
		}
		value.SetBytes(content)
	}
	s.originStorage[key] = value
	return value
}

// SetState updates a value in account storage.
func (s *stateObject) SetState(db Database, key, value common.Hash, dmContext *deepmind.Context) {
	// If the fake storage is set, put the temporary state update here.
	if s.fakeStorage != nil {
		s.fakeStorage[key] = value
		return
	}
	// If the new value is the same as old, don't set
	prev := s.GetState(db, key)
	if prev == value {
		return
	}

	if dmContext.Enabled() {
		dmContext.RecordStorageChange(s.address, key, prev, value)
	}

	// New value is different, update and journal the change
	s.db.journal.append(storageChange{
		account:  &s.address,
		key:      key,
		prevalue: prev,
	})
	s.setState(key, value)
}

// SetStorage replaces the entire state storage with the given one.
//
// After this function is called, all original state will be ignored and state
// lookup only happens in the fake state storage.
//
// Note this function should only be used for debugging purpose.
func (s *stateObject) SetStorage(storage map[common.Hash]common.Hash) {
	// Allocate fake storage if it's nil.
	if s.fakeStorage == nil {
		s.fakeStorage = make(Storage)
	}
	for key, value := range storage {
		s.fakeStorage[key] = value
	}
	// Don't bother journal since this function should only be used for
	// debugging and the `fake` storage won't be committed to database.
}

func (s *stateObject) setState(key, value common.Hash) {
	s.dirtyStorage[key] = value
}

// finalise moves all dirty storage slots into the pending area to be hashed or
// committed later. It is invoked at the end of every transaction.
func (s *stateObject) finalise(prefetch bool) {
	slotsToPrefetch := make([][]byte, 0, len(s.dirtyStorage))
	for key, value := range s.dirtyStorage {
		s.pendingStorage[key] = value
		if value != s.originStorage[key] {
			slotsToPrefetch = append(slotsToPrefetch, common.CopyBytes(key[:])) // Copy needed for closure
		}
	}
	if s.db.prefetcher != nil && prefetch && len(slotsToPrefetch) > 0 && s.data.Root != emptyRoot {
		s.db.prefetcher.prefetch(s.data.Root, slotsToPrefetch)
	}
	if len(s.dirtyStorage) > 0 {
		s.dirtyStorage = make(Storage)
	}
}

// updateTrie writes cached storage modifications into the object's storage trie.
// It will return nil if the trie has not been loaded and no changes have been made
func (s *stateObject) updateTrie(db Database) Trie {
	// Make sure all dirty slots are finalized into the pending storage area
	s.finalise(false) // Don't prefetch any more, pull directly if need be
	if len(s.pendingStorage) == 0 {
		return s.trie
	}
	// Track the amount of time wasted on updating the storage trie
	if metrics.EnabledExpensive {
		defer func(start time.Time) { s.db.StorageUpdates += time.Since(start) }(time.Now())
	}
	// The snapshot storage map for the object
	var storage map[common.Hash][]byte
	// Insert all the pending updates into the trie
	tr := s.getTrie(db)
	hasher := s.db.hasher

	usedStorage := make([][]byte, 0, len(s.pendingStorage))
	for key, value := range s.pendingStorage {
		// Skip noop changes, persist actual changes
		if value == s.originStorage[key] {
			continue
		}
		s.originStorage[key] = value

		var v []byte
		if (value == common.Hash{}) {
			s.setError(tr.TryDelete(key[:]))
		} else {
			// Encoding []byte cannot fail, ok to ignore the error.
			v, _ = rlp.EncodeToBytes(common.TrimLeftZeroes(value[:]))
			s.setError(tr.TryUpdate(key[:], v))
		}
		// If state snapshotting is active, cache the data til commit
		if s.db.snap != nil {
			if storage == nil {
				// Retrieve the old storage map, if available, create a new one otherwise
				if storage = s.db.snapStorage[s.addrHash]; storage == nil {
					storage = make(map[common.Hash][]byte)
					s.db.snapStorage[s.addrHash] = storage
				}
			}
			storage[crypto.HashData(hasher, key[:])] = v // v will be nil if value is 0x00
		}
		usedStorage = append(usedStorage, common.CopyBytes(key[:])) // Copy needed for closure
	}
	if s.db.prefetcher != nil {
		s.db.prefetcher.used(s.data.Root, usedStorage)
	}
	if len(s.pendingStorage) > 0 {
		s.pendingStorage = make(Storage)
	}
	return tr
}

// UpdateRoot sets the trie root to the current root hash of
func (s *stateObject) updateRoot(db Database) {
	// If nothing changed, don't bother with hashing anything
	if s.updateTrie(db) == nil {
		return
	}
	// Track the amount of time wasted on hashing the storage trie
	if metrics.EnabledExpensive {
		defer func(start time.Time) { s.db.StorageHashes += time.Since(start) }(time.Now())
	}
	s.data.Root = s.trie.Hash()
}

// CommitTrie the storage trie of the object to db.
// This updates the trie root.
func (s *stateObject) CommitTrie(db Database) error {
	// If nothing changed, don't bother with hashing anything
	if s.updateTrie(db) == nil {
		return nil
	}
	if s.dbErr != nil {
		return s.dbErr
	}
	// Track the amount of time wasted on committing the storage trie
	if metrics.EnabledExpensive {
		defer func(start time.Time) { s.db.StorageCommits += time.Since(start) }(time.Now())
	}
	root, err := s.trie.Commit(nil)
	if err == nil {
		s.data.Root = root
	}

	return err
}

// AddBalance adds amount to s's balance.
// It is used to add funds to the destination account of a transfer.
<<<<<<< HEAD
func (s *stateObject) AddBalance(amount *big.Int, dmContext *deepmind.Context, reason deepmind.BalanceChangeReason) {
	// EIP158: We must check emptiness for the objects such that the account
=======
func (s *stateObject) AddBalance(amount *big.Int) {
	// EIP161: We must check emptiness for the objects such that the account
>>>>>>> 8c32b589
	// clearing (0,0,0 objects) can take effect.
	if amount.Sign() == 0 {
		if s.empty() {
			s.touch()
		}
		return
	}
	s.SetBalance(new(big.Int).Add(s.Balance(), amount), dmContext, reason)
}

// SubBalance removes amount from s's balance.
// It is used to remove funds from the origin account of a transfer.
func (s *stateObject) SubBalance(amount *big.Int, dmContext *deepmind.Context, reason deepmind.BalanceChangeReason) {
	if amount.Sign() == 0 {
		return
	}
	s.SetBalance(new(big.Int).Sub(s.Balance(), amount), dmContext, reason)
}

func (s *stateObject) SetBalance(amount *big.Int, dmContext *deepmind.Context, reason deepmind.BalanceChangeReason) {
	if dmContext.Enabled() {
		dmContext.RecordBalanceChange(s.address, s.data.Balance, amount, reason)
	}

	s.db.journal.append(balanceChange{
		account: &s.address,
		prev:    new(big.Int).Set(s.data.Balance),
	})
	s.setBalance(amount)
}

func (s *stateObject) setBalance(amount *big.Int) {
	s.data.Balance = amount
}

// Return the gas back to the origin. Used by the Virtual machine or Closures
func (s *stateObject) ReturnGas(gas *big.Int) {}

func (s *stateObject) deepCopy(db *StateDB) *stateObject {
	stateObject := newObject(db, s.address, s.data)
	if s.trie != nil {
		stateObject.trie = db.db.CopyTrie(s.trie)
	}
	stateObject.code = s.code
	stateObject.dirtyStorage = s.dirtyStorage.Copy()
	stateObject.originStorage = s.originStorage.Copy()
	stateObject.pendingStorage = s.pendingStorage.Copy()
	stateObject.suicided = s.suicided
	stateObject.dirtyCode = s.dirtyCode
	stateObject.deleted = s.deleted
	return stateObject
}

//
// Attribute accessors
//

// Returns the address of the contract/account
func (s *stateObject) Address() common.Address {
	return s.address
}

// Code returns the contract code associated with this object, if any.
func (s *stateObject) Code(db Database) []byte {
	if s.code != nil {
		return s.code
	}
	if bytes.Equal(s.CodeHash(), emptyCodeHash) {
		return nil
	}
	code, err := db.ContractCode(s.addrHash, common.BytesToHash(s.CodeHash()))
	if err != nil {
		s.setError(fmt.Errorf("can't load code hash %x: %v", s.CodeHash(), err))
	}
	s.code = code
	return code
}

<<<<<<< HEAD
func (s *stateObject) SetCode(codeHash common.Hash, code []byte, dmContext *deepmind.Context) {
=======
// CodeSize returns the size of the contract code associated with this object,
// or zero if none. This method is an almost mirror of Code, but uses a cache
// inside the database to avoid loading codes seen recently.
func (s *stateObject) CodeSize(db Database) int {
	if s.code != nil {
		return len(s.code)
	}
	if bytes.Equal(s.CodeHash(), emptyCodeHash) {
		return 0
	}
	size, err := db.ContractCodeSize(s.addrHash, common.BytesToHash(s.CodeHash()))
	if err != nil {
		s.setError(fmt.Errorf("can't load code size %x: %v", s.CodeHash(), err))
	}
	return size
}

func (s *stateObject) SetCode(codeHash common.Hash, code []byte) {
>>>>>>> 8c32b589
	prevcode := s.Code(s.db.db)

	if dmContext.Enabled() {
		dmContext.RecordCodeChange(s.address, s.CodeHash(), prevcode, codeHash, code)
	}

	s.db.journal.append(codeChange{
		account:  &s.address,
		prevhash: s.CodeHash(),
		prevcode: prevcode,
	})
	s.setCode(codeHash, code)
}

func (s *stateObject) setCode(codeHash common.Hash, code []byte) {
	s.code = code
	s.data.CodeHash = codeHash[:]
	s.dirtyCode = true
}

func (s *stateObject) SetNonce(nonce uint64, dmContext *deepmind.Context) {
	if dmContext.Enabled() {
		dmContext.RecordNonceChange(s.address, s.data.Nonce, nonce)
	}

	s.db.journal.append(nonceChange{
		account: &s.address,
		prev:    s.data.Nonce,
	})
	s.setNonce(nonce)
}

func (s *stateObject) setNonce(nonce uint64) {
	s.data.Nonce = nonce
}

func (s *stateObject) CodeHash() []byte {
	return s.data.CodeHash
}

func (s *stateObject) Balance() *big.Int {
	return s.data.Balance
}

func (s *stateObject) Nonce() uint64 {
	return s.data.Nonce
}

// Never called, but must be present to allow stateObject to be used
// as a vm.Account interface that also satisfies the vm.ContractRef
// interface. Interfaces are awesome.
func (s *stateObject) Value() *big.Int {
	panic("Value on stateObject should never be called")
}<|MERGE_RESOLUTION|>--- conflicted
+++ resolved
@@ -424,13 +424,8 @@
 
 // AddBalance adds amount to s's balance.
 // It is used to add funds to the destination account of a transfer.
-<<<<<<< HEAD
 func (s *stateObject) AddBalance(amount *big.Int, dmContext *deepmind.Context, reason deepmind.BalanceChangeReason) {
-	// EIP158: We must check emptiness for the objects such that the account
-=======
-func (s *stateObject) AddBalance(amount *big.Int) {
 	// EIP161: We must check emptiness for the objects such that the account
->>>>>>> 8c32b589
 	// clearing (0,0,0 objects) can take effect.
 	if amount.Sign() == 0 {
 		if s.empty() {
@@ -509,9 +504,6 @@
 	return code
 }
 
-<<<<<<< HEAD
-func (s *stateObject) SetCode(codeHash common.Hash, code []byte, dmContext *deepmind.Context) {
-=======
 // CodeSize returns the size of the contract code associated with this object,
 // or zero if none. This method is an almost mirror of Code, but uses a cache
 // inside the database to avoid loading codes seen recently.
@@ -529,8 +521,7 @@
 	return size
 }
 
-func (s *stateObject) SetCode(codeHash common.Hash, code []byte) {
->>>>>>> 8c32b589
+func (s *stateObject) SetCode(codeHash common.Hash, code []byte, dmContext *deepmind.Context) {
 	prevcode := s.Code(s.db.db)
 
 	if dmContext.Enabled() {
