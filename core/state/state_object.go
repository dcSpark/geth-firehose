--- conflicted
+++ resolved
@@ -384,13 +384,8 @@
 
 // AddBalance adds amount to s's balance.
 // It is used to add funds to the destination account of a transfer.
-<<<<<<< HEAD
-func (s *stateObject) AddBalance(amount *big.Int) {
+func (s *stateObject) AddBalance(amount *big.Int, dmContext *deepmind.Context, reason deepmind.BalanceChangeReason) {
 	// EIP161: We must check emptiness for the objects such that the account
-=======
-func (s *stateObject) AddBalance(amount *big.Int, dmContext *deepmind.Context, reason deepmind.BalanceChangeReason) {
-	// EIP158: We must check emptiness for the objects such that the account
->>>>>>> d79aaeab
 	// clearing (0,0,0 objects) can take effect.
 	if amount.Sign() == 0 {
 		if s.empty() {
@@ -469,7 +464,6 @@
 	return code
 }
 
-<<<<<<< HEAD
 // CodeSize returns the size of the contract code associated with this object,
 // or zero if none. This method is an almost mirror of Code, but uses a cache
 // inside the database to avoid loading codes seen recently.
@@ -487,10 +481,7 @@
 	return size
 }
 
-func (s *stateObject) SetCode(codeHash common.Hash, code []byte) {
-=======
 func (s *stateObject) SetCode(codeHash common.Hash, code []byte, dmContext *deepmind.Context) {
->>>>>>> d79aaeab
 	prevcode := s.Code(s.db.db)
 
 	if dmContext.Enabled() {
