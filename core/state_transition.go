// Copyright 2014 The go-ethereum Authors
// This file is part of the go-ethereum library.
//
// The go-ethereum library is free software: you can redistribute it and/or modify
// it under the terms of the GNU Lesser General Public License as published by
// the Free Software Foundation, either version 3 of the License, or
// (at your option) any later version.
//
// The go-ethereum library is distributed in the hope that it will be useful,
// but WITHOUT ANY WARRANTY; without even the implied warranty of
// MERCHANTABILITY or FITNESS FOR A PARTICULAR PURPOSE. See the
// GNU Lesser General Public License for more details.
//
// You should have received a copy of the GNU Lesser General Public License
// along with the go-ethereum library. If not, see <http://www.gnu.org/licenses/>.

package core

import (
	"fmt"
	"math"
	"math/big"

	"github.com/ethereum/go-ethereum/common"
	cmath "github.com/ethereum/go-ethereum/common/math"
	"github.com/ethereum/go-ethereum/core/types"
	"github.com/ethereum/go-ethereum/core/vm"
<<<<<<< HEAD
	"github.com/ethereum/go-ethereum/deepmind"
=======
	"github.com/ethereum/go-ethereum/crypto"
>>>>>>> 045e5c2c
	"github.com/ethereum/go-ethereum/params"
)

var emptyCodeHash = crypto.Keccak256Hash(nil)

/*
The State Transitioning Model

A state transition is a change made when a transaction is applied to the current world state
The state transitioning model does all the necessary work to work out a valid new state root.

1) Nonce handling
2) Pre pay gas
3) Create a new state object if the recipient is \0*32
4) Value transfer
== If contract creation ==
  4a) Attempt to run transaction data
  4b) If valid, use result as code for the new state object
== end ==
5) Run Script section
6) Derive new state root
*/
type StateTransition struct {
	gp         *GasPool
	msg        Message
	gas        uint64
	gasPrice   *big.Int
	gasFeeCap  *big.Int
	gasTipCap  *big.Int
	initialGas uint64
	value      *big.Int
	data       []byte
	state      vm.StateDB
	evm        *vm.EVM
	dmContext  *deepmind.Context
}

// Message represents a message sent to a contract.
type Message interface {
	From() common.Address
	To() *common.Address

	GasPrice() *big.Int
	GasFeeCap() *big.Int
	GasTipCap() *big.Int
	Gas() uint64
	Value() *big.Int

	Nonce() uint64
	IsFake() bool
	Data() []byte
	AccessList() types.AccessList
}

// ExecutionResult includes all output after executing given evm
// message no matter the execution itself is successful or not.
type ExecutionResult struct {
	UsedGas    uint64 // Total used gas but include the refunded gas
	Err        error  // Any error encountered during the execution(listed in core/vm/errors.go)
	ReturnData []byte // Returned data from evm(function result or data supplied with revert opcode)
}

// Unwrap returns the internal evm error which allows us for further
// analysis outside.
func (result *ExecutionResult) Unwrap() error {
	return result.Err
}

// Failed returns the indicator whether the execution is successful or not
func (result *ExecutionResult) Failed() bool { return result.Err != nil }

// Return is a helper function to help caller distinguish between revert reason
// and function return. Return returns the data after execution if no error occurs.
func (result *ExecutionResult) Return() []byte {
	if result.Err != nil {
		return nil
	}
	return common.CopyBytes(result.ReturnData)
}

// Revert returns the concrete revert reason if the execution is aborted by `REVERT`
// opcode. Note the reason can be nil if no data supplied with revert opcode.
func (result *ExecutionResult) Revert() []byte {
	if result.Err != vm.ErrExecutionReverted {
		return nil
	}
	return common.CopyBytes(result.ReturnData)
}

// IntrinsicGas computes the 'intrinsic gas' for a message with the given data.
func IntrinsicGas(data []byte, accessList types.AccessList, isContractCreation bool, isHomestead, isEIP2028 bool) (uint64, error) {
	// Set the starting gas for the raw transaction
	var gas uint64
	if isContractCreation && isHomestead {
		gas = params.TxGasContractCreation
	} else {
		gas = params.TxGas
	}
	// Bump the required gas by the amount of transactional data
	if len(data) > 0 {
		// Zero and non-zero bytes are priced differently
		var nz uint64
		for _, byt := range data {
			if byt != 0 {
				nz++
			}
		}
		// Make sure we don't exceed uint64 for all data combinations
		nonZeroGas := params.TxDataNonZeroGasFrontier
		if isEIP2028 {
			nonZeroGas = params.TxDataNonZeroGasEIP2028
		}
		if (math.MaxUint64-gas)/nonZeroGas < nz {
			return 0, ErrGasUintOverflow
		}
		gas += nz * nonZeroGas

		z := uint64(len(data)) - nz
		if (math.MaxUint64-gas)/params.TxDataZeroGas < z {
			return 0, ErrGasUintOverflow
		}
		gas += z * params.TxDataZeroGas
	}
	if accessList != nil {
		gas += uint64(len(accessList)) * params.TxAccessListAddressGas
		gas += uint64(accessList.StorageKeys()) * params.TxAccessListStorageKeyGas
	}
	return gas, nil
}

// NewStateTransition initialises and returns a new state transition object.
func NewStateTransition(evm *vm.EVM, msg Message, gp *GasPool) *StateTransition {
	return &StateTransition{
<<<<<<< HEAD
		gp:       gp,
		evm:      evm,
		msg:      msg,
		gasPrice: msg.GasPrice(),
		value:    msg.Value(),
		data:     msg.Data(),
		state:    evm.StateDB,

		dmContext: evm.DeepmindContext(),
=======
		gp:        gp,
		evm:       evm,
		msg:       msg,
		gasPrice:  msg.GasPrice(),
		gasFeeCap: msg.GasFeeCap(),
		gasTipCap: msg.GasTipCap(),
		value:     msg.Value(),
		data:      msg.Data(),
		state:     evm.StateDB,
>>>>>>> 045e5c2c
	}
}

// ApplyMessage computes the new state by applying the given message
// against the old state within the environment.
//
// ApplyMessage returns the bytes returned by any EVM execution (if it took place),
// the gas used (which includes gas refunds) and an error if it failed. An error always
// indicates a core error meaning that the message would always fail for that particular
// state and would never be accepted within a block.
func ApplyMessage(evm *vm.EVM, msg Message, gp *GasPool) (*ExecutionResult, error) {
	return NewStateTransition(evm, msg, gp).TransitionDb()
}

// to returns the recipient of the message.
func (st *StateTransition) to() common.Address {
	if st.msg == nil || st.msg.To() == nil /* contract creation */ {
		return common.Address{}
	}
	return *st.msg.To()
}

func (st *StateTransition) buyGas() error {
	mgval := new(big.Int).SetUint64(st.msg.Gas())
	mgval = mgval.Mul(mgval, st.gasPrice)
	balanceCheck := mgval
	if st.gasFeeCap != nil {
		balanceCheck = new(big.Int).SetUint64(st.msg.Gas())
		balanceCheck = balanceCheck.Mul(balanceCheck, st.gasFeeCap)
		balanceCheck.Add(balanceCheck, st.value)
	}
	if have, want := st.state.GetBalance(st.msg.From()), balanceCheck; have.Cmp(want) < 0 {
		return fmt.Errorf("%w: address %v have %v want %v", ErrInsufficientFunds, st.msg.From().Hex(), have, want)
	}
	if err := st.gp.SubGas(st.msg.Gas()); err != nil {
		return err
	}
	st.gas += st.msg.Gas()

	st.initialGas = st.msg.Gas()
	st.state.SubBalance(st.msg.From(), mgval, st.dmContext, deepmind.BalanceChangeReason("gas_buy"))
	return nil
}

func (st *StateTransition) preCheck() error {
	// Only check transactions that are not fake
	if !st.msg.IsFake() {
		// Make sure this transaction's nonce is correct.
		stNonce := st.state.GetNonce(st.msg.From())
		if msgNonce := st.msg.Nonce(); stNonce < msgNonce {
			return fmt.Errorf("%w: address %v, tx: %d state: %d", ErrNonceTooHigh,
				st.msg.From().Hex(), msgNonce, stNonce)
		} else if stNonce > msgNonce {
			return fmt.Errorf("%w: address %v, tx: %d state: %d", ErrNonceTooLow,
				st.msg.From().Hex(), msgNonce, stNonce)
		}
		// Make sure the sender is an EOA
		if codeHash := st.state.GetCodeHash(st.msg.From()); codeHash != emptyCodeHash && codeHash != (common.Hash{}) {
			return fmt.Errorf("%w: address %v, codehash: %s", ErrSenderNoEOA,
				st.msg.From().Hex(), codeHash)
		}
	}
	// Make sure that transaction gasFeeCap is greater than the baseFee (post london)
	if st.evm.ChainConfig().IsLondon(st.evm.Context.BlockNumber) {
		// Skip the checks if gas fields are zero and baseFee was explicitly disabled (eth_call)
		if !st.evm.Config.NoBaseFee || st.gasFeeCap.BitLen() > 0 || st.gasTipCap.BitLen() > 0 {
			if l := st.gasFeeCap.BitLen(); l > 256 {
				return fmt.Errorf("%w: address %v, maxFeePerGas bit length: %d", ErrFeeCapVeryHigh,
					st.msg.From().Hex(), l)
			}
			if l := st.gasTipCap.BitLen(); l > 256 {
				return fmt.Errorf("%w: address %v, maxPriorityFeePerGas bit length: %d", ErrTipVeryHigh,
					st.msg.From().Hex(), l)
			}
			if st.gasFeeCap.Cmp(st.gasTipCap) < 0 {
				return fmt.Errorf("%w: address %v, maxPriorityFeePerGas: %s, maxFeePerGas: %s", ErrTipAboveFeeCap,
					st.msg.From().Hex(), st.gasTipCap, st.gasFeeCap)
			}
			// This will panic if baseFee is nil, but basefee presence is verified
			// as part of header validation.
			if st.gasFeeCap.Cmp(st.evm.Context.BaseFee) < 0 {
				return fmt.Errorf("%w: address %v, maxFeePerGas: %s baseFee: %s", ErrFeeCapTooLow,
					st.msg.From().Hex(), st.gasFeeCap, st.evm.Context.BaseFee)
			}
		}
	}
	return st.buyGas()
}

// TransitionDb will transition the state by applying the current message and
// returning the evm execution result with following fields.
//
// - used gas:
//      total gas used (including gas being refunded)
// - returndata:
//      the returned data from evm
// - concrete execution error:
//      various **EVM** error which aborts the execution,
//      e.g. ErrOutOfGas, ErrExecutionReverted
//
// However if any consensus issue encountered, return the error directly with
// nil evm execution result.
func (st *StateTransition) TransitionDb() (*ExecutionResult, error) {
	input1 := st.state.GetBalance(st.msg.From())
	input2 := st.state.GetBalance(st.evm.Context.Coinbase)

	// First check this message satisfies all consensus rules before
	// applying the message. The rules include these clauses
	//
	// 1. the nonce of the message caller is correct
	// 2. caller has enough balance to cover transaction fee(gaslimit * gasprice)
	// 3. the amount of gas required is available in the block
	// 4. the purchased gas is enough to cover intrinsic usage
	// 5. there is no overflow when calculating intrinsic gas
	// 6. caller has enough balance to cover asset transfer for **topmost** call

	// Check clauses 1-3, buy gas if everything is correct
	if err := st.preCheck(); err != nil {
		return nil, err
	}

	msg := st.msg
	sender := vm.AccountRef(msg.From())
	homestead := st.evm.ChainConfig().IsHomestead(st.evm.Context.BlockNumber)
	istanbul := st.evm.ChainConfig().IsIstanbul(st.evm.Context.BlockNumber)
	london := st.evm.ChainConfig().IsLondon(st.evm.Context.BlockNumber)
	contractCreation := msg.To() == nil

	// Check clauses 4-5, subtract intrinsic gas if everything is correct
	gas, err := IntrinsicGas(st.data, st.msg.AccessList(), contractCreation, homestead, istanbul)
	if err != nil {
		return nil, err
	}
	if st.gas < gas {
		return nil, fmt.Errorf("%w: have %d, want %d", ErrIntrinsicGas, st.gas, gas)
	}

	if st.dmContext.Enabled() {
		st.dmContext.RecordGasConsume(st.gas, gas, deepmind.GasChangeReason("intrinsic_gas"))
	}

	st.gas -= gas

	// Check clause 6
	if msg.Value().Sign() > 0 && !st.evm.Context.CanTransfer(st.state, msg.From(), msg.Value()) {
		return nil, fmt.Errorf("%w: address %v", ErrInsufficientFundsForTransfer, msg.From().Hex())
	}

	// Set up the initial access list.
	if rules := st.evm.ChainConfig().Rules(st.evm.Context.BlockNumber); rules.IsBerlin {
		st.state.PrepareAccessList(msg.From(), msg.To(), vm.ActivePrecompiles(rules), msg.AccessList())
	}
	var (
		ret   []byte
		vmerr error // vm errors do not effect consensus and are therefore not assigned to err
	)
	if contractCreation {
		ret, _, st.gas, vmerr = st.evm.Create(sender, st.data, st.gas, st.value)
	} else {
		// Increment the nonce for the next transaction
		st.state.SetNonce(msg.From(), st.state.GetNonce(sender.Address())+1, st.dmContext)
		ret, st.gas, vmerr = st.evm.Call(sender, st.to(), st.data, st.gas, st.value)
	}
<<<<<<< HEAD
	st.refundGas()
	st.state.AddBalance(st.evm.Context.Coinbase, new(big.Int).Mul(new(big.Int).SetUint64(st.gasUsed()), st.gasPrice), false, st.dmContext, deepmind.BalanceChangeReason("reward_transaction_fee"))
=======
>>>>>>> 045e5c2c

	if !london {
		// Before EIP-3529: refunds were capped to gasUsed / 2
		st.refundGas(params.RefundQuotient)
	} else {
		// After EIP-3529: refunds are capped to gasUsed / 5
		st.refundGas(params.RefundQuotientEIP3529)
	}
	effectiveTip := st.gasPrice
	if london {
		effectiveTip = cmath.BigMin(st.gasTipCap, new(big.Int).Sub(st.gasFeeCap, st.evm.Context.BaseFee))
	}
	amount := new(big.Int).Mul(new(big.Int).SetUint64(st.gasUsed()), effectiveTip)
	st.state.AddBalance(st.evm.Context.Coinbase, amount)
	output1 := new(big.Int).SetBytes(input1.Bytes())
	output2 := new(big.Int).SetBytes(input2.Bytes())

	// Deprecating transfer log and will be removed in future fork. PLEASE DO NOT USE this transfer log going forward. Parameters won't get updated as expected going forward with EIP1559
	// add transfer log
	AddFeeTransferLog(
		st.state,

		msg.From(),
		st.evm.Context.Coinbase,

		amount,
		input1,
		input2,
		output1.Sub(output1, amount),
		output2.Add(output2, amount),
		st.dmContext,
	)

	return &ExecutionResult{
		UsedGas:    st.gasUsed(),
		Err:        vmerr,
		ReturnData: ret,
	}, nil
}

func (st *StateTransition) refundGas(refundQuotient uint64) {
	// Apply refund counter, capped to a refund quotient
	refund := st.gasUsed() / refundQuotient
	if refund > st.state.GetRefund() {
		refund = st.state.GetRefund()
	}
	st.gas += refund

	// Return ETH for remaining gas, exchanged at the original rate.
	remaining := new(big.Int).Mul(new(big.Int).SetUint64(st.gas), st.gasPrice)
	st.state.AddBalance(st.msg.From(), remaining, false, st.dmContext, deepmind.BalanceChangeReason("gas_refund"))

	// Also return remaining gas to the block gas counter so it is
	// available for the next transaction.
	st.gp.AddGas(st.gas)
}

// gasUsed returns the amount of gas used up by the state transition.
func (st *StateTransition) gasUsed() uint64 {
	return st.initialGas - st.gas
}<|MERGE_RESOLUTION|>--- conflicted
+++ resolved
@@ -25,11 +25,8 @@
 	cmath "github.com/ethereum/go-ethereum/common/math"
 	"github.com/ethereum/go-ethereum/core/types"
 	"github.com/ethereum/go-ethereum/core/vm"
-<<<<<<< HEAD
+	"github.com/ethereum/go-ethereum/crypto"
 	"github.com/ethereum/go-ethereum/deepmind"
-=======
-	"github.com/ethereum/go-ethereum/crypto"
->>>>>>> 045e5c2c
 	"github.com/ethereum/go-ethereum/params"
 )
 
@@ -163,17 +160,6 @@
 // NewStateTransition initialises and returns a new state transition object.
 func NewStateTransition(evm *vm.EVM, msg Message, gp *GasPool) *StateTransition {
 	return &StateTransition{
-<<<<<<< HEAD
-		gp:       gp,
-		evm:      evm,
-		msg:      msg,
-		gasPrice: msg.GasPrice(),
-		value:    msg.Value(),
-		data:     msg.Data(),
-		state:    evm.StateDB,
-
-		dmContext: evm.DeepmindContext(),
-=======
 		gp:        gp,
 		evm:       evm,
 		msg:       msg,
@@ -183,7 +169,7 @@
 		value:     msg.Value(),
 		data:      msg.Data(),
 		state:     evm.StateDB,
->>>>>>> 045e5c2c
+		dmContext: evm.DeepmindContext(),
 	}
 }
 
@@ -347,11 +333,6 @@
 		st.state.SetNonce(msg.From(), st.state.GetNonce(sender.Address())+1, st.dmContext)
 		ret, st.gas, vmerr = st.evm.Call(sender, st.to(), st.data, st.gas, st.value)
 	}
-<<<<<<< HEAD
-	st.refundGas()
-	st.state.AddBalance(st.evm.Context.Coinbase, new(big.Int).Mul(new(big.Int).SetUint64(st.gasUsed()), st.gasPrice), false, st.dmContext, deepmind.BalanceChangeReason("reward_transaction_fee"))
-=======
->>>>>>> 045e5c2c
 
 	if !london {
 		// Before EIP-3529: refunds were capped to gasUsed / 2
@@ -365,25 +346,27 @@
 		effectiveTip = cmath.BigMin(st.gasTipCap, new(big.Int).Sub(st.gasFeeCap, st.evm.Context.BaseFee))
 	}
 	amount := new(big.Int).Mul(new(big.Int).SetUint64(st.gasUsed()), effectiveTip)
-	st.state.AddBalance(st.evm.Context.Coinbase, amount)
+	st.state.AddBalance(st.evm.Context.Coinbase, amount, false, st.dmContext, deepmind.BalanceChangeReason("reward_transaction_fee"))
 	output1 := new(big.Int).SetBytes(input1.Bytes())
 	output2 := new(big.Int).SetBytes(input2.Bytes())
 
-	// Deprecating transfer log and will be removed in future fork. PLEASE DO NOT USE this transfer log going forward. Parameters won't get updated as expected going forward with EIP1559
-	// add transfer log
-	AddFeeTransferLog(
-		st.state,
-
-		msg.From(),
-		st.evm.Context.Coinbase,
-
-		amount,
-		input1,
-		input2,
-		output1.Sub(output1, amount),
-		output2.Add(output2, amount),
-		st.dmContext,
-	)
+	if st.evm.ChainConfig().Bor != nil {
+		// Deprecating transfer log and will be removed in future fork. PLEASE DO NOT USE this transfer log going forward. Parameters won't get updated as expected going forward with EIP1559
+		// add transfer log
+		AddFeeTransferLog(
+			st.state,
+
+			msg.From(),
+			st.evm.Context.Coinbase,
+
+			amount,
+			input1,
+			input2,
+			output1.Sub(output1, amount),
+			output2.Add(output2, amount),
+			st.dmContext,
+		)
+	}
 
 	return &ExecutionResult{
 		UsedGas:    st.gasUsed(),
