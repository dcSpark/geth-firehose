--- conflicted
+++ resolved
@@ -44,8 +44,10 @@
 3) Create a new state object if the recipient is \0*32
 4) Value transfer
 == If contract creation ==
-  4a) Attempt to run transaction data
-  4b) If valid, use result as code for the new state object
+
+	4a) Attempt to run transaction data
+	4b) If valid, use result as code for the new state object
+
 == end ==
 5) Run Script section
 6) Derive new state root
@@ -267,13 +269,13 @@
 // TransitionDb will transition the state by applying the current message and
 // returning the evm execution result with following fields.
 //
-// - used gas:
-//      total gas used (including gas being refunded)
-// - returndata:
-//      the returned data from evm
-// - concrete execution error:
-//      various **EVM** error which aborts the execution,
-//      e.g. ErrOutOfGas, ErrExecutionReverted
+//   - used gas:
+//     total gas used (including gas being refunded)
+//   - returndata:
+//     the returned data from evm
+//   - concrete execution error:
+//     various **EVM** error which aborts the execution,
+//     e.g. ErrOutOfGas, ErrExecutionReverted
 //
 // However if any consensus issue encountered, return the error directly with
 // nil evm execution result.
@@ -293,10 +295,6 @@
 		return nil, err
 	}
 
-<<<<<<< HEAD
-	msg := st.msg
-	sender := vm.AccountRef(msg.From())
-=======
 	if st.evm.Config.Debug {
 		st.evm.Config.Tracer.CaptureTxStart(st.initialGas)
 		defer func() {
@@ -310,7 +308,6 @@
 		rules            = st.evm.ChainConfig().Rules(st.evm.Context.BlockNumber, st.evm.Context.Random != nil)
 		contractCreation = msg.To() == nil
 	)
->>>>>>> 790f6e76
 	if st.evm.ChainConfig().IsNano(st.evm.Context.BlockNumber) {
 		for _, blackListAddr := range types.NanoBlackList {
 			if blackListAddr == msg.From() {
@@ -321,13 +318,6 @@
 			}
 		}
 	}
-<<<<<<< HEAD
-	homestead := st.evm.ChainConfig().IsHomestead(st.evm.Context.BlockNumber)
-	istanbul := st.evm.ChainConfig().IsIstanbul(st.evm.Context.BlockNumber)
-	london := st.evm.ChainConfig().IsLondon(st.evm.Context.BlockNumber)
-	contractCreation := msg.To() == nil
-=======
->>>>>>> 790f6e76
 	// Check clauses 4-5, subtract intrinsic gas if everything is correct
 	gas, err := IntrinsicGas(st.data, st.msg.AccessList(), contractCreation, rules.IsHomestead, rules.IsIstanbul)
 	if err != nil {
