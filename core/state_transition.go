// Copyright 2014 The go-ethereum Authors
// This file is part of the go-ethereum library.
//
// The go-ethereum library is free software: you can redistribute it and/or modify
// it under the terms of the GNU Lesser General Public License as published by
// the Free Software Foundation, either version 3 of the License, or
// (at your option) any later version.
//
// The go-ethereum library is distributed in the hope that it will be useful,
// but WITHOUT ANY WARRANTY; without even the implied warranty of
// MERCHANTABILITY or FITNESS FOR A PARTICULAR PURPOSE. See the
// GNU Lesser General Public License for more details.
//
// You should have received a copy of the GNU Lesser General Public License
// along with the go-ethereum library. If not, see <http://www.gnu.org/licenses/>.

package core

import (
	"fmt"
	"math"
	"math/big"

	"github.com/ethereum/go-ethereum/common"
	cmath "github.com/ethereum/go-ethereum/common/math"
	"github.com/ethereum/go-ethereum/core/types"
	"github.com/ethereum/go-ethereum/core/vm"
	"github.com/ethereum/go-ethereum/crypto"
	"github.com/ethereum/go-ethereum/deepmind"
	"github.com/ethereum/go-ethereum/params"
)

var emptyCodeHash = crypto.Keccak256Hash(nil)

/*
The State Transitioning Model

A state transition is a change made when a transaction is applied to the current world state
The state transitioning model does all the necessary work to work out a valid new state root.

1) Nonce handling
2) Pre pay gas
3) Create a new state object if the recipient is \0*32
4) Value transfer
== If contract creation ==
  4a) Attempt to run transaction data
  4b) If valid, use result as code for the new state object
== end ==
5) Run Script section
6) Derive new state root
*/
type StateTransition struct {
	gp         *GasPool
	msg        Message
	gas        uint64
	gasPrice   *big.Int
	gasFeeCap  *big.Int
	gasTipCap  *big.Int
	initialGas uint64
	value      *big.Int
	data       []byte
	state      vm.StateDB
	evm        *vm.EVM
	dmContext  *deepmind.Context
}

// Message represents a message sent to a contract.
type Message interface {
	From() common.Address
	To() *common.Address

	GasPrice() *big.Int
	GasFeeCap() *big.Int
	GasTipCap() *big.Int
	Gas() uint64
	Value() *big.Int

	Nonce() uint64
	IsFake() bool
	Data() []byte
	AccessList() types.AccessList
}

// ExecutionResult includes all output after executing given evm
// message no matter the execution itself is successful or not.
type ExecutionResult struct {
	UsedGas    uint64 // Total used gas but include the refunded gas
	Err        error  // Any error encountered during the execution(listed in core/vm/errors.go)
	ReturnData []byte // Returned data from evm(function result or data supplied with revert opcode)
}

// Unwrap returns the internal evm error which allows us for further
// analysis outside.
func (result *ExecutionResult) Unwrap() error {
	return result.Err
}

// Failed returns the indicator whether the execution is successful or not
func (result *ExecutionResult) Failed() bool { return result.Err != nil }

// Return is a helper function to help caller distinguish between revert reason
// and function return. Return returns the data after execution if no error occurs.
func (result *ExecutionResult) Return() []byte {
	if result.Err != nil {
		return nil
	}
	return common.CopyBytes(result.ReturnData)
}

// Revert returns the concrete revert reason if the execution is aborted by `REVERT`
// opcode. Note the reason can be nil if no data supplied with revert opcode.
func (result *ExecutionResult) Revert() []byte {
	if result.Err != vm.ErrExecutionReverted {
		return nil
	}
	return common.CopyBytes(result.ReturnData)
}

// IntrinsicGas computes the 'intrinsic gas' for a message with the given data.
func IntrinsicGas(data []byte, accessList types.AccessList, isContractCreation bool, isHomestead, isEIP2028 bool) (uint64, error) {
	// Set the starting gas for the raw transaction
	var gas uint64
	if isContractCreation && isHomestead {
		gas = params.TxGasContractCreation
	} else {
		gas = params.TxGas
	}
	// Bump the required gas by the amount of transactional data
	if len(data) > 0 {
		// Zero and non-zero bytes are priced differently
		var nz uint64
		for _, byt := range data {
			if byt != 0 {
				nz++
			}
		}
		// Make sure we don't exceed uint64 for all data combinations
		nonZeroGas := params.TxDataNonZeroGasFrontier
		if isEIP2028 {
			nonZeroGas = params.TxDataNonZeroGasEIP2028
		}
		if (math.MaxUint64-gas)/nonZeroGas < nz {
			return 0, ErrGasUintOverflow
		}
		gas += nz * nonZeroGas

		z := uint64(len(data)) - nz
		if (math.MaxUint64-gas)/params.TxDataZeroGas < z {
			return 0, ErrGasUintOverflow
		}
		gas += z * params.TxDataZeroGas
	}
	if accessList != nil {
		gas += uint64(len(accessList)) * params.TxAccessListAddressGas
		gas += uint64(accessList.StorageKeys()) * params.TxAccessListStorageKeyGas
	}
	return gas, nil
}

// NewStateTransition initialises and returns a new state transition object.
func NewStateTransition(evm *vm.EVM, msg Message, gp *GasPool) *StateTransition {
	return &StateTransition{
		gp:        gp,
		evm:       evm,
		msg:       msg,
		gasPrice:  msg.GasPrice(),
		gasFeeCap: msg.GasFeeCap(),
		gasTipCap: msg.GasTipCap(),
		value:     msg.Value(),
		data:      msg.Data(),
		state:     evm.StateDB,

		dmContext: evm.DeepmindContext(),
	}
}

// ApplyMessage computes the new state by applying the given message
// against the old state within the environment.
//
// ApplyMessage returns the bytes returned by any EVM execution (if it took place),
// the gas used (which includes gas refunds) and an error if it failed. An error always
// indicates a core error meaning that the message would always fail for that particular
// state and would never be accepted within a block.
func ApplyMessage(evm *vm.EVM, msg Message, gp *GasPool) (*ExecutionResult, error) {
	return NewStateTransition(evm, msg, gp).TransitionDb()
}

// to returns the recipient of the message.
func (st *StateTransition) to() common.Address {
	if st.msg == nil || st.msg.To() == nil /* contract creation */ {
		return common.Address{}
	}
	return *st.msg.To()
}

func (st *StateTransition) buyGas() error {
	mgval := new(big.Int).SetUint64(st.msg.Gas())
	mgval = mgval.Mul(mgval, st.gasPrice)
	balanceCheck := mgval
	if st.gasFeeCap != nil {
		balanceCheck = new(big.Int).SetUint64(st.msg.Gas())
		balanceCheck = balanceCheck.Mul(balanceCheck, st.gasFeeCap)
		balanceCheck.Add(balanceCheck, st.value)
	}
	if have, want := st.state.GetBalance(st.msg.From()), balanceCheck; have.Cmp(want) < 0 {
		return fmt.Errorf("%w: address %v have %v want %v", ErrInsufficientFunds, st.msg.From().Hex(), have, want)
	}
	if err := st.gp.SubGas(st.msg.Gas()); err != nil {
		return err
	}
	st.gas += st.msg.Gas()

	st.initialGas = st.msg.Gas()
	st.state.SubBalance(st.msg.From(), mgval, st.dmContext, deepmind.BalanceChangeReason("gas_buy"))
	return nil
}

func (st *StateTransition) preCheck() error {
	// Only check transactions that are not fake
	if !st.msg.IsFake() {
		// Make sure this transaction's nonce is correct.
		stNonce := st.state.GetNonce(st.msg.From())
		if msgNonce := st.msg.Nonce(); stNonce < msgNonce {
			return fmt.Errorf("%w: address %v, tx: %d state: %d", ErrNonceTooHigh,
				st.msg.From().Hex(), msgNonce, stNonce)
		} else if stNonce > msgNonce {
			return fmt.Errorf("%w: address %v, tx: %d state: %d", ErrNonceTooLow,
				st.msg.From().Hex(), msgNonce, stNonce)
		} else if stNonce+1 < stNonce {
			return fmt.Errorf("%w: address %v, nonce: %d", ErrNonceMax,
				st.msg.From().Hex(), stNonce)
		}
		// Make sure the sender is an EOA
		if codeHash := st.state.GetCodeHash(st.msg.From()); codeHash != emptyCodeHash && codeHash != (common.Hash{}) {
			return fmt.Errorf("%w: address %v, codehash: %s", ErrSenderNoEOA,
				st.msg.From().Hex(), codeHash)
		}
	}
	// Make sure that transaction gasFeeCap is greater than the baseFee (post london)
	if st.evm.ChainConfig().IsLondon(st.evm.Context.BlockNumber) {
		// Skip the checks if gas fields are zero and baseFee was explicitly disabled (eth_call)
		if !st.evm.Config.NoBaseFee || st.gasFeeCap.BitLen() > 0 || st.gasTipCap.BitLen() > 0 {
			if l := st.gasFeeCap.BitLen(); l > 256 {
				return fmt.Errorf("%w: address %v, maxFeePerGas bit length: %d", ErrFeeCapVeryHigh,
					st.msg.From().Hex(), l)
			}
			if l := st.gasTipCap.BitLen(); l > 256 {
				return fmt.Errorf("%w: address %v, maxPriorityFeePerGas bit length: %d", ErrTipVeryHigh,
					st.msg.From().Hex(), l)
			}
			if st.gasFeeCap.Cmp(st.gasTipCap) < 0 {
				return fmt.Errorf("%w: address %v, maxPriorityFeePerGas: %s, maxFeePerGas: %s", ErrTipAboveFeeCap,
					st.msg.From().Hex(), st.gasTipCap, st.gasFeeCap)
			}
			// This will panic if baseFee is nil, but basefee presence is verified
			// as part of header validation.
			if st.gasFeeCap.Cmp(st.evm.Context.BaseFee) < 0 {
				return fmt.Errorf("%w: address %v, maxFeePerGas: %s baseFee: %s", ErrFeeCapTooLow,
					st.msg.From().Hex(), st.gasFeeCap, st.evm.Context.BaseFee)
			}
		}
	}
	return st.buyGas()
}

// TransitionDb will transition the state by applying the current message and
// returning the evm execution result with following fields.
//
// - used gas:
//      total gas used (including gas being refunded)
// - returndata:
//      the returned data from evm
// - concrete execution error:
//      various **EVM** error which aborts the execution,
//      e.g. ErrOutOfGas, ErrExecutionReverted
//
// However if any consensus issue encountered, return the error directly with
// nil evm execution result.
func (st *StateTransition) TransitionDb() (*ExecutionResult, error) {
	// First check this message satisfies all consensus rules before
	// applying the message. The rules include these clauses
	//
	// 1. the nonce of the message caller is correct
	// 2. caller has enough balance to cover transaction fee(gaslimit * gasprice)
	// 3. the amount of gas required is available in the block
	// 4. the purchased gas is enough to cover intrinsic usage
	// 5. there is no overflow when calculating intrinsic gas
	// 6. caller has enough balance to cover asset transfer for **topmost** call

	// Check clauses 1-3, buy gas if everything is correct
	if err := st.preCheck(); err != nil {
		return nil, err
	}

<<<<<<< HEAD
	msg := st.msg
	sender := vm.AccountRef(msg.From())
	homestead := st.evm.ChainConfig().IsHomestead(st.evm.Context.BlockNumber)
	istanbul := st.evm.ChainConfig().IsIstanbul(st.evm.Context.BlockNumber)
	london := st.evm.ChainConfig().IsLondon(st.evm.Context.BlockNumber)
	contractCreation := msg.To() == nil
=======
	if st.evm.Config.Debug {
		st.evm.Config.Tracer.CaptureTxStart(st.initialGas)
		defer func() {
			st.evm.Config.Tracer.CaptureTxEnd(st.gas)
		}()
	}

	var (
		msg              = st.msg
		sender           = vm.AccountRef(msg.From())
		rules            = st.evm.ChainConfig().Rules(st.evm.Context.BlockNumber, st.evm.Context.Random != nil)
		contractCreation = msg.To() == nil
	)
>>>>>>> de23cf91

	// Check clauses 4-5, subtract intrinsic gas if everything is correct
	gas, err := IntrinsicGas(st.data, st.msg.AccessList(), contractCreation, rules.IsHomestead, rules.IsIstanbul)
	if err != nil {
		return nil, err
	}
	if st.gas < gas {
		return nil, fmt.Errorf("%w: have %d, want %d", ErrIntrinsicGas, st.gas, gas)
	}

	if st.dmContext.Enabled() {
		st.dmContext.RecordGasConsume(st.gas, gas, deepmind.GasChangeReason("intrinsic_gas"))
	}

	st.gas -= gas

	// Check clause 6
	if msg.Value().Sign() > 0 && !st.evm.Context.CanTransfer(st.state, msg.From(), msg.Value()) {
		return nil, fmt.Errorf("%w: address %v", ErrInsufficientFundsForTransfer, msg.From().Hex())
	}

	// Set up the initial access list.
	if rules.IsBerlin {
		st.state.PrepareAccessList(msg.From(), msg.To(), vm.ActivePrecompiles(rules), msg.AccessList())
	}
	var (
		ret   []byte
		vmerr error // vm errors do not effect consensus and are therefore not assigned to err
	)
	if contractCreation {
		ret, _, st.gas, vmerr = st.evm.Create(sender, st.data, st.gas, st.value)
	} else {
		// Increment the nonce for the next transaction
		st.state.SetNonce(msg.From(), st.state.GetNonce(sender.Address())+1, st.dmContext)
		ret, st.gas, vmerr = st.evm.Call(sender, st.to(), st.data, st.gas, st.value)
	}

	if !rules.IsLondon {
		// Before EIP-3529: refunds were capped to gasUsed / 2
		st.refundGas(params.RefundQuotient)
	} else {
		// After EIP-3529: refunds are capped to gasUsed / 5
		st.refundGas(params.RefundQuotientEIP3529)
	}
	effectiveTip := st.gasPrice
	if rules.IsLondon {
		effectiveTip = cmath.BigMin(st.gasTipCap, new(big.Int).Sub(st.gasFeeCap, st.evm.Context.BaseFee))
	}
	st.state.AddBalance(st.evm.Context.Coinbase, new(big.Int).Mul(new(big.Int).SetUint64(st.gasUsed()), effectiveTip), false, st.dmContext, deepmind.BalanceChangeReason("reward_transaction_fee"))

	return &ExecutionResult{
		UsedGas:    st.gasUsed(),
		Err:        vmerr,
		ReturnData: ret,
	}, nil
}

func (st *StateTransition) refundGas(refundQuotient uint64) {
	// Apply refund counter, capped to a refund quotient
	refund := st.gasUsed() / refundQuotient
	if refund > st.state.GetRefund() {
		refund = st.state.GetRefund()
	}
	st.gas += refund

	// Return ETH for remaining gas, exchanged at the original rate.
	remaining := new(big.Int).Mul(new(big.Int).SetUint64(st.gas), st.gasPrice)
	st.state.AddBalance(st.msg.From(), remaining, false, st.dmContext, deepmind.BalanceChangeReason("gas_refund"))

	// Also return remaining gas to the block gas counter so it is
	// available for the next transaction.
	st.gp.AddGas(st.gas)
}

// gasUsed returns the amount of gas used up by the state transition.
func (st *StateTransition) gasUsed() uint64 {
	return st.initialGas - st.gas
}<|MERGE_RESOLUTION|>--- conflicted
+++ resolved
@@ -292,14 +292,6 @@
 		return nil, err
 	}
 
-<<<<<<< HEAD
-	msg := st.msg
-	sender := vm.AccountRef(msg.From())
-	homestead := st.evm.ChainConfig().IsHomestead(st.evm.Context.BlockNumber)
-	istanbul := st.evm.ChainConfig().IsIstanbul(st.evm.Context.BlockNumber)
-	london := st.evm.ChainConfig().IsLondon(st.evm.Context.BlockNumber)
-	contractCreation := msg.To() == nil
-=======
 	if st.evm.Config.Debug {
 		st.evm.Config.Tracer.CaptureTxStart(st.initialGas)
 		defer func() {
@@ -313,7 +305,6 @@
 		rules            = st.evm.ChainConfig().Rules(st.evm.Context.BlockNumber, st.evm.Context.Random != nil)
 		contractCreation = msg.To() == nil
 	)
->>>>>>> de23cf91
 
 	// Check clauses 4-5, subtract intrinsic gas if everything is correct
 	gas, err := IntrinsicGas(st.data, st.msg.AccessList(), contractCreation, rules.IsHomestead, rules.IsIstanbul)
