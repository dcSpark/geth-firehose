// Copyright 2014 The go-ethereum Authors
// This file is part of the go-ethereum library.
//
// The go-ethereum library is free software: you can redistribute it and/or modify
// it under the terms of the GNU Lesser General Public License as published by
// the Free Software Foundation, either version 3 of the License, or
// (at your option) any later version.
//
// The go-ethereum library is distributed in the hope that it will be useful,
// but WITHOUT ANY WARRANTY; without even the implied warranty of
// MERCHANTABILITY or FITNESS FOR A PARTICULAR PURPOSE. See the
// GNU Lesser General Public License for more details.
//
// You should have received a copy of the GNU Lesser General Public License
// along with the go-ethereum library. If not, see <http://www.gnu.org/licenses/>.

package core

import (
	"fmt"
	"math"
	"math/big"

	"github.com/ethereum/go-ethereum/common"
<<<<<<< HEAD
	"github.com/ethereum/go-ethereum/consensus"
=======
>>>>>>> 8992c1a6
	"github.com/ethereum/go-ethereum/core/types"
	"github.com/ethereum/go-ethereum/core/vm"
	"github.com/ethereum/go-ethereum/deepmind"
	"github.com/ethereum/go-ethereum/params"
)

/*
The State Transitioning Model

A state transition is a change made when a transaction is applied to the current world state
The state transitioning model does all the necessary work to work out a valid new state root.

1) Nonce handling
2) Pre pay gas
3) Create a new state object if the recipient is \0*32
4) Value transfer
== If contract creation ==
  4a) Attempt to run transaction data
  4b) If valid, use result as code for the new state object
== end ==
5) Run Script section
6) Derive new state root
*/
type StateTransition struct {
	gp         *GasPool
	msg        Message
	gas        uint64
	gasPrice   *big.Int
	initialGas uint64
	value      *big.Int
	data       []byte
	state      vm.StateDB
	evm        *vm.EVM
	dmContext  *deepmind.Context
}

// Message represents a message sent to a contract.
type Message interface {
	From() common.Address
	To() *common.Address

	GasPrice() *big.Int
	Gas() uint64
	Value() *big.Int

	Nonce() uint64
	CheckNonce() bool
	Data() []byte
	AccessList() types.AccessList
}

// ExecutionResult includes all output after executing given evm
// message no matter the execution itself is successful or not.
type ExecutionResult struct {
	UsedGas    uint64 // Total used gas but include the refunded gas
	Err        error  // Any error encountered during the execution(listed in core/vm/errors.go)
	ReturnData []byte // Returned data from evm(function result or data supplied with revert opcode)
}

// Unwrap returns the internal evm error which allows us for further
// analysis outside.
func (result *ExecutionResult) Unwrap() error {
	return result.Err
}

// Failed returns the indicator whether the execution is successful or not
func (result *ExecutionResult) Failed() bool { return result.Err != nil }

// Return is a helper function to help caller distinguish between revert reason
// and function return. Return returns the data after execution if no error occurs.
func (result *ExecutionResult) Return() []byte {
	if result.Err != nil {
		return nil
	}
	return common.CopyBytes(result.ReturnData)
}

// Revert returns the concrete revert reason if the execution is aborted by `REVERT`
// opcode. Note the reason can be nil if no data supplied with revert opcode.
func (result *ExecutionResult) Revert() []byte {
	if result.Err != vm.ErrExecutionReverted {
		return nil
	}
	return common.CopyBytes(result.ReturnData)
}

// IntrinsicGas computes the 'intrinsic gas' for a message with the given data.
func IntrinsicGas(data []byte, accessList types.AccessList, isContractCreation bool, isHomestead, isEIP2028 bool) (uint64, error) {
	// Set the starting gas for the raw transaction
	var gas uint64
	if isContractCreation && isHomestead {
		gas = params.TxGasContractCreation
	} else {
		gas = params.TxGas
	}
	// Bump the required gas by the amount of transactional data
	if len(data) > 0 {
		// Zero and non-zero bytes are priced differently
		var nz uint64
		for _, byt := range data {
			if byt != 0 {
				nz++
			}
		}
		// Make sure we don't exceed uint64 for all data combinations
		nonZeroGas := params.TxDataNonZeroGasFrontier
		if isEIP2028 {
			nonZeroGas = params.TxDataNonZeroGasEIP2028
		}
		if (math.MaxUint64-gas)/nonZeroGas < nz {
			return 0, ErrGasUintOverflow
		}
		gas += nz * nonZeroGas

		z := uint64(len(data)) - nz
		if (math.MaxUint64-gas)/params.TxDataZeroGas < z {
			return 0, ErrGasUintOverflow
		}
		gas += z * params.TxDataZeroGas
	}
	if accessList != nil {
		gas += uint64(len(accessList)) * params.TxAccessListAddressGas
		gas += uint64(accessList.StorageKeys()) * params.TxAccessListStorageKeyGas
	}
	return gas, nil
}

// NewStateTransition initialises and returns a new state transition object.
func NewStateTransition(evm *vm.EVM, msg Message, gp *GasPool, dmContext *deepmind.Context) *StateTransition {
	return &StateTransition{
		gp:       gp,
		evm:      evm,
		msg:      msg,
		gasPrice: msg.GasPrice(),
		value:    msg.Value(),
		data:     msg.Data(),
		state:    evm.StateDB,

		dmContext: dmContext,
	}
}

// ApplyMessage computes the new state by applying the given message
// against the old state within the environment.
//
// ApplyMessage returns the bytes returned by any EVM execution (if it took place),
// the gas used (which includes gas refunds) and an error if it failed. An error always
// indicates a core error meaning that the message would always fail for that particular
// state and would never be accepted within a block.
func ApplyMessage(evm *vm.EVM, msg Message, gp *GasPool) (*ExecutionResult, error) {
<<<<<<< HEAD
	return NewStateTransition(evm, msg, gp).TransitionDb()
=======
	return NewStateTransition(evm, msg, gp, evm.DeepmindContext()).TransitionDb()
>>>>>>> 8992c1a6
}

// to returns the recipient of the message.
func (st *StateTransition) to() common.Address {
	if st.msg == nil || st.msg.To() == nil /* contract creation */ {
		return common.Address{}
	}
	return *st.msg.To()
}

func (st *StateTransition) buyGas() error {
	mgval := new(big.Int).Mul(new(big.Int).SetUint64(st.msg.Gas()), st.gasPrice)
	if have, want := st.state.GetBalance(st.msg.From()), mgval; have.Cmp(want) < 0 {
		return fmt.Errorf("%w: address %v have %v want %v", ErrInsufficientFunds, st.msg.From().Hex(), have, want)
	}
	if err := st.gp.SubGas(st.msg.Gas()); err != nil {
		return err
	}
	st.gas += st.msg.Gas()

	st.initialGas = st.msg.Gas()
	st.state.SubBalance(st.msg.From(), mgval, st.dmContext, deepmind.BalanceChangeReason("gas_buy"))
	return nil
}

func (st *StateTransition) preCheck() error {
	// Make sure this transaction's nonce is correct.
	if st.msg.CheckNonce() {
		stNonce := st.state.GetNonce(st.msg.From())
		if msgNonce := st.msg.Nonce(); stNonce < msgNonce {
			return fmt.Errorf("%w: address %v, tx: %d state: %d", ErrNonceTooHigh,
				st.msg.From().Hex(), msgNonce, stNonce)
		} else if stNonce > msgNonce {
			return fmt.Errorf("%w: address %v, tx: %d state: %d", ErrNonceTooLow,
				st.msg.From().Hex(), msgNonce, stNonce)
		}
	}
	return st.buyGas()
}

// TransitionDb will transition the state by applying the current message and
// returning the evm execution result with following fields.
//
// - used gas:
//      total gas used (including gas being refunded)
// - returndata:
//      the returned data from evm
// - concrete execution error:
//      various **EVM** error which aborts the execution,
//      e.g. ErrOutOfGas, ErrExecutionReverted
//
// However if any consensus issue encountered, return the error directly with
// nil evm execution result.
func (st *StateTransition) TransitionDb() (*ExecutionResult, error) {
	// First check this message satisfies all consensus rules before
	// applying the message. The rules include these clauses
	//
	// 1. the nonce of the message caller is correct
	// 2. caller has enough balance to cover transaction fee(gaslimit * gasprice)
	// 3. the amount of gas required is available in the block
	// 4. the purchased gas is enough to cover intrinsic usage
	// 5. there is no overflow when calculating intrinsic gas
	// 6. caller has enough balance to cover asset transfer for **topmost** call

	// Check clauses 1-3, buy gas if everything is correct
	if err := st.preCheck(); err != nil {
		return nil, err
	}

	msg := st.msg
	sender := vm.AccountRef(msg.From())
	homestead := st.evm.ChainConfig().IsHomestead(st.evm.Context.BlockNumber)
	istanbul := st.evm.ChainConfig().IsIstanbul(st.evm.Context.BlockNumber)
	contractCreation := msg.To() == nil
<<<<<<< HEAD
=======

>>>>>>> 8992c1a6
	// Check clauses 4-5, subtract intrinsic gas if everything is correct
	gas, err := IntrinsicGas(st.data, st.msg.AccessList(), contractCreation, homestead, istanbul)
	if err != nil {
		return nil, err
<<<<<<< HEAD
	}
	if st.gas < gas {
		return nil, fmt.Errorf("%w: have %d, want %d", ErrIntrinsicGas, st.gas, gas)
	}

	if st.dmContext.Enabled() {
		st.dmContext.RecordGasConsume(st.gas, gas, deepmind.GasChangeReason("intrinsic_gas"))
	}

=======
	}
	if st.gas < gas {
		return nil, fmt.Errorf("%w: have %d, want %d", ErrIntrinsicGas, st.gas, gas)
	}

	if st.dmContext.Enabled() {
		st.dmContext.RecordGasConsume(st.gas, gas, deepmind.GasChangeReason("intrinsic_gas"))
	}
>>>>>>> 8992c1a6
	st.gas -= gas

	// Check clause 6
	if msg.Value().Sign() > 0 && !st.evm.Context.CanTransfer(st.state, msg.From(), msg.Value()) {
		return nil, fmt.Errorf("%w: address %v", ErrInsufficientFundsForTransfer, msg.From().Hex())
<<<<<<< HEAD
=======
	}

	// Set up the initial access list.
	if st.evm.ChainConfig().IsBerlin(st.evm.Context.BlockNumber) {
		st.state.PrepareAccessList(msg.From(), msg.To(), st.evm.ActivePrecompiles(), msg.AccessList())
>>>>>>> 8992c1a6
	}

	// Set up the initial access list.
	if rules := st.evm.ChainConfig().Rules(st.evm.Context.BlockNumber); rules.IsBerlin {
		st.state.PrepareAccessList(msg.From(), msg.To(), vm.ActivePrecompiles(rules), msg.AccessList())
	}
	var (
		ret   []byte
		vmerr error // vm errors do not effect consensus and are therefore not assigned to err
	)
	if contractCreation {
		ret, _, st.gas, vmerr = st.evm.Create(sender, st.data, st.gas, st.value)
	} else {
		// Increment the nonce for the next transaction
		st.state.SetNonce(msg.From(), st.state.GetNonce(sender.Address())+1, st.dmContext)
		ret, st.gas, vmerr = st.evm.Call(sender, st.to(), st.data, st.gas, st.value)
	}
	st.refundGas()
<<<<<<< HEAD

	// consensus engine is parlia
	if st.evm.ChainConfig().Parlia != nil {
		st.state.AddBalance(consensus.SystemAddress, new(big.Int).Mul(new(big.Int).SetUint64(st.gasUsed()), st.gasPrice), false, st.dmContext, deepmind.BalanceChangeReason("reward_transaction_fee"))
	} else {
		st.state.AddBalance(st.evm.Context.Coinbase, new(big.Int).Mul(new(big.Int).SetUint64(st.gasUsed()), st.gasPrice), false, st.dmContext, deepmind.BalanceChangeReason("reward_transaction_fee"))
	}

=======
	st.state.AddBalance(st.evm.Context.Coinbase, new(big.Int).Mul(new(big.Int).SetUint64(st.gasUsed()), st.gasPrice), false, st.dmContext, deepmind.BalanceChangeReason("reward_transaction_fee"))

>>>>>>> 8992c1a6
	return &ExecutionResult{
		UsedGas:    st.gasUsed(),
		Err:        vmerr,
		ReturnData: ret,
	}, nil
}

func (st *StateTransition) refundGas() {
	// Apply refund counter, capped to half of the used gas.
	refund := st.gasUsed() / 2
	if refund > st.state.GetRefund() {
		refund = st.state.GetRefund()
	}
	st.gas += refund

	// Return ETH for remaining gas, exchanged at the original rate.
	remaining := new(big.Int).Mul(new(big.Int).SetUint64(st.gas), st.gasPrice)
	st.state.AddBalance(st.msg.From(), remaining, false, st.dmContext, deepmind.BalanceChangeReason("gas_refund"))

	// Also return remaining gas to the block gas counter so it is
	// available for the next transaction.
	st.gp.AddGas(st.gas)
}

// gasUsed returns the amount of gas used up by the state transition.
func (st *StateTransition) gasUsed() uint64 {
	return st.initialGas - st.gas
}<|MERGE_RESOLUTION|>--- conflicted
+++ resolved
@@ -22,10 +22,7 @@
 	"math/big"
 
 	"github.com/ethereum/go-ethereum/common"
-<<<<<<< HEAD
 	"github.com/ethereum/go-ethereum/consensus"
-=======
->>>>>>> 8992c1a6
 	"github.com/ethereum/go-ethereum/core/types"
 	"github.com/ethereum/go-ethereum/core/vm"
 	"github.com/ethereum/go-ethereum/deepmind"
@@ -154,7 +151,7 @@
 }
 
 // NewStateTransition initialises and returns a new state transition object.
-func NewStateTransition(evm *vm.EVM, msg Message, gp *GasPool, dmContext *deepmind.Context) *StateTransition {
+func NewStateTransition(evm *vm.EVM, msg Message, gp *GasPool) *StateTransition {
 	return &StateTransition{
 		gp:       gp,
 		evm:      evm,
@@ -164,7 +161,7 @@
 		data:     msg.Data(),
 		state:    evm.StateDB,
 
-		dmContext: dmContext,
+		dmContext: evm.DeepmindContext(),
 	}
 }
 
@@ -176,11 +173,7 @@
 // indicates a core error meaning that the message would always fail for that particular
 // state and would never be accepted within a block.
 func ApplyMessage(evm *vm.EVM, msg Message, gp *GasPool) (*ExecutionResult, error) {
-<<<<<<< HEAD
 	return NewStateTransition(evm, msg, gp).TransitionDb()
-=======
-	return NewStateTransition(evm, msg, gp, evm.DeepmindContext()).TransitionDb()
->>>>>>> 8992c1a6
 }
 
 // to returns the recipient of the message.
@@ -255,15 +248,10 @@
 	homestead := st.evm.ChainConfig().IsHomestead(st.evm.Context.BlockNumber)
 	istanbul := st.evm.ChainConfig().IsIstanbul(st.evm.Context.BlockNumber)
 	contractCreation := msg.To() == nil
-<<<<<<< HEAD
-=======
-
->>>>>>> 8992c1a6
 	// Check clauses 4-5, subtract intrinsic gas if everything is correct
 	gas, err := IntrinsicGas(st.data, st.msg.AccessList(), contractCreation, homestead, istanbul)
 	if err != nil {
 		return nil, err
-<<<<<<< HEAD
 	}
 	if st.gas < gas {
 		return nil, fmt.Errorf("%w: have %d, want %d", ErrIntrinsicGas, st.gas, gas)
@@ -272,30 +260,11 @@
 	if st.dmContext.Enabled() {
 		st.dmContext.RecordGasConsume(st.gas, gas, deepmind.GasChangeReason("intrinsic_gas"))
 	}
-
-=======
-	}
-	if st.gas < gas {
-		return nil, fmt.Errorf("%w: have %d, want %d", ErrIntrinsicGas, st.gas, gas)
-	}
-
-	if st.dmContext.Enabled() {
-		st.dmContext.RecordGasConsume(st.gas, gas, deepmind.GasChangeReason("intrinsic_gas"))
-	}
->>>>>>> 8992c1a6
 	st.gas -= gas
 
 	// Check clause 6
 	if msg.Value().Sign() > 0 && !st.evm.Context.CanTransfer(st.state, msg.From(), msg.Value()) {
 		return nil, fmt.Errorf("%w: address %v", ErrInsufficientFundsForTransfer, msg.From().Hex())
-<<<<<<< HEAD
-=======
-	}
-
-	// Set up the initial access list.
-	if st.evm.ChainConfig().IsBerlin(st.evm.Context.BlockNumber) {
-		st.state.PrepareAccessList(msg.From(), msg.To(), st.evm.ActivePrecompiles(), msg.AccessList())
->>>>>>> 8992c1a6
 	}
 
 	// Set up the initial access list.
@@ -314,7 +283,6 @@
 		ret, st.gas, vmerr = st.evm.Call(sender, st.to(), st.data, st.gas, st.value)
 	}
 	st.refundGas()
-<<<<<<< HEAD
 
 	// consensus engine is parlia
 	if st.evm.ChainConfig().Parlia != nil {
@@ -323,10 +291,6 @@
 		st.state.AddBalance(st.evm.Context.Coinbase, new(big.Int).Mul(new(big.Int).SetUint64(st.gasUsed()), st.gasPrice), false, st.dmContext, deepmind.BalanceChangeReason("reward_transaction_fee"))
 	}
 
-=======
-	st.state.AddBalance(st.evm.Context.Coinbase, new(big.Int).Mul(new(big.Int).SetUint64(st.gasUsed()), st.gasPrice), false, st.dmContext, deepmind.BalanceChangeReason("reward_transaction_fee"))
-
->>>>>>> 8992c1a6
 	return &ExecutionResult{
 		UsedGas:    st.gasUsed(),
 		Err:        vmerr,
