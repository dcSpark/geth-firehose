// Copyright 2014 The go-ethereum Authors
// This file is part of the go-ethereum library.
//
// The go-ethereum library is free software: you can redistribute it and/or modify
// it under the terms of the GNU Lesser General Public License as published by
// the Free Software Foundation, either version 3 of the License, or
// (at your option) any later version.
//
// The go-ethereum library is distributed in the hope that it will be useful,
// but WITHOUT ANY WARRANTY; without even the implied warranty of
// MERCHANTABILITY or FITNESS FOR A PARTICULAR PURPOSE. See the
// GNU Lesser General Public License for more details.
//
// You should have received a copy of the GNU Lesser General Public License
// along with the go-ethereum library. If not, see <http://www.gnu.org/licenses/>.

package core

import (
<<<<<<< HEAD
	"github.com/ethereum/go-ethereum/common"
=======
	"fmt"
	"math"
	"math/big"

	"github.com/ethereum/go-ethereum/common"
	cmath "github.com/ethereum/go-ethereum/common/math"
>>>>>>> 8738f023
	"github.com/ethereum/go-ethereum/consensus"
	"github.com/ethereum/go-ethereum/core/types"
	"github.com/ethereum/go-ethereum/core/vm"
	"github.com/ethereum/go-ethereum/crypto"
	"github.com/ethereum/go-ethereum/params"
	"math"
	"math/big"
)

var emptyCodeHash = crypto.Keccak256Hash(nil)

/*
The State Transitioning Model

A state transition is a change made when a transaction is applied to the current world state
The state transitioning model does all the necessary work to work out a valid new state root.

1) Nonce handling
2) Pre pay gas
3) Create a new state object if the recipient is \0*32
4) Value transfer
== If contract creation ==
  4a) Attempt to run transaction data
  4b) If valid, use result as code for the new state object
== end ==
5) Run Script section
6) Derive new state root
*/
type StateTransition struct {
	gp          *GasPool
	msg         Message
	gas         uint64
	gasPrice    *big.Int
<<<<<<< HEAD
=======
	gasFeeCap   *big.Int
	gasTipCap   *big.Int
>>>>>>> 8738f023
	initialGas  uint64
	value       *big.Int
	data        []byte
	state       vm.StateDB
	evm         *vm.EVM
	isMeta      bool
	feeAddress  common.Address
	feePercent  uint64 //meta transaction fee percent
	realPayload []byte //the real transaction fee percent
}

// Message represents a message sent to a contract.
type Message interface {
	From() common.Address
	To() *common.Address

	GasPrice() *big.Int
	GasFeeCap() *big.Int
	GasTipCap() *big.Int
	Gas() uint64
	Value() *big.Int

	Nonce() uint64
	IsFake() bool
	Data() []byte
	AccessList() types.AccessList
}

// ExecutionResult includes all output after executing given evm
// message no matter the execution itself is successful or not.
type ExecutionResult struct {
	UsedGas    uint64 // Total used gas but include the refunded gas
	Err        error  // Any error encountered during the execution(listed in core/vm/errors.go)
	ReturnData []byte // Returned data from evm(function result or data supplied with revert opcode)
}

// Unwrap returns the internal evm error which allows us for further
// analysis outside.
func (result *ExecutionResult) Unwrap() error {
	return result.Err
}

// Failed returns the indicator whether the execution is successful or not
func (result *ExecutionResult) Failed() bool { return result.Err != nil }

// Return is a helper function to help caller distinguish between revert reason
// and function return. Return returns the data after execution if no error occurs.
func (result *ExecutionResult) Return() []byte {
	if result.Err != nil {
		return nil
	}
	return common.CopyBytes(result.ReturnData)
}

// Revert returns the concrete revert reason if the execution is aborted by `REVERT`
// opcode. Note the reason can be nil if no data supplied with revert opcode.
func (result *ExecutionResult) Revert() []byte {
	if result.Err != vm.ErrExecutionReverted {
		return nil
	}
	return common.CopyBytes(result.ReturnData)
}

// IntrinsicGas computes the 'intrinsic gas' for a message with the given data.
func IntrinsicGas(data []byte, accessList types.AccessList, isContractCreation bool, isHomestead, isEIP2028 bool) (uint64, error) {
	// Set the starting gas for the raw transaction
	var gas uint64
	if isContractCreation && isHomestead {
		gas = params.TxGasContractCreation
	} else {
		gas = params.TxGas
	}
	// Bump the required gas by the amount of transactional data
	if len(data) > 0 {
		// Zero and non-zero bytes are priced differently
		var nz uint64
		for _, byt := range data {
			if byt != 0 {
				nz++
			}
		}
		// Make sure we don't exceed uint64 for all data combinations
		nonZeroGas := params.TxDataNonZeroGasFrontier
		if isEIP2028 {
			nonZeroGas = params.TxDataNonZeroGasEIP2028
		}
		if (math.MaxUint64-gas)/nonZeroGas < nz {
			return 0, ErrGasUintOverflow
		}
		gas += nz * nonZeroGas

		z := uint64(len(data)) - nz
		if (math.MaxUint64-gas)/params.TxDataZeroGas < z {
			return 0, ErrGasUintOverflow
		}
		gas += z * params.TxDataZeroGas
	}
	if accessList != nil {
		gas += uint64(len(accessList)) * params.TxAccessListAddressGas
		gas += uint64(accessList.StorageKeys()) * params.TxAccessListStorageKeyGas
	}
	return gas, nil
}

// NewStateTransition initialises and returns a new state transition object.
func NewStateTransition(evm *vm.EVM, msg Message, gp *GasPool) *StateTransition {
	return &StateTransition{
		gp:        gp,
		evm:       evm,
		msg:       msg,
		gasPrice:  msg.GasPrice(),
		gasFeeCap: msg.GasFeeCap(),
		gasTipCap: msg.GasTipCap(),
		value:     msg.Value(),
		data:      msg.Data(),
		state:     evm.StateDB,
	}
}

// ApplyMessage computes the new state by applying the given message
// against the old state within the environment.
//
// ApplyMessage returns the bytes returned by any EVM execution (if it took place),
// the gas used (which includes gas refunds) and an error if it failed. An error always
// indicates a core error meaning that the message would always fail for that particular
// state and would never be accepted within a block.
func ApplyMessage(evm *vm.EVM, msg Message, gp *GasPool) (*ExecutionResult, error) {
	return NewStateTransition(evm, msg, gp).TransitionDb()
}

// to returns the recipient of the message.
func (st *StateTransition) to() common.Address {
	if st.msg == nil || st.msg.To() == nil /* contract creation */ {
		return common.Address{}
	}
	return *st.msg.To()
}

func (st *StateTransition) buyGas() error {
	mgval := new(big.Int).SetUint64(st.msg.Gas())
	mgval = mgval.Mul(mgval, st.gasPrice)
	balanceCheck := mgval
	if st.gasFeeCap != nil {
		balanceCheck = new(big.Int).SetUint64(st.msg.Gas())
		balanceCheck = balanceCheck.Mul(balanceCheck, st.gasFeeCap)
		balanceCheck.Add(balanceCheck, st.value)
	}
	if have, want := st.state.GetBalance(st.msg.From()), balanceCheck; have.Cmp(want) < 0 {
		return fmt.Errorf("%w: address %v have %v want %v", ErrInsufficientFunds, st.msg.From().Hex(), have, want)
	}
	if err := st.gp.SubGas(st.msg.Gas()); err != nil {
		return err
	}
	st.gas += st.msg.Gas()

	st.initialGas = st.msg.Gas()
	st.state.SubBalance(st.msg.From(), mgval)
	return nil
}

func (st *StateTransition) buyGasMeta() error {

	mgval := new(big.Int).Mul(new(big.Int).SetUint64(st.msg.Gas()), st.gasPrice)
	mgFeeAddrVal := new(big.Int).Div(new(big.Int).Mul(mgval, new(big.Int).SetUint64(st.feePercent)), types.BIG10000)                      //value deduct from fee address
	mgSelfVal := new(big.Int).Div(new(big.Int).Mul(mgval, new(big.Int).SetUint64(types.BIG10000.Uint64()-st.feePercent)), types.BIG10000) //value deduct from sender address

	if st.state.GetBalance(st.feeAddress).Cmp(mgFeeAddrVal) < 0 || st.state.GetBalance(st.msg.From()).Cmp(mgSelfVal) < 0 {
		return ErrInsufficientFunds
	}
	if err := st.gp.SubGas(st.msg.Gas()); err != nil {
		return err
	}
	st.gas += st.msg.Gas()

	st.initialGas = st.msg.Gas()
	st.state.SubBalance(st.feeAddress, mgFeeAddrVal)
	st.state.SubBalance(st.msg.From(), mgSelfVal)
	return nil
}

<<<<<<< HEAD
func (st *StateTransition) buyGasMeta() error {

	mgval := new(big.Int).Mul(new(big.Int).SetUint64(st.msg.Gas()), st.gasPrice)
	mgFeeAddrVal := new(big.Int).Div(new(big.Int).Mul(mgval, new(big.Int).SetUint64(st.feePercent)), types.BIG10000)                      //value deduct from fee address
	mgSelfVal := new(big.Int).Div(new(big.Int).Mul(mgval, new(big.Int).SetUint64(types.BIG10000.Uint64()-st.feePercent)), types.BIG10000) //value deduct from sender address

	if st.state.GetBalance(st.feeAddress).Cmp(mgFeeAddrVal) < 0 || st.state.GetBalance(st.msg.From()).Cmp(mgSelfVal) < 0 {
		return ErrInsufficientFunds
	}
	if err := st.gp.SubGas(st.msg.Gas()); err != nil {
		return err
	}
	st.gas += st.msg.Gas()

	st.initialGas = st.msg.Gas()
	st.state.SubBalance(st.feeAddress, mgFeeAddrVal)
	st.state.SubBalance(st.msg.From(), mgSelfVal)
	return nil
}

=======
>>>>>>> 8738f023
/**
检查是普通交易还是元交易类型, 元交易和普通交易的区别在于extraData开头的标识位
*/
func (st *StateTransition) preCheck() error {
	// Only check transactions that are not fake
	if !st.msg.IsFake() {
		// Make sure this transaction's nonce is correct.
		stNonce := st.state.GetNonce(st.msg.From())
		if msgNonce := st.msg.Nonce(); stNonce < msgNonce {
			return fmt.Errorf("%w: address %v, tx: %d state: %d", ErrNonceTooHigh,
				st.msg.From().Hex(), msgNonce, stNonce)
		} else if stNonce > msgNonce {
			return fmt.Errorf("%w: address %v, tx: %d state: %d", ErrNonceTooLow,
				st.msg.From().Hex(), msgNonce, stNonce)
		}
		// Make sure the sender is an EOA
		if codeHash := st.state.GetCodeHash(st.msg.From()); codeHash != emptyCodeHash && codeHash != (common.Hash{}) {
			return fmt.Errorf("%w: address %v, codehash: %s", ErrSenderNoEOA,
				st.msg.From().Hex(), codeHash)
		}
	}
	// Make sure that transaction gasFeeCap is greater than the baseFee (post london)
	if st.evm.ChainConfig().IsLondon(st.evm.Context.BlockNumber) {
		// Skip the checks if gas fields are zero and baseFee was explicitly disabled (eth_call)
		if !st.evm.Config.NoBaseFee || st.gasFeeCap.BitLen() > 0 || st.gasTipCap.BitLen() > 0 {
			if l := st.gasFeeCap.BitLen(); l > 256 {
				return fmt.Errorf("%w: address %v, maxFeePerGas bit length: %d", ErrFeeCapVeryHigh,
					st.msg.From().Hex(), l)
			}
			if l := st.gasTipCap.BitLen(); l > 256 {
				return fmt.Errorf("%w: address %v, maxPriorityFeePerGas bit length: %d", ErrTipVeryHigh,
					st.msg.From().Hex(), l)
			}
			if st.gasFeeCap.Cmp(st.gasTipCap) < 0 {
				return fmt.Errorf("%w: address %v, maxPriorityFeePerGas: %s, maxFeePerGas: %s", ErrTipAboveFeeCap,
					st.msg.From().Hex(), st.gasTipCap, st.gasFeeCap)
			}
			// This will panic if baseFee is nil, but basefee presence is verified
			// as part of header validation.
			if st.gasFeeCap.Cmp(st.evm.Context.BaseFee) < 0 {
				return fmt.Errorf("%w: address %v, maxFeePerGas: %s baseFee: %s", ErrFeeCapTooLow,
					st.msg.From().Hex(), st.gasFeeCap, st.evm.Context.BaseFee)
			}
		}
	}

	if err := st.metaTransactionCheck(); err != nil {
		return err
	}
	if st.isMeta {
		return st.buyGasMeta()
	}
	return st.buyGas()
}

//check if tx is meta tx
func (st *StateTransition) metaTransactionCheck() error {
	if types.IsMetaTransaction(st.data) {
<<<<<<< HEAD
		metaData, err := types.DecodeMetaData(st.data, st.evm.BlockNumber)
=======
		metaData, err := types.DecodeMetaData(st.data, st.evm.Context.BlockNumber)
>>>>>>> 8738f023
		if err != nil {
			return err
		}
		chainID := st.evm.ChainConfig().ChainID
		addr, err := metaData.ParseMetaData(st.msg.Nonce(), st.msg.GasPrice(), st.msg.Gas(), st.msg.To(), st.msg.Value(), metaData.Payload, st.msg.From(), chainID)
		if err != nil {
			return err
		}
		st.isMeta = true
		st.feeAddress = addr
		st.realPayload = st.data
		st.data = metaData.Payload
		st.feePercent = metaData.FeePercent
		return nil
	}
	return nil
}

// TransitionDb will transition the state by applying the current message and
// returning the evm execution result with following fields.
//
// - used gas:
//      total gas used (including gas being refunded)
// - returndata:
//      the returned data from evm
// - concrete execution error:
//      various **EVM** error which aborts the execution,
//      e.g. ErrOutOfGas, ErrExecutionReverted
//
// However if any consensus issue encountered, return the error directly with
// nil evm execution result.
func (st *StateTransition) TransitionDb() (*ExecutionResult, error) {
	// First check this message satisfies all consensus rules before
	// applying the message. The rules include these clauses
	//
	// 1. the nonce of the message caller is correct
	// 2. caller has enough balance to cover transaction fee(gaslimit * gasprice)
	// 3. the amount of gas required is available in the block
	// 4. the purchased gas is enough to cover intrinsic usage
	// 5. there is no overflow when calculating intrinsic gas
	// 6. caller has enough balance to cover asset transfer for **topmost** call

	// Check clauses 1-3, buy gas if everything is correct
	if err := st.preCheck(); err != nil {
		return nil, err
	}
	msg := st.msg
	sender := vm.AccountRef(msg.From())
	homestead := st.evm.ChainConfig().IsHomestead(st.evm.Context.BlockNumber)
	istanbul := st.evm.ChainConfig().IsIstanbul(st.evm.Context.BlockNumber)
	london := st.evm.ChainConfig().IsLondon(st.evm.Context.BlockNumber)
	contractCreation := msg.To() == nil

	// Check clauses 4-5, subtract intrinsic gas if everything is correct
	gas, err := IntrinsicGas(st.data, st.msg.AccessList(), contractCreation, homestead, istanbul)
	if err != nil {
		return nil, err
	}
	if st.gas < gas {
		return nil, fmt.Errorf("%w: have %d, want %d", ErrIntrinsicGas, st.gas, gas)
	}
	st.gas -= gas

	// Check clause 6
	if msg.Value().Sign() > 0 && !st.evm.Context.CanTransfer(st.state, msg.From(), msg.Value()) {
		return nil, fmt.Errorf("%w: address %v", ErrInsufficientFundsForTransfer, msg.From().Hex())
	}

	// Set up the initial access list.
	if rules := st.evm.ChainConfig().Rules(st.evm.Context.BlockNumber); rules.IsBerlin {
		st.state.PrepareAccessList(msg.From(), msg.To(), vm.ActivePrecompiles(rules), msg.AccessList())
	}
	// Check if can create
<<<<<<< HEAD
	if contractCreation && st.evm.CanCreate != nil {
		if !st.evm.CanCreate(st.evm.StateDB, msg.From(), st.evm.BlockNumber) {
=======
	if contractCreation && st.evm.Context.CanCreate != nil {
		if !st.evm.Context.CanCreate(st.evm.StateDB, msg.From(), st.evm.Context.BlockNumber) {
>>>>>>> 8738f023
			return nil, ErrUnauthorizedDeveloper
		}
	}

	var (
		ret   []byte
		vmerr error // vm errors do not effect consensus and are therefore not assigned to err
	)
	if contractCreation {
		ret, _, st.gas, vmerr = st.evm.Create(sender, st.data, st.gas, st.value)
	} else {
		// Increment the nonce for the next transaction
		st.state.SetNonce(msg.From(), st.state.GetNonce(sender.Address())+1)
		ret, st.gas, vmerr = st.evm.Call(sender, st.to(), st.data, st.gas, st.value)
	}
<<<<<<< HEAD
	st.refundGas()

	if st.evm.ChainConfig().Congress != nil {
		st.state.AddBalance(consensus.FeeRecoder, new(big.Int).Mul(new(big.Int).SetUint64(st.gasUsed()), st.gasPrice))
	} else {
		st.state.AddBalance(st.evm.Coinbase, new(big.Int).Mul(new(big.Int).SetUint64(st.gasUsed()), st.gasPrice))
=======

	if !london {
		// Before EIP-3529: refunds were capped to gasUsed / 2
		st.refundGas(params.RefundQuotient)
	} else {
		// After EIP-3529: refunds are capped to gasUsed / 5
		st.refundGas(params.RefundQuotientEIP3529)
	}
	effectiveTip := st.gasPrice
	if london {
		effectiveTip = cmath.BigMin(st.gasTipCap, new(big.Int).Sub(st.gasFeeCap, st.evm.Context.BaseFee))
	}
	tip := new(big.Int).Mul(new(big.Int).SetUint64(st.gasUsed()), effectiveTip)
	if st.evm.ChainConfig().Congress != nil {
		st.state.AddBalance(consensus.FeeRecoder, tip)
	} else {
		st.state.AddBalance(st.evm.Context.Coinbase, tip)
>>>>>>> 8738f023
	}

	return &ExecutionResult{
		UsedGas:    st.gasUsed(),
		Err:        vmerr,
		ReturnData: ret,
	}, nil
}

func (st *StateTransition) refundGas(refundQuotient uint64) {
	// Apply refund counter, capped to a refund quotient
	refund := st.gasUsed() / refundQuotient
	if refund > st.state.GetRefund() {
		refund = st.state.GetRefund()
	}
	st.gas += refund

	// Return ETH for remaining gas, exchanged at the original rate.
	remaining := new(big.Int).Mul(new(big.Int).SetUint64(st.gas), st.gasPrice)

	if st.isMeta {
		mgFeeAddrVal := new(big.Int).Div(new(big.Int).Mul(remaining, new(big.Int).SetUint64(st.feePercent)), types.BIG10000)
		mgSelfVal := new(big.Int).Div(new(big.Int).Mul(remaining, new(big.Int).SetUint64(types.BIG10000.Uint64()-st.feePercent)), types.BIG10000)
		st.state.AddBalance(st.feeAddress, mgFeeAddrVal)
		st.state.AddBalance(st.msg.From(), mgSelfVal)
		st.data = st.realPayload
	} else {
		st.state.AddBalance(st.msg.From(), remaining)
	}

	// Also return remaining gas to the block gas counter so it is
	// available for the next transaction.
	st.gp.AddGas(st.gas)
}

// gasUsed returns the amount of gas used up by the state transition.
func (st *StateTransition) gasUsed() uint64 {
	return st.initialGas - st.gas
}<|MERGE_RESOLUTION|>--- conflicted
+++ resolved
@@ -17,23 +17,17 @@
 package core
 
 import (
-<<<<<<< HEAD
-	"github.com/ethereum/go-ethereum/common"
-=======
 	"fmt"
 	"math"
 	"math/big"
 
 	"github.com/ethereum/go-ethereum/common"
 	cmath "github.com/ethereum/go-ethereum/common/math"
->>>>>>> 8738f023
 	"github.com/ethereum/go-ethereum/consensus"
 	"github.com/ethereum/go-ethereum/core/types"
 	"github.com/ethereum/go-ethereum/core/vm"
 	"github.com/ethereum/go-ethereum/crypto"
 	"github.com/ethereum/go-ethereum/params"
-	"math"
-	"math/big"
 )
 
 var emptyCodeHash = crypto.Keccak256Hash(nil)
@@ -60,11 +54,8 @@
 	msg         Message
 	gas         uint64
 	gasPrice    *big.Int
-<<<<<<< HEAD
-=======
 	gasFeeCap   *big.Int
 	gasTipCap   *big.Int
->>>>>>> 8738f023
 	initialGas  uint64
 	value       *big.Int
 	data        []byte
@@ -245,29 +236,6 @@
 	return nil
 }
 
-<<<<<<< HEAD
-func (st *StateTransition) buyGasMeta() error {
-
-	mgval := new(big.Int).Mul(new(big.Int).SetUint64(st.msg.Gas()), st.gasPrice)
-	mgFeeAddrVal := new(big.Int).Div(new(big.Int).Mul(mgval, new(big.Int).SetUint64(st.feePercent)), types.BIG10000)                      //value deduct from fee address
-	mgSelfVal := new(big.Int).Div(new(big.Int).Mul(mgval, new(big.Int).SetUint64(types.BIG10000.Uint64()-st.feePercent)), types.BIG10000) //value deduct from sender address
-
-	if st.state.GetBalance(st.feeAddress).Cmp(mgFeeAddrVal) < 0 || st.state.GetBalance(st.msg.From()).Cmp(mgSelfVal) < 0 {
-		return ErrInsufficientFunds
-	}
-	if err := st.gp.SubGas(st.msg.Gas()); err != nil {
-		return err
-	}
-	st.gas += st.msg.Gas()
-
-	st.initialGas = st.msg.Gas()
-	st.state.SubBalance(st.feeAddress, mgFeeAddrVal)
-	st.state.SubBalance(st.msg.From(), mgSelfVal)
-	return nil
-}
-
-=======
->>>>>>> 8738f023
 /**
 检查是普通交易还是元交易类型, 元交易和普通交易的区别在于extraData开头的标识位
 */
@@ -326,11 +294,7 @@
 //check if tx is meta tx
 func (st *StateTransition) metaTransactionCheck() error {
 	if types.IsMetaTransaction(st.data) {
-<<<<<<< HEAD
-		metaData, err := types.DecodeMetaData(st.data, st.evm.BlockNumber)
-=======
 		metaData, err := types.DecodeMetaData(st.data, st.evm.Context.BlockNumber)
->>>>>>> 8738f023
 		if err != nil {
 			return err
 		}
@@ -404,13 +368,8 @@
 		st.state.PrepareAccessList(msg.From(), msg.To(), vm.ActivePrecompiles(rules), msg.AccessList())
 	}
 	// Check if can create
-<<<<<<< HEAD
-	if contractCreation && st.evm.CanCreate != nil {
-		if !st.evm.CanCreate(st.evm.StateDB, msg.From(), st.evm.BlockNumber) {
-=======
 	if contractCreation && st.evm.Context.CanCreate != nil {
 		if !st.evm.Context.CanCreate(st.evm.StateDB, msg.From(), st.evm.Context.BlockNumber) {
->>>>>>> 8738f023
 			return nil, ErrUnauthorizedDeveloper
 		}
 	}
@@ -426,14 +385,6 @@
 		st.state.SetNonce(msg.From(), st.state.GetNonce(sender.Address())+1)
 		ret, st.gas, vmerr = st.evm.Call(sender, st.to(), st.data, st.gas, st.value)
 	}
-<<<<<<< HEAD
-	st.refundGas()
-
-	if st.evm.ChainConfig().Congress != nil {
-		st.state.AddBalance(consensus.FeeRecoder, new(big.Int).Mul(new(big.Int).SetUint64(st.gasUsed()), st.gasPrice))
-	} else {
-		st.state.AddBalance(st.evm.Coinbase, new(big.Int).Mul(new(big.Int).SetUint64(st.gasUsed()), st.gasPrice))
-=======
 
 	if !london {
 		// Before EIP-3529: refunds were capped to gasUsed / 2
@@ -451,7 +402,6 @@
 		st.state.AddBalance(consensus.FeeRecoder, tip)
 	} else {
 		st.state.AddBalance(st.evm.Context.Coinbase, tip)
->>>>>>> 8738f023
 	}
 
 	return &ExecutionResult{
