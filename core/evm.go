// Copyright 2016 The go-ethereum Authors
// This file is part of the go-ethereum library.
//
// The go-ethereum library is free software: you can redistribute it and/or modify
// it under the terms of the GNU Lesser General Public License as published by
// the Free Software Foundation, either version 3 of the License, or
// (at your option) any later version.
//
// The go-ethereum library is distributed in the hope that it will be useful,
// but WITHOUT ANY WARRANTY; without even the implied warranty of
// MERCHANTABILITY or FITNESS FOR A PARTICULAR PURPOSE. See the
// GNU Lesser General Public License for more details.
//
// You should have received a copy of the GNU Lesser General Public License
// along with the go-ethereum library. If not, see <http://www.gnu.org/licenses/>.

package core

import (
	"math/big"

	"github.com/ethereum/go-ethereum/common"
	"github.com/ethereum/go-ethereum/consensus"
	"github.com/ethereum/go-ethereum/core/types"
	"github.com/ethereum/go-ethereum/core/vm"
	"github.com/ethereum/go-ethereum/deepmind"
)

// ChainContext supports retrieving headers and consensus parameters from the
// current blockchain to be used during transaction processing.
type ChainContext interface {
	// Engine retrieves the chain's consensus engine.
	Engine() consensus.Engine

	// GetHeader returns the hash corresponding to their hash.
	GetHeader(common.Hash, uint64) *types.Header
}

// NewEVMContext creates a new context for use in the EVM.
func NewEVMContext(msg Message, header *types.Header, chain ChainContext, author *common.Address) vm.Context {
	// If we don't have an explicit author (i.e. not mining), extract from the header
	var beneficiary common.Address
	if author == nil {
		beneficiary, _ = chain.Engine().Author(header) // Ignore error, we're past header validation
	} else {
		beneficiary = *author
	}
	return vm.Context{
		CanTransfer: CanTransfer,
		Transfer:    Transfer,
		GetHash:     GetHashFn(header, chain),
		Origin:      msg.From(),
		Coinbase:    beneficiary,
		BlockNumber: new(big.Int).Set(header.Number),
		Time:        new(big.Int).SetUint64(header.Time),
		Difficulty:  new(big.Int).Set(header.Difficulty),
		GasLimit:    header.GasLimit,
		GasPrice:    new(big.Int).Set(msg.GasPrice()),
	}
}

// GetHashFn returns a GetHashFunc which retrieves header hashes by number
func GetHashFn(ref *types.Header, chain ChainContext) func(n uint64) common.Hash {
	// Cache will initially contain [refHash.parent],
	// Then fill up with [refHash.p, refHash.pp, refHash.ppp, ...]
	var cache []common.Hash

	return func(n uint64) common.Hash {
		// If there's no hash cache yet, make one
		if len(cache) == 0 {
			cache = append(cache, ref.ParentHash)
		}
		if idx := ref.Number.Uint64() - n - 1; idx < uint64(len(cache)) {
			return cache[idx]
		}
		// No luck in the cache, but we can start iterating from the last element we already know
		lastKnownHash := cache[len(cache)-1]
		lastKnownNumber := ref.Number.Uint64() - uint64(len(cache))

		for {
			header := chain.GetHeader(lastKnownHash, lastKnownNumber)
			if header == nil {
				break
			}
			cache = append(cache, header.ParentHash)
			lastKnownHash = header.ParentHash
			lastKnownNumber = header.Number.Uint64() - 1
			if n == lastKnownNumber {
				return lastKnownHash
			}
		}
		return common.Hash{}
	}
}

// CanTransfer checks whether there are enough funds in the address' account to make a transfer.
// This does not take the necessary gas in to account to make the transfer valid.
func CanTransfer(db vm.StateDB, addr common.Address, amount *big.Int) bool {
	return db.GetBalance(addr).Cmp(amount) >= 0
}

// Transfer subtracts amount from sender and adds amount to recipient using the given Db
<<<<<<< HEAD
func Transfer(db vm.StateDB, sender, recipient common.Address, amount *big.Int, dmContext *deepmind.Context) {
	db.SubBalance(sender, amount, dmContext, deepmind.BalanceChangeReason("transfer"))
	db.AddBalance(recipient, amount, false, dmContext, deepmind.BalanceChangeReason("transfer"))
=======
func Transfer(db vm.StateDB, sender, recipient common.Address, amount *big.Int) {
	// get inputs before
	input1 := db.GetBalance(sender)
	input2 := db.GetBalance(recipient)

	db.SubBalance(sender, amount)
	db.AddBalance(recipient, amount)

	// get outputs after
	output1 := db.GetBalance(sender)
	output2 := db.GetBalance(recipient)

	// add transfer log
	AddTransferLog(db, sender, recipient, amount, input1, input2, output1, output2)
>>>>>>> 6f0f08da
}<|MERGE_RESOLUTION|>--- conflicted
+++ resolved
@@ -100,24 +100,18 @@
 }
 
 // Transfer subtracts amount from sender and adds amount to recipient using the given Db
-<<<<<<< HEAD
 func Transfer(db vm.StateDB, sender, recipient common.Address, amount *big.Int, dmContext *deepmind.Context) {
-	db.SubBalance(sender, amount, dmContext, deepmind.BalanceChangeReason("transfer"))
-	db.AddBalance(recipient, amount, false, dmContext, deepmind.BalanceChangeReason("transfer"))
-=======
-func Transfer(db vm.StateDB, sender, recipient common.Address, amount *big.Int) {
 	// get inputs before
 	input1 := db.GetBalance(sender)
 	input2 := db.GetBalance(recipient)
 
-	db.SubBalance(sender, amount)
-	db.AddBalance(recipient, amount)
+	db.SubBalance(sender, amount, dmContext, deepmind.BalanceChangeReason("transfer"))
+	db.AddBalance(recipient, amount, false, dmContext, deepmind.BalanceChangeReason("transfer"))
 
 	// get outputs after
 	output1 := db.GetBalance(sender)
 	output2 := db.GetBalance(recipient)
 
 	// add transfer log
-	AddTransferLog(db, sender, recipient, amount, input1, input2, output1, output2)
->>>>>>> 6f0f08da
+	AddTransferLog(db, sender, recipient, amount, input1, input2, output1, output2, dmContext)
 }