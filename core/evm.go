// Copyright 2016 The go-ethereum Authors
// This file is part of the go-ethereum library.
//
// The go-ethereum library is free software: you can redistribute it and/or modify
// it under the terms of the GNU Lesser General Public License as published by
// the Free Software Foundation, either version 3 of the License, or
// (at your option) any later version.
//
// The go-ethereum library is distributed in the hope that it will be useful,
// but WITHOUT ANY WARRANTY; without even the implied warranty of
// MERCHANTABILITY or FITNESS FOR A PARTICULAR PURPOSE. See the
// GNU Lesser General Public License for more details.
//
// You should have received a copy of the GNU Lesser General Public License
// along with the go-ethereum library. If not, see <http://www.gnu.org/licenses/>.

package core

import (
	"math/big"

	"github.com/ethereum/go-ethereum/common"
	"github.com/ethereum/go-ethereum/consensus"
	"github.com/ethereum/go-ethereum/core/types"
	"github.com/ethereum/go-ethereum/core/vm"
	"github.com/ethereum/go-ethereum/firehose"
)

// ChainContext supports retrieving headers and consensus parameters from the
// current blockchain to be used during transaction processing.
type ChainContext interface {
	// Engine retrieves the chain's consensus engine.
	Engine() consensus.Engine

	// GetHeader returns the hash corresponding to their hash.
	GetHeader(common.Hash, uint64) *types.Header
}

// NewEVMBlockContext creates a new context for use in the EVM.
func NewEVMBlockContext(header *types.Header, chain ChainContext, author *common.Address) vm.BlockContext {
	var (
		beneficiary common.Address
		baseFee     *big.Int
		random      *common.Hash
	)

	// If we don't have an explicit author (i.e. not mining), extract from the header
	if author == nil {
		beneficiary, _ = chain.Engine().Author(header) // Ignore error, we're past header validation
	} else {
		beneficiary = *author
	}
	if header.BaseFee != nil {
		baseFee = new(big.Int).Set(header.BaseFee)
	}
	if header.Difficulty.Cmp(common.Big0) == 0 {
		random = &header.MixDigest
	}
	return vm.BlockContext{
		CanTransfer: CanTransfer,
		Transfer:    Transfer,
		GetHash:     GetHashFn(header, chain),
		Coinbase:    beneficiary,
		BlockNumber: new(big.Int).Set(header.Number),
		Time:        new(big.Int).SetUint64(header.Time),
		Difficulty:  new(big.Int).Set(header.Difficulty),
		BaseFee:     baseFee,
		GasLimit:    header.GasLimit,
		Random:      random,
	}
}

// NewEVMTxContext creates a new transaction context for a single transaction.
func NewEVMTxContext(msg Message) vm.TxContext {
	return vm.TxContext{
		Origin:   msg.From(),
		GasPrice: new(big.Int).Set(msg.GasPrice()),
	}
}

// GetHashFn returns a GetHashFunc which retrieves header hashes by number
func GetHashFn(ref *types.Header, chain ChainContext) func(n uint64) common.Hash {
	// Cache will initially contain [refHash.parent],
	// Then fill up with [refHash.p, refHash.pp, refHash.ppp, ...]
	var cache []common.Hash

	return func(n uint64) common.Hash {
		// If there's no hash cache yet, make one
		if len(cache) == 0 {
			cache = append(cache, ref.ParentHash)
		}
		if idx := ref.Number.Uint64() - n - 1; idx < uint64(len(cache)) {
			return cache[idx]
		}
		// No luck in the cache, but we can start iterating from the last element we already know
		lastKnownHash := cache[len(cache)-1]
		lastKnownNumber := ref.Number.Uint64() - uint64(len(cache))

		for {
			header := chain.GetHeader(lastKnownHash, lastKnownNumber)
			if header == nil {
				break
			}
			cache = append(cache, header.ParentHash)
			lastKnownHash = header.ParentHash
			lastKnownNumber = header.Number.Uint64() - 1
			if n == lastKnownNumber {
				return lastKnownHash
			}
		}
		return common.Hash{}
	}
}

// CanTransfer checks whether there are enough funds in the address' account to make a transfer.
// This does not take the necessary gas in to account to make the transfer valid.
func CanTransfer(db vm.StateDB, addr common.Address, amount *big.Int) bool {
	return db.GetBalance(addr).Cmp(amount) >= 0
}

// Transfer subtracts amount from sender and adds amount to recipient using the given Db
<<<<<<< HEAD
func Transfer(db vm.StateDB, sender, recipient common.Address, amount *big.Int, isBor bool, dmContext *deepmind.Context) {
	// get inputs before
	input1 := db.GetBalance(sender)
	input2 := db.GetBalance(recipient)

	db.SubBalance(sender, amount, dmContext, deepmind.BalanceChangeReason("transfer"))
	db.AddBalance(recipient, amount, false, dmContext, deepmind.BalanceChangeReason("transfer"))

	// get outputs after
	output1 := db.GetBalance(sender)
	output2 := db.GetBalance(recipient)

	if isBor {
		// add transfer log
		AddTransferLog(db, sender, recipient, amount, input1, input2, output1, output2, dmContext)
	}
=======
func Transfer(db vm.StateDB, sender, recipient common.Address, amount *big.Int, firehoseContext *firehose.Context) {
	db.SubBalance(sender, amount, firehoseContext, firehose.BalanceChangeReason("transfer"))
	db.AddBalance(recipient, amount, false, firehoseContext, firehose.BalanceChangeReason("transfer"))
>>>>>>> b9f05274
}<|MERGE_RESOLUTION|>--- conflicted
+++ resolved
@@ -119,14 +119,13 @@
 }
 
 // Transfer subtracts amount from sender and adds amount to recipient using the given Db
-<<<<<<< HEAD
-func Transfer(db vm.StateDB, sender, recipient common.Address, amount *big.Int, isBor bool, dmContext *deepmind.Context) {
+func Transfer(db vm.StateDB, sender, recipient common.Address, amount *big.Int, isBor bool, firehoseContext *firehose.Context) {
 	// get inputs before
 	input1 := db.GetBalance(sender)
 	input2 := db.GetBalance(recipient)
 
-	db.SubBalance(sender, amount, dmContext, deepmind.BalanceChangeReason("transfer"))
-	db.AddBalance(recipient, amount, false, dmContext, deepmind.BalanceChangeReason("transfer"))
+	db.SubBalance(sender, amount, firehoseContext, firehose.BalanceChangeReason("transfer"))
+	db.AddBalance(recipient, amount, false, firehoseContext, firehose.BalanceChangeReason("transfer"))
 
 	// get outputs after
 	output1 := db.GetBalance(sender)
@@ -134,11 +133,6 @@
 
 	if isBor {
 		// add transfer log
-		AddTransferLog(db, sender, recipient, amount, input1, input2, output1, output2, dmContext)
+		AddTransferLog(db, sender, recipient, amount, input1, input2, output1, output2, firehoseContext)
 	}
-=======
-func Transfer(db vm.StateDB, sender, recipient common.Address, amount *big.Int, firehoseContext *firehose.Context) {
-	db.SubBalance(sender, amount, firehoseContext, firehose.BalanceChangeReason("transfer"))
-	db.AddBalance(recipient, amount, false, firehoseContext, firehose.BalanceChangeReason("transfer"))
->>>>>>> b9f05274
 }