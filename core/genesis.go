--- conflicted
+++ resolved
@@ -84,18 +84,20 @@
 // flush adds allocated genesis accounts into a fresh new statedb and
 // commit the state changes into the given database handler.
 func (ga *GenesisAlloc) flush(db ethdb.Database) (common.Hash, error) {
+	dmContext := deepmind.MaybeSyncContext()
 	statedb, err := state.New(common.Hash{}, state.NewDatabase(db), nil)
 	if err != nil {
 		return common.Hash{}, err
 	}
 	for addr, account := range *ga {
-		statedb.AddBalance(addr, account.Balance)
-		statedb.SetCode(addr, account.Code)
-		statedb.SetNonce(addr, account.Nonce)
+		statedb.AddBalance(addr, account.Balance, false, dmContext, deepmind.BalanceChangeReason("genesis_balance"))
+		statedb.SetCode(addr, account.Code, dmContext)
+		statedb.SetNonce(addr, account.Nonce, dmContext)
 		for key, value := range account.Storage {
-			statedb.SetState(addr, key, value)
-		}
-	}
+			statedb.SetState(addr, key, value, dmContext)
+		}
+	}
+
 	root, err := statedb.Commit(false)
 	if err != nil {
 		return common.Hash{}, err
@@ -347,7 +349,6 @@
 // ToBlock creates the genesis block and writes state of a genesis specification
 // to the given database (or discards it if nil).
 func (g *Genesis) ToBlock(db ethdb.Database) *types.Block {
-	dmContext := deepmind.MaybeSyncContext()
 
 	if db == nil {
 		db = rawdb.NewMemoryDatabase()
@@ -356,18 +357,7 @@
 	if err != nil {
 		panic(err)
 	}
-<<<<<<< HEAD
-	for addr, account := range g.Alloc {
-		statedb.AddBalance(addr, account.Balance, false, dmContext, deepmind.BalanceChangeReason("genesis_balance"))
-		statedb.SetCode(addr, account.Code, dmContext)
-		statedb.SetNonce(addr, account.Nonce, dmContext)
-		for key, value := range account.Storage {
-			statedb.SetState(addr, key, value, dmContext)
-		}
-	}
-	root := statedb.IntermediateRoot(false)
-=======
->>>>>>> 25c9b49f
+
 	head := &types.Header{
 		Number:     new(big.Int).SetUint64(g.Number),
 		Nonce:      types.EncodeNonce(g.Nonce),
