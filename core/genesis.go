--- conflicted
+++ resolved
@@ -369,8 +369,6 @@
 	}
 }
 
-<<<<<<< HEAD
-=======
 // DefaultRopstenGenesisBlock returns the Ropsten network genesis block.
 func DefaultRopstenGenesisBlock() *Genesis {
 	return &Genesis{
@@ -383,7 +381,6 @@
 	}
 }
 
->>>>>>> 8738f023
 // DeveloperGenesisBlock returns the 'geth --dev' genesis block.
 func DeveloperGenesisBlock(period uint64, faucet common.Address) *Genesis {
 	// Override the default period to the user requested one
