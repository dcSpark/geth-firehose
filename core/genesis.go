// Copyright 2014 The go-ethereum Authors
// This file is part of the go-ethereum library.
//
// The go-ethereum library is free software: you can redistribute it and/or modify
// it under the terms of the GNU Lesser General Public License as published by
// the Free Software Foundation, either version 3 of the License, or
// (at your option) any later version.
//
// The go-ethereum library is distributed in the hope that it will be useful,
// but WITHOUT ANY WARRANTY; without even the implied warranty of
// MERCHANTABILITY or FITNESS FOR A PARTICULAR PURPOSE. See the
// GNU Lesser General Public License for more details.
//
// You should have received a copy of the GNU Lesser General Public License
// along with the go-ethereum library. If not, see <http://www.gnu.org/licenses/>.

package core

import (
	"bytes"
	"embed"
	"encoding/hex"
	"encoding/json"
	"errors"
	"fmt"
	"math/big"
	"strings"

	"github.com/ethereum/go-ethereum/common"
	"github.com/ethereum/go-ethereum/common/hexutil"
	"github.com/ethereum/go-ethereum/common/math"
	"github.com/ethereum/go-ethereum/core/rawdb"
	"github.com/ethereum/go-ethereum/core/state"
	"github.com/ethereum/go-ethereum/core/types"
	"github.com/ethereum/go-ethereum/crypto"
	"github.com/ethereum/go-ethereum/deepmind"
	"github.com/ethereum/go-ethereum/ethdb"
	"github.com/ethereum/go-ethereum/log"
	"github.com/ethereum/go-ethereum/params"
	"github.com/ethereum/go-ethereum/rlp"
	"github.com/ethereum/go-ethereum/trie"
)

//go:generate gencodec -type Genesis -field-override genesisSpecMarshaling -out gen_genesis.go
//go:generate gencodec -type GenesisAccount -field-override genesisAccountMarshaling -out gen_genesis_account.go

//go:embed allocs
var allocs embed.FS

var errGenesisNoConfig = errors.New("genesis has no chain configuration")

// Genesis specifies the header fields, state of a genesis block. It also defines hard
// fork switch-over blocks through the chain configuration.
type Genesis struct {
	Config     *params.ChainConfig `json:"config"`
	Nonce      uint64              `json:"nonce"`
	Timestamp  uint64              `json:"timestamp"`
	ExtraData  []byte              `json:"extraData"`
	GasLimit   uint64              `json:"gasLimit"   gencodec:"required"`
	Difficulty *big.Int            `json:"difficulty" gencodec:"required"`
	Mixhash    common.Hash         `json:"mixHash"`
	Coinbase   common.Address      `json:"coinbase"`
	Alloc      GenesisAlloc        `json:"alloc"      gencodec:"required"`

	// These fields are used for consensus tests. Please don't use them
	// in actual genesis blocks.
	Number     uint64      `json:"number"`
	GasUsed    uint64      `json:"gasUsed"`
	ParentHash common.Hash `json:"parentHash"`
	BaseFee    *big.Int    `json:"baseFeePerGas"`
}

// GenesisAlloc specifies the initial state that is part of the genesis block.
type GenesisAlloc map[common.Address]GenesisAccount

func (ga *GenesisAlloc) UnmarshalJSON(data []byte) error {
	m := make(map[common.UnprefixedAddress]GenesisAccount)
	if err := json.Unmarshal(data, &m); err != nil {
		return err
	}
	*ga = make(GenesisAlloc)
	for addr, a := range m {
		(*ga)[common.Address(addr)] = a
	}
	return nil
}

// flush adds allocated genesis accounts into a fresh new statedb and
// commit the state changes into the given database handler.
func (ga *GenesisAlloc) flush(db ethdb.Database) (common.Hash, error) {
	statedb, err := state.New(common.Hash{}, state.NewDatabase(db), nil)
	if err != nil {
		return common.Hash{}, err
	}
	for addr, account := range *ga {
		statedb.AddBalance(addr, account.Balance, false, deepmind.NoOpContext, "")
		statedb.SetCode(addr, account.Code, deepmind.NoOpContext)
		statedb.SetNonce(addr, account.Nonce, deepmind.NoOpContext)
		for key, value := range account.Storage {
			statedb.SetState(addr, key, value, deepmind.NoOpContext)
		}
	}
	root, err := statedb.Commit(false)
	if err != nil {
		return common.Hash{}, err
	}
	err = statedb.Database().TrieDB().Commit(root, true, nil)
	if err != nil {
		return common.Hash{}, err
	}
	return root, nil
}

// write writes the json marshaled genesis state into database
// with the given block hash as the unique identifier.
func (ga *GenesisAlloc) write(db ethdb.KeyValueWriter, hash common.Hash) error {
	blob, err := json.Marshal(ga)
	if err != nil {
		return err
	}
	rawdb.WriteGenesisState(db, hash, blob)
	return nil
}

// CommitGenesisState loads the stored genesis state with the given block
// hash and commits them into the given database handler.
func CommitGenesisState(db ethdb.Database, hash common.Hash) error {
	var alloc GenesisAlloc
	blob := rawdb.ReadGenesisState(db, hash)
	if len(blob) != 0 {
		if err := alloc.UnmarshalJSON(blob); err != nil {
			return err
		}
	} else {
		// Genesis allocation is missing and there are several possibilities:
		// the node is legacy which doesn't persist the genesis allocation or
		// the persisted allocation is just lost.
		// - supported networks(mainnet, testnets), recover with defined allocations
		// - private network, can't recover
		var genesis *Genesis
		switch hash {
		case params.MainnetGenesisHash:
			genesis = DefaultGenesisBlock()
		case params.RopstenGenesisHash:
			genesis = DefaultRopstenGenesisBlock()
		case params.RinkebyGenesisHash:
			genesis = DefaultRinkebyGenesisBlock()
		case params.GoerliGenesisHash:
			genesis = DefaultGoerliGenesisBlock()
		case params.SepoliaGenesisHash:
			genesis = DefaultSepoliaGenesisBlock()
		}
		if genesis != nil {
			alloc = genesis.Alloc
		} else {
			return errors.New("not found")
		}
	}
	_, err := alloc.flush(db)
	return err
}

// GenesisAccount is an account in the state of the genesis block.
type GenesisAccount struct {
	Code       []byte                      `json:"code,omitempty"`
	Storage    map[common.Hash]common.Hash `json:"storage,omitempty"`
	Balance    *big.Int                    `json:"balance" gencodec:"required"`
	Nonce      uint64                      `json:"nonce,omitempty"`
	PrivateKey []byte                      `json:"secretKey,omitempty"` // for tests
}

// field type overrides for gencodec
type genesisSpecMarshaling struct {
	Nonce      math.HexOrDecimal64
	Timestamp  math.HexOrDecimal64
	ExtraData  hexutil.Bytes
	GasLimit   math.HexOrDecimal64
	GasUsed    math.HexOrDecimal64
	Number     math.HexOrDecimal64
	Difficulty *math.HexOrDecimal256
	BaseFee    *math.HexOrDecimal256
	Alloc      map[common.UnprefixedAddress]GenesisAccount
}

type genesisAccountMarshaling struct {
	Code       hexutil.Bytes
	Balance    *math.HexOrDecimal256
	Nonce      math.HexOrDecimal64
	Storage    map[storageJSON]storageJSON
	PrivateKey hexutil.Bytes
}

// storageJSON represents a 256 bit byte array, but allows less than 256 bits when
// unmarshaling from hex.
type storageJSON common.Hash

func (h *storageJSON) UnmarshalText(text []byte) error {
	text = bytes.TrimPrefix(text, []byte("0x"))
	if len(text) > 64 {
		return fmt.Errorf("too many hex characters in storage key/value %q", text)
	}
	offset := len(h) - len(text)/2 // pad on the left
	if _, err := hex.Decode(h[offset:], text); err != nil {
		fmt.Println(err)
		return fmt.Errorf("invalid hex storage key/value %q", text)
	}
	return nil
}

func (h storageJSON) MarshalText() ([]byte, error) {
	return hexutil.Bytes(h[:]).MarshalText()
}

// GenesisMismatchError is raised when trying to overwrite an existing
// genesis block with an incompatible one.
type GenesisMismatchError struct {
	Stored, New common.Hash
}

func (e *GenesisMismatchError) Error() string {
	return fmt.Sprintf("database contains incompatible genesis (have %x, new %x)", e.Stored, e.New)
}

// SetupGenesisBlock writes or updates the genesis block in db.
// The block that will be used is:
//
//                          genesis == nil       genesis != nil
//                       +------------------------------------------
//     db has no genesis |  main-net default  |  genesis
//     db has genesis    |  from DB           |  genesis (if compatible)
//
// The stored chain configuration will be updated if it is compatible (i.e. does not
// specify a fork block below the local head block). In case of a conflict, the
// error is a *params.ConfigCompatError and the new, unwritten config is returned.
//
// The returned chain configuration is never nil.
func SetupGenesisBlock(db ethdb.Database, genesis *Genesis) (*params.ChainConfig, common.Hash, error) {
	return SetupGenesisBlockWithOverride(db, genesis, nil, nil)
}

<<<<<<< HEAD
func SetupGenesisBlockWithOverride(db ethdb.Database, genesis *Genesis, overrideLondon *big.Int) (*params.ChainConfig, common.Hash, error) {
=======
func SetupGenesisBlockWithOverride(db ethdb.Database, genesis *Genesis, overrideArrowGlacier, overrideTerminalTotalDifficulty *big.Int) (*params.ChainConfig, common.Hash, error) {
>>>>>>> 9a0ed706
	if genesis != nil && genesis.Config == nil {
		return params.AllEthashProtocolChanges, common.Hash{}, errGenesisNoConfig
	}
	// Just commit the new block if there is no stored genesis block.
	stored := rawdb.ReadCanonicalHash(db, 0)
	if (stored == common.Hash{}) {
		if genesis == nil {
			log.Info("Writing default main-net genesis block")
			genesis = DefaultGenesisBlock()
		} else {
			log.Info("Writing custom genesis block")
		}
		block, err := genesis.Commit(db)
		if err != nil {
			return genesis.Config, common.Hash{}, err
		}
		return genesis.Config, block.Hash(), nil
	}
	// We have the genesis block in database(perhaps in ancient database)
	// but the corresponding state is missing.
	header := rawdb.ReadHeader(db, stored, 0)
	if _, err := state.New(header.Root, state.NewDatabaseWithConfig(db, nil), nil); err != nil {
		if genesis == nil {
			genesis = DefaultGenesisBlock()
		}
		// Ensure the stored genesis matches with the given one.
		hash := genesis.ToBlock(nil).Hash()
		if hash != stored {
			return genesis.Config, hash, &GenesisMismatchError{stored, hash}
		}
		block, err := genesis.Commit(db)
		if err != nil {
			return genesis.Config, hash, err
		}
		return genesis.Config, block.Hash(), nil
	}
	// Check whether the genesis block is already written.
	if genesis != nil {
		hash := genesis.ToBlock(nil).Hash()
		if hash != stored {
			return genesis.Config, hash, &GenesisMismatchError{stored, hash}
		}
	}
	// Get the existing chain configuration.
	newcfg := genesis.configOrDefault(stored)
<<<<<<< HEAD
	if overrideLondon != nil {
		newcfg.LondonBlock = overrideLondon
=======
	if overrideArrowGlacier != nil {
		newcfg.ArrowGlacierBlock = overrideArrowGlacier
	}
	if overrideTerminalTotalDifficulty != nil {
		newcfg.TerminalTotalDifficulty = overrideTerminalTotalDifficulty
>>>>>>> 9a0ed706
	}
	if err := newcfg.CheckConfigForkOrder(); err != nil {
		return newcfg, common.Hash{}, err
	}

	storedcfg := rawdb.ReadChainConfig(db, stored)
	if storedcfg == nil {
		log.Warn("Found genesis block without chain config")
		rawdb.WriteChainConfig(db, stored, newcfg)
		return newcfg, stored, nil
	}
	// Special case: if a private network is being used (no genesis and also no
	// mainnet hash in the database), we must not apply the `configOrDefault`
	// chain config as that would be AllProtocolChanges (applying any new fork
	// on top of an existing private network genesis block). In that case, only
	// apply the overrides.
	if genesis == nil && stored != params.MainnetGenesisHash {
		newcfg = storedcfg
		if overrideArrowGlacier != nil {
			newcfg.ArrowGlacierBlock = overrideArrowGlacier
		}
		if overrideTerminalTotalDifficulty != nil {
			newcfg.TerminalTotalDifficulty = overrideTerminalTotalDifficulty
		}
	}
	// Check config compatibility and write the config. Compatibility errors
	// are returned to the caller unless we're already at block zero.
	height := rawdb.ReadHeaderNumber(db, rawdb.ReadHeadHeaderHash(db))
	if height == nil {
		return newcfg, stored, fmt.Errorf("missing block number for head header hash")
	}
	compatErr := storedcfg.CheckCompatible(newcfg, *height)
	if compatErr != nil && *height != 0 && compatErr.RewindTo != 0 {
		return newcfg, stored, compatErr
	}

	rawdb.WriteChainConfig(db, stored, newcfg)
	return newcfg, stored, nil
}

func (g *Genesis) configOrDefault(ghash common.Hash) *params.ChainConfig {
	switch {
	case g != nil:
		return g.Config
	case ghash == params.MainnetGenesisHash:
		return params.MainnetChainConfig
	case ghash == params.RopstenGenesisHash:
		return params.RopstenChainConfig
	case ghash == params.SepoliaGenesisHash:
		return params.SepoliaChainConfig
	case ghash == params.RinkebyGenesisHash:
		return params.RinkebyChainConfig
	case ghash == params.GoerliGenesisHash:
		return params.GoerliChainConfig
	case ghash == params.MumbaiGenesisHash:
		return params.MumbaiChainConfig
	case ghash == params.BorMainnetGenesisHash:
		return params.BorMainnetChainConfig
<<<<<<< HEAD
=======
	case ghash == params.KilnGenesisHash:
		return DefaultKilnGenesisBlock().Config
>>>>>>> 9a0ed706
	default:
		return params.AllEthashProtocolChanges
	}
}

// ToBlock creates the genesis block and writes state of a genesis specification
// to the given database (or discards it if nil).
func (g *Genesis) ToBlock(db ethdb.Database) *types.Block {
	if db == nil {
		db = rawdb.NewMemoryDatabase()
	}
<<<<<<< HEAD
	statedb, err := state.New(common.Hash{}, state.NewDatabase(db), nil)
	if err != nil {
		panic(err)
	}
	for addr, account := range g.Alloc {
		statedb.AddBalance(addr, account.Balance, false, deepmind.NoOpContext, deepmind.BalanceChangeReason("genesis_balance"))
		statedb.SetCode(addr, account.Code, deepmind.NoOpContext)
		statedb.SetNonce(addr, account.Nonce, deepmind.NoOpContext)
		for key, value := range account.Storage {
			statedb.SetState(addr, key, value, deepmind.NoOpContext)
		}
	}

	root := statedb.IntermediateRoot(false)
=======
	root, err := g.Alloc.flush(db)
	if err != nil {
		panic(err)
	}
>>>>>>> 9a0ed706
	head := &types.Header{
		Number:     new(big.Int).SetUint64(g.Number),
		Nonce:      types.EncodeNonce(g.Nonce),
		Time:       g.Timestamp,
		ParentHash: g.ParentHash,
		Extra:      g.ExtraData,
		GasLimit:   g.GasLimit,
		GasUsed:    g.GasUsed,
		BaseFee:    g.BaseFee,
		Difficulty: g.Difficulty,
		MixDigest:  g.Mixhash,
		Coinbase:   g.Coinbase,
		Root:       root,
	}
	if g.GasLimit == 0 {
		head.GasLimit = params.GenesisGasLimit
	}
	if g.Difficulty == nil && g.Mixhash == (common.Hash{}) {
		head.Difficulty = params.GenesisDifficulty
	}
	if g.Config != nil && g.Config.IsLondon(common.Big0) {
		if g.BaseFee != nil {
			head.BaseFee = g.BaseFee
		} else {
			head.BaseFee = new(big.Int).SetUint64(params.InitialBaseFee)
		}
	}
<<<<<<< HEAD
	statedb.Commit(false)
	statedb.Database().TrieDB().Commit(root, true, nil)

=======
>>>>>>> 9a0ed706
	return types.NewBlock(head, nil, nil, nil, trie.NewStackTrie(nil))
}

// Commit writes the block and state of a genesis specification to the database.
// The block is committed as the canonical head block.
func (g *Genesis) Commit(db ethdb.Database) (*types.Block, error) {
	block := g.ToBlock(db)
	if block.Number().Sign() != 0 {
		return nil, errors.New("can't commit genesis block with number > 0")
	}
	config := g.Config
	if config == nil {
		config = params.AllEthashProtocolChanges
	}
	if err := config.CheckConfigForkOrder(); err != nil {
		return nil, err
	}
	if config.Clique != nil && len(block.Extra()) == 0 {
		return nil, errors.New("can't start clique chain without signers")
	}
<<<<<<< HEAD
	rawdb.WriteTd(db, block.Hash(), block.NumberU64(), g.Difficulty)
=======
	if err := g.Alloc.write(db, block.Hash()); err != nil {
		return nil, err
	}
	rawdb.WriteTd(db, block.Hash(), block.NumberU64(), block.Difficulty())
>>>>>>> 9a0ed706
	rawdb.WriteBlock(db, block)
	rawdb.WriteReceipts(db, block.Hash(), block.NumberU64(), nil)
	rawdb.WriteCanonicalHash(db, block.Hash(), block.NumberU64())
	rawdb.WriteHeadBlockHash(db, block.Hash())
	rawdb.WriteHeadFastBlockHash(db, block.Hash())
	rawdb.WriteHeadHeaderHash(db, block.Hash())
	rawdb.WriteChainConfig(db, block.Hash(), config)
	return block, nil
}

// MustCommit writes the genesis block and state to db, panicking on error.
// The block is committed as the canonical head block.
func (g *Genesis) MustCommit(db ethdb.Database) *types.Block {
	block, err := g.Commit(db)
	if err != nil {
		panic(err)
	}
	return block
}

// GenesisBlockForTesting creates and writes a block in which addr has the given wei balance.
func GenesisBlockForTesting(db ethdb.Database, addr common.Address, balance *big.Int) *types.Block {
	g := Genesis{
		Alloc:   GenesisAlloc{addr: {Balance: balance}},
		BaseFee: big.NewInt(params.InitialBaseFee),
	}
	return g.MustCommit(db)
}

// DefaultGenesisBlock returns the Ethereum main net genesis block.
func DefaultGenesisBlock() *Genesis {
	return &Genesis{
		Config:     params.MainnetChainConfig,
		Nonce:      66,
		ExtraData:  hexutil.MustDecode("0x11bbe8db4e347b4e8c937c1c8370e4b5ed33adb3db69cbdb7a38e1e50b1b82fa"),
		GasLimit:   5000,
		Difficulty: big.NewInt(17179869184),
		Alloc:      decodePrealloc(mainnetAllocData),
	}
}

// DefaultRopstenGenesisBlock returns the Ropsten network genesis block.
func DefaultRopstenGenesisBlock() *Genesis {
	return &Genesis{
		Config:     params.RopstenChainConfig,
		Nonce:      66,
		ExtraData:  hexutil.MustDecode("0x3535353535353535353535353535353535353535353535353535353535353535"),
		GasLimit:   16777216,
		Difficulty: big.NewInt(1048576),
		Alloc:      decodePrealloc(ropstenAllocData),
	}
}

// DefaultRinkebyGenesisBlock returns the Rinkeby network genesis block.
func DefaultRinkebyGenesisBlock() *Genesis {
	return &Genesis{
		Config:     params.RinkebyChainConfig,
		Timestamp:  1492009146,
		ExtraData:  hexutil.MustDecode("0x52657370656374206d7920617574686f7269746168207e452e436172746d616e42eb768f2244c8811c63729a21a3569731535f067ffc57839b00206d1ad20c69a1981b489f772031b279182d99e65703f0076e4812653aab85fca0f00000000000000000000000000000000000000000000000000000000000000000000000000000000000000000000000000000000000000000000000000000000000"),
		GasLimit:   4700000,
		Difficulty: big.NewInt(1),
		Alloc:      decodePrealloc(rinkebyAllocData),
	}
}

// DefaultGoerliGenesisBlock returns the Görli network genesis block.
func DefaultGoerliGenesisBlock() *Genesis {
	return &Genesis{
		Config:     params.GoerliChainConfig,
		Timestamp:  1548854791,
		ExtraData:  hexutil.MustDecode("0x22466c6578692069732061207468696e6722202d204166726900000000000000e0a2bd4258d2768837baa26a28fe71dc079f84c70000000000000000000000000000000000000000000000000000000000000000000000000000000000000000000000000000000000000000000000000000000000"),
		GasLimit:   10485760,
		Difficulty: big.NewInt(1),
		Alloc:      decodePrealloc(goerliAllocData),
	}
}

// DefaultMumbaiGenesisBlock returns the Mumbai network genesis block.
func DefaultMumbaiGenesisBlock() *Genesis {
<<<<<<< HEAD
	return &Genesis{
		Config:     params.MumbaiChainConfig,
		Nonce:      0,
		Timestamp:  1558348305,
=======
	return &Genesis{
		Config:     params.MumbaiChainConfig,
		Nonce:      0,
		Timestamp:  1558348305,
		GasLimit:   10000000,
		Difficulty: big.NewInt(1),
		Mixhash:    common.HexToHash("0x0000000000000000000000000000000000000000000000000000000000000000"),
		Coinbase:   common.HexToAddress("0x0000000000000000000000000000000000000000"),
		Alloc:      readPrealloc("allocs/mumbai.json"),
	}
}

//DefaultBorMainnet returns the Bor Mainnet network gensis block.
func DefaultBorMainnetGenesisBlock() *Genesis {
	return &Genesis{
		Config:     params.BorMainnetChainConfig,
		Nonce:      0,
		Timestamp:  1590824836,
>>>>>>> 9a0ed706
		GasLimit:   10000000,
		Difficulty: big.NewInt(1),
		Mixhash:    common.HexToHash("0x0000000000000000000000000000000000000000000000000000000000000000"),
		Coinbase:   common.HexToAddress("0x0000000000000000000000000000000000000000"),
<<<<<<< HEAD
		Alloc:      readPrealloc("allocs/mumbai.json"),
	}
}

//DefaultBorMainnet returns the Bor Mainnet network gensis block.
func DefaultBorMainnetGenesisBlock() *Genesis {
	return &Genesis{
		Config:     params.BorMainnetChainConfig,
		Nonce:      0,
		Timestamp:  1590824836,
		GasLimit:   10000000,
		Difficulty: big.NewInt(1),
		Mixhash:    common.HexToHash("0x0000000000000000000000000000000000000000000000000000000000000000"),
		Coinbase:   common.HexToAddress("0x0000000000000000000000000000000000000000"),
=======
>>>>>>> 9a0ed706
		Alloc:      readPrealloc("allocs/bor_mainnet.json"),
	}
}

// DefaultSepoliaGenesisBlock returns the Sepolia network genesis block.
func DefaultSepoliaGenesisBlock() *Genesis {
	return &Genesis{
		Config:     params.SepoliaChainConfig,
		Nonce:      0,
		ExtraData:  []byte("Sepolia, Athens, Attica, Greece!"),
		GasLimit:   0x1c9c380,
		Difficulty: big.NewInt(0x20000),
		Timestamp:  1633267481,
		Alloc:      decodePrealloc(sepoliaAllocData),
	}
}

func DefaultKilnGenesisBlock() *Genesis {
	g := new(Genesis)
	reader := strings.NewReader(KilnAllocData)
	if err := json.NewDecoder(reader).Decode(g); err != nil {
		panic(err)
	}
	return g
}

// DeveloperGenesisBlock returns the 'geth --dev' genesis block.
func DeveloperGenesisBlock(period uint64, gasLimit uint64, faucet common.Address) *Genesis {
	// Override the default period to the user requested one
	config := *params.AllCliqueProtocolChanges
	config.Clique = &params.CliqueConfig{
		Period: period,
		Epoch:  config.Clique.Epoch,
	}

	// Assemble and return the genesis with the precompiles and faucet pre-funded
	return &Genesis{
		Config:     &config,
		ExtraData:  append(append(make([]byte, 32), faucet[:]...), make([]byte, crypto.SignatureLength)...),
<<<<<<< HEAD
		GasLimit:   11500000,
=======
		GasLimit:   gasLimit,
>>>>>>> 9a0ed706
		BaseFee:    big.NewInt(params.InitialBaseFee),
		Difficulty: big.NewInt(1),
		Alloc: map[common.Address]GenesisAccount{
			common.BytesToAddress([]byte{1}): {Balance: big.NewInt(1)}, // ECRecover
			common.BytesToAddress([]byte{2}): {Balance: big.NewInt(1)}, // SHA256
			common.BytesToAddress([]byte{3}): {Balance: big.NewInt(1)}, // RIPEMD
			common.BytesToAddress([]byte{4}): {Balance: big.NewInt(1)}, // Identity
			common.BytesToAddress([]byte{5}): {Balance: big.NewInt(1)}, // ModExp
			common.BytesToAddress([]byte{6}): {Balance: big.NewInt(1)}, // ECAdd
			common.BytesToAddress([]byte{7}): {Balance: big.NewInt(1)}, // ECScalarMul
			common.BytesToAddress([]byte{8}): {Balance: big.NewInt(1)}, // ECPairing
			common.BytesToAddress([]byte{9}): {Balance: big.NewInt(1)}, // BLAKE2b
			faucet:                           {Balance: new(big.Int).Sub(new(big.Int).Lsh(big.NewInt(1), 256), big.NewInt(9))},
		},
	}
}

func decodePrealloc(data string) GenesisAlloc {
	var p []struct{ Addr, Balance *big.Int }
	if err := rlp.NewStream(strings.NewReader(data), 0).Decode(&p); err != nil {
		panic(err)
	}
	ga := make(GenesisAlloc, len(p))
	for _, account := range p {
		ga[common.BigToAddress(account.Addr)] = GenesisAccount{Balance: account.Balance}
	}

	return ga
}

func readPrealloc(filename string) GenesisAlloc {
	f, err := allocs.Open(filename)
	if err != nil {
		panic(fmt.Sprintf("Could not open genesis preallocation for %s: %v", filename, err))
	}
	defer f.Close()
	decoder := json.NewDecoder(f)
	ga := make(GenesisAlloc)
	err = decoder.Decode(&ga)
	if err != nil {
		panic(fmt.Sprintf("Could not parse genesis preallocation for %s: %v", filename, err))
	}
	return ga
}

func readPrealloc(filename string) GenesisAlloc {
	f, err := allocs.Open(filename)
	if err != nil {
		panic(fmt.Sprintf("Could not open genesis preallocation for %s: %v", filename, err))
	}
	defer f.Close()
	decoder := json.NewDecoder(f)
	ga := make(GenesisAlloc)
	err = decoder.Decode(&ga)
	if err != nil {
		panic(fmt.Sprintf("Could not parse genesis preallocation for %s: %v", filename, err))
	}
	return ga
}<|MERGE_RESOLUTION|>--- conflicted
+++ resolved
@@ -238,11 +238,7 @@
 	return SetupGenesisBlockWithOverride(db, genesis, nil, nil)
 }
 
-<<<<<<< HEAD
-func SetupGenesisBlockWithOverride(db ethdb.Database, genesis *Genesis, overrideLondon *big.Int) (*params.ChainConfig, common.Hash, error) {
-=======
 func SetupGenesisBlockWithOverride(db ethdb.Database, genesis *Genesis, overrideArrowGlacier, overrideTerminalTotalDifficulty *big.Int) (*params.ChainConfig, common.Hash, error) {
->>>>>>> 9a0ed706
 	if genesis != nil && genesis.Config == nil {
 		return params.AllEthashProtocolChanges, common.Hash{}, errGenesisNoConfig
 	}
@@ -288,16 +284,11 @@
 	}
 	// Get the existing chain configuration.
 	newcfg := genesis.configOrDefault(stored)
-<<<<<<< HEAD
-	if overrideLondon != nil {
-		newcfg.LondonBlock = overrideLondon
-=======
 	if overrideArrowGlacier != nil {
 		newcfg.ArrowGlacierBlock = overrideArrowGlacier
 	}
 	if overrideTerminalTotalDifficulty != nil {
 		newcfg.TerminalTotalDifficulty = overrideTerminalTotalDifficulty
->>>>>>> 9a0ed706
 	}
 	if err := newcfg.CheckConfigForkOrder(); err != nil {
 		return newcfg, common.Hash{}, err
@@ -356,11 +347,8 @@
 		return params.MumbaiChainConfig
 	case ghash == params.BorMainnetGenesisHash:
 		return params.BorMainnetChainConfig
-<<<<<<< HEAD
-=======
 	case ghash == params.KilnGenesisHash:
 		return DefaultKilnGenesisBlock().Config
->>>>>>> 9a0ed706
 	default:
 		return params.AllEthashProtocolChanges
 	}
@@ -372,27 +360,10 @@
 	if db == nil {
 		db = rawdb.NewMemoryDatabase()
 	}
-<<<<<<< HEAD
-	statedb, err := state.New(common.Hash{}, state.NewDatabase(db), nil)
+	root, err := g.Alloc.flush(db)
 	if err != nil {
 		panic(err)
 	}
-	for addr, account := range g.Alloc {
-		statedb.AddBalance(addr, account.Balance, false, deepmind.NoOpContext, deepmind.BalanceChangeReason("genesis_balance"))
-		statedb.SetCode(addr, account.Code, deepmind.NoOpContext)
-		statedb.SetNonce(addr, account.Nonce, deepmind.NoOpContext)
-		for key, value := range account.Storage {
-			statedb.SetState(addr, key, value, deepmind.NoOpContext)
-		}
-	}
-
-	root := statedb.IntermediateRoot(false)
-=======
-	root, err := g.Alloc.flush(db)
-	if err != nil {
-		panic(err)
-	}
->>>>>>> 9a0ed706
 	head := &types.Header{
 		Number:     new(big.Int).SetUint64(g.Number),
 		Nonce:      types.EncodeNonce(g.Nonce),
@@ -420,12 +391,6 @@
 			head.BaseFee = new(big.Int).SetUint64(params.InitialBaseFee)
 		}
 	}
-<<<<<<< HEAD
-	statedb.Commit(false)
-	statedb.Database().TrieDB().Commit(root, true, nil)
-
-=======
->>>>>>> 9a0ed706
 	return types.NewBlock(head, nil, nil, nil, trie.NewStackTrie(nil))
 }
 
@@ -446,14 +411,10 @@
 	if config.Clique != nil && len(block.Extra()) == 0 {
 		return nil, errors.New("can't start clique chain without signers")
 	}
-<<<<<<< HEAD
-	rawdb.WriteTd(db, block.Hash(), block.NumberU64(), g.Difficulty)
-=======
 	if err := g.Alloc.write(db, block.Hash()); err != nil {
 		return nil, err
 	}
 	rawdb.WriteTd(db, block.Hash(), block.NumberU64(), block.Difficulty())
->>>>>>> 9a0ed706
 	rawdb.WriteBlock(db, block)
 	rawdb.WriteReceipts(db, block.Hash(), block.NumberU64(), nil)
 	rawdb.WriteCanonicalHash(db, block.Hash(), block.NumberU64())
@@ -533,12 +494,6 @@
 
 // DefaultMumbaiGenesisBlock returns the Mumbai network genesis block.
 func DefaultMumbaiGenesisBlock() *Genesis {
-<<<<<<< HEAD
-	return &Genesis{
-		Config:     params.MumbaiChainConfig,
-		Nonce:      0,
-		Timestamp:  1558348305,
-=======
 	return &Genesis{
 		Config:     params.MumbaiChainConfig,
 		Nonce:      0,
@@ -557,28 +512,10 @@
 		Config:     params.BorMainnetChainConfig,
 		Nonce:      0,
 		Timestamp:  1590824836,
->>>>>>> 9a0ed706
 		GasLimit:   10000000,
 		Difficulty: big.NewInt(1),
 		Mixhash:    common.HexToHash("0x0000000000000000000000000000000000000000000000000000000000000000"),
 		Coinbase:   common.HexToAddress("0x0000000000000000000000000000000000000000"),
-<<<<<<< HEAD
-		Alloc:      readPrealloc("allocs/mumbai.json"),
-	}
-}
-
-//DefaultBorMainnet returns the Bor Mainnet network gensis block.
-func DefaultBorMainnetGenesisBlock() *Genesis {
-	return &Genesis{
-		Config:     params.BorMainnetChainConfig,
-		Nonce:      0,
-		Timestamp:  1590824836,
-		GasLimit:   10000000,
-		Difficulty: big.NewInt(1),
-		Mixhash:    common.HexToHash("0x0000000000000000000000000000000000000000000000000000000000000000"),
-		Coinbase:   common.HexToAddress("0x0000000000000000000000000000000000000000"),
-=======
->>>>>>> 9a0ed706
 		Alloc:      readPrealloc("allocs/bor_mainnet.json"),
 	}
 }
@@ -618,11 +555,7 @@
 	return &Genesis{
 		Config:     &config,
 		ExtraData:  append(append(make([]byte, 32), faucet[:]...), make([]byte, crypto.SignatureLength)...),
-<<<<<<< HEAD
-		GasLimit:   11500000,
-=======
 		GasLimit:   gasLimit,
->>>>>>> 9a0ed706
 		BaseFee:    big.NewInt(params.InitialBaseFee),
 		Difficulty: big.NewInt(1),
 		Alloc: map[common.Address]GenesisAccount{
@@ -666,19 +599,4 @@
 		panic(fmt.Sprintf("Could not parse genesis preallocation for %s: %v", filename, err))
 	}
 	return ga
-}
-
-func readPrealloc(filename string) GenesisAlloc {
-	f, err := allocs.Open(filename)
-	if err != nil {
-		panic(fmt.Sprintf("Could not open genesis preallocation for %s: %v", filename, err))
-	}
-	defer f.Close()
-	decoder := json.NewDecoder(f)
-	ga := make(GenesisAlloc)
-	err = decoder.Decode(&ga)
-	if err != nil {
-		panic(fmt.Sprintf("Could not parse genesis preallocation for %s: %v", filename, err))
-	}
-	return ga
 }