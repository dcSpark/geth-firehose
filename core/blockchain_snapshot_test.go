// Copyright 2020 The go-ethereum Authors
// This file is part of the go-ethereum library.
//
// The go-ethereum library is free software: you can redistribute it and/or modify
// it under the terms of the GNU Lesser General Public License as published by
// the Free Software Foundation, either version 3 of the License, or
// (at your option) any later version.
//
// The go-ethereum library is distributed in the hope that it will be useful,
// but WITHOUT ANY WARRANTY; without even the implied warranty of
// MERCHANTABILITY or FITNESS FOR A PARTICULAR PURPOSE. See the
// GNU Lesser General Public License for more details.
//
// You should have received a copy of the GNU Lesser General Public License
// along with the go-ethereum library. If not, see <http://www.gnu.org/licenses/>.

// Tests that abnormal program termination (i.e.crash) and restart can recovery
// the snapshot properly if the snapshot is enabled.

package core

import (
	"bytes"
	"fmt"
<<<<<<< HEAD
	"io/ioutil"
=======
>>>>>>> d90f67b2
	"math/big"
	"os"
	"strings"
	"testing"
	"time"

	"github.com/ethereum/go-ethereum/consensus"
	"github.com/ethereum/go-ethereum/consensus/ethash"
	"github.com/ethereum/go-ethereum/core/rawdb"
	"github.com/ethereum/go-ethereum/core/types"
	"github.com/ethereum/go-ethereum/core/vm"
	"github.com/ethereum/go-ethereum/ethdb"
	"github.com/ethereum/go-ethereum/params"
)

// snapshotTestBasic wraps the common testing fields in the snapshot tests.
type snapshotTestBasic struct {
	chainBlocks   int    // Number of blocks to generate for the canonical chain
	snapshotBlock uint64 // Block number of the relevant snapshot disk layer
	commitBlock   uint64 // Block number for which to commit the state to disk

	expCanonicalBlocks int    // Number of canonical blocks expected to remain in the database (excl. genesis)
	expHeadHeader      uint64 // Block number of the expected head header
	expHeadFastBlock   uint64 // Block number of the expected head fast sync block
	expHeadBlock       uint64 // Block number of the expected head full block
	expSnapshotBottom  uint64 // The block height corresponding to the snapshot disk layer

	// share fields, set in runtime
	datadir string
	db      ethdb.Database
	gendb   ethdb.Database
	engine  consensus.Engine
}

func (basic *snapshotTestBasic) prepare(t *testing.T) (*BlockChain, []*types.Block) {
	// Create a temporary persistent database
	datadir := t.TempDir()

	db, err := rawdb.NewLevelDBDatabaseWithFreezer(datadir, 0, 0, datadir, "", false)
	if err != nil {
		t.Fatalf("Failed to create persistent database: %v", err)
	}
	// Initialize a fresh chain
	var (
		genesis = (&Genesis{BaseFee: big.NewInt(params.InitialBaseFee)}).MustCommit(db)
		engine  = ethash.NewFullFaker()
		gendb   = rawdb.NewMemoryDatabase()

		// Snapshot is enabled, the first snapshot is created from the Genesis.
		// The snapshot memory allowance is 256MB, it means no snapshot flush
		// will happen during the block insertion.
		cacheConfig = defaultCacheConfig
	)
	chain, err := NewBlockChain(db, cacheConfig, params.AllEthashProtocolChanges, engine, vm.Config{}, nil, nil)
	if err != nil {
		t.Fatalf("Failed to create chain: %v", err)
	}
	blocks, _ := GenerateChain(params.TestChainConfig, genesis, engine, gendb, basic.chainBlocks, func(i int, b *BlockGen) {})

	// Insert the blocks with configured settings.
	var breakpoints []uint64
	if basic.commitBlock > basic.snapshotBlock {
		breakpoints = append(breakpoints, basic.snapshotBlock, basic.commitBlock)
	} else {
		breakpoints = append(breakpoints, basic.commitBlock, basic.snapshotBlock)
	}
	var startPoint uint64
	for _, point := range breakpoints {
		if _, err := chain.InsertChain(blocks[startPoint:point]); err != nil {
			t.Fatalf("Failed to import canonical chain start: %v", err)
		}
		startPoint = point

		if basic.commitBlock > 0 && basic.commitBlock == point {
			chain.stateCache.TrieDB().Commit(blocks[point-1].Root(), true, nil)
		}
		if basic.snapshotBlock > 0 && basic.snapshotBlock == point {
			// Flushing the entire snap tree into the disk, the
			// relevant (a) snapshot root and (b) snapshot generator
			// will be persisted atomically.
			chain.snaps.Cap(blocks[point-1].Root(), 0)
			diskRoot, blockRoot := chain.snaps.DiskRoot(), blocks[point-1].Root()
			if !bytes.Equal(diskRoot.Bytes(), blockRoot.Bytes()) {
				t.Fatalf("Failed to flush disk layer change, want %x, got %x", blockRoot, diskRoot)
			}
		}
	}
	if _, err := chain.InsertChain(blocks[startPoint:]); err != nil {
		t.Fatalf("Failed to import canonical chain tail: %v", err)
	}

	// Set runtime fields
	basic.datadir = datadir
	basic.db = db
	basic.gendb = gendb
	basic.engine = engine
	return chain, blocks
}

func (basic *snapshotTestBasic) verify(t *testing.T, chain *BlockChain, blocks []*types.Block) {
	// Iterate over all the remaining blocks and ensure there are no gaps
	verifyNoGaps(t, chain, true, blocks)
	verifyCutoff(t, chain, true, blocks, basic.expCanonicalBlocks)

	if head := chain.CurrentHeader(); head.Number.Uint64() != basic.expHeadHeader {
		t.Errorf("Head header mismatch: have %d, want %d", head.Number, basic.expHeadHeader)
	}
	if head := chain.CurrentFastBlock(); head.NumberU64() != basic.expHeadFastBlock {
		t.Errorf("Head fast block mismatch: have %d, want %d", head.NumberU64(), basic.expHeadFastBlock)
	}
	if head := chain.CurrentBlock(); head.NumberU64() != basic.expHeadBlock {
		t.Errorf("Head block mismatch: have %d, want %d", head.NumberU64(), basic.expHeadBlock)
	}

	// Check the disk layer, ensure they are matched
	block := chain.GetBlockByNumber(basic.expSnapshotBottom)
	if block == nil {
		t.Errorf("The correspnding block[%d] of snapshot disk layer is missing", basic.expSnapshotBottom)
	} else if !bytes.Equal(chain.snaps.DiskRoot().Bytes(), block.Root().Bytes()) {
		t.Errorf("The snapshot disk layer root is incorrect, want %x, get %x", block.Root(), chain.snaps.DiskRoot())
	}

	// Check the snapshot, ensure it's integrated
	if err := chain.snaps.Verify(block.Root()); err != nil {
		t.Errorf("The disk layer is not integrated %v", err)
	}
}

func (basic *snapshotTestBasic) dump() string {
	buffer := new(strings.Builder)

	fmt.Fprint(buffer, "Chain:\n  G")
	for i := 0; i < basic.chainBlocks; i++ {
		fmt.Fprintf(buffer, "->C%d", i+1)
	}
	fmt.Fprint(buffer, " (HEAD)\n\n")

	fmt.Fprintf(buffer, "Commit:   G")
	if basic.commitBlock > 0 {
		fmt.Fprintf(buffer, ", C%d", basic.commitBlock)
	}
	fmt.Fprint(buffer, "\n")

	fmt.Fprintf(buffer, "Snapshot: G")
	if basic.snapshotBlock > 0 {
		fmt.Fprintf(buffer, ", C%d", basic.snapshotBlock)
	}
	fmt.Fprint(buffer, "\n")

	//if crash {
	//	fmt.Fprintf(buffer, "\nCRASH\n\n")
	//} else {
	//	fmt.Fprintf(buffer, "\nSetHead(%d)\n\n", basic.setHead)
	//}
	fmt.Fprintf(buffer, "------------------------------\n\n")

	fmt.Fprint(buffer, "Expected in leveldb:\n  G")
	for i := 0; i < basic.expCanonicalBlocks; i++ {
		fmt.Fprintf(buffer, "->C%d", i+1)
	}
	fmt.Fprintf(buffer, "\n\n")
	fmt.Fprintf(buffer, "Expected head header    : C%d\n", basic.expHeadHeader)
	fmt.Fprintf(buffer, "Expected head fast block: C%d\n", basic.expHeadFastBlock)
	if basic.expHeadBlock == 0 {
		fmt.Fprintf(buffer, "Expected head block     : G\n")
	} else {
		fmt.Fprintf(buffer, "Expected head block     : C%d\n", basic.expHeadBlock)
	}
	if basic.expSnapshotBottom == 0 {
		fmt.Fprintf(buffer, "Expected snapshot disk  : G\n")
	} else {
		fmt.Fprintf(buffer, "Expected snapshot disk  : C%d\n", basic.expSnapshotBottom)
	}
	return buffer.String()
}

func (basic *snapshotTestBasic) teardown() {
	basic.db.Close()
	basic.gendb.Close()
	os.RemoveAll(basic.datadir)
}

// snapshotTest is a test case type for normal snapshot recovery.
// It can be used for testing that restart Geth normally.
type snapshotTest struct {
	snapshotTestBasic
}

func (snaptest *snapshotTest) test(t *testing.T) {
	// It's hard to follow the test case, visualize the input
	// log.Root().SetHandler(log.LvlFilterHandler(log.LvlTrace, log.StreamHandler(os.Stderr, log.TerminalFormat(true))))
	// fmt.Println(tt.dump())
	chain, blocks := snaptest.prepare(t)

	// Restart the chain normally
	chain.Stop()
	newchain, err := NewBlockChain(snaptest.db, nil, params.AllEthashProtocolChanges, snaptest.engine, vm.Config{}, nil, nil)
	if err != nil {
		t.Fatalf("Failed to recreate chain: %v", err)
	}
	defer newchain.Stop()

	snaptest.verify(t, newchain, blocks)
}

// crashSnapshotTest is a test case type for innormal snapshot recovery.
// It can be used for testing that restart Geth after the crash.
type crashSnapshotTest struct {
	snapshotTestBasic
}

func (snaptest *crashSnapshotTest) test(t *testing.T) {
	// It's hard to follow the test case, visualize the input
	// log.Root().SetHandler(log.LvlFilterHandler(log.LvlTrace, log.StreamHandler(os.Stderr, log.TerminalFormat(true))))
	// fmt.Println(tt.dump())
	chain, blocks := snaptest.prepare(t)

	// Pull the plug on the database, simulating a hard crash
	db := chain.db
	db.Close()

	// Start a new blockchain back up and see where the repair leads us
	newdb, err := rawdb.NewLevelDBDatabaseWithFreezer(snaptest.datadir, 0, 0, snaptest.datadir, "", false)
	if err != nil {
		t.Fatalf("Failed to reopen persistent database: %v", err)
	}
	defer newdb.Close()

	// The interesting thing is: instead of starting the blockchain after
	// the crash, we do restart twice here: one after the crash and one
	// after the normal stop. It's used to ensure the broken snapshot
	// can be detected all the time.
	newchain, err := NewBlockChain(newdb, nil, params.AllEthashProtocolChanges, snaptest.engine, vm.Config{}, nil, nil)
	if err != nil {
		t.Fatalf("Failed to recreate chain: %v", err)
	}
	newchain.Stop()

	newchain, err = NewBlockChain(newdb, nil, params.AllEthashProtocolChanges, snaptest.engine, vm.Config{}, nil, nil)
	if err != nil {
		t.Fatalf("Failed to recreate chain: %v", err)
	}
	defer newchain.Stop()

	snaptest.verify(t, newchain, blocks)
}

// gappedSnapshotTest is a test type used to test this scenario:
// - have a complete snapshot
// - restart without enabling the snapshot
// - insert a few blocks
// - restart with enabling the snapshot again
type gappedSnapshotTest struct {
	snapshotTestBasic
	gapped int // Number of blocks to insert without enabling snapshot
}

func (snaptest *gappedSnapshotTest) test(t *testing.T) {
	// It's hard to follow the test case, visualize the input
	// log.Root().SetHandler(log.LvlFilterHandler(log.LvlTrace, log.StreamHandler(os.Stderr, log.TerminalFormat(true))))
	// fmt.Println(tt.dump())
	chain, blocks := snaptest.prepare(t)

	// Insert blocks without enabling snapshot if gapping is required.
	chain.Stop()
	gappedBlocks, _ := GenerateChain(params.TestChainConfig, blocks[len(blocks)-1], snaptest.engine, snaptest.gendb, snaptest.gapped, func(i int, b *BlockGen) {})

	// Insert a few more blocks without enabling snapshot
	var cacheConfig = &CacheConfig{
		TrieCleanLimit: 256,
		TrieDirtyLimit: 256,
		TrieTimeLimit:  5 * time.Minute,
		SnapshotLimit:  0,
	}
	newchain, err := NewBlockChain(snaptest.db, cacheConfig, params.AllEthashProtocolChanges, snaptest.engine, vm.Config{}, nil, nil)
	if err != nil {
		t.Fatalf("Failed to recreate chain: %v", err)
	}
	newchain.InsertChain(gappedBlocks)
	newchain.Stop()

	// Restart the chain with enabling the snapshot
	newchain, err = NewBlockChain(snaptest.db, nil, params.AllEthashProtocolChanges, snaptest.engine, vm.Config{}, nil, nil)
	if err != nil {
		t.Fatalf("Failed to recreate chain: %v", err)
	}
	defer newchain.Stop()

	snaptest.verify(t, newchain, blocks)
}

// setHeadSnapshotTest is the test type used to test this scenario:
// - have a complete snapshot
// - set the head to a lower point
// - restart
type setHeadSnapshotTest struct {
	snapshotTestBasic
	setHead uint64 // Block number to set head back to
}

func (snaptest *setHeadSnapshotTest) test(t *testing.T) {
	// It's hard to follow the test case, visualize the input
	// log.Root().SetHandler(log.LvlFilterHandler(log.LvlTrace, log.StreamHandler(os.Stderr, log.TerminalFormat(true))))
	// fmt.Println(tt.dump())
	chain, blocks := snaptest.prepare(t)

	// Rewind the chain if setHead operation is required.
	chain.SetHead(snaptest.setHead)
	chain.Stop()

	newchain, err := NewBlockChain(snaptest.db, nil, params.AllEthashProtocolChanges, snaptest.engine, vm.Config{}, nil, nil)
	if err != nil {
		t.Fatalf("Failed to recreate chain: %v", err)
	}
	defer newchain.Stop()

	snaptest.verify(t, newchain, blocks)
}

// restartCrashSnapshotTest is the test type used to test this scenario:
// - have a complete snapshot
// - restart chain
// - insert more blocks with enabling the snapshot
// - commit the snapshot
// - crash
// - restart again
type restartCrashSnapshotTest struct {
	snapshotTestBasic
	newBlocks int
}

func (snaptest *restartCrashSnapshotTest) test(t *testing.T) {
	// It's hard to follow the test case, visualize the input
	// log.Root().SetHandler(log.LvlFilterHandler(log.LvlTrace, log.StreamHandler(os.Stderr, log.TerminalFormat(true))))
	// fmt.Println(tt.dump())
	chain, blocks := snaptest.prepare(t)

	// Firstly, stop the chain properly, with all snapshot journal
	// and state committed.
	chain.Stop()

	newchain, err := NewBlockChain(snaptest.db, nil, params.AllEthashProtocolChanges, snaptest.engine, vm.Config{}, nil, nil)
	if err != nil {
		t.Fatalf("Failed to recreate chain: %v", err)
	}
	newBlocks, _ := GenerateChain(params.TestChainConfig, blocks[len(blocks)-1], snaptest.engine, snaptest.gendb, snaptest.newBlocks, func(i int, b *BlockGen) {})
	newchain.InsertChain(newBlocks)

	// Commit the entire snapshot into the disk if requested. Note only
	// (a) snapshot root and (b) snapshot generator will be committed,
	// the diff journal is not.
	newchain.Snapshots().Cap(newBlocks[len(newBlocks)-1].Root(), 0)

	// Simulate the blockchain crash
	// Don't call chain.Stop here, so that no snapshot
	// journal and latest state will be committed

	// Restart the chain after the crash
	newchain, err = NewBlockChain(snaptest.db, nil, params.AllEthashProtocolChanges, snaptest.engine, vm.Config{}, nil, nil)
	if err != nil {
		t.Fatalf("Failed to recreate chain: %v", err)
	}
	defer newchain.Stop()

	snaptest.verify(t, newchain, blocks)
}

// wipeCrashSnapshotTest is the test type used to test this scenario:
// - have a complete snapshot
// - restart, insert more blocks without enabling the snapshot
// - restart again with enabling the snapshot
// - crash
type wipeCrashSnapshotTest struct {
	snapshotTestBasic
	newBlocks int
}

func (snaptest *wipeCrashSnapshotTest) test(t *testing.T) {
	// It's hard to follow the test case, visualize the input
	// log.Root().SetHandler(log.LvlFilterHandler(log.LvlTrace, log.StreamHandler(os.Stderr, log.TerminalFormat(true))))
	// fmt.Println(tt.dump())
	chain, blocks := snaptest.prepare(t)

	// Firstly, stop the chain properly, with all snapshot journal
	// and state committed.
	chain.Stop()

	config := &CacheConfig{
		TrieCleanLimit: 256,
		TrieDirtyLimit: 256,
		TrieTimeLimit:  5 * time.Minute,
		SnapshotLimit:  0,
	}
	newchain, err := NewBlockChain(snaptest.db, config, params.AllEthashProtocolChanges, snaptest.engine, vm.Config{}, nil, nil)
	if err != nil {
		t.Fatalf("Failed to recreate chain: %v", err)
	}
	newBlocks, _ := GenerateChain(params.TestChainConfig, blocks[len(blocks)-1], snaptest.engine, snaptest.gendb, snaptest.newBlocks, func(i int, b *BlockGen) {})
	newchain.InsertChain(newBlocks)
	newchain.Stop()

	// Restart the chain, the wiper should starts working
	config = &CacheConfig{
		TrieCleanLimit: 256,
		TrieDirtyLimit: 256,
		TrieTimeLimit:  5 * time.Minute,
		SnapshotLimit:  256,
		SnapshotWait:   false, // Don't wait rebuild
	}
	newchain, err = NewBlockChain(snaptest.db, config, params.AllEthashProtocolChanges, snaptest.engine, vm.Config{}, nil, nil)
	if err != nil {
		t.Fatalf("Failed to recreate chain: %v", err)
	}
	// Simulate the blockchain crash.

	newchain, err = NewBlockChain(snaptest.db, nil, params.AllEthashProtocolChanges, snaptest.engine, vm.Config{}, nil, nil)
	if err != nil {
		t.Fatalf("Failed to recreate chain: %v", err)
	}
	snaptest.verify(t, newchain, blocks)
}

// Tests a Geth restart with valid snapshot. Before the shutdown, all snapshot
// journal will be persisted correctly. In this case no snapshot recovery is
// required.
func TestRestartWithNewSnapshot(t *testing.T) {
	// Chain:
	//   G->C1->C2->C3->C4->C5->C6->C7->C8 (HEAD)
	//
	// Commit:   G
	// Snapshot: G
	//
	// SetHead(0)
	//
	// ------------------------------
	//
	// Expected in leveldb:
	//   G->C1->C2->C3->C4->C5->C6->C7->C8
	//
	// Expected head header    : C8
	// Expected head fast block: C8
	// Expected head block     : C8
	// Expected snapshot disk  : G
	test := &snapshotTest{
		snapshotTestBasic{
			chainBlocks:        8,
			snapshotBlock:      0,
			commitBlock:        0,
			expCanonicalBlocks: 8,
			expHeadHeader:      8,
			expHeadFastBlock:   8,
			expHeadBlock:       8,
			expSnapshotBottom:  0, // Initial disk layer built from genesis
		},
	}
	test.test(t)
	test.teardown()
}

// Tests a Geth was crashed and restarts with a broken snapshot. In this case the
// chain head should be rewound to the point with available state. And also the
// new head should must be lower than disk layer. But there is no committed point
// so the chain should be rewound to genesis and the disk layer should be left
// for recovery.
func TestNoCommitCrashWithNewSnapshot(t *testing.T) {
	// Chain:
	//   G->C1->C2->C3->C4->C5->C6->C7->C8 (HEAD)
	//
	// Commit:   G
	// Snapshot: G, C4
	//
	// CRASH
	//
	// ------------------------------
	//
	// Expected in leveldb:
	//   G->C1->C2->C3->C4->C5->C6->C7->C8
	//
	// Expected head header    : C8
	// Expected head fast block: C8
	// Expected head block     : G
	// Expected snapshot disk  : C4
	test := &crashSnapshotTest{
		snapshotTestBasic{
			chainBlocks:        8,
			snapshotBlock:      4,
			commitBlock:        0,
			expCanonicalBlocks: 8,
			expHeadHeader:      8,
			expHeadFastBlock:   8,
			expHeadBlock:       0,
			expSnapshotBottom:  4, // Last committed disk layer, wait recovery
		},
	}
	test.test(t)
	test.teardown()
}

// Tests a Geth was crashed and restarts with a broken snapshot. In this case the
// chain head should be rewound to the point with available state. And also the
// new head should must be lower than disk layer. But there is only a low committed
// point so the chain should be rewound to committed point and the disk layer
// should be left for recovery.
func TestLowCommitCrashWithNewSnapshot(t *testing.T) {
	// Chain:
	//   G->C1->C2->C3->C4->C5->C6->C7->C8 (HEAD)
	//
	// Commit:   G, C2
	// Snapshot: G, C4
	//
	// CRASH
	//
	// ------------------------------
	//
	// Expected in leveldb:
	//   G->C1->C2->C3->C4->C5->C6->C7->C8
	//
	// Expected head header    : C8
	// Expected head fast block: C8
	// Expected head block     : C2
	// Expected snapshot disk  : C4
	test := &crashSnapshotTest{
		snapshotTestBasic{
			chainBlocks:        8,
			snapshotBlock:      4,
			commitBlock:        2,
			expCanonicalBlocks: 8,
			expHeadHeader:      8,
			expHeadFastBlock:   8,
			expHeadBlock:       2,
			expSnapshotBottom:  4, // Last committed disk layer, wait recovery
		},
	}
	test.test(t)
	test.teardown()
}

// Tests a Geth was crashed and restarts with a broken snapshot. In this case
// the chain head should be rewound to the point with available state. And also
// the new head should must be lower than disk layer. But there is only a high
// committed point so the chain should be rewound to genesis and the disk layer
// should be left for recovery.
func TestHighCommitCrashWithNewSnapshot(t *testing.T) {
	// Chain:
	//   G->C1->C2->C3->C4->C5->C6->C7->C8 (HEAD)
	//
	// Commit:   G, C6
	// Snapshot: G, C4
	//
	// CRASH
	//
	// ------------------------------
	//
	// Expected in leveldb:
	//   G->C1->C2->C3->C4->C5->C6->C7->C8
	//
	// Expected head header    : C8
	// Expected head fast block: C8
	// Expected head block     : G
	// Expected snapshot disk  : C4
	test := &crashSnapshotTest{
		snapshotTestBasic{
			chainBlocks:        8,
			snapshotBlock:      4,
			commitBlock:        6,
			expCanonicalBlocks: 8,
			expHeadHeader:      8,
			expHeadFastBlock:   8,
			expHeadBlock:       0,
			expSnapshotBottom:  4, // Last committed disk layer, wait recovery
		},
	}
	test.test(t)
	test.teardown()
}

// Tests a Geth was running with snapshot enabled. Then restarts without
// enabling snapshot and after that re-enable the snapshot again. In this
// case the snapshot should be rebuilt with latest chain head.
func TestGappedNewSnapshot(t *testing.T) {
	// Chain:
	//   G->C1->C2->C3->C4->C5->C6->C7->C8 (HEAD)
	//
	// Commit:   G
	// Snapshot: G
	//
	// SetHead(0)
	//
	// ------------------------------
	//
	// Expected in leveldb:
	//   G->C1->C2->C3->C4->C5->C6->C7->C8->C9->C10
	//
	// Expected head header    : C10
	// Expected head fast block: C10
	// Expected head block     : C10
	// Expected snapshot disk  : C10
	test := &gappedSnapshotTest{
		snapshotTestBasic: snapshotTestBasic{
			chainBlocks:        8,
			snapshotBlock:      0,
			commitBlock:        0,
			expCanonicalBlocks: 10,
			expHeadHeader:      10,
			expHeadFastBlock:   10,
			expHeadBlock:       10,
			expSnapshotBottom:  10, // Rebuilt snapshot from the latest HEAD
		},
		gapped: 2,
	}
	test.test(t)
	test.teardown()
}

// Tests the Geth was running with snapshot enabled and resetHead is applied.
// In this case the head is rewound to the target(with state available). After
// that the chain is restarted and the original disk layer is kept.
func TestSetHeadWithNewSnapshot(t *testing.T) {
	// Chain:
	//   G->C1->C2->C3->C4->C5->C6->C7->C8 (HEAD)
	//
	// Commit:   G
	// Snapshot: G
	//
	// SetHead(4)
	//
	// ------------------------------
	//
	// Expected in leveldb:
	//   G->C1->C2->C3->C4
	//
	// Expected head header    : C4
	// Expected head fast block: C4
	// Expected head block     : C4
	// Expected snapshot disk  : G
	test := &setHeadSnapshotTest{
		snapshotTestBasic: snapshotTestBasic{
			chainBlocks:        8,
			snapshotBlock:      0,
			commitBlock:        0,
			expCanonicalBlocks: 4,
			expHeadHeader:      4,
			expHeadFastBlock:   4,
			expHeadBlock:       4,
			expSnapshotBottom:  0, // The initial disk layer is built from the genesis
		},
		setHead: 4,
	}
	test.test(t)
	test.teardown()
}

// Tests the Geth was running with a complete snapshot and then imports a few
// more new blocks on top without enabling the snapshot. After the restart,
// crash happens. Check everything is ok after the restart.
func TestRecoverSnapshotFromWipingCrash(t *testing.T) {
	// Chain:
	//   G->C1->C2->C3->C4->C5->C6->C7->C8 (HEAD)
	//
	// Commit:   G
	// Snapshot: G
	//
	// SetHead(0)
	//
	// ------------------------------
	//
	// Expected in leveldb:
	//   G->C1->C2->C3->C4->C5->C6->C7->C8->C9->C10
	//
	// Expected head header    : C10
	// Expected head fast block: C10
	// Expected head block     : C8
	// Expected snapshot disk  : C10
	test := &wipeCrashSnapshotTest{
		snapshotTestBasic: snapshotTestBasic{
			chainBlocks:        8,
			snapshotBlock:      4,
			commitBlock:        0,
			expCanonicalBlocks: 10,
			expHeadHeader:      10,
			expHeadFastBlock:   10,
			expHeadBlock:       10,
			expSnapshotBottom:  10,
		},
		newBlocks: 2,
	}
	test.test(t)
	test.teardown()
}<|MERGE_RESOLUTION|>--- conflicted
+++ resolved
@@ -22,10 +22,6 @@
 import (
 	"bytes"
 	"fmt"
-<<<<<<< HEAD
-	"io/ioutil"
-=======
->>>>>>> d90f67b2
 	"math/big"
 	"os"
 	"strings"
