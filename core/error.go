// Copyright 2014 The go-ethereum Authors
// This file is part of the go-ethereum library.
//
// The go-ethereum library is free software: you can redistribute it and/or modify
// it under the terms of the GNU Lesser General Public License as published by
// the Free Software Foundation, either version 3 of the License, or
// (at your option) any later version.
//
// The go-ethereum library is distributed in the hope that it will be useful,
// but WITHOUT ANY WARRANTY; without even the implied warranty of
// MERCHANTABILITY or FITNESS FOR A PARTICULAR PURPOSE. See the
// GNU Lesser General Public License for more details.
//
// You should have received a copy of the GNU Lesser General Public License
// along with the go-ethereum library. If not, see <http://www.gnu.org/licenses/>.

package core

import (
	"errors"

	"github.com/ethereum/go-ethereum/core/types"
)

var (
	// ErrKnownBlock is returned when a block to import is already known locally.
	ErrKnownBlock = errors.New("block already known")

	// ErrBannedHash is returned if a block to import is on the banned list.
	ErrBannedHash = errors.New("banned hash")

	// ErrNoGenesis is returned when there is no Genesis Block.
	ErrNoGenesis = errors.New("genesis not found in chain")
)

// List of evm-call-message pre-checking errors. All state transition messages will
// be pre-checked before execution. If any invalidation detected, the corresponding
// error should be returned which is defined here.
//
// - If the pre-checking happens in the miner, then the transaction won't be packed.
// - If the pre-checking happens in the block processing procedure, then a "BAD BLOCk"
// error should be emitted.
var (
	// ErrNonceTooLow is returned if the nonce of a transaction is lower than the
	// one present in the local chain.
	ErrNonceTooLow = errors.New("nonce too low")

	// ErrNonceTooHigh is returned if the nonce of a transaction is higher than the
	// next one expected based on the local chain.
	ErrNonceTooHigh = errors.New("nonce too high")

	// ErrGasLimitReached is returned by the gas pool if the amount of gas required
	// by a transaction is higher than what's left in the block.
	ErrGasLimitReached = errors.New("gas limit reached")

	// ErrInsufficientFundsForTransfer is returned if the transaction sender doesn't
	// have enough funds for transfer(topmost call only).
	ErrInsufficientFundsForTransfer = errors.New("insufficient funds for transfer")

	// ErrInsufficientFunds is returned if the total cost of executing a transaction
	// is higher than the balance of the user's account.
	ErrInsufficientFunds = errors.New("insufficient funds for gas * price + value")

	// ErrInsufficientFunds is returned if the total cost of executing a transaction
	// is higher than the balance of the meta fee address's account.
	ErrInsufficientMetaFunds = errors.New("meta address insufficient funds for gas * price + value")

	// ErrGasUintOverflow is returned when calculating gas usage.
	ErrGasUintOverflow = errors.New("gas uint64 overflow")

	// ErrIntrinsicGas is returned if the transaction is specified to use less gas
	// than required to start the invocation.
	ErrIntrinsicGas = errors.New("intrinsic gas too low")

<<<<<<< HEAD
	ErrMetaTrans = errors.New("ErrMetaTrans")

	ErrUnauthorizedDeveloper = errors.New("unauthorized developer")
=======
	// ErrTxTypeNotSupported is returned if a transaction is not supported in the
	// current network configuration.
	ErrTxTypeNotSupported = types.ErrTxTypeNotSupported

	// ErrTipAboveFeeCap is a sanity error to ensure no one is able to specify a
	// transaction with a tip higher than the total fee cap.
	ErrTipAboveFeeCap = errors.New("max priority fee per gas higher than max fee per gas")

	// ErrTipVeryHigh is a sanity error to avoid extremely big numbers specified
	// in the tip field.
	ErrTipVeryHigh = errors.New("max priority fee per gas higher than 2^256-1")

	// ErrFeeCapVeryHigh is a sanity error to avoid extremely big numbers specified
	// in the fee cap field.
	ErrFeeCapVeryHigh = errors.New("max fee per gas higher than 2^256-1")

	// ErrFeeCapTooLow is returned if the transaction fee cap is less than the
	// the base fee of the block.
	ErrFeeCapTooLow = errors.New("max fee per gas less than block base fee")

	ErrMetaTrans = errors.New("ErrMetaTrans")

	ErrUnauthorizedDeveloper = errors.New("unauthorized developer")
	// ErrSenderNoEOA is returned if the sender of a transaction is a contract.
	ErrSenderNoEOA = errors.New("sender not an eoa")
>>>>>>> 8738f023
)<|MERGE_RESOLUTION|>--- conflicted
+++ resolved
@@ -72,11 +72,6 @@
 	// than required to start the invocation.
 	ErrIntrinsicGas = errors.New("intrinsic gas too low")
 
-<<<<<<< HEAD
-	ErrMetaTrans = errors.New("ErrMetaTrans")
-
-	ErrUnauthorizedDeveloper = errors.New("unauthorized developer")
-=======
 	// ErrTxTypeNotSupported is returned if a transaction is not supported in the
 	// current network configuration.
 	ErrTxTypeNotSupported = types.ErrTxTypeNotSupported
@@ -102,5 +97,4 @@
 	ErrUnauthorizedDeveloper = errors.New("unauthorized developer")
 	// ErrSenderNoEOA is returned if the sender of a transaction is a contract.
 	ErrSenderNoEOA = errors.New("sender not an eoa")
->>>>>>> 8738f023
 )