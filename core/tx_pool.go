--- conflicted
+++ resolved
@@ -1199,8 +1199,6 @@
 				pool.priced.Reheap()
 			}
 		}
-<<<<<<< HEAD
-=======
 		// Update all accounts to the latest known pending nonce
 		nonces := make(map[common.Address]uint64, len(pool.pending))
 		for addr, list := range pool.pending {
@@ -1208,20 +1206,11 @@
 			nonces[addr] = highestPending.Nonce() + 1
 		}
 		pool.pendingNonces.setAll(nonces)
->>>>>>> 9a0ed706
 	}
 	// Ensure pool.queue and pool.pending sizes stay within the configured limits.
 	pool.truncatePending()
 	pool.truncateQueue()
 
-<<<<<<< HEAD
-	// Update all accounts to the latest known pending nonce
-	for addr, list := range pool.pending {
-		highestPending := list.LastElement()
-		pool.pendingNonces.set(addr, highestPending.Nonce()+1)
-	}
-=======
->>>>>>> 9a0ed706
 	dropBetweenReorgHistogram.Update(int64(pool.changesSinceReorg))
 	pool.changesSinceReorg = 0 // Reset change counter
 	pool.mu.Unlock()
