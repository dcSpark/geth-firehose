--- conflicted
+++ resolved
@@ -591,15 +591,11 @@
 
 	// If the transaction fails basic validation, discard it
 	if err := pool.validateTx(tx, isLocal); err != nil {
-<<<<<<< HEAD
-		log.Trace("Discarding invalid transaction", "hash", hash, "err", err)
+		//log.Trace("Discarding invalid transaction", "hash", hash, "err", err)
 		if dmContext.Enabled() {
 			dmContext.RecordTrxPool("TRX_DISCARDED", tx, err)
 		}
 
-=======
-		//log.Trace("Discarding invalid transaction", "hash", hash, "err", err)
->>>>>>> 03f7b318
 		invalidTxMeter.Mark(1)
 		return false, err
 	}
