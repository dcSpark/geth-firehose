// Copyright 2014 The go-ethereum Authors
// This file is part of the go-ethereum library.
//
// The go-ethereum library is free software: you can redistribute it and/or modify
// it under the terms of the GNU Lesser General Public License as published by
// the Free Software Foundation, either version 3 of the License, or
// (at your option) any later version.
//
// The go-ethereum library is distributed in the hope that it will be useful,
// but WITHOUT ANY WARRANTY; without even the implied warranty of
// MERCHANTABILITY or FITNESS FOR A PARTICULAR PURPOSE. See the
// GNU Lesser General Public License for more details.
//
// You should have received a copy of the GNU Lesser General Public License
// along with the go-ethereum library. If not, see <http://www.gnu.org/licenses/>.

package core

import (
	"errors"
	"math"
	"math/big"
	"sort"
	"sync"
	"time"

	"github.com/ethereum/go-ethereum/common"
	"github.com/ethereum/go-ethereum/common/prque"
	"github.com/ethereum/go-ethereum/consensus/misc"
	"github.com/ethereum/go-ethereum/core/state"
	"github.com/ethereum/go-ethereum/core/types"
	"github.com/ethereum/go-ethereum/deepmind"
	"github.com/ethereum/go-ethereum/event"
	"github.com/ethereum/go-ethereum/log"
	"github.com/ethereum/go-ethereum/metrics"
	"github.com/ethereum/go-ethereum/params"
)

const (
	// chainHeadChanSize is the size of channel listening to ChainHeadEvent.
	chainHeadChanSize = 10

	// txSlotSize is used to calculate how many data slots a single transaction
	// takes up based on its size. The slots are used as DoS protection, ensuring
	// that validating a new transaction remains a constant operation (in reality
	// O(maxslots), where max slots are 4 currently).
	txSlotSize = 32 * 1024

	// txMaxSize is the maximum size a single transaction can have. This field has
	// non-trivial consequences: larger transactions are significantly harder and
	// more expensive to propagate; larger transactions also take more resources
	// to validate whether they fit into the pool or not.
	txMaxSize = 4 * txSlotSize // 128KB
)

var (
	// ErrAlreadyKnown is returned if the transactions is already contained
	// within the pool.
	ErrAlreadyKnown = errors.New("already known")

	// ErrInvalidSender is returned if the transaction contains an invalid signature.
	ErrInvalidSender = errors.New("invalid sender")

	// ErrUnderpriced is returned if a transaction's gas price is below the minimum
	// configured for the transaction pool.
	ErrUnderpriced = errors.New("transaction underpriced")

	// ErrTxPoolOverflow is returned if the transaction pool is full and can't accpet
	// another remote transaction.
	ErrTxPoolOverflow = errors.New("txpool is full")

	// ErrReplaceUnderpriced is returned if a transaction is attempted to be replaced
	// with a different one without the required price bump.
	ErrReplaceUnderpriced = errors.New("replacement transaction underpriced")

	// ErrGasLimit is returned if a transaction's requested gas limit exceeds the
	// maximum allowance of the current block.
	ErrGasLimit = errors.New("exceeds block gas limit")

	// ErrNegativeValue is a sanity error to ensure no one is able to specify a
	// transaction with a negative value.
	ErrNegativeValue = errors.New("negative value")

	// ErrOversizedData is returned if the input data of a transaction is greater
	// than some meaningful limit a user might use. This is not a consensus error
	// making the transaction invalid, rather a DOS protection.
	ErrOversizedData = errors.New("oversized data")
)

var (
	evictionInterval    = time.Minute     // Time interval to check for evictable transactions
	statsReportInterval = 8 * time.Second // Time interval to report transaction pool stats
)

var (
	// Metrics for the pending pool
	pendingDiscardMeter   = metrics.NewRegisteredMeter("txpool/pending/discard", nil)
	pendingReplaceMeter   = metrics.NewRegisteredMeter("txpool/pending/replace", nil)
	pendingRateLimitMeter = metrics.NewRegisteredMeter("txpool/pending/ratelimit", nil) // Dropped due to rate limiting
	pendingNofundsMeter   = metrics.NewRegisteredMeter("txpool/pending/nofunds", nil)   // Dropped due to out-of-funds

	// Metrics for the queued pool
	queuedDiscardMeter   = metrics.NewRegisteredMeter("txpool/queued/discard", nil)
	queuedReplaceMeter   = metrics.NewRegisteredMeter("txpool/queued/replace", nil)
	queuedRateLimitMeter = metrics.NewRegisteredMeter("txpool/queued/ratelimit", nil) // Dropped due to rate limiting
	queuedNofundsMeter   = metrics.NewRegisteredMeter("txpool/queued/nofunds", nil)   // Dropped due to out-of-funds
	queuedEvictionMeter  = metrics.NewRegisteredMeter("txpool/queued/eviction", nil)  // Dropped due to lifetime

	// General tx metrics
	knownTxMeter       = metrics.NewRegisteredMeter("txpool/known", nil)
	validTxMeter       = metrics.NewRegisteredMeter("txpool/valid", nil)
	invalidTxMeter     = metrics.NewRegisteredMeter("txpool/invalid", nil)
	underpricedTxMeter = metrics.NewRegisteredMeter("txpool/underpriced", nil)
	overflowedTxMeter  = metrics.NewRegisteredMeter("txpool/overflowed", nil)

	pendingGauge = metrics.NewRegisteredGauge("txpool/pending", nil)
	queuedGauge  = metrics.NewRegisteredGauge("txpool/queued", nil)
	localGauge   = metrics.NewRegisteredGauge("txpool/local", nil)
	slotsGauge   = metrics.NewRegisteredGauge("txpool/slots", nil)

	reheapTimer = metrics.NewRegisteredTimer("txpool/reheap", nil)
)

// TxStatus is the current status of a transaction as seen by the pool.
type TxStatus uint

const (
	TxStatusUnknown TxStatus = iota
	TxStatusQueued
	TxStatusPending
	TxStatusIncluded
)

// blockChain provides the state of blockchain and current gas limit to do
// some pre checks in tx pool and event subscribers.
type blockChain interface {
	CurrentBlock() *types.Block
	GetBlock(hash common.Hash, number uint64) *types.Block
	StateAt(root common.Hash) (*state.StateDB, error)

	SubscribeChainHeadEvent(ch chan<- ChainHeadEvent) event.Subscription
}

// TxPoolConfig are the configuration parameters of the transaction pool.
type TxPoolConfig struct {
	Locals    []common.Address // Addresses that should be treated by default as local
	NoLocals  bool             // Whether local transaction handling should be disabled
	Journal   string           // Journal of local transactions to survive node restarts
	Rejournal time.Duration    // Time interval to regenerate the local transaction journal

	PriceLimit uint64 // Minimum gas price to enforce for acceptance into the pool
	PriceBump  uint64 // Minimum price bump percentage to replace an already existing transaction (nonce)

	AccountSlots uint64 // Number of executable transaction slots guaranteed per account
	GlobalSlots  uint64 // Maximum number of executable transaction slots for all accounts
	AccountQueue uint64 // Maximum number of non-executable transaction slots permitted per account
	GlobalQueue  uint64 // Maximum number of non-executable transaction slots for all accounts

	Lifetime time.Duration // Maximum amount of time non-executable transaction are queued
}

// DefaultTxPoolConfig contains the default configurations for the transaction
// pool.
var DefaultTxPoolConfig = TxPoolConfig{
	Journal:   "transactions.rlp",
	Rejournal: time.Hour,

	PriceLimit: 1,
	PriceBump:  10,

	AccountSlots: 16,
	GlobalSlots:  4096 + 1024, // urgent + floating queue capacity with 4:1 ratio
	AccountQueue: 64,
	GlobalQueue:  1024,

	Lifetime: 3 * time.Hour,
}

// sanitize checks the provided user configurations and changes anything that's
// unreasonable or unworkable.
func (config *TxPoolConfig) sanitize() TxPoolConfig {
	conf := *config
	if conf.Rejournal < time.Second {
		log.Warn("Sanitizing invalid txpool journal time", "provided", conf.Rejournal, "updated", time.Second)
		conf.Rejournal = time.Second
	}
	if conf.PriceLimit < 1 {
		log.Warn("Sanitizing invalid txpool price limit", "provided", conf.PriceLimit, "updated", DefaultTxPoolConfig.PriceLimit)
		conf.PriceLimit = DefaultTxPoolConfig.PriceLimit
	}
	if conf.PriceBump < 1 {
		log.Warn("Sanitizing invalid txpool price bump", "provided", conf.PriceBump, "updated", DefaultTxPoolConfig.PriceBump)
		conf.PriceBump = DefaultTxPoolConfig.PriceBump
	}
	if conf.AccountSlots < 1 {
		log.Warn("Sanitizing invalid txpool account slots", "provided", conf.AccountSlots, "updated", DefaultTxPoolConfig.AccountSlots)
		conf.AccountSlots = DefaultTxPoolConfig.AccountSlots
	}
	if conf.GlobalSlots < 1 {
		log.Warn("Sanitizing invalid txpool global slots", "provided", conf.GlobalSlots, "updated", DefaultTxPoolConfig.GlobalSlots)
		conf.GlobalSlots = DefaultTxPoolConfig.GlobalSlots
	}
	if conf.AccountQueue < 1 {
		log.Warn("Sanitizing invalid txpool account queue", "provided", conf.AccountQueue, "updated", DefaultTxPoolConfig.AccountQueue)
		conf.AccountQueue = DefaultTxPoolConfig.AccountQueue
	}
	if conf.GlobalQueue < 1 {
		log.Warn("Sanitizing invalid txpool global queue", "provided", conf.GlobalQueue, "updated", DefaultTxPoolConfig.GlobalQueue)
		conf.GlobalQueue = DefaultTxPoolConfig.GlobalQueue
	}
	if conf.Lifetime < 1 {
		log.Warn("Sanitizing invalid txpool lifetime", "provided", conf.Lifetime, "updated", DefaultTxPoolConfig.Lifetime)
		conf.Lifetime = DefaultTxPoolConfig.Lifetime
	}
	return conf
}

// TxPool contains all currently known transactions. Transactions
// enter the pool when they are received from the network or submitted
// locally. They exit the pool when they are included in the blockchain.
//
// The pool separates processable transactions (which can be applied to the
// current state) and future transactions. Transactions move between those
// two states over time as they are received and processed.
type TxPool struct {
	config      TxPoolConfig
	chainconfig *params.ChainConfig
	chain       blockChain
	gasPrice    *big.Int
	txFeed      event.Feed
	scope       event.SubscriptionScope
	signer      types.Signer
	mu          sync.RWMutex

	istanbul bool // Fork indicator whether we are in the istanbul stage.
	eip2718  bool // Fork indicator whether we are using EIP-2718 type transactions.
	eip1559  bool // Fork indicator whether we are using EIP-1559 type transactions.

	currentState  *state.StateDB // Current state in the blockchain head
	pendingNonces *txNoncer      // Pending state tracking virtual nonces
	currentMaxGas uint64         // Current gas limit for transaction caps

	locals  *accountSet // Set of local transaction to exempt from eviction rules
	journal *txJournal  // Journal of local transaction to back up to disk

	pending map[common.Address]*txList   // All currently processable transactions
	queue   map[common.Address]*txList   // Queued but non-processable transactions
	beats   map[common.Address]time.Time // Last heartbeat from each known account
	all     *txLookup                    // All transactions to allow lookups
	priced  *txPricedList                // All transactions sorted by price

	chainHeadCh     chan ChainHeadEvent
	chainHeadSub    event.Subscription
	reqResetCh      chan *txpoolResetRequest
	reqPromoteCh    chan *accountSet
	queueTxEventCh  chan *types.Transaction
	reorgDoneCh     chan chan struct{}
	reorgShutdownCh chan struct{}  // requests shutdown of scheduleReorgLoop
	wg              sync.WaitGroup // tracks loop, scheduleReorgLoop
}

type txpoolResetRequest struct {
	oldHead, newHead *types.Header
}

// NewTxPool creates a new transaction pool to gather, sort and filter inbound
// transactions from the network.
func NewTxPool(config TxPoolConfig, chainconfig *params.ChainConfig, chain blockChain) *TxPool {
	// Sanitize the input to ensure no vulnerable gas prices are set
	config = (&config).sanitize()

	// Create the transaction pool with its initial settings
	pool := &TxPool{
		config:          config,
		chainconfig:     chainconfig,
		chain:           chain,
		signer:          types.LatestSigner(chainconfig),
		pending:         make(map[common.Address]*txList),
		queue:           make(map[common.Address]*txList),
		beats:           make(map[common.Address]time.Time),
		all:             newTxLookup(),
		chainHeadCh:     make(chan ChainHeadEvent, chainHeadChanSize),
		reqResetCh:      make(chan *txpoolResetRequest),
		reqPromoteCh:    make(chan *accountSet),
		queueTxEventCh:  make(chan *types.Transaction),
		reorgDoneCh:     make(chan chan struct{}),
		reorgShutdownCh: make(chan struct{}),
		gasPrice:        new(big.Int).SetUint64(config.PriceLimit),
	}
	pool.locals = newAccountSet(pool.signer)
	for _, addr := range config.Locals {
		log.Info("Setting new local account", "address", addr)
		pool.locals.add(addr)
	}
	pool.priced = newTxPricedList(pool.all)
	pool.reset(nil, chain.CurrentBlock().Header())

	// Start the reorg loop early so it can handle requests generated during journal loading.
	pool.wg.Add(1)
	go pool.scheduleReorgLoop()

	// If local transactions and journaling is enabled, load from disk
	if !config.NoLocals && config.Journal != "" {
		pool.journal = newTxJournal(config.Journal)

		if err := pool.journal.load(pool.AddLocals); err != nil {
			log.Warn("Failed to load transaction journal", "err", err)
		}
		if err := pool.journal.rotate(pool.local()); err != nil {
			log.Warn("Failed to rotate transaction journal", "err", err)
		}
	}

	// Subscribe events from blockchain and start the main event loop.
	pool.chainHeadSub = pool.chain.SubscribeChainHeadEvent(pool.chainHeadCh)
	pool.wg.Add(1)
	go pool.loop()

	return pool
}

// loop is the transaction pool's main event loop, waiting for and reacting to
// outside blockchain events as well as for various reporting and transaction
// eviction events.
func (pool *TxPool) loop() {
	defer pool.wg.Done()

	var (
		prevPending, prevQueued, prevStales int
		// Start the stats reporting and transaction eviction tickers
		report  = time.NewTicker(statsReportInterval)
		evict   = time.NewTicker(evictionInterval)
		journal = time.NewTicker(pool.config.Rejournal)
		// Track the previous head headers for transaction reorgs
		head = pool.chain.CurrentBlock()
	)
	defer report.Stop()
	defer evict.Stop()
	defer journal.Stop()

	for {
		select {
		// Handle ChainHeadEvent
		case ev := <-pool.chainHeadCh:
			if ev.Block != nil {
				pool.requestReset(head.Header(), ev.Block.Header())
				head = ev.Block
			}

		// System shutdown.
		case <-pool.chainHeadSub.Err():
			close(pool.reorgShutdownCh)
			return

		// Handle stats reporting ticks
		case <-report.C:
			pool.mu.RLock()
			pending, queued := pool.stats()
			stales := pool.priced.stales
			pool.mu.RUnlock()

			if pending != prevPending || queued != prevQueued || stales != prevStales {
				log.Debug("Transaction pool status report", "executable", pending, "queued", queued, "stales", stales)
				prevPending, prevQueued, prevStales = pending, queued, stales
			}

		// Handle inactive account transaction eviction
		case <-evict.C:
			pool.mu.Lock()
			for addr := range pool.queue {
				// Skip local transactions from the eviction mechanism
				if pool.locals.contains(addr) {
					continue
				}
				// Any non-locals old enough should be removed
				if time.Since(pool.beats[addr]) > pool.config.Lifetime {
					list := pool.queue[addr].Flatten()
					for _, tx := range list {
						pool.removeTx(tx.Hash(), true)
					}
					queuedEvictionMeter.Mark(int64(len(list)))
				}
			}
			pool.mu.Unlock()

		// Handle local transaction journal rotation
		case <-journal.C:
			if pool.journal != nil {
				pool.mu.Lock()
				if err := pool.journal.rotate(pool.local()); err != nil {
					log.Warn("Failed to rotate local tx journal", "err", err)
				}
				pool.mu.Unlock()
			}
		}
	}
}

// Stop terminates the transaction pool.
func (pool *TxPool) Stop() {
	// Unsubscribe all subscriptions registered from txpool
	pool.scope.Close()

	// Unsubscribe subscriptions registered from blockchain
	pool.chainHeadSub.Unsubscribe()
	pool.wg.Wait()

	if pool.journal != nil {
		pool.journal.close()
	}
	log.Info("Transaction pool stopped")
}

// SubscribeNewTxsEvent registers a subscription of NewTxsEvent and
// starts sending event to the given channel.
func (pool *TxPool) SubscribeNewTxsEvent(ch chan<- NewTxsEvent) event.Subscription {
	return pool.scope.Track(pool.txFeed.Subscribe(ch))
}

// GasPrice returns the current gas price enforced by the transaction pool.
func (pool *TxPool) GasPrice() *big.Int {
	pool.mu.RLock()
	defer pool.mu.RUnlock()

	return new(big.Int).Set(pool.gasPrice)
}

// SetGasPrice updates the minimum price required by the transaction pool for a
// new transaction, and drops all transactions below this threshold.
func (pool *TxPool) SetGasPrice(price *big.Int) {
	pool.mu.Lock()
	defer pool.mu.Unlock()

	old := pool.gasPrice
	pool.gasPrice = price
	// if the min miner fee increased, remove transactions below the new threshold
	if price.Cmp(old) > 0 {
		// pool.priced is sorted by GasFeeCap, so we have to iterate through pool.all instead
		drop := pool.all.RemotesBelowTip(price)
		for _, tx := range drop {
			pool.removeTx(tx.Hash(), false)
		}
		pool.priced.Removed(len(drop))
	}

	log.Info("Transaction pool price threshold updated", "price", price)
}

// Nonce returns the next nonce of an account, with all transactions executable
// by the pool already applied on top.
func (pool *TxPool) Nonce(addr common.Address) uint64 {
	pool.mu.RLock()
	defer pool.mu.RUnlock()

	return pool.pendingNonces.get(addr)
}

// Stats retrieves the current pool stats, namely the number of pending and the
// number of queued (non-executable) transactions.
func (pool *TxPool) Stats() (int, int) {
	pool.mu.RLock()
	defer pool.mu.RUnlock()

	return pool.stats()
}

// stats retrieves the current pool stats, namely the number of pending and the
// number of queued (non-executable) transactions.
func (pool *TxPool) stats() (int, int) {
	pending := 0
	for _, list := range pool.pending {
		pending += list.Len()
	}
	queued := 0
	for _, list := range pool.queue {
		queued += list.Len()
	}
	return pending, queued
}

// Content retrieves the data content of the transaction pool, returning all the
// pending as well as queued transactions, grouped by account and sorted by nonce.
func (pool *TxPool) Content() (map[common.Address]types.Transactions, map[common.Address]types.Transactions) {
	pool.mu.Lock()
	defer pool.mu.Unlock()

	pending := make(map[common.Address]types.Transactions)
	for addr, list := range pool.pending {
		pending[addr] = list.Flatten()
	}
	queued := make(map[common.Address]types.Transactions)
	for addr, list := range pool.queue {
		queued[addr] = list.Flatten()
	}
	return pending, queued
}

// ContentFrom retrieves the data content of the transaction pool, returning the
// pending as well as queued transactions of this address, grouped by nonce.
func (pool *TxPool) ContentFrom(addr common.Address) (types.Transactions, types.Transactions) {
	pool.mu.RLock()
	defer pool.mu.RUnlock()

	var pending types.Transactions
	if list, ok := pool.pending[addr]; ok {
		pending = list.Flatten()
	}
	var queued types.Transactions
	if list, ok := pool.queue[addr]; ok {
		queued = list.Flatten()
	}
	return pending, queued
}

// Pending retrieves all currently processable transactions, grouped by origin
// account and sorted by nonce. The returned transaction set is a copy and can be
// freely modified by calling code.
//
// The enforceTips parameter can be used to do an extra filtering on the pending
// transactions and only return those whose **effective** tip is large enough in
// the next pending execution environment.
func (pool *TxPool) Pending(enforceTips bool) (map[common.Address]types.Transactions, error) {
	pool.mu.Lock()
	defer pool.mu.Unlock()

	pending := make(map[common.Address]types.Transactions)
	for addr, list := range pool.pending {
		txs := list.Flatten()

		// If the miner requests tip enforcement, cap the lists now
		if enforceTips && !pool.locals.contains(addr) {
			for i, tx := range txs {
				if tx.EffectiveGasTipIntCmp(pool.gasPrice, pool.priced.urgent.baseFee) < 0 {
					txs = txs[:i]
					break
				}
			}
		}
		if len(txs) > 0 {
			pending[addr] = txs
		}
	}
	return pending, nil
}

// Locals retrieves the accounts currently considered local by the pool.
func (pool *TxPool) Locals() []common.Address {
	pool.mu.Lock()
	defer pool.mu.Unlock()

	return pool.locals.flatten()
}

// local retrieves all currently known local transactions, grouped by origin
// account and sorted by nonce. The returned transaction set is a copy and can be
// freely modified by calling code.
func (pool *TxPool) local() map[common.Address]types.Transactions {
	txs := make(map[common.Address]types.Transactions)
	for addr := range pool.locals.accounts {
		if pending := pool.pending[addr]; pending != nil {
			txs[addr] = append(txs[addr], pending.Flatten()...)
		}
		if queued := pool.queue[addr]; queued != nil {
			txs[addr] = append(txs[addr], queued.Flatten()...)
		}
	}
	return txs
}

// validateTx checks whether a transaction is valid according to the consensus
// rules and adheres to some heuristic limits of the local node (price and size).
func (pool *TxPool) validateTx(tx *types.Transaction, local bool) error {
	// Accept only legacy transactions until EIP-2718/2930 activates.
	if !pool.eip2718 && tx.Type() != types.LegacyTxType {
		return ErrTxTypeNotSupported
	}
	// Reject dynamic fee transactions until EIP-1559 activates.
	if !pool.eip1559 && tx.Type() == types.DynamicFeeTxType {
		return ErrTxTypeNotSupported
	}
	// Reject transactions over defined size to prevent DOS attacks
	if uint64(tx.Size()) > txMaxSize {
		return ErrOversizedData
	}
	// Transactions can't be negative. This may never happen using RLP decoded
	// transactions but may occur if you create a transaction using the RPC.
	if tx.Value().Sign() < 0 {
		return ErrNegativeValue
	}
	// Ensure the transaction doesn't exceed the current block limit gas.
	if pool.currentMaxGas < tx.Gas() {
		return ErrGasLimit
	}
	// Sanity check for extremely large numbers
	if tx.GasFeeCap().BitLen() > 256 {
		return ErrFeeCapVeryHigh
	}
	if tx.GasTipCap().BitLen() > 256 {
		return ErrTipVeryHigh
	}
	// Ensure gasFeeCap is greater than or equal to gasTipCap.
	if tx.GasFeeCapIntCmp(tx.GasTipCap()) < 0 {
		return ErrTipAboveFeeCap
	}
	// Make sure the transaction is signed properly.
	from, err := types.Sender(pool.signer, tx)
	if err != nil {
		return ErrInvalidSender
	}
	// Drop non-local transactions under our own minimal accepted gas price or tip
	if !local && tx.GasTipCapIntCmp(pool.gasPrice) < 0 {
		return ErrUnderpriced
	}
	// Ensure the transaction adheres to nonce ordering
	if pool.currentState.GetNonce(from) > tx.Nonce() {
		return ErrNonceTooLow
	}
	// Transactor should have enough funds to cover the costs
	// cost == V + GP * GL
	if pool.currentState.GetBalance(from).Cmp(tx.Cost()) < 0 {
		return ErrInsufficientFunds
	}
	// Ensure the transaction has more gas than the basic tx fee.
	intrGas, err := IntrinsicGas(tx.Data(), tx.AccessList(), tx.To() == nil, true, pool.istanbul)
	if err != nil {
		return err
	}
	if tx.Gas() < intrGas {
		return ErrIntrinsicGas
	}
	return nil
}

// add validates a transaction and inserts it into the non-executable queue for later
// pending promotion and execution. If the transaction is a replacement for an already
// pending or queued one, it overwrites the previous transaction if its price is higher.
//
// If a newly added transaction is marked as local, its sending account will be
<<<<<<< HEAD
// whitelisted, preventing any associated transaction from being dropped out of the pool
// due to pricing constraints.
func (pool *TxPool) add(tx *types.Transaction, local bool, dmContext *deepmind.Context) (replaced bool, err error) {
=======
// be added to the allowlist, preventing any associated transaction from being dropped
// out of the pool due to pricing constraints.
func (pool *TxPool) add(tx *types.Transaction, local bool) (replaced bool, err error) {
>>>>>>> 12f0ff40
	// If the transaction is already known, discard it
	hash := tx.Hash()
	if pool.all.Get(hash) != nil {
		log.Trace("Discarding already known transaction", "hash", hash)
		knownTxMeter.Mark(1)
		return false, ErrAlreadyKnown
	}
	// Make the local flag. If it's from local source or it's from the network but
	// the sender is marked as local previously, treat it as the local transaction.
	isLocal := local || pool.locals.containsTx(tx)

	// If the transaction fails basic validation, discard it
	if err := pool.validateTx(tx, isLocal); err != nil {
		log.Trace("Discarding invalid transaction", "hash", hash, "err", err)
		if dmContext.Enabled() {
			dmContext.RecordTrxPool("TRX_DISCARDED", tx, err)
		}

		invalidTxMeter.Mark(1)
		return false, err
	}

	if dmContext.Enabled() {
		dmContext.RecordTrxPool("TRX_ENTER_POOL", tx, nil)
	}
	// If the transaction pool is full, discard underpriced transactions
	if uint64(pool.all.Slots()+numSlots(tx)) > pool.config.GlobalSlots+pool.config.GlobalQueue {
		// If the new transaction is underpriced, don't accept it
		if !isLocal && pool.priced.Underpriced(tx) {
			log.Trace("Discarding underpriced transaction", "hash", hash, "gasTipCap", tx.GasTipCap(), "gasFeeCap", tx.GasFeeCap())
			underpricedTxMeter.Mark(1)
			return false, ErrUnderpriced
		}
		// New transaction is better than our worse ones, make room for it.
		// If it's a local transaction, forcibly discard all available transactions.
		// Otherwise if we can't make enough room for new one, abort the operation.
		drop, success := pool.priced.Discard(pool.all.Slots()-int(pool.config.GlobalSlots+pool.config.GlobalQueue)+numSlots(tx), isLocal)

		// Special case, we still can't make the room for the new remote one.
		if !isLocal && !success {
			log.Trace("Discarding overflown transaction", "hash", hash)
			overflowedTxMeter.Mark(1)
			return false, ErrTxPoolOverflow
		}
		// Kick out the underpriced remote transactions.
		for _, tx := range drop {
			log.Trace("Discarding freshly underpriced transaction", "hash", tx.Hash(), "gasTipCap", tx.GasTipCap(), "gasFeeCap", tx.GasFeeCap())
			underpricedTxMeter.Mark(1)
			pool.removeTx(tx.Hash(), false)
		}
	}
	// Try to replace an existing transaction in the pending pool
	from, _ := types.Sender(pool.signer, tx) // already validated
	if list := pool.pending[from]; list != nil && list.Overlaps(tx) {
		// Nonce already pending, check if required price bump is met
		inserted, old := list.Add(tx, pool.config.PriceBump)
		if !inserted {
			pendingDiscardMeter.Mark(1)
			return false, ErrReplaceUnderpriced
		}
		// New transaction is better, replace old one
		if old != nil {
			pool.all.Remove(old.Hash())
			pool.priced.Removed(1)
			pendingReplaceMeter.Mark(1)
		}
		pool.all.Add(tx, isLocal)
		pool.priced.Put(tx, isLocal)
		pool.journalTx(from, tx)
		pool.queueTxEvent(tx)
		log.Trace("Pooled new executable transaction", "hash", hash, "from", from, "to", tx.To())

		// Successful promotion, bump the heartbeat
		pool.beats[from] = time.Now()
		return old != nil, nil
	}
	// New transaction isn't replacing a pending one, push into queue
	replaced, err = pool.enqueueTx(hash, tx, isLocal, true)
	if err != nil {
		return false, err
	}
	// Mark local addresses and journal local transactions
	if local && !pool.locals.contains(from) {
		log.Info("Setting new local account", "address", from)
		pool.locals.add(from)
		pool.priced.Removed(pool.all.RemoteToLocals(pool.locals)) // Migrate the remotes if it's marked as local first time.
	}
	if isLocal {
		localGauge.Inc(1)
	}
	pool.journalTx(from, tx)

	log.Trace("Pooled new future transaction", "hash", hash, "from", from, "to", tx.To())
	return replaced, nil
}

// enqueueTx inserts a new transaction into the non-executable transaction queue.
//
// Note, this method assumes the pool lock is held!
func (pool *TxPool) enqueueTx(hash common.Hash, tx *types.Transaction, local bool, addAll bool) (bool, error) {
	// Try to insert the transaction into the future queue
	from, _ := types.Sender(pool.signer, tx) // already validated
	if pool.queue[from] == nil {
		pool.queue[from] = newTxList(false)
	}
	inserted, old := pool.queue[from].Add(tx, pool.config.PriceBump)
	if !inserted {
		// An older transaction was better, discard this
		queuedDiscardMeter.Mark(1)
		return false, ErrReplaceUnderpriced
	}
	// Discard any previous transaction and mark this
	if old != nil {
		pool.all.Remove(old.Hash())
		pool.priced.Removed(1)
		queuedReplaceMeter.Mark(1)
	} else {
		// Nothing was replaced, bump the queued counter
		queuedGauge.Inc(1)
	}
	// If the transaction isn't in lookup set but it's expected to be there,
	// show the error log.
	if pool.all.Get(hash) == nil && !addAll {
		log.Error("Missing transaction in lookup set, please report the issue", "hash", hash)
	}
	if addAll {
		pool.all.Add(tx, local)
		pool.priced.Put(tx, local)
	}
	// If we never record the heartbeat, do it right now.
	if _, exist := pool.beats[from]; !exist {
		pool.beats[from] = time.Now()
	}
	return old != nil, nil
}

// journalTx adds the specified transaction to the local disk journal if it is
// deemed to have been sent from a local account.
func (pool *TxPool) journalTx(from common.Address, tx *types.Transaction) {
	// Only journal if it's enabled and the transaction is local
	if pool.journal == nil || !pool.locals.contains(from) {
		return
	}
	if err := pool.journal.insert(tx); err != nil {
		log.Warn("Failed to journal local transaction", "err", err)
	}
}

// promoteTx adds a transaction to the pending (processable) list of transactions
// and returns whether it was inserted or an older was better.
//
// Note, this method assumes the pool lock is held!
func (pool *TxPool) promoteTx(addr common.Address, hash common.Hash, tx *types.Transaction) bool {
	// Try to insert the transaction into the pending queue
	if pool.pending[addr] == nil {
		pool.pending[addr] = newTxList(true)
	}
	list := pool.pending[addr]

	inserted, old := list.Add(tx, pool.config.PriceBump)
	if !inserted {
		// An older transaction was better, discard this
		pool.all.Remove(hash)
		pool.priced.Removed(1)
		pendingDiscardMeter.Mark(1)
		return false
	}
	// Otherwise discard any previous transaction and mark this
	if old != nil {
		pool.all.Remove(old.Hash())
		pool.priced.Removed(1)
		pendingReplaceMeter.Mark(1)
	} else {
		// Nothing was replaced, bump the pending counter
		pendingGauge.Inc(1)
	}
	// Set the potentially new pending nonce and notify any subsystems of the new tx
	pool.pendingNonces.set(addr, tx.Nonce()+1)

	// Successful promotion, bump the heartbeat
	pool.beats[addr] = time.Now()
	return true
}

// AddLocals enqueues a batch of transactions into the pool if they are valid, marking the
// senders as a local ones, ensuring they go around the local pricing constraints.
//
// This method is used to add transactions from the RPC API and performs synchronous pool
// reorganization and event propagation.
func (pool *TxPool) AddLocals(txs []*types.Transaction) []error {
	return pool.addTxs(txs, !pool.config.NoLocals, true)
}

// AddLocal enqueues a single local transaction into the pool if it is valid. This is
// a convenience wrapper aroundd AddLocals.
func (pool *TxPool) AddLocal(tx *types.Transaction) error {
	errs := pool.AddLocals([]*types.Transaction{tx})
	return errs[0]
}

// AddRemotes enqueues a batch of transactions into the pool if they are valid. If the
// senders are not among the locally tracked ones, full pricing constraints will apply.
//
// This method is used to add transactions from the p2p network and does not wait for pool
// reorganization and internal event propagation.
func (pool *TxPool) AddRemotes(txs []*types.Transaction) []error {
	return pool.addTxs(txs, false, false)
}

// This is like AddRemotes, but waits for pool reorganization. Tests use this method.
func (pool *TxPool) AddRemotesSync(txs []*types.Transaction) []error {
	return pool.addTxs(txs, false, true)
}

// This is like AddRemotes with a single transaction, but waits for pool reorganization. Tests use this method.
func (pool *TxPool) addRemoteSync(tx *types.Transaction) error {
	errs := pool.AddRemotesSync([]*types.Transaction{tx})
	return errs[0]
}

// AddRemote enqueues a single transaction into the pool if it is valid. This is a convenience
// wrapper around AddRemotes.
//
// Deprecated: use AddRemotes
func (pool *TxPool) AddRemote(tx *types.Transaction) error {
	errs := pool.AddRemotes([]*types.Transaction{tx})
	return errs[0]
}

// addTxs attempts to queue a batch of transactions if they are valid.
func (pool *TxPool) addTxs(txs []*types.Transaction, local, sync bool) []error {
	// Filter out known ones without obtaining the pool lock or recovering signatures
	var (
		errs = make([]error, len(txs))
		news = make([]*types.Transaction, 0, len(txs))
	)
	for i, tx := range txs {
		// If the transaction is known, pre-set the error slot
		if pool.all.Get(tx.Hash()) != nil {
			errs[i] = ErrAlreadyKnown
			knownTxMeter.Mark(1)
			continue
		}
		// Exclude transactions with invalid signatures as soon as
		// possible and cache senders in transactions before
		// obtaining lock
		_, err := types.Sender(pool.signer, tx)
		if err != nil {
			errs[i] = ErrInvalidSender
			invalidTxMeter.Mark(1)
			continue
		}
		// Accumulate all unknown transactions for deeper processing
		news = append(news, tx)
	}
	if len(news) == 0 {
		return errs
	}

	// Process all the new transaction and merge any errors into the original slice
	pool.mu.Lock()
	newErrs, dirtyAddrs := pool.addTxsLocked(news, local)
	pool.mu.Unlock()

	var nilSlot = 0
	for _, err := range newErrs {
		for errs[nilSlot] != nil {
			nilSlot++
		}
		errs[nilSlot] = err
		nilSlot++
	}
	// Reorg the pool internals if needed and return
	done := pool.requestPromoteExecutables(dirtyAddrs)
	if sync {
		<-done
	}
	return errs
}

// addTxsLocked attempts to queue a batch of transactions if they are valid.
// The transaction pool lock must be held.
func (pool *TxPool) addTxsLocked(txs []*types.Transaction, local bool) ([]error, *accountSet) {
	dirty := newAccountSet(pool.signer)
	errs := make([]error, len(txs))
	dmContext := deepmind.MaybeSyncContext()

	for i, tx := range txs {
		replaced, err := pool.add(tx, local, dmContext)
		errs[i] = err
		if err == nil && !replaced {
			dirty.addTx(tx)
		}
	}
	validTxMeter.Mark(int64(len(dirty.accounts)))
	return errs, dirty
}

// Status returns the status (unknown/pending/queued) of a batch of transactions
// identified by their hashes.
func (pool *TxPool) Status(hashes []common.Hash) []TxStatus {
	status := make([]TxStatus, len(hashes))
	for i, hash := range hashes {
		tx := pool.Get(hash)
		if tx == nil {
			continue
		}
		from, _ := types.Sender(pool.signer, tx) // already validated
		pool.mu.RLock()
		if txList := pool.pending[from]; txList != nil && txList.txs.items[tx.Nonce()] != nil {
			status[i] = TxStatusPending
		} else if txList := pool.queue[from]; txList != nil && txList.txs.items[tx.Nonce()] != nil {
			status[i] = TxStatusQueued
		}
		// implicit else: the tx may have been included into a block between
		// checking pool.Get and obtaining the lock. In that case, TxStatusUnknown is correct
		pool.mu.RUnlock()
	}
	return status
}

// Get returns a transaction if it is contained in the pool and nil otherwise.
func (pool *TxPool) Get(hash common.Hash) *types.Transaction {
	return pool.all.Get(hash)
}

// Has returns an indicator whether txpool has a transaction cached with the
// given hash.
func (pool *TxPool) Has(hash common.Hash) bool {
	return pool.all.Get(hash) != nil
}

// removeTx removes a single transaction from the queue, moving all subsequent
// transactions back to the future queue.
func (pool *TxPool) removeTx(hash common.Hash, outofbound bool) {
	// Fetch the transaction we wish to delete
	tx := pool.all.Get(hash)
	if tx == nil {
		return
	}
	addr, _ := types.Sender(pool.signer, tx) // already validated during insertion

	// Remove it from the list of known transactions
	pool.all.Remove(hash)
	if outofbound {
		pool.priced.Removed(1)
	}
	if pool.locals.contains(addr) {
		localGauge.Dec(1)
	}
	// Remove the transaction from the pending lists and reset the account nonce
	if pending := pool.pending[addr]; pending != nil {
		if removed, invalids := pending.Remove(tx); removed {
			// If no more pending transactions are left, remove the list
			if pending.Empty() {
				delete(pool.pending, addr)
			}
			// Postpone any invalidated transactions
			for _, tx := range invalids {
				// Internal shuffle shouldn't touch the lookup set.
				pool.enqueueTx(tx.Hash(), tx, false, false)
			}
			// Update the account nonce if needed
			pool.pendingNonces.setIfLower(addr, tx.Nonce())
			// Reduce the pending counter
			pendingGauge.Dec(int64(1 + len(invalids)))
			return
		}
	}
	// Transaction is in the future queue
	if future := pool.queue[addr]; future != nil {
		if removed, _ := future.Remove(tx); removed {
			// Reduce the queued counter
			queuedGauge.Dec(1)
		}
		if future.Empty() {
			delete(pool.queue, addr)
			delete(pool.beats, addr)
		}
	}
}

// requestReset requests a pool reset to the new head block.
// The returned channel is closed when the reset has occurred.
func (pool *TxPool) requestReset(oldHead *types.Header, newHead *types.Header) chan struct{} {
	select {
	case pool.reqResetCh <- &txpoolResetRequest{oldHead, newHead}:
		return <-pool.reorgDoneCh
	case <-pool.reorgShutdownCh:
		return pool.reorgShutdownCh
	}
}

// requestPromoteExecutables requests transaction promotion checks for the given addresses.
// The returned channel is closed when the promotion checks have occurred.
func (pool *TxPool) requestPromoteExecutables(set *accountSet) chan struct{} {
	select {
	case pool.reqPromoteCh <- set:
		return <-pool.reorgDoneCh
	case <-pool.reorgShutdownCh:
		return pool.reorgShutdownCh
	}
}

// queueTxEvent enqueues a transaction event to be sent in the next reorg run.
func (pool *TxPool) queueTxEvent(tx *types.Transaction) {
	select {
	case pool.queueTxEventCh <- tx:
	case <-pool.reorgShutdownCh:
	}
}

// scheduleReorgLoop schedules runs of reset and promoteExecutables. Code above should not
// call those methods directly, but request them being run using requestReset and
// requestPromoteExecutables instead.
func (pool *TxPool) scheduleReorgLoop() {
	defer pool.wg.Done()

	var (
		curDone       chan struct{} // non-nil while runReorg is active
		nextDone      = make(chan struct{})
		launchNextRun bool
		reset         *txpoolResetRequest
		dirtyAccounts *accountSet
		queuedEvents  = make(map[common.Address]*txSortedMap)
	)
	for {
		// Launch next background reorg if needed
		if curDone == nil && launchNextRun {
			// Run the background reorg and announcements
			go pool.runReorg(nextDone, reset, dirtyAccounts, queuedEvents)

			// Prepare everything for the next round of reorg
			curDone, nextDone = nextDone, make(chan struct{})
			launchNextRun = false

			reset, dirtyAccounts = nil, nil
			queuedEvents = make(map[common.Address]*txSortedMap)
		}

		select {
		case req := <-pool.reqResetCh:
			// Reset request: update head if request is already pending.
			if reset == nil {
				reset = req
			} else {
				reset.newHead = req.newHead
			}
			launchNextRun = true
			pool.reorgDoneCh <- nextDone

		case req := <-pool.reqPromoteCh:
			// Promote request: update address set if request is already pending.
			if dirtyAccounts == nil {
				dirtyAccounts = req
			} else {
				dirtyAccounts.merge(req)
			}
			launchNextRun = true
			pool.reorgDoneCh <- nextDone

		case tx := <-pool.queueTxEventCh:
			// Queue up the event, but don't schedule a reorg. It's up to the caller to
			// request one later if they want the events sent.
			addr, _ := types.Sender(pool.signer, tx)
			if _, ok := queuedEvents[addr]; !ok {
				queuedEvents[addr] = newTxSortedMap()
			}
			queuedEvents[addr].Put(tx)

		case <-curDone:
			curDone = nil

		case <-pool.reorgShutdownCh:
			// Wait for current run to finish.
			if curDone != nil {
				<-curDone
			}
			close(nextDone)
			return
		}
	}
}

// runReorg runs reset and promoteExecutables on behalf of scheduleReorgLoop.
func (pool *TxPool) runReorg(done chan struct{}, reset *txpoolResetRequest, dirtyAccounts *accountSet, events map[common.Address]*txSortedMap) {
	defer close(done)

	var promoteAddrs []common.Address
	if dirtyAccounts != nil && reset == nil {
		// Only dirty accounts need to be promoted, unless we're resetting.
		// For resets, all addresses in the tx queue will be promoted and
		// the flatten operation can be avoided.
		promoteAddrs = dirtyAccounts.flatten()
	}
	pool.mu.Lock()
	if reset != nil {
		// Reset from the old head to the new, rescheduling any reorged transactions
		pool.reset(reset.oldHead, reset.newHead)

		// Nonces were reset, discard any events that became stale
		for addr := range events {
			events[addr].Forward(pool.pendingNonces.get(addr))
			if events[addr].Len() == 0 {
				delete(events, addr)
			}
		}
		// Reset needs promote for all addresses
		promoteAddrs = make([]common.Address, 0, len(pool.queue))
		for addr := range pool.queue {
			promoteAddrs = append(promoteAddrs, addr)
		}
	}
	// Check for pending transactions for every account that sent new ones
	promoted := pool.promoteExecutables(promoteAddrs)

	// If a new block appeared, validate the pool of pending transactions. This will
	// remove any transaction that has been included in the block or was invalidated
	// because of another transaction (e.g. higher gas price).
	if reset != nil {
		pool.demoteUnexecutables()
		if reset.newHead != nil && pool.chainconfig.IsLondon(new(big.Int).Add(reset.newHead.Number, big.NewInt(1))) {
			pendingBaseFee := misc.CalcBaseFee(pool.chainconfig, reset.newHead)
			pool.priced.SetBaseFee(pendingBaseFee)
		}
	}
	// Ensure pool.queue and pool.pending sizes stay within the configured limits.
	pool.truncatePending()
	pool.truncateQueue()

	// Update all accounts to the latest known pending nonce
	for addr, list := range pool.pending {
		highestPending := list.LastElement()
		pool.pendingNonces.set(addr, highestPending.Nonce()+1)
	}
	pool.mu.Unlock()

	// Notify subsystems for newly added transactions
	for _, tx := range promoted {
		addr, _ := types.Sender(pool.signer, tx)
		if _, ok := events[addr]; !ok {
			events[addr] = newTxSortedMap()
		}
		events[addr].Put(tx)
	}
	if len(events) > 0 {
		var txs []*types.Transaction
		for _, set := range events {
			txs = append(txs, set.Flatten()...)
		}
		pool.txFeed.Send(NewTxsEvent{txs})
	}
}

// reset retrieves the current state of the blockchain and ensures the content
// of the transaction pool is valid with regard to the chain state.
func (pool *TxPool) reset(oldHead, newHead *types.Header) {
	// If we're reorging an old state, reinject all dropped transactions
	var reinject types.Transactions

	if oldHead != nil && oldHead.Hash() != newHead.ParentHash {
		// If the reorg is too deep, avoid doing it (will happen during fast sync)
		oldNum := oldHead.Number.Uint64()
		newNum := newHead.Number.Uint64()

		if depth := uint64(math.Abs(float64(oldNum) - float64(newNum))); depth > 64 {
			log.Debug("Skipping deep transaction reorg", "depth", depth)
		} else {
			// Reorg seems shallow enough to pull in all transactions into memory
			var discarded, included types.Transactions
			var (
				rem = pool.chain.GetBlock(oldHead.Hash(), oldHead.Number.Uint64())
				add = pool.chain.GetBlock(newHead.Hash(), newHead.Number.Uint64())
			)
			if rem == nil {
				// This can happen if a setHead is performed, where we simply discard the old
				// head from the chain.
				// If that is the case, we don't have the lost transactions any more, and
				// there's nothing to add
				if newNum >= oldNum {
					// If we reorged to a same or higher number, then it's not a case of setHead
					log.Warn("Transaction pool reset with missing oldhead",
						"old", oldHead.Hash(), "oldnum", oldNum, "new", newHead.Hash(), "newnum", newNum)
					return
				}
				// If the reorg ended up on a lower number, it's indicative of setHead being the cause
				log.Debug("Skipping transaction reset caused by setHead",
					"old", oldHead.Hash(), "oldnum", oldNum, "new", newHead.Hash(), "newnum", newNum)
				// We still need to update the current state s.th. the lost transactions can be readded by the user
			} else {
				for rem.NumberU64() > add.NumberU64() {
					discarded = append(discarded, rem.Transactions()...)
					if rem = pool.chain.GetBlock(rem.ParentHash(), rem.NumberU64()-1); rem == nil {
						log.Error("Unrooted old chain seen by tx pool", "block", oldHead.Number, "hash", oldHead.Hash())
						return
					}
				}
				for add.NumberU64() > rem.NumberU64() {
					included = append(included, add.Transactions()...)
					if add = pool.chain.GetBlock(add.ParentHash(), add.NumberU64()-1); add == nil {
						log.Error("Unrooted new chain seen by tx pool", "block", newHead.Number, "hash", newHead.Hash())
						return
					}
				}
				for rem.Hash() != add.Hash() {
					discarded = append(discarded, rem.Transactions()...)
					if rem = pool.chain.GetBlock(rem.ParentHash(), rem.NumberU64()-1); rem == nil {
						log.Error("Unrooted old chain seen by tx pool", "block", oldHead.Number, "hash", oldHead.Hash())
						return
					}
					included = append(included, add.Transactions()...)
					if add = pool.chain.GetBlock(add.ParentHash(), add.NumberU64()-1); add == nil {
						log.Error("Unrooted new chain seen by tx pool", "block", newHead.Number, "hash", newHead.Hash())
						return
					}
				}
				reinject = types.TxDifference(discarded, included)
			}
		}
	}
	// Initialize the internal state to the current head
	if newHead == nil {
		newHead = pool.chain.CurrentBlock().Header() // Special case during testing
	}
	statedb, err := pool.chain.StateAt(newHead.Root)
	if err != nil {
		log.Error("Failed to reset txpool state", "err", err)
		return
	}
	pool.currentState = statedb
	pool.pendingNonces = newTxNoncer(statedb)
	pool.currentMaxGas = newHead.GasLimit

	// Inject any transactions discarded due to reorgs
	log.Debug("Reinjecting stale transactions", "count", len(reinject))
	senderCacher.recover(pool.signer, reinject)
	pool.addTxsLocked(reinject, false)

	// Update all fork indicator by next pending block number.
	next := new(big.Int).Add(newHead.Number, big.NewInt(1))
	pool.istanbul = pool.chainconfig.IsIstanbul(next)
	pool.eip2718 = pool.chainconfig.IsBerlin(next)
	pool.eip1559 = pool.chainconfig.IsLondon(next)
}

// promoteExecutables moves transactions that have become processable from the
// future queue to the set of pending transactions. During this process, all
// invalidated transactions (low nonce, low balance) are deleted.
func (pool *TxPool) promoteExecutables(accounts []common.Address) []*types.Transaction {
	// Track the promoted transactions to broadcast them at once
	var promoted []*types.Transaction

	// Iterate over all accounts and promote any executable transactions
	for _, addr := range accounts {
		list := pool.queue[addr]
		if list == nil {
			continue // Just in case someone calls with a non existing account
		}
		// Drop all transactions that are deemed too old (low nonce)
		forwards := list.Forward(pool.currentState.GetNonce(addr))
		for _, tx := range forwards {
			hash := tx.Hash()
			pool.all.Remove(hash)
		}
		log.Trace("Removed old queued transactions", "count", len(forwards))
		// Drop all transactions that are too costly (low balance or out of gas)
		drops, _ := list.Filter(pool.currentState.GetBalance(addr), pool.currentMaxGas)
		for _, tx := range drops {
			hash := tx.Hash()
			pool.all.Remove(hash)
		}
		log.Trace("Removed unpayable queued transactions", "count", len(drops))
		queuedNofundsMeter.Mark(int64(len(drops)))

		// Gather all executable transactions and promote them
		readies := list.Ready(pool.pendingNonces.get(addr))
		for _, tx := range readies {
			hash := tx.Hash()
			if pool.promoteTx(addr, hash, tx) {
				promoted = append(promoted, tx)
			}
		}
		log.Trace("Promoted queued transactions", "count", len(promoted))
		queuedGauge.Dec(int64(len(readies)))

		// Drop all transactions over the allowed limit
		var caps types.Transactions
		if !pool.locals.contains(addr) {
			caps = list.Cap(int(pool.config.AccountQueue))
			for _, tx := range caps {
				hash := tx.Hash()
				pool.all.Remove(hash)
				log.Trace("Removed cap-exceeding queued transaction", "hash", hash)
			}
			queuedRateLimitMeter.Mark(int64(len(caps)))
		}
		// Mark all the items dropped as removed
		pool.priced.Removed(len(forwards) + len(drops) + len(caps))
		queuedGauge.Dec(int64(len(forwards) + len(drops) + len(caps)))
		if pool.locals.contains(addr) {
			localGauge.Dec(int64(len(forwards) + len(drops) + len(caps)))
		}
		// Delete the entire queue entry if it became empty.
		if list.Empty() {
			delete(pool.queue, addr)
			delete(pool.beats, addr)
		}
	}
	return promoted
}

// truncatePending removes transactions from the pending queue if the pool is above the
// pending limit. The algorithm tries to reduce transaction counts by an approximately
// equal number for all for accounts with many pending transactions.
func (pool *TxPool) truncatePending() {
	pending := uint64(0)
	for _, list := range pool.pending {
		pending += uint64(list.Len())
	}
	if pending <= pool.config.GlobalSlots {
		return
	}

	pendingBeforeCap := pending
	// Assemble a spam order to penalize large transactors first
	spammers := prque.New(nil)
	for addr, list := range pool.pending {
		// Only evict transactions from high rollers
		if !pool.locals.contains(addr) && uint64(list.Len()) > pool.config.AccountSlots {
			spammers.Push(addr, int64(list.Len()))
		}
	}
	// Gradually drop transactions from offenders
	offenders := []common.Address{}
	for pending > pool.config.GlobalSlots && !spammers.Empty() {
		// Retrieve the next offender if not local address
		offender, _ := spammers.Pop()
		offenders = append(offenders, offender.(common.Address))

		// Equalize balances until all the same or below threshold
		if len(offenders) > 1 {
			// Calculate the equalization threshold for all current offenders
			threshold := pool.pending[offender.(common.Address)].Len()

			// Iteratively reduce all offenders until below limit or threshold reached
			for pending > pool.config.GlobalSlots && pool.pending[offenders[len(offenders)-2]].Len() > threshold {
				for i := 0; i < len(offenders)-1; i++ {
					list := pool.pending[offenders[i]]

					caps := list.Cap(list.Len() - 1)
					for _, tx := range caps {
						// Drop the transaction from the global pools too
						hash := tx.Hash()
						pool.all.Remove(hash)

						// Update the account nonce to the dropped transaction
						pool.pendingNonces.setIfLower(offenders[i], tx.Nonce())
						log.Trace("Removed fairness-exceeding pending transaction", "hash", hash)
					}
					pool.priced.Removed(len(caps))
					pendingGauge.Dec(int64(len(caps)))
					if pool.locals.contains(offenders[i]) {
						localGauge.Dec(int64(len(caps)))
					}
					pending--
				}
			}
		}
	}

	// If still above threshold, reduce to limit or min allowance
	if pending > pool.config.GlobalSlots && len(offenders) > 0 {
		for pending > pool.config.GlobalSlots && uint64(pool.pending[offenders[len(offenders)-1]].Len()) > pool.config.AccountSlots {
			for _, addr := range offenders {
				list := pool.pending[addr]

				caps := list.Cap(list.Len() - 1)
				for _, tx := range caps {
					// Drop the transaction from the global pools too
					hash := tx.Hash()
					pool.all.Remove(hash)

					// Update the account nonce to the dropped transaction
					pool.pendingNonces.setIfLower(addr, tx.Nonce())
					log.Trace("Removed fairness-exceeding pending transaction", "hash", hash)
				}
				pool.priced.Removed(len(caps))
				pendingGauge.Dec(int64(len(caps)))
				if pool.locals.contains(addr) {
					localGauge.Dec(int64(len(caps)))
				}
				pending--
			}
		}
	}
	pendingRateLimitMeter.Mark(int64(pendingBeforeCap - pending))
}

// truncateQueue drops the oldes transactions in the queue if the pool is above the global queue limit.
func (pool *TxPool) truncateQueue() {
	queued := uint64(0)
	for _, list := range pool.queue {
		queued += uint64(list.Len())
	}
	if queued <= pool.config.GlobalQueue {
		return
	}

	// Sort all accounts with queued transactions by heartbeat
	addresses := make(addressesByHeartbeat, 0, len(pool.queue))
	for addr := range pool.queue {
		if !pool.locals.contains(addr) { // don't drop locals
			addresses = append(addresses, addressByHeartbeat{addr, pool.beats[addr]})
		}
	}
	sort.Sort(addresses)

	// Drop transactions until the total is below the limit or only locals remain
	for drop := queued - pool.config.GlobalQueue; drop > 0 && len(addresses) > 0; {
		addr := addresses[len(addresses)-1]
		list := pool.queue[addr.address]

		addresses = addresses[:len(addresses)-1]

		// Drop all transactions if they are less than the overflow
		if size := uint64(list.Len()); size <= drop {
			for _, tx := range list.Flatten() {
				pool.removeTx(tx.Hash(), true)
			}
			drop -= size
			queuedRateLimitMeter.Mark(int64(size))
			continue
		}
		// Otherwise drop only last few transactions
		txs := list.Flatten()
		for i := len(txs) - 1; i >= 0 && drop > 0; i-- {
			pool.removeTx(txs[i].Hash(), true)
			drop--
			queuedRateLimitMeter.Mark(1)
		}
	}
}

// demoteUnexecutables removes invalid and processed transactions from the pools
// executable/pending queue and any subsequent transactions that become unexecutable
// are moved back into the future queue.
//
// Note: transactions are not marked as removed in the priced list because re-heaping
// is always explicitly triggered by SetBaseFee and it would be unnecessary and wasteful
// to trigger a re-heap is this function
func (pool *TxPool) demoteUnexecutables() {
	// Iterate over all accounts and demote any non-executable transactions
	for addr, list := range pool.pending {
		nonce := pool.currentState.GetNonce(addr)

		// Drop all transactions that are deemed too old (low nonce)
		olds := list.Forward(nonce)
		for _, tx := range olds {
			hash := tx.Hash()
			pool.all.Remove(hash)
			log.Trace("Removed old pending transaction", "hash", hash)
		}
		// Drop all transactions that are too costly (low balance or out of gas), and queue any invalids back for later
		drops, invalids := list.Filter(pool.currentState.GetBalance(addr), pool.currentMaxGas)
		for _, tx := range drops {
			hash := tx.Hash()
			log.Trace("Removed unpayable pending transaction", "hash", hash)
			pool.all.Remove(hash)
		}
		pendingNofundsMeter.Mark(int64(len(drops)))

		for _, tx := range invalids {
			hash := tx.Hash()
			log.Trace("Demoting pending transaction", "hash", hash)

			// Internal shuffle shouldn't touch the lookup set.
			pool.enqueueTx(hash, tx, false, false)
		}
		pendingGauge.Dec(int64(len(olds) + len(drops) + len(invalids)))
		if pool.locals.contains(addr) {
			localGauge.Dec(int64(len(olds) + len(drops) + len(invalids)))
		}
		// If there's a gap in front, alert (should never happen) and postpone all transactions
		if list.Len() > 0 && list.txs.Get(nonce) == nil {
			gapped := list.Cap(0)
			for _, tx := range gapped {
				hash := tx.Hash()
				log.Error("Demoting invalidated transaction", "hash", hash)

				// Internal shuffle shouldn't touch the lookup set.
				pool.enqueueTx(hash, tx, false, false)
			}
			pendingGauge.Dec(int64(len(gapped)))
			// This might happen in a reorg, so log it to the metering
			blockReorgInvalidatedTx.Mark(int64(len(gapped)))
		}
		// Delete the entire pending entry if it became empty.
		if list.Empty() {
			delete(pool.pending, addr)
		}
	}
}

// addressByHeartbeat is an account address tagged with its last activity timestamp.
type addressByHeartbeat struct {
	address   common.Address
	heartbeat time.Time
}

type addressesByHeartbeat []addressByHeartbeat

func (a addressesByHeartbeat) Len() int           { return len(a) }
func (a addressesByHeartbeat) Less(i, j int) bool { return a[i].heartbeat.Before(a[j].heartbeat) }
func (a addressesByHeartbeat) Swap(i, j int)      { a[i], a[j] = a[j], a[i] }

// accountSet is simply a set of addresses to check for existence, and a signer
// capable of deriving addresses from transactions.
type accountSet struct {
	accounts map[common.Address]struct{}
	signer   types.Signer
	cache    *[]common.Address
}

// newAccountSet creates a new address set with an associated signer for sender
// derivations.
func newAccountSet(signer types.Signer, addrs ...common.Address) *accountSet {
	as := &accountSet{
		accounts: make(map[common.Address]struct{}),
		signer:   signer,
	}
	for _, addr := range addrs {
		as.add(addr)
	}
	return as
}

// contains checks if a given address is contained within the set.
func (as *accountSet) contains(addr common.Address) bool {
	_, exist := as.accounts[addr]
	return exist
}

func (as *accountSet) empty() bool {
	return len(as.accounts) == 0
}

// containsTx checks if the sender of a given tx is within the set. If the sender
// cannot be derived, this method returns false.
func (as *accountSet) containsTx(tx *types.Transaction) bool {
	if addr, err := types.Sender(as.signer, tx); err == nil {
		return as.contains(addr)
	}
	return false
}

// add inserts a new address into the set to track.
func (as *accountSet) add(addr common.Address) {
	as.accounts[addr] = struct{}{}
	as.cache = nil
}

// addTx adds the sender of tx into the set.
func (as *accountSet) addTx(tx *types.Transaction) {
	if addr, err := types.Sender(as.signer, tx); err == nil {
		as.add(addr)
	}
}

// flatten returns the list of addresses within this set, also caching it for later
// reuse. The returned slice should not be changed!
func (as *accountSet) flatten() []common.Address {
	if as.cache == nil {
		accounts := make([]common.Address, 0, len(as.accounts))
		for account := range as.accounts {
			accounts = append(accounts, account)
		}
		as.cache = &accounts
	}
	return *as.cache
}

// merge adds all addresses from the 'other' set into 'as'.
func (as *accountSet) merge(other *accountSet) {
	for addr := range other.accounts {
		as.accounts[addr] = struct{}{}
	}
	as.cache = nil
}

// txLookup is used internally by TxPool to track transactions while allowing
// lookup without mutex contention.
//
// Note, although this type is properly protected against concurrent access, it
// is **not** a type that should ever be mutated or even exposed outside of the
// transaction pool, since its internal state is tightly coupled with the pools
// internal mechanisms. The sole purpose of the type is to permit out-of-bound
// peeking into the pool in TxPool.Get without having to acquire the widely scoped
// TxPool.mu mutex.
//
// This lookup set combines the notion of "local transactions", which is useful
// to build upper-level structure.
type txLookup struct {
	slots   int
	lock    sync.RWMutex
	locals  map[common.Hash]*types.Transaction
	remotes map[common.Hash]*types.Transaction
}

// newTxLookup returns a new txLookup structure.
func newTxLookup() *txLookup {
	return &txLookup{
		locals:  make(map[common.Hash]*types.Transaction),
		remotes: make(map[common.Hash]*types.Transaction),
	}
}

// Range calls f on each key and value present in the map. The callback passed
// should return the indicator whether the iteration needs to be continued.
// Callers need to specify which set (or both) to be iterated.
func (t *txLookup) Range(f func(hash common.Hash, tx *types.Transaction, local bool) bool, local bool, remote bool) {
	t.lock.RLock()
	defer t.lock.RUnlock()

	if local {
		for key, value := range t.locals {
			if !f(key, value, true) {
				return
			}
		}
	}
	if remote {
		for key, value := range t.remotes {
			if !f(key, value, false) {
				return
			}
		}
	}
}

// Get returns a transaction if it exists in the lookup, or nil if not found.
func (t *txLookup) Get(hash common.Hash) *types.Transaction {
	t.lock.RLock()
	defer t.lock.RUnlock()

	if tx := t.locals[hash]; tx != nil {
		return tx
	}
	return t.remotes[hash]
}

// GetLocal returns a transaction if it exists in the lookup, or nil if not found.
func (t *txLookup) GetLocal(hash common.Hash) *types.Transaction {
	t.lock.RLock()
	defer t.lock.RUnlock()

	return t.locals[hash]
}

// GetRemote returns a transaction if it exists in the lookup, or nil if not found.
func (t *txLookup) GetRemote(hash common.Hash) *types.Transaction {
	t.lock.RLock()
	defer t.lock.RUnlock()

	return t.remotes[hash]
}

// Count returns the current number of transactions in the lookup.
func (t *txLookup) Count() int {
	t.lock.RLock()
	defer t.lock.RUnlock()

	return len(t.locals) + len(t.remotes)
}

// LocalCount returns the current number of local transactions in the lookup.
func (t *txLookup) LocalCount() int {
	t.lock.RLock()
	defer t.lock.RUnlock()

	return len(t.locals)
}

// RemoteCount returns the current number of remote transactions in the lookup.
func (t *txLookup) RemoteCount() int {
	t.lock.RLock()
	defer t.lock.RUnlock()

	return len(t.remotes)
}

// Slots returns the current number of slots used in the lookup.
func (t *txLookup) Slots() int {
	t.lock.RLock()
	defer t.lock.RUnlock()

	return t.slots
}

// Add adds a transaction to the lookup.
func (t *txLookup) Add(tx *types.Transaction, local bool) {
	t.lock.Lock()
	defer t.lock.Unlock()

	t.slots += numSlots(tx)
	slotsGauge.Update(int64(t.slots))

	if local {
		t.locals[tx.Hash()] = tx
	} else {
		t.remotes[tx.Hash()] = tx
	}
}

// Remove removes a transaction from the lookup.
func (t *txLookup) Remove(hash common.Hash) {
	t.lock.Lock()
	defer t.lock.Unlock()

	tx, ok := t.locals[hash]
	if !ok {
		tx, ok = t.remotes[hash]
	}
	if !ok {
		log.Error("No transaction found to be deleted", "hash", hash)
		return
	}
	t.slots -= numSlots(tx)
	slotsGauge.Update(int64(t.slots))

	delete(t.locals, hash)
	delete(t.remotes, hash)
}

// RemoteToLocals migrates the transactions belongs to the given locals to locals
// set. The assumption is held the locals set is thread-safe to be used.
func (t *txLookup) RemoteToLocals(locals *accountSet) int {
	t.lock.Lock()
	defer t.lock.Unlock()

	var migrated int
	for hash, tx := range t.remotes {
		if locals.containsTx(tx) {
			t.locals[hash] = tx
			delete(t.remotes, hash)
			migrated += 1
		}
	}
	return migrated
}

// RemotesBelowTip finds all remote transactions below the given tip threshold.
func (t *txLookup) RemotesBelowTip(threshold *big.Int) types.Transactions {
	found := make(types.Transactions, 0, 128)
	t.Range(func(hash common.Hash, tx *types.Transaction, local bool) bool {
		if tx.GasTipCapIntCmp(threshold) < 0 {
			found = append(found, tx)
		}
		return true
	}, false, true) // Only iterate remotes
	return found
}

// numSlots calculates the number of slots needed for a single transaction.
func numSlots(tx *types.Transaction) int {
	return int((tx.Size() + txSlotSize - 1) / txSlotSize)
}<|MERGE_RESOLUTION|>--- conflicted
+++ resolved
@@ -636,15 +636,9 @@
 // pending or queued one, it overwrites the previous transaction if its price is higher.
 //
 // If a newly added transaction is marked as local, its sending account will be
-<<<<<<< HEAD
-// whitelisted, preventing any associated transaction from being dropped out of the pool
-// due to pricing constraints.
-func (pool *TxPool) add(tx *types.Transaction, local bool, dmContext *deepmind.Context) (replaced bool, err error) {
-=======
 // be added to the allowlist, preventing any associated transaction from being dropped
 // out of the pool due to pricing constraints.
-func (pool *TxPool) add(tx *types.Transaction, local bool) (replaced bool, err error) {
->>>>>>> 12f0ff40
+func (pool *TxPool) add(tx *types.Transaction, local bool, dmContext *deepmind.Context) (replaced bool, err error) {
 	// If the transaction is already known, discard it
 	hash := tx.Hash()
 	if pool.all.Get(hash) != nil {
