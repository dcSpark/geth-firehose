// Copyright 2015 The go-ethereum Authors
// This file is part of the go-ethereum library.
//
// The go-ethereum library is free software: you can redistribute it and/or modify
// it under the terms of the GNU Lesser General Public License as published by
// the Free Software Foundation, either version 3 of the License, or
// (at your option) any later version.
//
// The go-ethereum library is distributed in the hope that it will be useful,
// but WITHOUT ANY WARRANTY; without even the implied warranty of
// MERCHANTABILITY or FITNESS FOR A PARTICULAR PURPOSE. See the
// GNU Lesser General Public License for more details.
//
// You should have received a copy of the GNU Lesser General Public License
// along with the go-ethereum library. If not, see <http://www.gnu.org/licenses/>.

package core

import (
	"fmt"
	"math/big"

	"github.com/ethereum/go-ethereum/common"
	"github.com/ethereum/go-ethereum/consensus"
	"github.com/ethereum/go-ethereum/consensus/misc"
	"github.com/ethereum/go-ethereum/core/state"
	"github.com/ethereum/go-ethereum/core/systemcontracts"
	"github.com/ethereum/go-ethereum/core/types"
	"github.com/ethereum/go-ethereum/core/vm"
	"github.com/ethereum/go-ethereum/ethdb"
	"github.com/ethereum/go-ethereum/firehose"
	"github.com/ethereum/go-ethereum/params"
)

// BlockGen creates blocks for testing.
// See GenerateChain for a detailed explanation.
type BlockGen struct {
	i       int
	parent  *types.Block
	chain   []*types.Block
	header  *types.Header
	statedb *state.StateDB

	gasPool  *GasPool
	txs      []*types.Transaction
	receipts []*types.Receipt
	uncles   []*types.Header

	config *params.ChainConfig
	engine consensus.Engine
}

// SetCoinbase sets the coinbase of the generated block.
// It can be called at most once.
func (b *BlockGen) SetCoinbase(addr common.Address) {
	if b.gasPool != nil {
		if len(b.txs) > 0 {
			panic("coinbase must be set before adding transactions")
		}
		panic("coinbase can only be set once")
	}
	b.header.Coinbase = addr
	b.gasPool = new(GasPool).AddGas(b.header.GasLimit)
}

// SetExtra sets the extra data field of the generated block.
func (b *BlockGen) SetExtra(data []byte) {
	b.header.Extra = data
}

// SetNonce sets the nonce field of the generated block.
func (b *BlockGen) SetNonce(nonce types.BlockNonce) {
	b.header.Nonce = nonce
}

// SetDifficulty sets the difficulty field of the generated block. This method is
// useful for Clique tests where the difficulty does not depend on time. For the
// ethash tests, please use OffsetTime, which implicitly recalculates the diff.
func (b *BlockGen) SetDifficulty(diff *big.Int) {
	b.header.Difficulty = diff
}

// AddTx adds a transaction to the generated block. If no coinbase has
// been set, the block's coinbase is set to the zero address.
//
// AddTx panics if the transaction cannot be executed. In addition to
// the protocol-imposed limitations (gas limit, etc.), there are some
// further limitations on the content of transactions that can be
// added. Notably, contract code relying on the BLOCKHASH instruction
// will panic during execution.
func (b *BlockGen) AddTx(tx *types.Transaction) {
	b.AddTxWithChain(nil, tx)
}

// AddTxWithChain adds a transaction to the generated block. If no coinbase has
// been set, the block's coinbase is set to the zero address.
//
// AddTxWithChain panics if the transaction cannot be executed. In addition to
// the protocol-imposed limitations (gas limit, etc.), there are some
// further limitations on the content of transactions that can be
// added. If contract code relies on the BLOCKHASH instruction,
// the block in chain will be returned.
func (b *BlockGen) AddTxWithChain(bc *BlockChain, tx *types.Transaction) {
	if b.gasPool == nil {
		b.SetCoinbase(common.Address{})
	}
<<<<<<< HEAD
	b.statedb.Prepare(tx.Hash(), len(b.txs))
	receipt, err := ApplyTransaction(b.config, bc, &b.header.Coinbase, b.gasPool, b.statedb, b.header, tx, &b.header.GasUsed, vm.Config{}, deepmind.NoOpContext, NewReceiptBloomGenerator())
=======
	b.statedb.Prepare(tx.Hash(), common.Hash{}, len(b.txs))
	receipt, err := ApplyTransaction(b.config, bc, &b.header.Coinbase, b.gasPool, b.statedb, b.header, tx, &b.header.GasUsed, vm.Config{}, firehose.NoOpContext)
>>>>>>> b9f05274
	if err != nil {
		panic(err)
	}
	b.txs = append(b.txs, tx)
	b.receipts = append(b.receipts, receipt)
}

// GetBalance returns the balance of the given address at the generated block.
func (b *BlockGen) GetBalance(addr common.Address) *big.Int {
	return b.statedb.GetBalance(addr)
}

// AddUncheckedTx forcefully adds a transaction to the block without any
// validation.
//
// AddUncheckedTx will cause consensus failures when used during real
// chain processing. This is best used in conjunction with raw block insertion.
func (b *BlockGen) AddUncheckedTx(tx *types.Transaction) {
	b.txs = append(b.txs, tx)
}

// Number returns the block number of the block being generated.
func (b *BlockGen) Number() *big.Int {
	return new(big.Int).Set(b.header.Number)
}

// BaseFee returns the EIP-1559 base fee of the block being generated.
func (b *BlockGen) BaseFee() *big.Int {
	return new(big.Int).Set(b.header.BaseFee)
}

// AddUncheckedReceipt forcefully adds a receipts to the block without a
// backing transaction.
//
// AddUncheckedReceipt will cause consensus failures when used during real
// chain processing. This is best used in conjunction with raw block insertion.
func (b *BlockGen) AddUncheckedReceipt(receipt *types.Receipt) {
	b.receipts = append(b.receipts, receipt)
}

// TxNonce returns the next valid transaction nonce for the
// account at addr. It panics if the account does not exist.
func (b *BlockGen) TxNonce(addr common.Address) uint64 {
	if !b.statedb.Exist(addr) {
		panic("account does not exist")
	}
	return b.statedb.GetNonce(addr)
}

// AddUncle adds an uncle header to the generated block.
func (b *BlockGen) AddUncle(h *types.Header) {
	// The uncle will have the same timestamp and auto-generated difficulty
	h.Time = b.header.Time

	var parent *types.Header
	for i := b.i - 1; i >= 0; i-- {
		if b.chain[i].Hash() == h.ParentHash {
			parent = b.chain[i].Header()
			break
		}
	}
	chainreader := &fakeChainReader{config: b.config}
	h.Difficulty = b.engine.CalcDifficulty(chainreader, b.header.Time, parent)

	// The gas limit and price should be derived from the parent
	h.GasLimit = parent.GasLimit
	if b.config.IsLondon(h.Number) {
		h.BaseFee = misc.CalcBaseFee(b.config, parent)
		h.BaseFee = misc.CalcBaseFee(b.config, parent)
		if !b.config.IsLondon(parent.Number) {
			parentGasLimit := parent.GasLimit * params.ElasticityMultiplier
			h.GasLimit = CalcGasLimit(parentGasLimit, parentGasLimit)
		}
	}
	b.uncles = append(b.uncles, h)
}

// PrevBlock returns a previously generated block by number. It panics if
// num is greater or equal to the number of the block being generated.
// For index -1, PrevBlock returns the parent block given to GenerateChain.
func (b *BlockGen) PrevBlock(index int) *types.Block {
	if index >= b.i {
		panic(fmt.Errorf("block index %d out of range (%d,%d)", index, -1, b.i))
	}
	if index == -1 {
		return b.parent
	}
	return b.chain[index]
}

// OffsetTime modifies the time instance of a block, implicitly changing its
// associated difficulty. It's useful to test scenarios where forking is not
// tied to chain length directly.
func (b *BlockGen) OffsetTime(seconds int64) {
	b.header.Time += uint64(seconds)
	if b.header.Time <= b.parent.Header().Time {
		panic("block time out of range")
	}
	chainreader := &fakeChainReader{config: b.config}
	b.header.Difficulty = b.engine.CalcDifficulty(chainreader, b.header.Time, b.parent.Header())
}

// GenerateChain creates a chain of n blocks. The first block's
// parent will be the provided parent. db is used to store
// intermediate states and should contain the parent's state trie.
//
// The generator function is called with a new block generator for
// every block. Any transactions and uncles added to the generator
// become part of the block. If gen is nil, the blocks will be empty
// and their coinbase will be the zero address.
//
// Blocks created by GenerateChain do not contain valid proof of work
// values. Inserting them into BlockChain requires use of FakePow or
// a similar non-validating proof of work implementation.
func GenerateChain(config *params.ChainConfig, parent *types.Block, engine consensus.Engine, db ethdb.Database, n int, gen func(int, *BlockGen)) ([]*types.Block, []types.Receipts) {
	if config == nil {
		config = params.TestChainConfig
	}
	blocks, receipts := make(types.Blocks, n), make([]types.Receipts, n)
	chainreader := &fakeChainReader{config: config}
	genblock := func(i int, parent *types.Block, statedb *state.StateDB) (*types.Block, types.Receipts) {
		b := &BlockGen{i: i, chain: blocks, parent: parent, statedb: statedb, config: config, engine: engine}
		b.header = makeHeader(chainreader, parent, statedb, b.engine)

		// Set the difficulty for clique block. The chain maker doesn't have access
		// to a chain, so the difficulty will be left unset (nil). Set it here to the
		// correct value.
		if b.header.Difficulty == nil {
			if config.TerminalTotalDifficulty == nil {
				// Clique chain
				b.header.Difficulty = big.NewInt(2)
			} else {
				// Post-merge chain
				b.header.Difficulty = big.NewInt(0)
			}
		}
		// Mutate the state and block according to any hard-fork specs
		if daoBlock := config.DAOForkBlock; daoBlock != nil {
			limit := new(big.Int).Add(daoBlock, params.DAOForkExtraRange)
			if b.header.Number.Cmp(daoBlock) >= 0 && b.header.Number.Cmp(limit) < 0 {
				if config.DAOForkSupport {
					b.header.Extra = common.CopyBytes(params.DAOForkBlockExtra)
				}
			}
		}
		if config.DAOForkSupport && config.DAOForkBlock != nil && config.DAOForkBlock.Cmp(b.header.Number) == 0 {
			misc.ApplyDAOHardFork(statedb, firehose.NoOpContext)
		}
		systemcontracts.UpgradeBuildInSystemContract(config, b.header.Number, statedb, deepmind.NoOpContext)
		// Execute any user modifications to the block
		if gen != nil {
			gen(i, b)
		}
		if b.engine != nil {
			// Finalize and seal the block
<<<<<<< HEAD
			block, _, _ := b.engine.FinalizeAndAssemble(chainreader, b.header, statedb, b.txs, b.uncles, b.receipts, deepmind.NoOpContext)
=======
			block, _ := b.engine.FinalizeAndAssemble(chainreader, b.header, statedb, b.txs, b.uncles, b.receipts, firehose.NoOpContext)
>>>>>>> b9f05274

			// Write state changes to db
			root, _, err := statedb.Commit(nil)
			if err != nil {
				panic(fmt.Sprintf("state write error: %v", err))
			}
			if err := statedb.Database().TrieDB().Commit(root, false, nil); err != nil {
				panic(fmt.Sprintf("trie write error: %v", err))
			}
			return block, b.receipts
		}
		return nil, nil
	}
	for i := 0; i < n; i++ {
		statedb, err := state.New(parent.Root(), state.NewDatabase(db), nil)
		if err != nil {
			panic(err)
		}
		block, receipt := genblock(i, parent, statedb)
		blocks[i] = block
		receipts[i] = receipt
		parent = block
	}
	return blocks, receipts
}

func makeHeader(chain consensus.ChainReader, parent *types.Block, state *state.StateDB, engine consensus.Engine) *types.Header {
	var time uint64
	if parent.Time() == 0 {
		time = 10
	} else {
		time = parent.Time() + 10 // block time is fixed at 10 seconds
	}
	header := &types.Header{
		Root:       state.IntermediateRoot(chain.Config().IsEIP158(parent.Number())),
		ParentHash: parent.Hash(),
		Coinbase:   parent.Coinbase(),
		Difficulty: engine.CalcDifficulty(chain, time, &types.Header{
			Number:     parent.Number(),
			Time:       time - 10,
			Difficulty: parent.Difficulty(),
			UncleHash:  parent.UncleHash(),
		}),
		GasLimit: parent.GasLimit(),
		Number:   new(big.Int).Add(parent.Number(), common.Big1),
		Time:     time,
	}
	if chain.Config().IsLondon(header.Number) {
		header.BaseFee = misc.CalcBaseFee(chain.Config(), parent.Header())
		if !chain.Config().IsLondon(parent.Number()) {
			parentGasLimit := parent.GasLimit() * params.ElasticityMultiplier
			header.GasLimit = CalcGasLimit(parentGasLimit, parentGasLimit)
		}
	}
	return header
}

// makeHeaderChain creates a deterministic chain of headers rooted at parent.
func makeHeaderChain(parent *types.Header, n int, engine consensus.Engine, db ethdb.Database, seed int) []*types.Header {
	blocks := makeBlockChain(types.NewBlockWithHeader(parent), n, engine, db, seed)
	headers := make([]*types.Header, len(blocks))
	for i, block := range blocks {
		headers[i] = block.Header()
	}
	return headers
}

// makeBlockChain creates a deterministic chain of blocks rooted at parent.
func makeBlockChain(parent *types.Block, n int, engine consensus.Engine, db ethdb.Database, seed int) []*types.Block {
	blocks, _ := GenerateChain(params.TestChainConfig, parent, engine, db, n, func(i int, b *BlockGen) {
		b.SetCoinbase(common.Address{0: byte(seed), 19: byte(i)})
	})
	return blocks
}

type fakeChainReader struct {
	config *params.ChainConfig
}

// Config returns the chain configuration.
func (cr *fakeChainReader) Config() *params.ChainConfig {
	return cr.config
}

func (cr *fakeChainReader) CurrentHeader() *types.Header                            { return nil }
func (cr *fakeChainReader) GetHeaderByNumber(number uint64) *types.Header           { return nil }
func (cr *fakeChainReader) GetHeaderByHash(hash common.Hash) *types.Header          { return nil }
func (cr *fakeChainReader) GetHeader(hash common.Hash, number uint64) *types.Header { return nil }
func (cr *fakeChainReader) GetBlock(hash common.Hash, number uint64) *types.Block   { return nil }
func (cr *fakeChainReader) GetHighestVerifiedHeader() *types.Header                 { return nil }
func (cr *fakeChainReader) GetTd(hash common.Hash, number uint64) *big.Int          { return nil }<|MERGE_RESOLUTION|>--- conflicted
+++ resolved
@@ -104,13 +104,8 @@
 	if b.gasPool == nil {
 		b.SetCoinbase(common.Address{})
 	}
-<<<<<<< HEAD
 	b.statedb.Prepare(tx.Hash(), len(b.txs))
-	receipt, err := ApplyTransaction(b.config, bc, &b.header.Coinbase, b.gasPool, b.statedb, b.header, tx, &b.header.GasUsed, vm.Config{}, deepmind.NoOpContext, NewReceiptBloomGenerator())
-=======
-	b.statedb.Prepare(tx.Hash(), common.Hash{}, len(b.txs))
-	receipt, err := ApplyTransaction(b.config, bc, &b.header.Coinbase, b.gasPool, b.statedb, b.header, tx, &b.header.GasUsed, vm.Config{}, firehose.NoOpContext)
->>>>>>> b9f05274
+	receipt, err := ApplyTransaction(b.config, bc, &b.header.Coinbase, b.gasPool, b.statedb, b.header, tx, &b.header.GasUsed, vm.Config{}, firehose.NoOpContext, NewReceiptBloomGenerator())
 	if err != nil {
 		panic(err)
 	}
@@ -259,18 +254,14 @@
 		if config.DAOForkSupport && config.DAOForkBlock != nil && config.DAOForkBlock.Cmp(b.header.Number) == 0 {
 			misc.ApplyDAOHardFork(statedb, firehose.NoOpContext)
 		}
-		systemcontracts.UpgradeBuildInSystemContract(config, b.header.Number, statedb, deepmind.NoOpContext)
+		systemcontracts.UpgradeBuildInSystemContract(config, b.header.Number, statedb, firehose.NoOpContext)
 		// Execute any user modifications to the block
 		if gen != nil {
 			gen(i, b)
 		}
 		if b.engine != nil {
 			// Finalize and seal the block
-<<<<<<< HEAD
-			block, _, _ := b.engine.FinalizeAndAssemble(chainreader, b.header, statedb, b.txs, b.uncles, b.receipts, deepmind.NoOpContext)
-=======
-			block, _ := b.engine.FinalizeAndAssemble(chainreader, b.header, statedb, b.txs, b.uncles, b.receipts, firehose.NoOpContext)
->>>>>>> b9f05274
+			block, _, _ := b.engine.FinalizeAndAssemble(chainreader, b.header, statedb, b.txs, b.uncles, b.receipts, firehose.NoOpContext)
 
 			// Write state changes to db
 			root, _, err := statedb.Commit(nil)
