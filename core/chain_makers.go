--- conflicted
+++ resolved
@@ -104,13 +104,8 @@
 	if b.gasPool == nil {
 		b.SetCoinbase(common.Address{})
 	}
-<<<<<<< HEAD
-	b.statedb.Prepare(tx.Hash(), common.Hash{}, len(b.txs))
+	b.statedb.Prepare(tx.Hash(), len(b.txs))
 	receipt, err := ApplyTransaction(b.config, bc, &b.header.Coinbase, b.gasPool, b.statedb, b.header, tx, &b.header.GasUsed, vm.Config{}, deepmind.NoOpContext, NewReceiptBloomGenerator())
-=======
-	b.statedb.Prepare(tx.Hash(), len(b.txs))
-	receipt, err := ApplyTransaction(b.config, bc, &b.header.Coinbase, b.gasPool, b.statedb, b.header, tx, &b.header.GasUsed, vm.Config{}, NewReceiptBloomGenerator())
->>>>>>> f68965a6
 	if err != nil {
 		panic(err)
 	}
