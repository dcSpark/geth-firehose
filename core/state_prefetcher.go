--- conflicted
+++ resolved
@@ -51,16 +51,8 @@
 // only goal is to pre-cache transaction signatures and snapshot clean state.
 func (p *statePrefetcher) Prefetch(block *types.Block, statedb *state.StateDB, cfg *vm.Config, interruptCh <-chan struct{}) {
 	var (
-<<<<<<< HEAD
 		header = block.Header()
 		signer = types.MakeSigner(p.config, header.Number)
-=======
-		header       = block.Header()
-		gaspool      = new(GasPool).AddGas(block.GasLimit())
-		blockContext = NewEVMBlockContext(header, p.bc, nil)
-		evm          = vm.NewEVM(blockContext, vm.TxContext{}, statedb, p.config, cfg, firehose.NoOpContext)
-		signer       = types.MakeSigner(p.config, header.Number)
->>>>>>> b9f05274
 	)
 	transactions := block.Transactions()
 	txChan := make(chan int, prefetchThread)
@@ -71,7 +63,7 @@
 			newStatedb.EnableWriteOnSharedStorage()
 			gaspool := new(GasPool).AddGas(block.GasLimit())
 			blockContext := NewEVMBlockContext(header, p.bc, nil)
-			evm := vm.NewEVM(blockContext, vm.TxContext{}, statedb, p.config, *cfg, deepmind.NoOpContext)
+			evm := vm.NewEVM(blockContext, vm.TxContext{}, statedb, p.config, *cfg, firehose.NoOpContext)
 			// Iterate over and process the individual transactions
 			for {
 				select {
@@ -113,7 +105,7 @@
 			newStatedb.EnableWriteOnSharedStorage()
 			gaspool := new(GasPool).AddGas(gasLimit)
 			blockContext := NewEVMBlockContext(header, p.bc, nil)
-			evm := vm.NewEVM(blockContext, vm.TxContext{}, statedb, p.config, cfg, deepmind.NoOpContext)
+			evm := vm.NewEVM(blockContext, vm.TxContext{}, statedb, p.config, cfg, firehose.NoOpContext)
 			// Iterate over and process the individual transactions
 			for {
 				select {
