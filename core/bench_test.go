--- conflicted
+++ resolved
@@ -126,14 +126,11 @@
 	return func(i int, gen *BlockGen) {
 		block := gen.PrevBlock(i - 1)
 		gas := block.GasLimit()
-<<<<<<< HEAD
-=======
 		gasPrice := big.NewInt(0)
 		if gen.header.BaseFee != nil {
 			gasPrice = gen.header.BaseFee
 		}
 		signer := types.MakeSigner(gen.config, big.NewInt(int64(i)))
->>>>>>> 9a0ed706
 		for {
 			gas -= params.TxGas
 			if gas < params.TxGas {
