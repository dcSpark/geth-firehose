--- conflicted
+++ resolved
@@ -380,29 +380,19 @@
 // transactions failed to execute due to insufficient gas it will return an error.
 func (p *StateProcessor) Process(block *types.Block, statedb *state.StateDB, cfg vm.Config) (*state.StateDB, types.Receipts, []*types.Log, uint64, error) {
 	var (
-<<<<<<< HEAD
-		usedGas   = new(uint64)
-		header    = block.Header()
-		allLogs   []*types.Log
-		gp        = new(GasPool).AddGas(block.GasLimit())
-		dmContext = deepmind.MaybeSyncContext()
-	)
-
-	if dmContext.Enabled() {
-		dmContext.StartBlock(block)
-	}
-
-	signer := types.MakeSigner(p.bc.chainConfig, block.Number())
-=======
 		usedGas     = new(uint64)
 		header      = block.Header()
 		blockHash   = block.Hash()
 		blockNumber = block.Number()
 		allLogs     []*types.Log
 		gp          = new(GasPool).AddGas(block.GasLimit())
+		dmContext   = deepmind.MaybeSyncContext()
 	)
 
->>>>>>> f68965a6
+	if dmContext.Enabled() {
+		dmContext.StartBlock(block)
+	}
+
 	var receipts = make([]*types.Receipt, 0)
 	// Mutate the block and state according to any hard-fork specs
 	if p.config.DAOForkSupport && p.config.DAOForkBlock != nil && p.config.DAOForkBlock.Cmp(block.Number()) == 0 {
@@ -451,21 +441,14 @@
 			bloomProcessors.Close()
 			return statedb, nil, nil, 0, err
 		}
-<<<<<<< HEAD
-
 		if dmContext.Enabled() {
-			// Once London is active in the patch set, this `nil` value should become `block.Header().GetBaseFee()`
-			dmContext.StartTransaction(tx, nil)
+			dmContext.StartTransaction(tx, block.Header().BaseFee)
 			dmContext.RecordTrxFrom(msg.From())
 		}
 
-		statedb.Prepare(tx.Hash(), block.Hash(), i)
-		receipt, err := applyTransaction(msg, p.config, p.bc, nil, gp, statedb, header, tx, usedGas, vmenv, bloomProcessors)
-=======
 		statedb.Prepare(tx.Hash(), i)
 
 		receipt, err := applyTransaction(msg, p.config, p.bc, nil, gp, statedb, blockNumber, blockHash, tx, usedGas, vmenv, bloomProcessors)
->>>>>>> f68965a6
 		if err != nil {
 			if dmContext.Enabled() {
 				dmContext.RecordFailedTransaction(err)
@@ -475,14 +458,11 @@
 			bloomProcessors.Close()
 			return statedb, nil, nil, 0, fmt.Errorf("could not apply tx %d [%v]: %w", i, tx.Hash().Hex(), err)
 		}
-<<<<<<< HEAD
 
 		if dmContext.Enabled() {
 			dmContext.EndTransaction(receipt)
 		}
 
-=======
->>>>>>> f68965a6
 		commonTxs = append(commonTxs, tx)
 		receipts = append(receipts, receipt)
 	}
@@ -566,13 +546,8 @@
 // and uses the input parameters for its environment. It returns the receipt
 // for the transaction, gas used and an error if the transaction failed,
 // indicating the block was invalid.
-<<<<<<< HEAD
 func ApplyTransaction(config *params.ChainConfig, bc ChainContext, author *common.Address, gp *GasPool, statedb *state.StateDB, header *types.Header, tx *types.Transaction, usedGas *uint64, cfg vm.Config, dmContext *deepmind.Context, receiptProcessors ...ReceiptProcessor) (*types.Receipt, error) {
-	msg, err := tx.AsMessage(types.MakeSigner(config, header.Number))
-=======
-func ApplyTransaction(config *params.ChainConfig, bc ChainContext, author *common.Address, gp *GasPool, statedb *state.StateDB, header *types.Header, tx *types.Transaction, usedGas *uint64, cfg vm.Config, receiptProcessors ...ReceiptProcessor) (*types.Receipt, error) {
 	msg, err := tx.AsMessage(types.MakeSigner(config, header.Number), header.BaseFee)
->>>>>>> f68965a6
 	if err != nil {
 		return nil, err
 	}
