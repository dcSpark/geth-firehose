--- conflicted
+++ resolved
@@ -59,14 +59,6 @@
 // transactions failed to execute due to insufficient gas it will return an error.
 func (p *StateProcessor) Process(block *types.Block, statedb *state.StateDB, cfg vm.Config) (types.Receipts, []*types.Log, uint64, error) {
 	var (
-<<<<<<< HEAD
-		receipts  types.Receipts
-		usedGas   = new(uint64)
-		header    = block.Header()
-		allLogs   []*types.Log
-		gp        = new(GasPool).AddGas(block.GasLimit())
-		dmContext = deepmind.MaybeSyncContext()
-=======
 		receipts    types.Receipts
 		usedGas     = new(uint64)
 		header      = block.Header()
@@ -74,7 +66,7 @@
 		blockNumber = block.Number()
 		allLogs     []*types.Log
 		gp          = new(GasPool).AddGas(block.GasLimit())
->>>>>>> 045e5c2c
+		dmContext   = deepmind.MaybeSyncContext()
 	)
 
 	if dmContext.Enabled() {
@@ -89,35 +81,26 @@
 	vmenv := vm.NewEVM(blockContext, vm.TxContext{}, statedb, p.config, cfg, dmContext)
 	// Iterate over and process the individual transactions
 	for i, tx := range block.Transactions() {
-<<<<<<< HEAD
 		if dmContext.Enabled() {
 			dmContext.StartTransaction(tx)
 		}
 
-		msg, err := tx.AsMessage(types.MakeSigner(p.config, header.Number))
+		msg, err := tx.AsMessage(types.MakeSigner(p.config, header.Number), header.BaseFee)
 		if err != nil {
 			if dmContext.Enabled() {
 				dmContext.RecordFailedTransaction(err)
 				dmContext.ExitBlock()
 			}
 
-			return nil, nil, 0, err
+			return nil, nil, 0, fmt.Errorf("could not apply tx %d [%v]: %w", i, tx.Hash().Hex(), err)
 		}
 
 		if dmContext.Enabled() {
 			dmContext.RecordTrxFrom(msg.From())
 		}
 
-		statedb.Prepare(tx.Hash(), block.Hash(), i)
-		receipt, err := applyTransaction(msg, p.config, p.bc, nil, gp, statedb, header, tx, usedGas, vmenv)
-=======
-		msg, err := tx.AsMessage(types.MakeSigner(p.config, header.Number), header.BaseFee)
-		if err != nil {
-			return nil, nil, 0, fmt.Errorf("could not apply tx %d [%v]: %w", i, tx.Hash().Hex(), err)
-		}
 		statedb.Prepare(tx.Hash(), i)
 		receipt, err := applyTransaction(msg, p.config, p.bc, nil, gp, statedb, blockNumber, blockHash, tx, usedGas, vmenv)
->>>>>>> 045e5c2c
 		if err != nil {
 			return nil, nil, 0, fmt.Errorf("could not apply tx %d [%v]: %w", i, tx.Hash().Hex(), err)
 		}
@@ -198,23 +181,13 @@
 // and uses the input parameters for its environment. It returns the receipt
 // for the transaction, gas used and an error if the transaction failed,
 // indicating the block was invalid.
-<<<<<<< HEAD
 func ApplyTransaction(config *params.ChainConfig, bc ChainContext, author *common.Address, gp *GasPool, statedb *state.StateDB, header *types.Header, tx *types.Transaction, usedGas *uint64, cfg vm.Config, dmContext *deepmind.Context) (*types.Receipt, error) {
-	msg, err := tx.AsMessage(types.MakeSigner(config, header.Number))
-=======
-func ApplyTransaction(config *params.ChainConfig, bc ChainContext, author *common.Address, gp *GasPool, statedb *state.StateDB, header *types.Header, tx *types.Transaction, usedGas *uint64, cfg vm.Config) (*types.Receipt, error) {
 	msg, err := tx.AsMessage(types.MakeSigner(config, header.Number), header.BaseFee)
->>>>>>> 045e5c2c
 	if err != nil {
 		return nil, err
 	}
 	// Create a new context to be used in the EVM environment
 	blockContext := NewEVMBlockContext(header, bc, author)
-<<<<<<< HEAD
 	vmenv := vm.NewEVM(blockContext, vm.TxContext{}, statedb, config, cfg, dmContext)
-	return applyTransaction(msg, config, bc, author, gp, statedb, header, tx, usedGas, vmenv)
-=======
-	vmenv := vm.NewEVM(blockContext, vm.TxContext{}, statedb, config, cfg)
 	return applyTransaction(msg, config, bc, author, gp, statedb, header.Number, header.Hash(), tx, usedGas, vmenv)
->>>>>>> 045e5c2c
 }