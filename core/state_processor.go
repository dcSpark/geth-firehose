// Copyright 2015 The go-ethereum Authors
// This file is part of the go-ethereum library.
//
// The go-ethereum library is free software: you can redistribute it and/or modify
// it under the terms of the GNU Lesser General Public License as published by
// the Free Software Foundation, either version 3 of the License, or
// (at your option) any later version.
//
// The go-ethereum library is distributed in the hope that it will be useful,
// but WITHOUT ANY WARRANTY; without even the implied warranty of
// MERCHANTABILITY or FITNESS FOR A PARTICULAR PURPOSE. See the
// GNU Lesser General Public License for more details.
//
// You should have received a copy of the GNU Lesser General Public License
// along with the go-ethereum library. If not, see <http://www.gnu.org/licenses/>.

package core

import (
	"bytes"
	"errors"
	"fmt"
	"math/big"
	"math/rand"
	"sync"
	"time"

	"github.com/ethereum/go-ethereum/common"
	"github.com/ethereum/go-ethereum/common/gopool"
	"github.com/ethereum/go-ethereum/consensus"
	"github.com/ethereum/go-ethereum/consensus/misc"
	"github.com/ethereum/go-ethereum/core/rawdb"
	"github.com/ethereum/go-ethereum/core/state"
	"github.com/ethereum/go-ethereum/core/state/snapshot"
	"github.com/ethereum/go-ethereum/core/systemcontracts"
	"github.com/ethereum/go-ethereum/core/types"
	"github.com/ethereum/go-ethereum/core/vm"
	"github.com/ethereum/go-ethereum/crypto"
	"github.com/ethereum/go-ethereum/deepmind"
	"github.com/ethereum/go-ethereum/log"
	"github.com/ethereum/go-ethereum/params"
	"github.com/ethereum/go-ethereum/rlp"
)

const (
	fullProcessCheck       = 21 // On diff sync mode, will do full process every fullProcessCheck randomly
	recentTime             = 1024 * 3
	recentDiffLayerTimeout = 5
	farDiffLayerTimeout    = 2
)

// StateProcessor is a basic Processor, which takes care of transitioning
// state from one point to another.
//
// StateProcessor implements Processor.
type StateProcessor struct {
	config *params.ChainConfig // Chain configuration options
	bc     *BlockChain         // Canonical block chain
	engine consensus.Engine    // Consensus engine used for block rewards
}

// NewStateProcessor initialises a new StateProcessor.
func NewStateProcessor(config *params.ChainConfig, bc *BlockChain, engine consensus.Engine) *StateProcessor {
	return &StateProcessor{
		config: config,
		bc:     bc,
		engine: engine,
	}
}

type LightStateProcessor struct {
	check int64
	StateProcessor
}

func NewLightStateProcessor(config *params.ChainConfig, bc *BlockChain, engine consensus.Engine) *LightStateProcessor {
	randomGenerator := rand.New(rand.NewSource(int64(time.Now().Nanosecond())))
	check := randomGenerator.Int63n(fullProcessCheck)
	return &LightStateProcessor{
		check:          check,
		StateProcessor: *NewStateProcessor(config, bc, engine),
	}
}

func (p *LightStateProcessor) Process(block *types.Block, statedb *state.StateDB, cfg vm.Config) (*state.StateDB, types.Receipts, []*types.Log, uint64, error) {
	allowLightProcess := true
	if posa, ok := p.engine.(consensus.PoSA); ok {
		allowLightProcess = posa.AllowLightProcess(p.bc, block.Header())
	}
	// random fallback to full process
	if allowLightProcess && block.NumberU64()%fullProcessCheck != uint64(p.check) && len(block.Transactions()) != 0 {
		var pid string
		if peer, ok := block.ReceivedFrom.(PeerIDer); ok {
			pid = peer.ID()
		}
		var diffLayer *types.DiffLayer
		var diffLayerTimeout = recentDiffLayerTimeout
		if time.Now().Unix()-int64(block.Time()) > recentTime {
			diffLayerTimeout = farDiffLayerTimeout
		}
		for tried := 0; tried < diffLayerTimeout; tried++ {
			// wait a bit for the diff layer
			diffLayer = p.bc.GetUnTrustedDiffLayer(block.Hash(), pid)
			if diffLayer != nil {
				break
			}
			time.Sleep(time.Millisecond)
		}
		if diffLayer != nil {
			if err := diffLayer.Receipts.DeriveFields(p.bc.chainConfig, block.Hash(), block.NumberU64(), block.Transactions()); err != nil {
				log.Error("Failed to derive block receipts fields", "hash", block.Hash(), "number", block.NumberU64(), "err", err)
				// fallback to full process
				return p.StateProcessor.Process(block, statedb, cfg)
			}

			receipts, logs, gasUsed, err := p.LightProcess(diffLayer, block, statedb)
			if err == nil {
				log.Info("do light process success at block", "num", block.NumberU64())
				return statedb, receipts, logs, gasUsed, nil
			}
			log.Error("do light process err at block", "num", block.NumberU64(), "err", err)
			p.bc.removeDiffLayers(diffLayer.DiffHash)
			// prepare new statedb
			statedb.StopPrefetcher()
			parent := p.bc.GetHeader(block.ParentHash(), block.NumberU64()-1)
			statedb, err = state.New(parent.Root, p.bc.stateCache, p.bc.snaps)
			if err != nil {
				return statedb, nil, nil, 0, err
			}
			statedb.SetExpectedStateRoot(block.Root())
			if p.bc.pipeCommit {
				statedb.EnablePipeCommit()
			}
			// Enable prefetching to pull in trie node paths while processing transactions
			statedb.StartPrefetcher("chain")
		}
	}
	// fallback to full process
	return p.StateProcessor.Process(block, statedb, cfg)
}

func (p *LightStateProcessor) LightProcess(diffLayer *types.DiffLayer, block *types.Block, statedb *state.StateDB) (types.Receipts, []*types.Log, uint64, error) {
	statedb.MarkLightProcessed()
	fullDiffCode := make(map[common.Hash][]byte, len(diffLayer.Codes))
	diffTries := make(map[common.Address]state.Trie)
	diffCode := make(map[common.Hash][]byte)

	snapDestructs, snapAccounts, snapStorage, err := statedb.DiffLayerToSnap(diffLayer)
	if err != nil {
		return nil, nil, 0, err
	}

	for _, c := range diffLayer.Codes {
		fullDiffCode[c.Hash] = c.Code
	}
	stateTrie, err := statedb.Trie()
	if err != nil {
		return nil, nil, 0, err
	}
	for des := range snapDestructs {
		stateTrie.TryDelete(des[:])
	}
	threads := gopool.Threads(len(snapAccounts))

	iteAccounts := make([]common.Address, 0, len(snapAccounts))
	for diffAccount := range snapAccounts {
		iteAccounts = append(iteAccounts, diffAccount)
	}

	errChan := make(chan error, threads)
	exitChan := make(chan struct{})
	var snapMux sync.RWMutex
	var stateMux, diffMux sync.Mutex
	for i := 0; i < threads; i++ {
		start := i * len(iteAccounts) / threads
		end := (i + 1) * len(iteAccounts) / threads
		if i+1 == threads {
			end = len(iteAccounts)
		}
		go func(start, end int) {
			for index := start; index < end; index++ {
				select {
				// fast fail
				case <-exitChan:
					return
				default:
				}
				diffAccount := iteAccounts[index]
				snapMux.RLock()
				blob := snapAccounts[diffAccount]
				snapMux.RUnlock()
				addrHash := crypto.Keccak256Hash(diffAccount[:])
				latestAccount, err := snapshot.FullAccount(blob)
				if err != nil {
					errChan <- err
					return
				}

				// fetch previous state
				var previousAccount state.Account
				stateMux.Lock()
				enc, err := stateTrie.TryGet(diffAccount[:])
				stateMux.Unlock()
				if err != nil {
					errChan <- err
					return
				}
				if len(enc) != 0 {
					if err := rlp.DecodeBytes(enc, &previousAccount); err != nil {
						errChan <- err
						return
					}
				}
				if latestAccount.Balance == nil {
					latestAccount.Balance = new(big.Int)
				}
				if previousAccount.Balance == nil {
					previousAccount.Balance = new(big.Int)
				}
				if previousAccount.Root == (common.Hash{}) {
					previousAccount.Root = types.EmptyRootHash
				}
				if len(previousAccount.CodeHash) == 0 {
					previousAccount.CodeHash = types.EmptyCodeHash
				}

				// skip no change account
				if previousAccount.Nonce == latestAccount.Nonce &&
					bytes.Equal(previousAccount.CodeHash, latestAccount.CodeHash) &&
					previousAccount.Balance.Cmp(latestAccount.Balance) == 0 &&
					previousAccount.Root == common.BytesToHash(latestAccount.Root) {
					// It is normal to receive redundant message since the collected message is redundant.
					log.Debug("receive redundant account change in diff layer", "account", diffAccount, "num", block.NumberU64())
					snapMux.Lock()
					delete(snapAccounts, diffAccount)
					delete(snapStorage, diffAccount)
					snapMux.Unlock()
					continue
				}

				// update code
				codeHash := common.BytesToHash(latestAccount.CodeHash)
				if !bytes.Equal(latestAccount.CodeHash, previousAccount.CodeHash) &&
					!bytes.Equal(latestAccount.CodeHash, types.EmptyCodeHash) {
					if code, exist := fullDiffCode[codeHash]; exist {
						if crypto.Keccak256Hash(code) != codeHash {
							errChan <- fmt.Errorf("code and code hash mismatch, account %s", diffAccount.String())
							return
						}
						diffMux.Lock()
						diffCode[codeHash] = code
						diffMux.Unlock()
					} else {
						rawCode := rawdb.ReadCode(p.bc.db, codeHash)
						if len(rawCode) == 0 {
							errChan <- fmt.Errorf("missing code, account %s", diffAccount.String())
							return
						}
					}
				}

				//update storage
				latestRoot := common.BytesToHash(latestAccount.Root)
				if latestRoot != previousAccount.Root {
					accountTrie, err := statedb.Database().OpenStorageTrie(addrHash, previousAccount.Root)
					if err != nil {
						errChan <- err
						return
					}
					snapMux.RLock()
					storageChange, exist := snapStorage[diffAccount]
					snapMux.RUnlock()

					if !exist {
						errChan <- errors.New("missing storage change in difflayer")
						return
					}
					for k, v := range storageChange {
						if len(v) != 0 {
							accountTrie.TryUpdate([]byte(k), v)
						} else {
							accountTrie.TryDelete([]byte(k))
						}
					}

					// check storage root
					accountRootHash := accountTrie.Hash()
					if latestRoot != accountRootHash {
						errChan <- errors.New("account storage root mismatch")
						return
					}
					diffMux.Lock()
					diffTries[diffAccount] = accountTrie
					diffMux.Unlock()
				} else {
					snapMux.Lock()
					delete(snapStorage, diffAccount)
					snapMux.Unlock()
				}

				// can't trust the blob, need encode by our-self.
				latestStateAccount := state.Account{
					Nonce:    latestAccount.Nonce,
					Balance:  latestAccount.Balance,
					Root:     common.BytesToHash(latestAccount.Root),
					CodeHash: latestAccount.CodeHash,
				}
				bz, err := rlp.EncodeToBytes(&latestStateAccount)
				if err != nil {
					errChan <- err
					return
				}
				stateMux.Lock()
				err = stateTrie.TryUpdate(diffAccount[:], bz)
				stateMux.Unlock()
				if err != nil {
					errChan <- err
					return
				}
			}
			errChan <- nil
		}(start, end)
	}

	for i := 0; i < threads; i++ {
		err := <-errChan
		if err != nil {
			close(exitChan)
			return nil, nil, 0, err
		}
	}

	var allLogs []*types.Log
	var gasUsed uint64
	for _, receipt := range diffLayer.Receipts {
		allLogs = append(allLogs, receipt.Logs...)
		gasUsed += receipt.GasUsed
	}

	// Do validate in advance so that we can fall back to full process
	if err := p.bc.validator.ValidateState(block, statedb, diffLayer.Receipts, gasUsed); err != nil {
		log.Error("validate state failed during diff sync", "error", err)
		return nil, nil, 0, err
	}

	// remove redundant storage change
	for account := range snapStorage {
		if _, exist := snapAccounts[account]; !exist {
			log.Warn("receive redundant storage change in diff layer")
			delete(snapStorage, account)
		}
	}

	// remove redundant code
	if len(fullDiffCode) != len(diffLayer.Codes) {
		diffLayer.Codes = make([]types.DiffCode, 0, len(diffCode))
		for hash, code := range diffCode {
			diffLayer.Codes = append(diffLayer.Codes, types.DiffCode{
				Hash: hash,
				Code: code,
			})
		}
	}

	statedb.SetSnapData(snapDestructs, snapAccounts, snapStorage)
	if len(snapAccounts) != len(diffLayer.Accounts) || len(snapStorage) != len(diffLayer.Storages) {
		diffLayer.Destructs, diffLayer.Accounts, diffLayer.Storages = statedb.SnapToDiffLayer()
	}
	statedb.SetDiff(diffLayer, diffTries, diffCode)

	return diffLayer.Receipts, allLogs, gasUsed, nil
}

// Process processes the state changes according to the Ethereum rules by running
// the transaction messages using the statedb and applying any rewards to both
// the processor (coinbase) and any included uncles.
//
// Process returns the receipts and logs accumulated during the process and
// returns the amount of gas that was used in the process. If any of the
// transactions failed to execute due to insufficient gas it will return an error.
func (p *StateProcessor) Process(block *types.Block, statedb *state.StateDB, cfg vm.Config) (*state.StateDB, types.Receipts, []*types.Log, uint64, error) {
	var (
		usedGas   = new(uint64)
		header    = block.Header()
		allLogs   []*types.Log
		gp        = new(GasPool).AddGas(block.GasLimit())
		dmContext = deepmind.MaybeSyncContext()
	)

	if dmContext.Enabled() {
		dmContext.StartBlock(block)
	}

	signer := types.MakeSigner(p.bc.chainConfig, block.Number())
	var receipts = make([]*types.Receipt, 0)
	// Mutate the block and state according to any hard-fork specs
	if p.config.DAOForkSupport && p.config.DAOForkBlock != nil && p.config.DAOForkBlock.Cmp(block.Number()) == 0 {
		misc.ApplyDAOHardFork(statedb, dmContext)
	}
	// Handle upgrade build-in system contract code
	systemcontracts.UpgradeBuildInSystemContract(p.config, block.Number(), statedb, dmContext)

	blockContext := NewEVMBlockContext(header, p.bc, nil)
	vmenv := vm.NewEVM(blockContext, vm.TxContext{}, statedb, p.config, cfg, dmContext)

	txNum := len(block.Transactions())
	// Iterate over and process the individual transactions
	posa, isPoSA := p.engine.(consensus.PoSA)
	commonTxs := make([]*types.Transaction, 0, txNum)

	// initilise bloom processors
	var bloomProcessors ReceiptProcessor
	if dmContext.Enabled() {
		// We cannot use the async receipt bloom generator in deep mind because we output the receipt
		// with the transaction and cannot wait for all transactions to finish. We could do it but
		// requires changes on the reading part to add back log blooms at the end of block.
		bloomProcessors = NewReceiptBloomGenerator()
	} else {
		bloomProcessors = NewAsyncReceiptBloomGenerator(txNum)
	}

	statedb.MarkFullProcessed()

	// usually do have two tx, one for validator set contract, another for system reward contract.
	systemTxs := make([]*types.Transaction, 0, 2)
	for i, tx := range block.Transactions() {
		if isPoSA {
			if isSystemTx, err := posa.IsSystemTransaction(tx, block.Header()); err != nil {
				bloomProcessors.Close()
				return statedb, nil, nil, 0, err
			} else if isSystemTx {
				systemTxs = append(systemTxs, tx)
				continue
			}
		}

		msg, err := tx.AsMessage(signer)
		if err != nil {
			bloomProcessors.Close()
			return statedb, nil, nil, 0, err
		}

		if dmContext.Enabled() {
			dmContext.StartTransaction(tx, nil)
			dmContext.RecordTrxFrom(msg.From())
		}

		statedb.Prepare(tx.Hash(), block.Hash(), i)
		receipt, err := applyTransaction(msg, p.config, p.bc, nil, gp, statedb, header, tx, usedGas, vmenv, bloomProcessors)
		if err != nil {
<<<<<<< HEAD
			if dmContext.Enabled() {
				dmContext.RecordFailedTransaction(err)
				dmContext.ExitBlock()
			}

=======
			bloomProcessors.Close()
>>>>>>> 2f2b98ab
			return statedb, nil, nil, 0, fmt.Errorf("could not apply tx %d [%v]: %w", i, tx.Hash().Hex(), err)
		}

		if dmContext.Enabled() {
			dmContext.EndTransaction(receipt)
		}

		commonTxs = append(commonTxs, tx)
		receipts = append(receipts, receipt)
	}
	if v, ok := bloomProcessors.(*AsyncReceiptBloomGenerator); ok {
		v.Close()
	}

	// Finalize block is a bit special since it can be enabled without the full deep mind sync.
	// As such, if deep mind is enabled, we log it and us the deep mind context. Otherwise if
	// block progress is enabled.
	if dmContext.Enabled() {
		dmContext.FinalizeBlock(block)
	} else if deepmind.BlockProgressEnabled {
		deepmind.SyncContext().FinalizeBlock(block)
	}

	// Finalize the block, applying any consensus engine specific extras (e.g. block rewards)
	err := p.engine.Finalize(p.bc, header, statedb, &commonTxs, block.Uncles(), &receipts, &systemTxs, usedGas, dmContext)
	if err != nil {
		return statedb, receipts, allLogs, *usedGas, err
	}
	for _, receipt := range receipts {
		allLogs = append(allLogs, receipt.Logs...)
	}

	if dmContext.Enabled() {
		dmContext.EndBlock(block)
	}

	return statedb, receipts, allLogs, *usedGas, nil
}

func applyTransaction(msg types.Message, config *params.ChainConfig, bc ChainContext, author *common.Address, gp *GasPool, statedb *state.StateDB, header *types.Header, tx *types.Transaction, usedGas *uint64, evm *vm.EVM, receiptProcessors ...ReceiptProcessor) (*types.Receipt, error) {
	// Create a new context to be used in the EVM environment.
	txContext := NewEVMTxContext(msg)
	evm.Reset(txContext, statedb)

	// Apply the transaction to the current state (included in the env).
	result, err := ApplyMessage(evm, msg, gp)
	if err != nil {
		return nil, err
	}

	// Update the state with pending changes.
	var root []byte
	if config.IsByzantium(header.Number) {
		statedb.Finalise(true)
	} else {
		root = statedb.IntermediateRoot(config.IsEIP158(header.Number)).Bytes()
	}
	*usedGas += result.UsedGas

	// Create a new receipt for the transaction, storing the intermediate root and gas used
	// by the tx.
	receipt := &types.Receipt{Type: tx.Type(), PostState: root, CumulativeGasUsed: *usedGas}
	if result.Failed() {
		receipt.Status = types.ReceiptStatusFailed
	} else {
		receipt.Status = types.ReceiptStatusSuccessful
	}
	receipt.TxHash = tx.Hash()
	receipt.GasUsed = result.UsedGas

	// If the transaction created a contract, store the creation address in the receipt.
	if msg.To() == nil {
		receipt.ContractAddress = crypto.CreateAddress(evm.TxContext.Origin, tx.Nonce())
	}

	// Set the receipt logs and create the bloom filter.
	receipt.Logs = statedb.GetLogs(tx.Hash())
	receipt.BlockHash = statedb.BlockHash()
	receipt.BlockNumber = header.Number
	receipt.TransactionIndex = uint(statedb.TxIndex())
	for _, receiptProcessor := range receiptProcessors {
		receiptProcessor.Apply(receipt)
	}
	return receipt, err
}

// ApplyTransaction attempts to apply a transaction to the given state database
// and uses the input parameters for its environment. It returns the receipt
// for the transaction, gas used and an error if the transaction failed,
// indicating the block was invalid.
func ApplyTransaction(config *params.ChainConfig, bc ChainContext, author *common.Address, gp *GasPool, statedb *state.StateDB, header *types.Header, tx *types.Transaction, usedGas *uint64, cfg vm.Config, dmContext *deepmind.Context, receiptProcessors ...ReceiptProcessor) (*types.Receipt, error) {
	msg, err := tx.AsMessage(types.MakeSigner(config, header.Number))
	if err != nil {
		return nil, err
	}
	// Create a new context to be used in the EVM environment
	blockContext := NewEVMBlockContext(header, bc, author)
	vmenv := vm.NewEVM(blockContext, vm.TxContext{}, statedb, config, cfg, dmContext)
	defer func() {
		ite := vmenv.Interpreter()
		vm.EVMInterpreterPool.Put(ite)
		vm.EvmPool.Put(vmenv)
	}()
	return applyTransaction(msg, config, bc, author, gp, statedb, header, tx, usedGas, vmenv, receiptProcessors...)
}<|MERGE_RESOLUTION|>--- conflicted
+++ resolved
@@ -448,15 +448,12 @@
 		statedb.Prepare(tx.Hash(), block.Hash(), i)
 		receipt, err := applyTransaction(msg, p.config, p.bc, nil, gp, statedb, header, tx, usedGas, vmenv, bloomProcessors)
 		if err != nil {
-<<<<<<< HEAD
 			if dmContext.Enabled() {
 				dmContext.RecordFailedTransaction(err)
 				dmContext.ExitBlock()
 			}
 
-=======
 			bloomProcessors.Close()
->>>>>>> 2f2b98ab
 			return statedb, nil, nil, 0, fmt.Errorf("could not apply tx %d [%v]: %w", i, tx.Hash().Hex(), err)
 		}
 
