// Copyright 2015 The go-ethereum Authors
// This file is part of the go-ethereum library.
//
// The go-ethereum library is free software: you can redistribute it and/or modify
// it under the terms of the GNU Lesser General Public License as published by
// the Free Software Foundation, either version 3 of the License, or
// (at your option) any later version.
//
// The go-ethereum library is distributed in the hope that it will be useful,
// but WITHOUT ANY WARRANTY; without even the implied warranty of
// MERCHANTABILITY or FITNESS FOR A PARTICULAR PURPOSE. See the
// GNU Lesser General Public License for more details.
//
// You should have received a copy of the GNU Lesser General Public License
// along with the go-ethereum library. If not, see <http://www.gnu.org/licenses/>.

package core

import (
	"fmt"
	"math/big"

	"github.com/ethereum/go-ethereum/common"
	"github.com/ethereum/go-ethereum/consensus"
	"github.com/ethereum/go-ethereum/core/state"
	"github.com/ethereum/go-ethereum/core/types"
	"github.com/ethereum/go-ethereum/core/vm"
	"github.com/ethereum/go-ethereum/crypto"
	"github.com/ethereum/go-ethereum/log"
	"github.com/ethereum/go-ethereum/params"
)

// StateProcessor is a basic Processor, which takes care of transitioning
// state from one point to another.
//
// StateProcessor implements Processor.
type StateProcessor struct {
	config *params.ChainConfig // Chain configuration options
	bc     *BlockChain         // Canonical block chain
	engine consensus.Engine    // Consensus engine used for block rewards
}

// NewStateProcessor initialises a new StateProcessor.
func NewStateProcessor(config *params.ChainConfig, bc *BlockChain, engine consensus.Engine) *StateProcessor {
	return &StateProcessor{
		config: config,
		bc:     bc,
		engine: engine,
	}
}

// Process processes the state changes according to the Ethereum rules by running
// the transaction messages using the statedb and applying any rewards to both
// the processor (coinbase) and any included uncles.
//
// Process returns the receipts and logs accumulated during the process and
// returns the amount of gas that was used in the process. If any of the
// transactions failed to execute due to insufficient gas it will return an error.
func (p *StateProcessor) Process(block *types.Block, statedb *state.StateDB, cfg vm.Config) (types.Receipts, []*types.Log, uint64, error) {
	var (
<<<<<<< HEAD
		receipts = make([]*types.Receipt, 0)
		usedGas  = new(uint64)
		header   = block.Header()
		allLogs  []*types.Log
		gp       = new(GasPool).AddGas(block.GasLimit())
	)

=======
		receipts    = make([]*types.Receipt, 0)
		usedGas     = new(uint64)
		header      = block.Header()
		blockHash   = block.Hash()
		blockNumber = block.Number()
		allLogs     []*types.Log
		gp          = new(GasPool).AddGas(block.GasLimit())
	)

	blockContext := NewEVMBlockContext(header, p.bc, nil)
	vmenv := vm.NewEVM(blockContext, vm.TxContext{}, statedb, p.config, cfg)
>>>>>>> 8738f023
	// Iterate over and process the individual transactions
	posa, isPoSA := p.engine.(consensus.PoSA)
	if isPoSA {
		if err := posa.PreHandle(p.bc, header, statedb); err != nil {
			return nil, nil, 0, err
		}
<<<<<<< HEAD
	}
	commonTxs := make([]*types.Transaction, 0, len(block.Transactions()))
	systemTxs := make([]*types.Transaction, 0)
	for i, tx := range block.Transactions() {
		if isPoSA {
			ok, err := posa.IsSysTransaction(tx, header)
=======

		vmenv.Context.ExtraValidator = posa.CreateEvmExtraValidator(header, statedb)
	}
	commonTxs := make([]*types.Transaction, 0, len(block.Transactions()))
	systemTxs := make([]*types.Transaction, 0)
	signer := types.MakeSigner(p.config, header.Number)
	for i, tx := range block.Transactions() {
		if isPoSA {
			sender, err := types.Sender(signer, tx)
			if err != nil {
				return nil, nil, 0, err
			}
			ok, err := posa.IsSysTransaction(sender, tx, header)
>>>>>>> 8738f023
			if err != nil {
				return nil, nil, 0, err
			}
			if ok {
				systemTxs = append(systemTxs, tx)
				continue
			}
<<<<<<< HEAD
			err = posa.ValidateTx(tx, header, statedb)
=======
			err = posa.ValidateTx(sender, tx, header, statedb)
>>>>>>> 8738f023
			if err != nil {
				return nil, nil, 0, err
			}
		}
<<<<<<< HEAD
		statedb.Prepare(tx.Hash(), block.Hash(), i)
		receipt, err := ApplyTransaction(p.config, p.bc, nil, gp, statedb, header, tx, usedGas, cfg)
=======
		msg, err := tx.AsMessage(signer, header.BaseFee)
>>>>>>> 8738f023
		if err != nil {
			return nil, nil, 0, fmt.Errorf("could not apply tx %d [%v]: %w", i, tx.Hash().Hex(), err)
		}
		statedb.Prepare(tx.Hash(), i)
		receipt, err := applyTransaction(msg, p.config, p.bc, nil, gp, statedb, blockNumber, blockHash, tx, usedGas, vmenv)
		if err != nil {
			return nil, nil, 0, fmt.Errorf("could not apply tx %d [%v]: %w", i, tx.Hash().Hex(), err)
		}
		receipts = append(receipts, receipt)
		allLogs = append(allLogs, receipt.Logs...)
		commonTxs = append(commonTxs, tx)
	}
	// Finalize the block, applying any consensus engine specific extras (e.g. block rewards)
	if err := p.engine.Finalize(p.bc, header, statedb, &commonTxs, block.Uncles(), &receipts, systemTxs); err != nil {
		return nil, nil, 0, err
	}

	return receipts, allLogs, *usedGas, nil
}

func applyTransaction(msg types.Message, config *params.ChainConfig, bc ChainContext, author *common.Address, gp *GasPool, statedb *state.StateDB, blockNumber *big.Int, blockHash common.Hash, tx *types.Transaction, usedGas *uint64, evm *vm.EVM) (*types.Receipt, error) {
	// Create a new context to be used in the EVM environment.
	txContext := NewEVMTxContext(msg)
	evm.Reset(txContext, statedb)

	// Apply the transaction to the current state (included in the env).
	result, err := ApplyMessage(evm, msg, gp)
	if err != nil {
		return nil, err
	}

	// Update the state with pending changes.
	var root []byte
	if config.IsByzantium(blockNumber) {
		statedb.Finalise(true)
	} else {
		root = statedb.IntermediateRoot(config.IsEIP158(blockNumber)).Bytes()
	}
	*usedGas += result.UsedGas

	// Create a new receipt for the transaction, storing the intermediate root and gas used
	// by the tx.
	receipt := &types.Receipt{Type: tx.Type(), PostState: root, CumulativeGasUsed: *usedGas}
	if result.Failed() {
		receipt.Status = types.ReceiptStatusFailed
	} else {
		receipt.Status = types.ReceiptStatusSuccessful
	}
	receipt.TxHash = tx.Hash()
	receipt.GasUsed = result.UsedGas

	// If the transaction created a contract, store the creation address in the receipt.
	if msg.To() == nil {
		receipt.ContractAddress = crypto.CreateAddress(evm.TxContext.Origin, tx.Nonce())
	}

	// Set the receipt logs and create the bloom filter.
	receipt.Logs = statedb.GetLogs(tx.Hash(), blockHash)
	receipt.Bloom = types.CreateBloom(types.Receipts{receipt})
	receipt.BlockHash = blockHash
	receipt.BlockNumber = blockNumber
	receipt.TransactionIndex = uint(statedb.TxIndex())

	if result.Failed() {
		log.Debug("apply transaction with evm error", "txHash", tx.Hash().String(), "vmErr", result.Err)
	}

	return receipt, err
}

// ApplyTransaction attempts to apply a transaction to the given state database
// and uses the input parameters for its environment. It returns the receipt
// for the transaction, gas used and an error if the transaction failed,
// indicating the block was invalid.
func ApplyTransaction(config *params.ChainConfig, bc ChainContext, author *common.Address, gp *GasPool, statedb *state.StateDB, header *types.Header, tx *types.Transaction, usedGas *uint64, cfg vm.Config, extraValidator types.EvmExtraValidator) (*types.Receipt, error) {
	msg, err := tx.AsMessage(types.MakeSigner(config, header.Number), header.BaseFee)
	if err != nil {
		return nil, err
	}
	// Create a new context to be used in the EVM environment
	blockContext := NewEVMBlockContext(header, bc, author)
	blockContext.ExtraValidator = extraValidator
	vmenv := vm.NewEVM(blockContext, vm.TxContext{}, statedb, config, cfg)
	return applyTransaction(msg, config, bc, author, gp, statedb, header.Number, header.Hash(), tx, usedGas, vmenv)
}<|MERGE_RESOLUTION|>--- conflicted
+++ resolved
@@ -58,15 +58,6 @@
 // transactions failed to execute due to insufficient gas it will return an error.
 func (p *StateProcessor) Process(block *types.Block, statedb *state.StateDB, cfg vm.Config) (types.Receipts, []*types.Log, uint64, error) {
 	var (
-<<<<<<< HEAD
-		receipts = make([]*types.Receipt, 0)
-		usedGas  = new(uint64)
-		header   = block.Header()
-		allLogs  []*types.Log
-		gp       = new(GasPool).AddGas(block.GasLimit())
-	)
-
-=======
 		receipts    = make([]*types.Receipt, 0)
 		usedGas     = new(uint64)
 		header      = block.Header()
@@ -78,21 +69,12 @@
 
 	blockContext := NewEVMBlockContext(header, p.bc, nil)
 	vmenv := vm.NewEVM(blockContext, vm.TxContext{}, statedb, p.config, cfg)
->>>>>>> 8738f023
 	// Iterate over and process the individual transactions
 	posa, isPoSA := p.engine.(consensus.PoSA)
 	if isPoSA {
 		if err := posa.PreHandle(p.bc, header, statedb); err != nil {
 			return nil, nil, 0, err
 		}
-<<<<<<< HEAD
-	}
-	commonTxs := make([]*types.Transaction, 0, len(block.Transactions()))
-	systemTxs := make([]*types.Transaction, 0)
-	for i, tx := range block.Transactions() {
-		if isPoSA {
-			ok, err := posa.IsSysTransaction(tx, header)
-=======
 
 		vmenv.Context.ExtraValidator = posa.CreateEvmExtraValidator(header, statedb)
 	}
@@ -106,7 +88,6 @@
 				return nil, nil, 0, err
 			}
 			ok, err := posa.IsSysTransaction(sender, tx, header)
->>>>>>> 8738f023
 			if err != nil {
 				return nil, nil, 0, err
 			}
@@ -114,21 +95,12 @@
 				systemTxs = append(systemTxs, tx)
 				continue
 			}
-<<<<<<< HEAD
-			err = posa.ValidateTx(tx, header, statedb)
-=======
 			err = posa.ValidateTx(sender, tx, header, statedb)
->>>>>>> 8738f023
 			if err != nil {
 				return nil, nil, 0, err
 			}
 		}
-<<<<<<< HEAD
-		statedb.Prepare(tx.Hash(), block.Hash(), i)
-		receipt, err := ApplyTransaction(p.config, p.bc, nil, gp, statedb, header, tx, usedGas, cfg)
-=======
 		msg, err := tx.AsMessage(signer, header.BaseFee)
->>>>>>> 8738f023
 		if err != nil {
 			return nil, nil, 0, fmt.Errorf("could not apply tx %d [%v]: %w", i, tx.Hash().Hex(), err)
 		}
