--- conflicted
+++ resolved
@@ -36,11 +36,8 @@
 	"github.com/ethereum/go-ethereum/core/types"
 	"github.com/ethereum/go-ethereum/core/vm"
 	"github.com/ethereum/go-ethereum/crypto"
-<<<<<<< HEAD
 	"github.com/ethereum/go-ethereum/deepmind"
-=======
 	"github.com/ethereum/go-ethereum/log"
->>>>>>> 30972a7b
 	"github.com/ethereum/go-ethereum/params"
 	"github.com/ethereum/go-ethereum/rlp"
 )
@@ -381,16 +378,13 @@
 		gp        = new(GasPool).AddGas(block.GasLimit())
 		dmContext = deepmind.MaybeSyncContext()
 	)
-<<<<<<< HEAD
 
 	if dmContext.Enabled() {
 		dmContext.StartBlock(block)
 	}
 
-=======
 	signer := types.MakeSigner(p.bc.chainConfig, block.Number())
 	statedb.TryPreload(block, signer)
->>>>>>> 30972a7b
 	var receipts = make([]*types.Receipt, 0)
 	// Mutate the block and state according to any hard-fork specs
 	if p.config.DAOForkSupport && p.config.DAOForkBlock != nil && p.config.DAOForkBlock.Cmp(block.Number()) == 0 {
@@ -400,19 +394,23 @@
 	systemcontracts.UpgradeBuildInSystemContract(p.config, block.Number(), statedb, dmContext)
 
 	blockContext := NewEVMBlockContext(header, p.bc, nil)
-<<<<<<< HEAD
 	vmenv := vm.NewEVM(blockContext, vm.TxContext{}, statedb, p.config, cfg, dmContext)
-=======
-	vmenv := vm.NewEVM(blockContext, vm.TxContext{}, statedb, p.config, cfg)
 
 	txNum := len(block.Transactions())
->>>>>>> 30972a7b
 	// Iterate over and process the individual transactions
 	posa, isPoSA := p.engine.(consensus.PoSA)
 	commonTxs := make([]*types.Transaction, 0, txNum)
 
 	// initilise bloom processors
-	bloomProcessors := NewAsyncReceiptBloomGenerator(txNum)
+	var bloomProcessors ReceiptProcessor
+	if dmContext.Enabled() {
+		// We cannot use the async receipt bloom generator in deep mind because we output the receipt
+		// with the transaction and cannot wait for all transactions to finish. We could do it but
+		// requires changes on the reading part to add back log blooms at the end of block.
+		bloomProcessors = NewReceiptBloomGenerator()
+	} else {
+		bloomProcessors = NewAsyncReceiptBloomGenerator(txNum)
+	}
 
 	// usually do have two tx, one for validator set contract, another for system reward contract.
 	systemTxs := make([]*types.Transaction, 0, 2)
@@ -439,16 +437,12 @@
 		statedb.Prepare(tx.Hash(), block.Hash(), i)
 		receipt, err := applyTransaction(msg, p.config, p.bc, nil, gp, statedb, header, tx, usedGas, vmenv, bloomProcessors)
 		if err != nil {
-<<<<<<< HEAD
 			if dmContext.Enabled() {
 				dmContext.RecordFailedTransaction(err)
 				dmContext.ExitBlock()
 			}
 
-			return nil, nil, 0, fmt.Errorf("could not apply tx %d [%v]: %w", i, tx.Hash().Hex(), err)
-=======
 			return statedb, nil, nil, 0, fmt.Errorf("could not apply tx %d [%v]: %w", i, tx.Hash().Hex(), err)
->>>>>>> 30972a7b
 		}
 
 		if dmContext.Enabled() {
@@ -458,7 +452,9 @@
 		commonTxs = append(commonTxs, tx)
 		receipts = append(receipts, receipt)
 	}
-	bloomProcessors.Close()
+	if v, ok := bloomProcessors.(*AsyncReceiptBloomGenerator); ok {
+		v.Close()
+	}
 
 	// Finalize block is a bit special since it can be enabled without the full deep mind sync.
 	// As such, if deep mind is enabled, we log it and us the deep mind context. Otherwise if
@@ -478,15 +474,11 @@
 		allLogs = append(allLogs, receipt.Logs...)
 	}
 
-<<<<<<< HEAD
 	if dmContext.Enabled() {
 		dmContext.EndBlock(block)
 	}
 
-	return receipts, allLogs, *usedGas, nil
-=======
 	return statedb, receipts, allLogs, *usedGas, nil
->>>>>>> 30972a7b
 }
 
 func applyTransaction(msg types.Message, config *params.ChainConfig, bc ChainContext, author *common.Address, gp *GasPool, statedb *state.StateDB, header *types.Header, tx *types.Transaction, usedGas *uint64, evm *vm.EVM, receiptProcessors ...ReceiptProcessor) (*types.Receipt, error) {
@@ -540,11 +532,7 @@
 // and uses the input parameters for its environment. It returns the receipt
 // for the transaction, gas used and an error if the transaction failed,
 // indicating the block was invalid.
-<<<<<<< HEAD
-func ApplyTransaction(config *params.ChainConfig, bc ChainContext, author *common.Address, gp *GasPool, statedb *state.StateDB, header *types.Header, tx *types.Transaction, usedGas *uint64, cfg vm.Config, dmContext *deepmind.Context) (*types.Receipt, error) {
-=======
-func ApplyTransaction(config *params.ChainConfig, bc ChainContext, author *common.Address, gp *GasPool, statedb *state.StateDB, header *types.Header, tx *types.Transaction, usedGas *uint64, cfg vm.Config, receiptProcessors ...ReceiptProcessor) (*types.Receipt, error) {
->>>>>>> 30972a7b
+func ApplyTransaction(config *params.ChainConfig, bc ChainContext, author *common.Address, gp *GasPool, statedb *state.StateDB, header *types.Header, tx *types.Transaction, usedGas *uint64, cfg vm.Config, dmContext *deepmind.Context, receiptProcessors ...ReceiptProcessor) (*types.Receipt, error) {
 	msg, err := tx.AsMessage(types.MakeSigner(config, header.Number))
 	if err != nil {
 		return nil, err
