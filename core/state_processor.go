// Copyright 2015 The go-ethereum Authors
// This file is part of the go-ethereum library.
//
// The go-ethereum library is free software: you can redistribute it and/or modify
// it under the terms of the GNU Lesser General Public License as published by
// the Free Software Foundation, either version 3 of the License, or
// (at your option) any later version.
//
// The go-ethereum library is distributed in the hope that it will be useful,
// but WITHOUT ANY WARRANTY; without even the implied warranty of
// MERCHANTABILITY or FITNESS FOR A PARTICULAR PURPOSE. See the
// GNU Lesser General Public License for more details.
//
// You should have received a copy of the GNU Lesser General Public License
// along with the go-ethereum library. If not, see <http://www.gnu.org/licenses/>.

package core

import (
	"fmt"

	"github.com/ethereum/go-ethereum/common"
	"github.com/ethereum/go-ethereum/consensus"
	"github.com/ethereum/go-ethereum/consensus/misc"
	"github.com/ethereum/go-ethereum/core/state"
	"github.com/ethereum/go-ethereum/core/types"
	"github.com/ethereum/go-ethereum/core/vm"
	"github.com/ethereum/go-ethereum/crypto"
	"github.com/ethereum/go-ethereum/deepmind"
	"github.com/ethereum/go-ethereum/params"
)

// StateProcessor is a basic Processor, which takes care of transitioning
// state from one point to another.
//
// StateProcessor implements Processor.
type StateProcessor struct {
	config *params.ChainConfig // Chain configuration options
	bc     *BlockChain         // Canonical block chain
	engine consensus.Engine    // Consensus engine used for block rewards
}

// NewStateProcessor initialises a new StateProcessor.
func NewStateProcessor(config *params.ChainConfig, bc *BlockChain, engine consensus.Engine) *StateProcessor {
	return &StateProcessor{
		config: config,
		bc:     bc,
		engine: engine,
	}
}

// Process processes the state changes according to the Ethereum rules by running
// the transaction messages using the statedb and applying any rewards to both
// the processor (coinbase) and any included uncles.
//
// Process returns the receipts and logs accumulated during the process and
// returns the amount of gas that was used in the process. If any of the
// transactions failed to execute due to insufficient gas it will return an error.
func (p *StateProcessor) Process(block *types.Block, statedb *state.StateDB, cfg vm.Config) (types.Receipts, []*types.Log, uint64, error) {
	var (
		receipts  types.Receipts
		usedGas   = new(uint64)
		header    = block.Header()
		allLogs   []*types.Log
		gp        = new(GasPool).AddGas(block.GasLimit())
		dmContext = deepmind.MaybeSyncContext()
	)

	if dmContext.Enabled() {
		dmContext.StartBlock(block)
	}

	// Mutate the block and state according to any hard-fork specs
	if p.config.DAOForkSupport && p.config.DAOForkBlock != nil && p.config.DAOForkBlock.Cmp(block.Number()) == 0 {
		misc.ApplyDAOHardFork(statedb, dmContext)
	}
<<<<<<< HEAD

	// Iterate over and process the individual transactions
	for i, tx := range block.Transactions() {
		statedb.Prepare(tx.Hash(), block.Hash(), i)

		if dmContext.Enabled() {
			dmContext.StartTransaction(tx)
		}

		receipt, err := ApplyTransaction(p.config, p.bc, nil, gp, statedb, header, tx, usedGas, cfg, dmContext)
=======
	blockContext := NewEVMBlockContext(header, p.bc, nil)
	vmenv := vm.NewEVM(blockContext, vm.TxContext{}, statedb, p.config, cfg)
	// Iterate over and process the individual transactions
	for i, tx := range block.Transactions() {
		msg, err := tx.AsMessage(types.MakeSigner(p.config, header.Number))
>>>>>>> 11880ac9
		if err != nil {
			if dmContext.Enabled() {
				dmContext.RecordFailedTransaction(err)
				dmContext.ExitBlock()
			}

			return nil, nil, 0, err
		}
<<<<<<< HEAD

		if dmContext.Enabled() {
			dmContext.EndTransaction(receipt)
		}

=======
		statedb.Prepare(tx.Hash(), block.Hash(), i)
		receipt, err := applyTransaction(msg, p.config, p.bc, nil, gp, statedb, header, tx, usedGas, vmenv)
		if err != nil {
			return nil, nil, 0, fmt.Errorf("could not apply tx %d [%v]: %w", i, tx.Hash().Hex(), err)
		}
>>>>>>> 11880ac9
		receipts = append(receipts, receipt)
		allLogs = append(allLogs, receipt.Logs...)
	}

	// Finalize block is a bit special since it can be enabled without the full deep mind sync.
	// As such, if deep mind is enabled, we log it and us the deep mind context. Otherwise if
	// block progress is enabled.
	if dmContext.Enabled() {
		dmContext.FinalizeBlock(block)
	} else if deepmind.BlockProgressEnabled {
		deepmind.SyncContext().FinalizeBlock(block)
	}

	// Finalize the block, applying any consensus engine specific extras (e.g. block rewards)
	p.engine.Finalize(p.bc, header, statedb, block.Transactions(), block.Uncles(), dmContext)

	if dmContext.Enabled() {
		dmContext.EndBlock(block)
	}

	return receipts, allLogs, *usedGas, nil
}

<<<<<<< HEAD
// ApplyTransaction attempts to apply a transaction to the given state database
// and uses the input parameters for its environment. It returns the receipt
// for the transaction, gas used and an error if the transaction failed,
// indicating the block was invalid.
func ApplyTransaction(config *params.ChainConfig, bc ChainContext, author *common.Address, gp *GasPool, statedb *state.StateDB, header *types.Header, tx *types.Transaction, usedGas *uint64, cfg vm.Config, dmContext *deepmind.Context) (*types.Receipt, error) {
	msg, err := tx.AsMessage(types.MakeSigner(config, header.Number))
	if err != nil {
		return nil, err
	}

	if dmContext.Enabled() {
		dmContext.RecordTrxFrom(msg.From())
	}

	// Create a new context to be used in the EVM environment
	context := NewEVMContext(msg, header, bc, author)
	// Create a new environment which holds all relevant information
	// about the transaction and calling mechanisms.
	vmenv := vm.NewEVM(context, statedb, config, cfg, dmContext)

	if config.IsYoloV2(header.Number) {
		statedb.AddAddressToAccessList(msg.From())
		if dst := msg.To(); dst != nil {
			statedb.AddAddressToAccessList(*dst)
			// If it's a create-tx, the destination will be added inside evm.create
		}
		for _, addr := range vmenv.ActivePrecompiles() {
			statedb.AddAddressToAccessList(addr)
		}
	}
=======
func applyTransaction(msg types.Message, config *params.ChainConfig, bc ChainContext, author *common.Address, gp *GasPool, statedb *state.StateDB, header *types.Header, tx *types.Transaction, usedGas *uint64, evm *vm.EVM) (*types.Receipt, error) {
	// Create a new context to be used in the EVM environment.
	txContext := NewEVMTxContext(msg)
	evm.Reset(txContext, statedb)
>>>>>>> 11880ac9

	// Apply the transaction to the current state (included in the env).
	result, err := ApplyMessage(evm, msg, gp)
	if err != nil {
		return nil, err
	}

	// Update the state with pending changes.
	var root []byte
	if config.IsByzantium(header.Number) {
		statedb.Finalise(true)
	} else {
		root = statedb.IntermediateRoot(config.IsEIP158(header.Number)).Bytes()
	}
	*usedGas += result.UsedGas

	// Create a new receipt for the transaction, storing the intermediate root and gas used
	// by the tx.
	receipt := &types.Receipt{Type: tx.Type(), PostState: root, CumulativeGasUsed: *usedGas}
	if result.Failed() {
		receipt.Status = types.ReceiptStatusFailed
	} else {
		receipt.Status = types.ReceiptStatusSuccessful
	}
	receipt.TxHash = tx.Hash()
	receipt.GasUsed = result.UsedGas

	// If the transaction created a contract, store the creation address in the receipt.
	if msg.To() == nil {
		receipt.ContractAddress = crypto.CreateAddress(evm.TxContext.Origin, tx.Nonce())
	}

	// Set the receipt logs and create the bloom filter.
	receipt.Logs = statedb.GetLogs(tx.Hash())
	receipt.Bloom = types.CreateBloom(types.Receipts{receipt})
	receipt.BlockHash = statedb.BlockHash()
	receipt.BlockNumber = header.Number
	receipt.TransactionIndex = uint(statedb.TxIndex())
	return receipt, err
}

// ApplyTransaction attempts to apply a transaction to the given state database
// and uses the input parameters for its environment. It returns the receipt
// for the transaction, gas used and an error if the transaction failed,
// indicating the block was invalid.
func ApplyTransaction(config *params.ChainConfig, bc ChainContext, author *common.Address, gp *GasPool, statedb *state.StateDB, header *types.Header, tx *types.Transaction, usedGas *uint64, cfg vm.Config) (*types.Receipt, error) {
	msg, err := tx.AsMessage(types.MakeSigner(config, header.Number))
	if err != nil {
		return nil, err
	}
	// Create a new context to be used in the EVM environment
	blockContext := NewEVMBlockContext(header, bc, author)
	vmenv := vm.NewEVM(blockContext, vm.TxContext{}, statedb, config, cfg)
	return applyTransaction(msg, config, bc, author, gp, statedb, header, tx, usedGas, vmenv)
}<|MERGE_RESOLUTION|>--- conflicted
+++ resolved
@@ -74,24 +74,15 @@
 	if p.config.DAOForkSupport && p.config.DAOForkBlock != nil && p.config.DAOForkBlock.Cmp(block.Number()) == 0 {
 		misc.ApplyDAOHardFork(statedb, dmContext)
 	}
-<<<<<<< HEAD
-
+	blockContext := NewEVMBlockContext(header, p.bc, nil)
+	vmenv := vm.NewEVM(blockContext, vm.TxContext{}, statedb, p.config, cfg, dmContext)
 	// Iterate over and process the individual transactions
 	for i, tx := range block.Transactions() {
-		statedb.Prepare(tx.Hash(), block.Hash(), i)
-
 		if dmContext.Enabled() {
 			dmContext.StartTransaction(tx)
 		}
 
-		receipt, err := ApplyTransaction(p.config, p.bc, nil, gp, statedb, header, tx, usedGas, cfg, dmContext)
-=======
-	blockContext := NewEVMBlockContext(header, p.bc, nil)
-	vmenv := vm.NewEVM(blockContext, vm.TxContext{}, statedb, p.config, cfg)
-	// Iterate over and process the individual transactions
-	for i, tx := range block.Transactions() {
 		msg, err := tx.AsMessage(types.MakeSigner(p.config, header.Number))
->>>>>>> 11880ac9
 		if err != nil {
 			if dmContext.Enabled() {
 				dmContext.RecordFailedTransaction(err)
@@ -100,19 +91,21 @@
 
 			return nil, nil, 0, err
 		}
-<<<<<<< HEAD
+
+		if dmContext.Enabled() {
+			dmContext.RecordTrxFrom(msg.From())
+		}
+
+		statedb.Prepare(tx.Hash(), block.Hash(), i)
+		receipt, err := applyTransaction(msg, p.config, p.bc, nil, gp, statedb, header, tx, usedGas, vmenv)
+		if err != nil {
+			return nil, nil, 0, fmt.Errorf("could not apply tx %d [%v]: %w", i, tx.Hash().Hex(), err)
+		}
 
 		if dmContext.Enabled() {
 			dmContext.EndTransaction(receipt)
 		}
 
-=======
-		statedb.Prepare(tx.Hash(), block.Hash(), i)
-		receipt, err := applyTransaction(msg, p.config, p.bc, nil, gp, statedb, header, tx, usedGas, vmenv)
-		if err != nil {
-			return nil, nil, 0, fmt.Errorf("could not apply tx %d [%v]: %w", i, tx.Hash().Hex(), err)
-		}
->>>>>>> 11880ac9
 		receipts = append(receipts, receipt)
 		allLogs = append(allLogs, receipt.Logs...)
 	}
@@ -136,43 +129,10 @@
 	return receipts, allLogs, *usedGas, nil
 }
 
-<<<<<<< HEAD
-// ApplyTransaction attempts to apply a transaction to the given state database
-// and uses the input parameters for its environment. It returns the receipt
-// for the transaction, gas used and an error if the transaction failed,
-// indicating the block was invalid.
-func ApplyTransaction(config *params.ChainConfig, bc ChainContext, author *common.Address, gp *GasPool, statedb *state.StateDB, header *types.Header, tx *types.Transaction, usedGas *uint64, cfg vm.Config, dmContext *deepmind.Context) (*types.Receipt, error) {
-	msg, err := tx.AsMessage(types.MakeSigner(config, header.Number))
-	if err != nil {
-		return nil, err
-	}
-
-	if dmContext.Enabled() {
-		dmContext.RecordTrxFrom(msg.From())
-	}
-
-	// Create a new context to be used in the EVM environment
-	context := NewEVMContext(msg, header, bc, author)
-	// Create a new environment which holds all relevant information
-	// about the transaction and calling mechanisms.
-	vmenv := vm.NewEVM(context, statedb, config, cfg, dmContext)
-
-	if config.IsYoloV2(header.Number) {
-		statedb.AddAddressToAccessList(msg.From())
-		if dst := msg.To(); dst != nil {
-			statedb.AddAddressToAccessList(*dst)
-			// If it's a create-tx, the destination will be added inside evm.create
-		}
-		for _, addr := range vmenv.ActivePrecompiles() {
-			statedb.AddAddressToAccessList(addr)
-		}
-	}
-=======
 func applyTransaction(msg types.Message, config *params.ChainConfig, bc ChainContext, author *common.Address, gp *GasPool, statedb *state.StateDB, header *types.Header, tx *types.Transaction, usedGas *uint64, evm *vm.EVM) (*types.Receipt, error) {
 	// Create a new context to be used in the EVM environment.
 	txContext := NewEVMTxContext(msg)
 	evm.Reset(txContext, statedb)
->>>>>>> 11880ac9
 
 	// Apply the transaction to the current state (included in the env).
 	result, err := ApplyMessage(evm, msg, gp)
@@ -218,13 +178,13 @@
 // and uses the input parameters for its environment. It returns the receipt
 // for the transaction, gas used and an error if the transaction failed,
 // indicating the block was invalid.
-func ApplyTransaction(config *params.ChainConfig, bc ChainContext, author *common.Address, gp *GasPool, statedb *state.StateDB, header *types.Header, tx *types.Transaction, usedGas *uint64, cfg vm.Config) (*types.Receipt, error) {
+func ApplyTransaction(config *params.ChainConfig, bc ChainContext, author *common.Address, gp *GasPool, statedb *state.StateDB, header *types.Header, tx *types.Transaction, usedGas *uint64, cfg vm.Config, dmContext *deepmind.Context) (*types.Receipt, error) {
 	msg, err := tx.AsMessage(types.MakeSigner(config, header.Number))
 	if err != nil {
 		return nil, err
 	}
 	// Create a new context to be used in the EVM environment
 	blockContext := NewEVMBlockContext(header, bc, author)
-	vmenv := vm.NewEVM(blockContext, vm.TxContext{}, statedb, config, cfg)
+	vmenv := vm.NewEVM(blockContext, vm.TxContext{}, statedb, config, cfg, dmContext)
 	return applyTransaction(msg, config, bc, author, gp, statedb, header, tx, usedGas, vmenv)
 }