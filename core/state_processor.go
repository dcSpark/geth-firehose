--- conflicted
+++ resolved
@@ -17,7 +17,6 @@
 package core
 
 import (
-<<<<<<< HEAD
 	"bytes"
 	"errors"
 	"fmt"
@@ -25,9 +24,6 @@
 	"math/rand"
 	"sync"
 	"time"
-=======
-	"fmt"
->>>>>>> 8992c1a6
 
 	"github.com/ethereum/go-ethereum/common"
 	"github.com/ethereum/go-ethereum/common/gopool"
@@ -401,7 +397,6 @@
 	if p.config.DAOForkSupport && p.config.DAOForkBlock != nil && p.config.DAOForkBlock.Cmp(block.Number()) == 0 {
 		misc.ApplyDAOHardFork(statedb, dmContext)
 	}
-<<<<<<< HEAD
 	// Handle upgrade build-in system contract code
 	systemcontracts.UpgradeBuildInSystemContract(p.config, block.Number(), statedb, dmContext)
 
@@ -409,10 +404,6 @@
 	vmenv := vm.NewEVM(blockContext, vm.TxContext{}, statedb, p.config, cfg, dmContext)
 
 	txNum := len(block.Transactions())
-=======
-	blockContext := NewEVMBlockContext(header, p.bc, nil)
-	vmenv := vm.NewEVM(blockContext, vm.TxContext{}, statedb, p.config, cfg, dmContext)
->>>>>>> 8992c1a6
 	// Iterate over and process the individual transactions
 	posa, isPoSA := p.engine.(consensus.PoSA)
 	commonTxs := make([]*types.Transaction, 0, txNum)
@@ -433,7 +424,6 @@
 	// usually do have two tx, one for validator set contract, another for system reward contract.
 	systemTxs := make([]*types.Transaction, 0, 2)
 	for i, tx := range block.Transactions() {
-<<<<<<< HEAD
 		if isPoSA {
 			if isSystemTx, err := posa.IsSystemTransaction(tx, block.Header()); err != nil {
 				return statedb, nil, nil, 0, err
@@ -449,19 +439,12 @@
 		}
 
 		if dmContext.Enabled() {
-			dmContext.StartTransaction(tx)
+			dmContext.StartTransaction(tx, nil)
 			dmContext.RecordTrxFrom(msg.From())
 		}
 
 		statedb.Prepare(tx.Hash(), block.Hash(), i)
 		receipt, err := applyTransaction(msg, p.config, p.bc, nil, gp, statedb, header, tx, usedGas, vmenv, bloomProcessors)
-=======
-		if dmContext.Enabled() {
-			dmContext.StartTransaction(tx, nil)
-		}
-
-		msg, err := tx.AsMessage(types.MakeSigner(p.config, header.Number))
->>>>>>> 8992c1a6
 		if err != nil {
 			if dmContext.Enabled() {
 				dmContext.RecordFailedTransaction(err)
@@ -469,21 +452,6 @@
 			}
 
 			return statedb, nil, nil, 0, fmt.Errorf("could not apply tx %d [%v]: %w", i, tx.Hash().Hex(), err)
-		}
-
-		if dmContext.Enabled() {
-			dmContext.RecordTrxFrom(msg.From())
-		}
-
-		statedb.Prepare(tx.Hash(), block.Hash(), i)
-		receipt, err := applyTransaction(msg, p.config, p.bc, nil, gp, statedb, header, tx, usedGas, vmenv, dmContext)
-		if err != nil {
-			if dmContext.Enabled() {
-				dmContext.RecordFailedTransaction(err)
-				dmContext.ExitBlock()
-			}
-
-			return nil, nil, 0, fmt.Errorf("could not apply tx %d [%v]: %w", i, tx.Hash().Hex(), err)
 		}
 
 		if dmContext.Enabled() {
@@ -522,11 +490,7 @@
 	return statedb, receipts, allLogs, *usedGas, nil
 }
 
-<<<<<<< HEAD
 func applyTransaction(msg types.Message, config *params.ChainConfig, bc ChainContext, author *common.Address, gp *GasPool, statedb *state.StateDB, header *types.Header, tx *types.Transaction, usedGas *uint64, evm *vm.EVM, receiptProcessors ...ReceiptProcessor) (*types.Receipt, error) {
-=======
-func applyTransaction(msg types.Message, config *params.ChainConfig, bc ChainContext, author *common.Address, gp *GasPool, statedb *state.StateDB, header *types.Header, tx *types.Transaction, usedGas *uint64, evm *vm.EVM, dmContext *deepmind.Context) (*types.Receipt, error) {
->>>>>>> 8992c1a6
 	// Create a new context to be used in the EVM environment.
 	txContext := NewEVMTxContext(msg)
 	evm.Reset(txContext, statedb)
@@ -567,12 +531,9 @@
 	receipt.BlockHash = statedb.BlockHash()
 	receipt.BlockNumber = header.Number
 	receipt.TransactionIndex = uint(statedb.TxIndex())
-<<<<<<< HEAD
 	for _, receiptProcessor := range receiptProcessors {
 		receiptProcessor.Apply(receipt)
 	}
-=======
->>>>>>> 8992c1a6
 	return receipt, err
 }
 
@@ -580,11 +541,7 @@
 // and uses the input parameters for its environment. It returns the receipt
 // for the transaction, gas used and an error if the transaction failed,
 // indicating the block was invalid.
-<<<<<<< HEAD
 func ApplyTransaction(config *params.ChainConfig, bc ChainContext, author *common.Address, gp *GasPool, statedb *state.StateDB, header *types.Header, tx *types.Transaction, usedGas *uint64, cfg vm.Config, dmContext *deepmind.Context, receiptProcessors ...ReceiptProcessor) (*types.Receipt, error) {
-=======
-func ApplyTransaction(config *params.ChainConfig, bc ChainContext, author *common.Address, gp *GasPool, statedb *state.StateDB, header *types.Header, tx *types.Transaction, usedGas *uint64, cfg vm.Config, dmContext *deepmind.Context) (*types.Receipt, error) {
->>>>>>> 8992c1a6
 	msg, err := tx.AsMessage(types.MakeSigner(config, header.Number))
 	if err != nil {
 		return nil, err
@@ -592,14 +549,10 @@
 	// Create a new context to be used in the EVM environment
 	blockContext := NewEVMBlockContext(header, bc, author)
 	vmenv := vm.NewEVM(blockContext, vm.TxContext{}, statedb, config, cfg, dmContext)
-<<<<<<< HEAD
 	defer func() {
 		ite := vmenv.Interpreter()
 		vm.EVMInterpreterPool.Put(ite)
 		vm.EvmPool.Put(vmenv)
 	}()
 	return applyTransaction(msg, config, bc, author, gp, statedb, header, tx, usedGas, vmenv, receiptProcessors...)
-=======
-	return applyTransaction(msg, config, bc, author, gp, statedb, header, tx, usedGas, vmenv, dmContext)
->>>>>>> 8992c1a6
 }