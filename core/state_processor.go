// Copyright 2015 The go-ethereum Authors
// This file is part of the go-ethereum library.
//
// The go-ethereum library is free software: you can redistribute it and/or modify
// it under the terms of the GNU Lesser General Public License as published by
// the Free Software Foundation, either version 3 of the License, or
// (at your option) any later version.
//
// The go-ethereum library is distributed in the hope that it will be useful,
// but WITHOUT ANY WARRANTY; without even the implied warranty of
// MERCHANTABILITY or FITNESS FOR A PARTICULAR PURPOSE. See the
// GNU Lesser General Public License for more details.
//
// You should have received a copy of the GNU Lesser General Public License
// along with the go-ethereum library. If not, see <http://www.gnu.org/licenses/>.

package core

import (
	"bytes"
	"errors"
	"fmt"
	"math/big"
	"math/rand"
	"sync"
	"time"

	"github.com/ethereum/go-ethereum/common"
	"github.com/ethereum/go-ethereum/common/gopool"
	"github.com/ethereum/go-ethereum/consensus"
	"github.com/ethereum/go-ethereum/consensus/misc"
	"github.com/ethereum/go-ethereum/core/rawdb"
	"github.com/ethereum/go-ethereum/core/state"
	"github.com/ethereum/go-ethereum/core/state/snapshot"
	"github.com/ethereum/go-ethereum/core/systemcontracts"
	"github.com/ethereum/go-ethereum/core/types"
	"github.com/ethereum/go-ethereum/core/vm"
	"github.com/ethereum/go-ethereum/crypto"
	"github.com/ethereum/go-ethereum/deepmind"
	"github.com/ethereum/go-ethereum/log"
	"github.com/ethereum/go-ethereum/params"
	"github.com/ethereum/go-ethereum/rlp"
)

const (
	fullProcessCheck       = 21 // On diff sync mode, will do full process every fullProcessCheck randomly
	recentTime             = 1024 * 3
	recentDiffLayerTimeout = 5
	farDiffLayerTimeout    = 2
)

// StateProcessor is a basic Processor, which takes care of transitioning
// state from one point to another.
//
// StateProcessor implements Processor.
type StateProcessor struct {
	config *params.ChainConfig // Chain configuration options
	bc     *BlockChain         // Canonical block chain
	engine consensus.Engine    // Consensus engine used for block rewards
}

// NewStateProcessor initialises a new StateProcessor.
func NewStateProcessor(config *params.ChainConfig, bc *BlockChain, engine consensus.Engine) *StateProcessor {
	return &StateProcessor{
		config: config,
		bc:     bc,
		engine: engine,
	}
}

type LightStateProcessor struct {
	check int64
	StateProcessor
}

func NewLightStateProcessor(config *params.ChainConfig, bc *BlockChain, engine consensus.Engine) *LightStateProcessor {
	randomGenerator := rand.New(rand.NewSource(int64(time.Now().Nanosecond())))
	check := randomGenerator.Int63n(fullProcessCheck)
	return &LightStateProcessor{
		check:          check,
		StateProcessor: *NewStateProcessor(config, bc, engine),
	}
}

func (p *LightStateProcessor) Process(block *types.Block, statedb *state.StateDB, cfg vm.Config) (*state.StateDB, types.Receipts, []*types.Log, uint64, error) {
	allowLightProcess := true
	if posa, ok := p.engine.(consensus.PoSA); ok {
		allowLightProcess = posa.AllowLightProcess(p.bc, block.Header())
	}
	// random fallback to full process
	if allowLightProcess && block.NumberU64()%fullProcessCheck != uint64(p.check) && len(block.Transactions()) != 0 {
		var pid string
		if peer, ok := block.ReceivedFrom.(PeerIDer); ok {
			pid = peer.ID()
		}
		var diffLayer *types.DiffLayer
		var diffLayerTimeout = recentDiffLayerTimeout
		if time.Now().Unix()-int64(block.Time()) > recentTime {
			diffLayerTimeout = farDiffLayerTimeout
		}
		for tried := 0; tried < diffLayerTimeout; tried++ {
			// wait a bit for the diff layer
			diffLayer = p.bc.GetUnTrustedDiffLayer(block.Hash(), pid)
			if diffLayer != nil {
				break
			}
			time.Sleep(time.Millisecond)
		}
		if diffLayer != nil {
			if err := diffLayer.Receipts.DeriveFields(p.bc.chainConfig, block.Hash(), block.NumberU64(), block.Transactions()); err != nil {
				log.Error("Failed to derive block receipts fields", "hash", block.Hash(), "number", block.NumberU64(), "err", err)
				// fallback to full process
				return p.StateProcessor.Process(block, statedb, cfg)
			}

			receipts, logs, gasUsed, err := p.LightProcess(diffLayer, block, statedb)
			if err == nil {
				log.Info("do light process success at block", "num", block.NumberU64())
				return statedb, receipts, logs, gasUsed, nil
			}
			log.Error("do light process err at block", "num", block.NumberU64(), "err", err)
			p.bc.removeDiffLayers(diffLayer.DiffHash)
			// prepare new statedb
			statedb.StopPrefetcher()
			parent := p.bc.GetHeader(block.ParentHash(), block.NumberU64()-1)
			statedb, err = state.New(parent.Root, p.bc.stateCache, p.bc.snaps)
			if err != nil {
				return statedb, nil, nil, 0, err
			}
			statedb.SetExpectedStateRoot(block.Root())
			if p.bc.pipeCommit {
				statedb.EnablePipeCommit()
			}
			// Enable prefetching to pull in trie node paths while processing transactions
			statedb.StartPrefetcher("chain")
		}
	}
	// fallback to full process
	return p.StateProcessor.Process(block, statedb, cfg)
}

func (p *LightStateProcessor) LightProcess(diffLayer *types.DiffLayer, block *types.Block, statedb *state.StateDB) (types.Receipts, []*types.Log, uint64, error) {
	statedb.MarkLightProcessed()
	fullDiffCode := make(map[common.Hash][]byte, len(diffLayer.Codes))
	diffTries := make(map[common.Address]state.Trie)
	diffCode := make(map[common.Hash][]byte)

	snapDestructs, snapAccounts, snapStorage, err := statedb.DiffLayerToSnap(diffLayer)
	if err != nil {
		return nil, nil, 0, err
	}

	for _, c := range diffLayer.Codes {
		fullDiffCode[c.Hash] = c.Code
	}
	stateTrie, err := statedb.Trie()
	if err != nil {
		return nil, nil, 0, err
	}
	for des := range snapDestructs {
		stateTrie.TryDelete(des[:])
	}
	threads := gopool.Threads(len(snapAccounts))

	iteAccounts := make([]common.Address, 0, len(snapAccounts))
	for diffAccount := range snapAccounts {
		iteAccounts = append(iteAccounts, diffAccount)
	}

	errChan := make(chan error, threads)
	exitChan := make(chan struct{})
	var snapMux sync.RWMutex
	var stateMux, diffMux sync.Mutex
	for i := 0; i < threads; i++ {
		start := i * len(iteAccounts) / threads
		end := (i + 1) * len(iteAccounts) / threads
		if i+1 == threads {
			end = len(iteAccounts)
		}
		go func(start, end int) {
			for index := start; index < end; index++ {
				select {
				// fast fail
				case <-exitChan:
					return
				default:
				}
				diffAccount := iteAccounts[index]
				snapMux.RLock()
				blob := snapAccounts[diffAccount]
				snapMux.RUnlock()
				addrHash := crypto.Keccak256Hash(diffAccount[:])
				latestAccount, err := snapshot.FullAccount(blob)
				if err != nil {
					errChan <- err
					return
				}

				// fetch previous state
				var previousAccount state.Account
				stateMux.Lock()
				enc, err := stateTrie.TryGet(diffAccount[:])
				stateMux.Unlock()
				if err != nil {
					errChan <- err
					return
				}
				if len(enc) != 0 {
					if err := rlp.DecodeBytes(enc, &previousAccount); err != nil {
						errChan <- err
						return
					}
				}
				if latestAccount.Balance == nil {
					latestAccount.Balance = new(big.Int)
				}
				if previousAccount.Balance == nil {
					previousAccount.Balance = new(big.Int)
				}
				if previousAccount.Root == (common.Hash{}) {
					previousAccount.Root = types.EmptyRootHash
				}
				if len(previousAccount.CodeHash) == 0 {
					previousAccount.CodeHash = types.EmptyCodeHash
				}

				// skip no change account
				if previousAccount.Nonce == latestAccount.Nonce &&
					bytes.Equal(previousAccount.CodeHash, latestAccount.CodeHash) &&
					previousAccount.Balance.Cmp(latestAccount.Balance) == 0 &&
					previousAccount.Root == common.BytesToHash(latestAccount.Root) {
					// It is normal to receive redundant message since the collected message is redundant.
					log.Debug("receive redundant account change in diff layer", "account", diffAccount, "num", block.NumberU64())
					snapMux.Lock()
					delete(snapAccounts, diffAccount)
					delete(snapStorage, diffAccount)
					snapMux.Unlock()
					continue
				}

				// update code
				codeHash := common.BytesToHash(latestAccount.CodeHash)
				if !bytes.Equal(latestAccount.CodeHash, previousAccount.CodeHash) &&
					!bytes.Equal(latestAccount.CodeHash, types.EmptyCodeHash) {
					if code, exist := fullDiffCode[codeHash]; exist {
						if crypto.Keccak256Hash(code) != codeHash {
							errChan <- fmt.Errorf("code and code hash mismatch, account %s", diffAccount.String())
							return
						}
						diffMux.Lock()
						diffCode[codeHash] = code
						diffMux.Unlock()
					} else {
						rawCode := rawdb.ReadCode(p.bc.db, codeHash)
						if len(rawCode) == 0 {
							errChan <- fmt.Errorf("missing code, account %s", diffAccount.String())
							return
						}
					}
				}

				//update storage
				latestRoot := common.BytesToHash(latestAccount.Root)
				if latestRoot != previousAccount.Root {
					accountTrie, err := statedb.Database().OpenStorageTrie(addrHash, previousAccount.Root)
					if err != nil {
						errChan <- err
						return
					}
					snapMux.RLock()
					storageChange, exist := snapStorage[diffAccount]
					snapMux.RUnlock()

					if !exist {
						errChan <- errors.New("missing storage change in difflayer")
						return
					}
					for k, v := range storageChange {
						if len(v) != 0 {
							accountTrie.TryUpdate([]byte(k), v)
						} else {
							accountTrie.TryDelete([]byte(k))
						}
					}

					// check storage root
					accountRootHash := accountTrie.Hash()
					if latestRoot != accountRootHash {
						errChan <- errors.New("account storage root mismatch")
						return
					}
					diffMux.Lock()
					diffTries[diffAccount] = accountTrie
					diffMux.Unlock()
				} else {
					snapMux.Lock()
					delete(snapStorage, diffAccount)
					snapMux.Unlock()
				}

				// can't trust the blob, need encode by our-self.
				latestStateAccount := state.Account{
					Nonce:    latestAccount.Nonce,
					Balance:  latestAccount.Balance,
					Root:     common.BytesToHash(latestAccount.Root),
					CodeHash: latestAccount.CodeHash,
				}
				bz, err := rlp.EncodeToBytes(&latestStateAccount)
				if err != nil {
					errChan <- err
					return
				}
				stateMux.Lock()
				err = stateTrie.TryUpdate(diffAccount[:], bz)
				stateMux.Unlock()
				if err != nil {
					errChan <- err
					return
				}
			}
			errChan <- nil
		}(start, end)
	}

	for i := 0; i < threads; i++ {
		err := <-errChan
		if err != nil {
			close(exitChan)
			return nil, nil, 0, err
		}
	}

	var allLogs []*types.Log
	var gasUsed uint64
	for _, receipt := range diffLayer.Receipts {
		allLogs = append(allLogs, receipt.Logs...)
		gasUsed += receipt.GasUsed
	}

	// Do validate in advance so that we can fall back to full process
	if err := p.bc.validator.ValidateState(block, statedb, diffLayer.Receipts, gasUsed); err != nil {
		log.Error("validate state failed during diff sync", "error", err)
		return nil, nil, 0, err
	}

	// remove redundant storage change
	for account := range snapStorage {
		if _, exist := snapAccounts[account]; !exist {
			log.Warn("receive redundant storage change in diff layer")
			delete(snapStorage, account)
		}
	}

	// remove redundant code
	if len(fullDiffCode) != len(diffLayer.Codes) {
		diffLayer.Codes = make([]types.DiffCode, 0, len(diffCode))
		for hash, code := range diffCode {
			diffLayer.Codes = append(diffLayer.Codes, types.DiffCode{
				Hash: hash,
				Code: code,
			})
		}
	}

	statedb.SetSnapData(snapDestructs, snapAccounts, snapStorage)
	if len(snapAccounts) != len(diffLayer.Accounts) || len(snapStorage) != len(diffLayer.Storages) {
		diffLayer.Destructs, diffLayer.Accounts, diffLayer.Storages = statedb.SnapToDiffLayer()
	}
	statedb.SetDiff(diffLayer, diffTries, diffCode)

	return diffLayer.Receipts, allLogs, gasUsed, nil
}

// Process processes the state changes according to the Ethereum rules by running
// the transaction messages using the statedb and applying any rewards to both
// the processor (coinbase) and any included uncles.
//
// Process returns the receipts and logs accumulated during the process and
// returns the amount of gas that was used in the process. If any of the
// transactions failed to execute due to insufficient gas it will return an error.
func (p *StateProcessor) Process(block *types.Block, statedb *state.StateDB, cfg vm.Config) (*state.StateDB, types.Receipts, []*types.Log, uint64, error) {
	var (
		usedGas   = new(uint64)
		header    = block.Header()
		allLogs   []*types.Log
		gp        = new(GasPool).AddGas(block.GasLimit())
		dmContext = deepmind.MaybeSyncContext()
	)

	if dmContext.Enabled() {
		dmContext.StartBlock(block)
	}

	signer := types.MakeSigner(p.bc.chainConfig, block.Number())
	var receipts = make([]*types.Receipt, 0)
	// Mutate the block and state according to any hard-fork specs
	if p.config.DAOForkSupport && p.config.DAOForkBlock != nil && p.config.DAOForkBlock.Cmp(block.Number()) == 0 {
		misc.ApplyDAOHardFork(statedb, dmContext)
	}
	// Handle upgrade build-in system contract code
	systemcontracts.UpgradeBuildInSystemContract(p.config, block.Number(), statedb, dmContext)

	blockContext := NewEVMBlockContext(header, p.bc, nil)
	vmenv := vm.NewEVM(blockContext, vm.TxContext{}, statedb, p.config, cfg, dmContext)

	txNum := len(block.Transactions())
	// Iterate over and process the individual transactions
	posa, isPoSA := p.engine.(consensus.PoSA)
	commonTxs := make([]*types.Transaction, 0, txNum)

	// initilise bloom processors
	var bloomProcessors ReceiptProcessor
	if dmContext.Enabled() {
		// We cannot use the async receipt bloom generator in deep mind because we output the receipt
		// with the transaction and cannot wait for all transactions to finish. We could do it but
		// requires changes on the reading part to add back log blooms at the end of block.
		bloomProcessors = NewReceiptBloomGenerator()
	} else {
		bloomProcessors = NewAsyncReceiptBloomGenerator(txNum)
	}

	statedb.MarkFullProcessed()

	// usually do have two tx, one for validator set contract, another for system reward contract.
	systemTxs := make([]*types.Transaction, 0, 2)
	for i, tx := range block.Transactions() {
		if isPoSA {
			if isSystemTx, err := posa.IsSystemTransaction(tx, block.Header()); err != nil {
				bloomProcessors.Close()
				return statedb, nil, nil, 0, err
			} else if isSystemTx {
				systemTxs = append(systemTxs, tx)
				continue
			}
		}

		msg, err := tx.AsMessage(signer)
		if err != nil {
			bloomProcessors.Close()
			return statedb, nil, nil, 0, err
		}

		if dmContext.Enabled() {
<<<<<<< HEAD
			// London fork not active in this branch yet, replace by `header.BaseFee` instead of `nil` when it's the case (and remove this comment)
=======
			// Once London is active in the patch set, this `nil` value should become `block.Header().GetBaseFee()`
>>>>>>> 8b6c926a
			dmContext.StartTransaction(tx, nil)
			dmContext.RecordTrxFrom(msg.From())
		}

		statedb.Prepare(tx.Hash(), block.Hash(), i)
		receipt, err := applyTransaction(msg, p.config, p.bc, nil, gp, statedb, header, tx, usedGas, vmenv, bloomProcessors)
		if err != nil {
			if dmContext.Enabled() {
				dmContext.RecordFailedTransaction(err)
				dmContext.ExitBlock()
			}

			bloomProcessors.Close()
			return statedb, nil, nil, 0, fmt.Errorf("could not apply tx %d [%v]: %w", i, tx.Hash().Hex(), err)
		}

		if dmContext.Enabled() {
			dmContext.EndTransaction(receipt)
		}

		commonTxs = append(commonTxs, tx)
		receipts = append(receipts, receipt)
	}
	if v, ok := bloomProcessors.(*AsyncReceiptBloomGenerator); ok {
		v.Close()
	}

	// Finalize block is a bit special since it can be enabled without the full deep mind sync.
	// As such, if deep mind is enabled, we log it and us the deep mind context. Otherwise if
	// block progress is enabled.
	if dmContext.Enabled() {
		dmContext.FinalizeBlock(block)
	} else if deepmind.BlockProgressEnabled {
		deepmind.SyncContext().FinalizeBlock(block)
	}

	// Finalize the block, applying any consensus engine specific extras (e.g. block rewards)
	err := p.engine.Finalize(p.bc, header, statedb, &commonTxs, block.Uncles(), &receipts, &systemTxs, usedGas, dmContext)
	if err != nil {
		return statedb, receipts, allLogs, *usedGas, err
	}
	for _, receipt := range receipts {
		allLogs = append(allLogs, receipt.Logs...)
	}

	if dmContext.Enabled() {
		// Calculate the total difficulty of the block
		ptd := p.bc.GetTd(block.ParentHash(), block.NumberU64()-1)
		td := new(big.Int).Add(block.Difficulty(), ptd)

		dmContext.EndBlock(block, td)
	}

	return statedb, receipts, allLogs, *usedGas, nil
}

func applyTransaction(msg types.Message, config *params.ChainConfig, bc ChainContext, author *common.Address, gp *GasPool, statedb *state.StateDB, header *types.Header, tx *types.Transaction, usedGas *uint64, evm *vm.EVM, receiptProcessors ...ReceiptProcessor) (*types.Receipt, error) {
	// Create a new context to be used in the EVM environment.
	txContext := NewEVMTxContext(msg)
	evm.Reset(txContext, statedb)

	// Apply the transaction to the current state (included in the env).
	result, err := ApplyMessage(evm, msg, gp)
	if err != nil {
		return nil, err
	}

	// Update the state with pending changes.
	var root []byte
	if config.IsByzantium(header.Number) {
		statedb.Finalise(true)
	} else {
		root = statedb.IntermediateRoot(config.IsEIP158(header.Number)).Bytes()
	}
	*usedGas += result.UsedGas

	// Create a new receipt for the transaction, storing the intermediate root and gas used
	// by the tx.
	receipt := &types.Receipt{Type: tx.Type(), PostState: root, CumulativeGasUsed: *usedGas}
	if result.Failed() {
		receipt.Status = types.ReceiptStatusFailed
	} else {
		receipt.Status = types.ReceiptStatusSuccessful
	}
	receipt.TxHash = tx.Hash()
	receipt.GasUsed = result.UsedGas

	// If the transaction created a contract, store the creation address in the receipt.
	if msg.To() == nil {
		receipt.ContractAddress = crypto.CreateAddress(evm.TxContext.Origin, tx.Nonce())
	}

	// Set the receipt logs and create the bloom filter.
	receipt.Logs = statedb.GetLogs(tx.Hash())
	receipt.BlockHash = statedb.BlockHash()
	receipt.BlockNumber = header.Number
	receipt.TransactionIndex = uint(statedb.TxIndex())
	for _, receiptProcessor := range receiptProcessors {
		receiptProcessor.Apply(receipt)
	}
	return receipt, err
}

// ApplyTransaction attempts to apply a transaction to the given state database
// and uses the input parameters for its environment. It returns the receipt
// for the transaction, gas used and an error if the transaction failed,
// indicating the block was invalid.
func ApplyTransaction(config *params.ChainConfig, bc ChainContext, author *common.Address, gp *GasPool, statedb *state.StateDB, header *types.Header, tx *types.Transaction, usedGas *uint64, cfg vm.Config, dmContext *deepmind.Context, receiptProcessors ...ReceiptProcessor) (*types.Receipt, error) {
	msg, err := tx.AsMessage(types.MakeSigner(config, header.Number))
	if err != nil {
		return nil, err
	}
	// Create a new context to be used in the EVM environment
	blockContext := NewEVMBlockContext(header, bc, author)
	vmenv := vm.NewEVM(blockContext, vm.TxContext{}, statedb, config, cfg, dmContext)
	defer func() {
		ite := vmenv.Interpreter()
		vm.EVMInterpreterPool.Put(ite)
		vm.EvmPool.Put(vmenv)
	}()
	return applyTransaction(msg, config, bc, author, gp, statedb, header, tx, usedGas, vmenv, receiptProcessors...)
}<|MERGE_RESOLUTION|>--- conflicted
+++ resolved
@@ -441,11 +441,7 @@
 		}
 
 		if dmContext.Enabled() {
-<<<<<<< HEAD
-			// London fork not active in this branch yet, replace by `header.BaseFee` instead of `nil` when it's the case (and remove this comment)
-=======
 			// Once London is active in the patch set, this `nil` value should become `block.Header().GetBaseFee()`
->>>>>>> 8b6c926a
 			dmContext.StartTransaction(tx, nil)
 			dmContext.RecordTrxFrom(msg.From())
 		}
