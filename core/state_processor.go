--- conflicted
+++ resolved
@@ -21,12 +21,9 @@
 	"errors"
 	"fmt"
 	"math/big"
-<<<<<<< HEAD
 	"math/rand"
 	"sync"
 	"time"
-=======
->>>>>>> 030800a7
 
 	"github.com/ethereum/go-ethereum/common"
 	"github.com/ethereum/go-ethereum/common/gopool"
@@ -427,7 +424,6 @@
 	// usually do have two tx, one for validator set contract, another for system reward contract.
 	systemTxs := make([]*types.Transaction, 0, 2)
 	for i, tx := range block.Transactions() {
-<<<<<<< HEAD
 		if isPoSA {
 			if isSystemTx, err := posa.IsSystemTransaction(tx, block.Header()); err != nil {
 				return statedb, nil, nil, 0, err
@@ -435,11 +431,6 @@
 				systemTxs = append(systemTxs, tx)
 				continue
 			}
-=======
-		if dmContext.Enabled() {
-			// London fork not active in this branch yet, replace by `header.BaseFee` instead of `nil` when it's the case (and remove this comment)
-			dmContext.StartTransaction(tx, nil)
->>>>>>> 030800a7
 		}
 
 		msg, err := tx.AsMessage(signer)
@@ -448,6 +439,7 @@
 		}
 
 		if dmContext.Enabled() {
+			// London fork not active in this branch yet, replace by `header.BaseFee` instead of `nil` when it's the case (and remove this comment)
 			dmContext.StartTransaction(tx, nil)
 			dmContext.RecordTrxFrom(msg.From())
 		}
