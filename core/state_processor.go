--- conflicted
+++ resolved
@@ -57,15 +57,6 @@
 // transactions failed to execute due to insufficient gas it will return an error.
 func (p *StateProcessor) Process(block *types.Block, statedb *state.StateDB, cfg vm.Config) (types.Receipts, []*types.Log, uint64, error) {
 	var (
-<<<<<<< HEAD
-		usedGas = new(uint64)
-		header  = block.Header()
-		allLogs []*types.Log
-		gp      = new(GasPool).AddGas(block.GasLimit())
-	)
-	var receipts = make([]*types.Receipt, 0)
-=======
-		receipts  types.Receipts
 		usedGas   = new(uint64)
 		header    = block.Header()
 		allLogs   []*types.Log
@@ -77,17 +68,13 @@
 		dmContext.StartBlock(block)
 	}
 
->>>>>>> 1d5741d4
+	var receipts = make([]*types.Receipt, 0)
 	// Mutate the block and state according to any hard-fork specs
 	if p.config.DAOForkSupport && p.config.DAOForkBlock != nil && p.config.DAOForkBlock.Cmp(block.Number()) == 0 {
 		misc.ApplyDAOHardFork(statedb, dmContext)
 	}
-<<<<<<< HEAD
 	// Handle upgrade build-in system contract code
-	systemcontracts.UpgradeBuildInSystemContract(p.config, block.Number(), statedb)
-=======
-
->>>>>>> 1d5741d4
+	systemcontracts.UpgradeBuildInSystemContract(p.config, block.Number(), statedb, dmContext)
 	// Iterate over and process the individual transactions
 	posa, isPoSA := p.engine.(consensus.PoSA)
 	commonTxs := make([]*types.Transaction, 0, len(block.Transactions()))
@@ -117,15 +104,12 @@
 
 			return nil, nil, 0, err
 		}
-<<<<<<< HEAD
-		commonTxs = append(commonTxs, tx)
-=======
 
 		if dmContext.Enabled() {
 			dmContext.EndTransaction(receipt)
 		}
 
->>>>>>> 1d5741d4
+		commonTxs = append(commonTxs, tx)
 		receipts = append(receipts, receipt)
 	}
 
@@ -139,19 +123,16 @@
 	}
 
 	// Finalize the block, applying any consensus engine specific extras (e.g. block rewards)
-<<<<<<< HEAD
-	err := p.engine.Finalize(p.bc, header, statedb, &commonTxs, block.Uncles(), &receipts, &systemTxs, usedGas)
+	err := p.engine.Finalize(p.bc, header, statedb, &commonTxs, block.Uncles(), &receipts, &systemTxs, usedGas, dmContext)
 	if err != nil {
 		return receipts, allLogs, *usedGas, err
 	}
 	for _, receipt := range receipts {
 		allLogs = append(allLogs, receipt.Logs...)
-=======
-	p.engine.Finalize(p.bc, header, statedb, block.Transactions(), block.Uncles(), dmContext)
+	}
 
 	if dmContext.Enabled() {
 		dmContext.EndBlock(block)
->>>>>>> 1d5741d4
 	}
 
 	return receipts, allLogs, *usedGas, nil
