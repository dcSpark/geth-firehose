// Copyright 2014 The go-ethereum Authors
// This file is part of the go-ethereum library.
//
// The go-ethereum library is free software: you can redistribute it and/or modify
// it under the terms of the GNU Lesser General Public License as published by
// the Free Software Foundation, either version 3 of the License, or
// (at your option) any later version.
//
// The go-ethereum library is distributed in the hope that it will be useful,
// but WITHOUT ANY WARRANTY; without even the implied warranty of
// MERCHANTABILITY or FITNESS FOR A PARTICULAR PURPOSE. See the
// GNU Lesser General Public License for more details.
//
// You should have received a copy of the GNU Lesser General Public License
// along with the go-ethereum library. If not, see <http://www.gnu.org/licenses/>.

package core

import (
	"errors"
	"fmt"
	"io/ioutil"
	"math/big"
	"math/rand"
	"os"
	"sync"
	"testing"
	"time"

	"github.com/ethereum/go-ethereum/common"
	"github.com/ethereum/go-ethereum/common/math"
	"github.com/ethereum/go-ethereum/consensus"
	"github.com/ethereum/go-ethereum/consensus/beacon"
	"github.com/ethereum/go-ethereum/consensus/ethash"
	"github.com/ethereum/go-ethereum/core/rawdb"
	"github.com/ethereum/go-ethereum/core/state"
	"github.com/ethereum/go-ethereum/core/types"
	"github.com/ethereum/go-ethereum/core/vm"
	"github.com/ethereum/go-ethereum/crypto"
	"github.com/ethereum/go-ethereum/eth/tracers/logger"
	"github.com/ethereum/go-ethereum/ethdb"
	"github.com/ethereum/go-ethereum/params"
	"github.com/ethereum/go-ethereum/trie"
)

// So we can deterministically seed different blockchains
var (
	canonicalSeed = 1
	forkSeed      = 2
)

// newCanonical creates a chain database, and injects a deterministic canonical
// chain. Depending on the full flag, if creates either a full block chain or a
// header only chain.
func newCanonical(engine consensus.Engine, n int, full bool) (ethdb.Database, *BlockChain, error) {
	var (
		db      = rawdb.NewMemoryDatabase()
		genesis = (&Genesis{BaseFee: big.NewInt(params.InitialBaseFee)}).MustCommit(db)
	)

	// Initialize a fresh chain with only a genesis block
	blockchain, _ := NewBlockChain(db, nil, params.AllEthashProtocolChanges, engine, vm.Config{}, nil, nil)
	// Create and inject the requested chain
	if n == 0 {
		return db, blockchain, nil
	}
	if full {
		// Full block-chain requested
		blocks := makeBlockChain(genesis, n, engine, db, canonicalSeed)
		_, err := blockchain.InsertChain(blocks)
		return db, blockchain, err
	}
	// Header-only chain requested
	headers := makeHeaderChain(genesis.Header(), n, engine, db, canonicalSeed)
	_, err := blockchain.InsertHeaderChain(headers, 1)
	return db, blockchain, err
}

func newGwei(n int64) *big.Int {
	return new(big.Int).Mul(big.NewInt(n), big.NewInt(params.GWei))
}

// Test fork of length N starting from block i
func testFork(t *testing.T, blockchain *BlockChain, i, n int, full bool, comparator func(td1, td2 *big.Int)) {
	// Copy old chain up to #i into a new db
	db, blockchain2, err := newCanonical(ethash.NewFaker(), i, full)
	if err != nil {
		t.Fatal("could not make new canonical in testFork", err)
	}
	defer blockchain2.Stop()

	// Assert the chains have the same header/block at #i
	var hash1, hash2 common.Hash
	if full {
		hash1 = blockchain.GetBlockByNumber(uint64(i)).Hash()
		hash2 = blockchain2.GetBlockByNumber(uint64(i)).Hash()
	} else {
		hash1 = blockchain.GetHeaderByNumber(uint64(i)).Hash()
		hash2 = blockchain2.GetHeaderByNumber(uint64(i)).Hash()
	}
	if hash1 != hash2 {
		t.Errorf("chain content mismatch at %d: have hash %v, want hash %v", i, hash2, hash1)
	}
	// Extend the newly created chain
	var (
		blockChainB  []*types.Block
		headerChainB []*types.Header
	)
	if full {
		blockChainB = makeBlockChain(blockchain2.CurrentBlock(), n, ethash.NewFaker(), db, forkSeed)
		if _, err := blockchain2.InsertChain(blockChainB); err != nil {
			t.Fatalf("failed to insert forking chain: %v", err)
		}
	} else {
		headerChainB = makeHeaderChain(blockchain2.CurrentHeader(), n, ethash.NewFaker(), db, forkSeed)
		if _, err := blockchain2.InsertHeaderChain(headerChainB, 1); err != nil {
			t.Fatalf("failed to insert forking chain: %v", err)
		}
	}
	// Sanity check that the forked chain can be imported into the original
	var tdPre, tdPost *big.Int

	if full {
		cur := blockchain.CurrentBlock()
		tdPre = blockchain.GetTd(cur.Hash(), cur.NumberU64())
		if err := testBlockChainImport(blockChainB, blockchain); err != nil {
			t.Fatalf("failed to import forked block chain: %v", err)
		}
		last := blockChainB[len(blockChainB)-1]
		tdPost = blockchain.GetTd(last.Hash(), last.NumberU64())
	} else {
		cur := blockchain.CurrentHeader()
		tdPre = blockchain.GetTd(cur.Hash(), cur.Number.Uint64())
		if err := testHeaderChainImport(headerChainB, blockchain); err != nil {
			t.Fatalf("failed to import forked header chain: %v", err)
		}
		last := headerChainB[len(headerChainB)-1]
		tdPost = blockchain.GetTd(last.Hash(), last.Number.Uint64())
	}
	// Compare the total difficulties of the chains
	comparator(tdPre, tdPost)
}

// testBlockChainImport tries to process a chain of blocks, writing them into
// the database if successful.
func testBlockChainImport(chain types.Blocks, blockchain *BlockChain) error {
	for _, block := range chain {
		// Try and process the block
		err := blockchain.engine.VerifyHeader(blockchain, block.Header(), true)
		if err == nil {
			err = blockchain.validator.ValidateBody(block)
		}
		if err != nil {
			if err == ErrKnownBlock {
				continue
			}
			return err
		}
		statedb, err := state.New(blockchain.GetBlockByHash(block.ParentHash()).Root(), blockchain.stateCache, nil)
		if err != nil {
			return err
		}
		receipts, _, usedGas, err := blockchain.processor.Process(block, statedb, vm.Config{})
		if err != nil {
			blockchain.reportBlock(block, receipts, err)
			return err
		}
		err = blockchain.validator.ValidateState(block, statedb, receipts, usedGas)
		if err != nil {
			blockchain.reportBlock(block, receipts, err)
			return err
		}

		blockchain.chainmu.MustLock()
		rawdb.WriteTd(blockchain.db, block.Hash(), block.NumberU64(), new(big.Int).Add(block.Difficulty(), blockchain.GetTd(block.ParentHash(), block.NumberU64()-1)))
		rawdb.WriteBlock(blockchain.db, block)
		statedb.Commit(false)
		blockchain.chainmu.Unlock()
	}
	return nil
}

// testHeaderChainImport tries to process a chain of header, writing them into
// the database if successful.
func testHeaderChainImport(chain []*types.Header, blockchain *BlockChain) error {
	for _, header := range chain {
		// Try and validate the header
		if err := blockchain.engine.VerifyHeader(blockchain, header, false); err != nil {
			return err
		}
		// Manually insert the header into the database, but don't reorganise (allows subsequent testing)
		blockchain.chainmu.MustLock()
		rawdb.WriteTd(blockchain.db, header.Hash(), header.Number.Uint64(), new(big.Int).Add(header.Difficulty, blockchain.GetTd(header.ParentHash, header.Number.Uint64()-1)))
		rawdb.WriteHeader(blockchain.db, header)
		blockchain.chainmu.Unlock()
	}
	return nil
}

func TestLastBlock(t *testing.T) {
	_, blockchain, err := newCanonical(ethash.NewFaker(), 0, true)
	if err != nil {
		t.Fatalf("failed to create pristine chain: %v", err)
	}
	defer blockchain.Stop()

	blocks := makeBlockChain(blockchain.CurrentBlock(), 1, ethash.NewFullFaker(), blockchain.db, 0)
	if _, err := blockchain.InsertChain(blocks); err != nil {
		t.Fatalf("Failed to insert block: %v", err)
	}
	if blocks[len(blocks)-1].Hash() != rawdb.ReadHeadBlockHash(blockchain.db) {
		t.Fatalf("Write/Get HeadBlockHash failed")
	}
}

// Test inserts the blocks/headers after the fork choice rule is changed.
// The chain is reorged to whatever specified.
func testInsertAfterMerge(t *testing.T, blockchain *BlockChain, i, n int, full bool) {
	// Copy old chain up to #i into a new db
	db, blockchain2, err := newCanonical(ethash.NewFaker(), i, full)
	if err != nil {
		t.Fatal("could not make new canonical in testFork", err)
	}
	defer blockchain2.Stop()

	// Assert the chains have the same header/block at #i
	var hash1, hash2 common.Hash
	if full {
		hash1 = blockchain.GetBlockByNumber(uint64(i)).Hash()
		hash2 = blockchain2.GetBlockByNumber(uint64(i)).Hash()
	} else {
		hash1 = blockchain.GetHeaderByNumber(uint64(i)).Hash()
		hash2 = blockchain2.GetHeaderByNumber(uint64(i)).Hash()
	}
	if hash1 != hash2 {
		t.Errorf("chain content mismatch at %d: have hash %v, want hash %v", i, hash2, hash1)
	}

	// Extend the newly created chain
	if full {
		blockChainB := makeBlockChain(blockchain2.CurrentBlock(), n, ethash.NewFaker(), db, forkSeed)
		if _, err := blockchain2.InsertChain(blockChainB); err != nil {
			t.Fatalf("failed to insert forking chain: %v", err)
		}
		if blockchain2.CurrentBlock().NumberU64() != blockChainB[len(blockChainB)-1].NumberU64() {
			t.Fatalf("failed to reorg to the given chain")
		}
		if blockchain2.CurrentBlock().Hash() != blockChainB[len(blockChainB)-1].Hash() {
			t.Fatalf("failed to reorg to the given chain")
		}
	} else {
		headerChainB := makeHeaderChain(blockchain2.CurrentHeader(), n, ethash.NewFaker(), db, forkSeed)
		if _, err := blockchain2.InsertHeaderChain(headerChainB, 1); err != nil {
			t.Fatalf("failed to insert forking chain: %v", err)
		}
		if blockchain2.CurrentHeader().Number.Uint64() != headerChainB[len(headerChainB)-1].Number.Uint64() {
			t.Fatalf("failed to reorg to the given chain")
		}
		if blockchain2.CurrentHeader().Hash() != headerChainB[len(headerChainB)-1].Hash() {
			t.Fatalf("failed to reorg to the given chain")
		}
	}
}

// Tests that given a starting canonical chain of a given size, it can be extended
// with various length chains.
func TestExtendCanonicalHeaders(t *testing.T) { testExtendCanonical(t, false) }
func TestExtendCanonicalBlocks(t *testing.T)  { testExtendCanonical(t, true) }

func testExtendCanonical(t *testing.T, full bool) {
	length := 5

	// Make first chain starting from genesis
	_, processor, err := newCanonical(ethash.NewFaker(), length, full)
	if err != nil {
		t.Fatalf("failed to make new canonical chain: %v", err)
	}
	defer processor.Stop()

	// Define the difficulty comparator
	better := func(td1, td2 *big.Int) {
		if td2.Cmp(td1) <= 0 {
			t.Errorf("total difficulty mismatch: have %v, expected more than %v", td2, td1)
		}
	}
	// Start fork from current height
	testFork(t, processor, length, 1, full, better)
	testFork(t, processor, length, 2, full, better)
	testFork(t, processor, length, 5, full, better)
	testFork(t, processor, length, 10, full, better)
}

// Tests that given a starting canonical chain of a given size, it can be extended
// with various length chains.
func TestExtendCanonicalHeadersAfterMerge(t *testing.T) { testExtendCanonicalAfterMerge(t, false) }
func TestExtendCanonicalBlocksAfterMerge(t *testing.T)  { testExtendCanonicalAfterMerge(t, true) }

func testExtendCanonicalAfterMerge(t *testing.T, full bool) {
	length := 5

	// Make first chain starting from genesis
	_, processor, err := newCanonical(ethash.NewFaker(), length, full)
	if err != nil {
		t.Fatalf("failed to make new canonical chain: %v", err)
	}
	defer processor.Stop()

	testInsertAfterMerge(t, processor, length, 1, full)
	testInsertAfterMerge(t, processor, length, 10, full)
}

// Tests that given a starting canonical chain of a given size, creating shorter
// forks do not take canonical ownership.
func TestShorterForkHeaders(t *testing.T) { testShorterFork(t, false) }
func TestShorterForkBlocks(t *testing.T)  { testShorterFork(t, true) }

func testShorterFork(t *testing.T, full bool) {
	length := 10

	// Make first chain starting from genesis
	_, processor, err := newCanonical(ethash.NewFaker(), length, full)
	if err != nil {
		t.Fatalf("failed to make new canonical chain: %v", err)
	}
	defer processor.Stop()

	// Define the difficulty comparator
	worse := func(td1, td2 *big.Int) {
		if td2.Cmp(td1) >= 0 {
			t.Errorf("total difficulty mismatch: have %v, expected less than %v", td2, td1)
		}
	}
	// Sum of numbers must be less than `length` for this to be a shorter fork
	testFork(t, processor, 0, 3, full, worse)
	testFork(t, processor, 0, 7, full, worse)
	testFork(t, processor, 1, 1, full, worse)
	testFork(t, processor, 1, 7, full, worse)
	testFork(t, processor, 5, 3, full, worse)
	testFork(t, processor, 5, 4, full, worse)
}

// Tests that given a starting canonical chain of a given size, creating shorter
// forks do not take canonical ownership.
func TestShorterForkHeadersAfterMerge(t *testing.T) { testShorterForkAfterMerge(t, false) }
func TestShorterForkBlocksAfterMerge(t *testing.T)  { testShorterForkAfterMerge(t, true) }

func testShorterForkAfterMerge(t *testing.T, full bool) {
	length := 10

	// Make first chain starting from genesis
	_, processor, err := newCanonical(ethash.NewFaker(), length, full)
	if err != nil {
		t.Fatalf("failed to make new canonical chain: %v", err)
	}
	defer processor.Stop()

	testInsertAfterMerge(t, processor, 0, 3, full)
	testInsertAfterMerge(t, processor, 0, 7, full)
	testInsertAfterMerge(t, processor, 1, 1, full)
	testInsertAfterMerge(t, processor, 1, 7, full)
	testInsertAfterMerge(t, processor, 5, 3, full)
	testInsertAfterMerge(t, processor, 5, 4, full)
}

// Tests that given a starting canonical chain of a given size, creating longer
// forks do take canonical ownership.
func TestLongerForkHeaders(t *testing.T) { testLongerFork(t, false) }
func TestLongerForkBlocks(t *testing.T)  { testLongerFork(t, true) }

func testLongerFork(t *testing.T, full bool) {
	length := 10

	// Make first chain starting from genesis
	_, processor, err := newCanonical(ethash.NewFaker(), length, full)
	if err != nil {
		t.Fatalf("failed to make new canonical chain: %v", err)
	}
	defer processor.Stop()

	testInsertAfterMerge(t, processor, 0, 11, full)
	testInsertAfterMerge(t, processor, 0, 15, full)
	testInsertAfterMerge(t, processor, 1, 10, full)
	testInsertAfterMerge(t, processor, 1, 12, full)
	testInsertAfterMerge(t, processor, 5, 6, full)
	testInsertAfterMerge(t, processor, 5, 8, full)
}

// Tests that given a starting canonical chain of a given size, creating longer
// forks do take canonical ownership.
func TestLongerForkHeadersAfterMerge(t *testing.T) { testLongerForkAfterMerge(t, false) }
func TestLongerForkBlocksAfterMerge(t *testing.T)  { testLongerForkAfterMerge(t, true) }

func testLongerForkAfterMerge(t *testing.T, full bool) {
	length := 10

	// Make first chain starting from genesis
	_, processor, err := newCanonical(ethash.NewFaker(), length, full)
	if err != nil {
		t.Fatalf("failed to make new canonical chain: %v", err)
	}
	defer processor.Stop()

	testInsertAfterMerge(t, processor, 0, 11, full)
	testInsertAfterMerge(t, processor, 0, 15, full)
	testInsertAfterMerge(t, processor, 1, 10, full)
	testInsertAfterMerge(t, processor, 1, 12, full)
	testInsertAfterMerge(t, processor, 5, 6, full)
	testInsertAfterMerge(t, processor, 5, 8, full)
}

// Tests that given a starting canonical chain of a given size, creating equal
// forks do take canonical ownership.
func TestEqualForkHeaders(t *testing.T) { testEqualFork(t, false) }
func TestEqualForkBlocks(t *testing.T)  { testEqualFork(t, true) }

func testEqualFork(t *testing.T, full bool) {
	length := 10

	// Make first chain starting from genesis
	_, processor, err := newCanonical(ethash.NewFaker(), length, full)
	if err != nil {
		t.Fatalf("failed to make new canonical chain: %v", err)
	}
	defer processor.Stop()

	// Define the difficulty comparator
	equal := func(td1, td2 *big.Int) {
		if td2.Cmp(td1) != 0 {
			t.Errorf("total difficulty mismatch: have %v, want %v", td2, td1)
		}
	}
	// Sum of numbers must be equal to `length` for this to be an equal fork
	testFork(t, processor, 0, 10, full, equal)
	testFork(t, processor, 1, 9, full, equal)
	testFork(t, processor, 2, 8, full, equal)
	testFork(t, processor, 5, 5, full, equal)
	testFork(t, processor, 6, 4, full, equal)
	testFork(t, processor, 9, 1, full, equal)
}

// Tests that given a starting canonical chain of a given size, creating equal
// forks do take canonical ownership.
func TestEqualForkHeadersAfterMerge(t *testing.T) { testEqualForkAfterMerge(t, false) }
func TestEqualForkBlocksAfterMerge(t *testing.T)  { testEqualForkAfterMerge(t, true) }

func testEqualForkAfterMerge(t *testing.T, full bool) {
	length := 10

	// Make first chain starting from genesis
	_, processor, err := newCanonical(ethash.NewFaker(), length, full)
	if err != nil {
		t.Fatalf("failed to make new canonical chain: %v", err)
	}
	defer processor.Stop()

	testInsertAfterMerge(t, processor, 0, 10, full)
	testInsertAfterMerge(t, processor, 1, 9, full)
	testInsertAfterMerge(t, processor, 2, 8, full)
	testInsertAfterMerge(t, processor, 5, 5, full)
	testInsertAfterMerge(t, processor, 6, 4, full)
	testInsertAfterMerge(t, processor, 9, 1, full)
}

// Tests that chains missing links do not get accepted by the processor.
func TestBrokenHeaderChain(t *testing.T) { testBrokenChain(t, false) }
func TestBrokenBlockChain(t *testing.T)  { testBrokenChain(t, true) }

func testBrokenChain(t *testing.T, full bool) {
	// Make chain starting from genesis
	db, blockchain, err := newCanonical(ethash.NewFaker(), 10, full)
	if err != nil {
		t.Fatalf("failed to make new canonical chain: %v", err)
	}
	defer blockchain.Stop()

	// Create a forked chain, and try to insert with a missing link
	if full {
		chain := makeBlockChain(blockchain.CurrentBlock(), 5, ethash.NewFaker(), db, forkSeed)[1:]
		if err := testBlockChainImport(chain, blockchain); err == nil {
			t.Errorf("broken block chain not reported")
		}
	} else {
		chain := makeHeaderChain(blockchain.CurrentHeader(), 5, ethash.NewFaker(), db, forkSeed)[1:]
		if err := testHeaderChainImport(chain, blockchain); err == nil {
			t.Errorf("broken header chain not reported")
		}
	}
}

// Tests that reorganising a long difficult chain after a short easy one
// overwrites the canonical numbers and links in the database.
func TestReorgLongHeaders(t *testing.T) { testReorgLong(t, false) }
func TestReorgLongBlocks(t *testing.T)  { testReorgLong(t, true) }

func testReorgLong(t *testing.T, full bool) {
	testReorg(t, []int64{0, 0, -9}, []int64{0, 0, 0, -9}, 393280+params.GenesisDifficulty.Int64(), full)
}

// Tests that reorganising a short difficult chain after a long easy one
// overwrites the canonical numbers and links in the database.
func TestReorgShortHeaders(t *testing.T) { testReorgShort(t, false) }
func TestReorgShortBlocks(t *testing.T)  { testReorgShort(t, true) }

func testReorgShort(t *testing.T, full bool) {
	// Create a long easy chain vs. a short heavy one. Due to difficulty adjustment
	// we need a fairly long chain of blocks with different difficulties for a short
	// one to become heavyer than a long one. The 96 is an empirical value.
	easy := make([]int64, 96)
	for i := 0; i < len(easy); i++ {
		easy[i] = 60
	}
	diff := make([]int64, len(easy)-1)
	for i := 0; i < len(diff); i++ {
		diff[i] = -9
	}
	testReorg(t, easy, diff, 12615120+params.GenesisDifficulty.Int64(), full)
}

func testReorg(t *testing.T, first, second []int64, td int64, full bool) {
	// Create a pristine chain and database
	db, blockchain, err := newCanonical(ethash.NewFaker(), 0, full)
	if err != nil {
		t.Fatalf("failed to create pristine chain: %v", err)
	}
	defer blockchain.Stop()

	// Insert an easy and a difficult chain afterwards
	easyBlocks, _ := GenerateChain(params.TestChainConfig, blockchain.CurrentBlock(), ethash.NewFaker(), db, len(first), func(i int, b *BlockGen) {
		b.OffsetTime(first[i])
	})
	diffBlocks, _ := GenerateChain(params.TestChainConfig, blockchain.CurrentBlock(), ethash.NewFaker(), db, len(second), func(i int, b *BlockGen) {
		b.OffsetTime(second[i])
	})
	if full {
		if _, err := blockchain.InsertChain(easyBlocks); err != nil {
			t.Fatalf("failed to insert easy chain: %v", err)
		}
		if _, err := blockchain.InsertChain(diffBlocks); err != nil {
			t.Fatalf("failed to insert difficult chain: %v", err)
		}
	} else {
		easyHeaders := make([]*types.Header, len(easyBlocks))
		for i, block := range easyBlocks {
			easyHeaders[i] = block.Header()
		}
		diffHeaders := make([]*types.Header, len(diffBlocks))
		for i, block := range diffBlocks {
			diffHeaders[i] = block.Header()
		}
		if _, err := blockchain.InsertHeaderChain(easyHeaders, 1); err != nil {
			t.Fatalf("failed to insert easy chain: %v", err)
		}
		if _, err := blockchain.InsertHeaderChain(diffHeaders, 1); err != nil {
			t.Fatalf("failed to insert difficult chain: %v", err)
		}
	}
	// Check that the chain is valid number and link wise
	if full {
		prev := blockchain.CurrentBlock()
		for block := blockchain.GetBlockByNumber(blockchain.CurrentBlock().NumberU64() - 1); block.NumberU64() != 0; prev, block = block, blockchain.GetBlockByNumber(block.NumberU64()-1) {
			if prev.ParentHash() != block.Hash() {
				t.Errorf("parent block hash mismatch: have %x, want %x", prev.ParentHash(), block.Hash())
			}
		}
	} else {
		prev := blockchain.CurrentHeader()
		for header := blockchain.GetHeaderByNumber(blockchain.CurrentHeader().Number.Uint64() - 1); header.Number.Uint64() != 0; prev, header = header, blockchain.GetHeaderByNumber(header.Number.Uint64()-1) {
			if prev.ParentHash != header.Hash() {
				t.Errorf("parent header hash mismatch: have %x, want %x", prev.ParentHash, header.Hash())
			}
		}
	}
	// Make sure the chain total difficulty is the correct one
	want := new(big.Int).Add(blockchain.genesisBlock.Difficulty(), big.NewInt(td))
	if full {
		cur := blockchain.CurrentBlock()
		if have := blockchain.GetTd(cur.Hash(), cur.NumberU64()); have.Cmp(want) != 0 {
			t.Errorf("total difficulty mismatch: have %v, want %v", have, want)
		}
	} else {
		cur := blockchain.CurrentHeader()
		if have := blockchain.GetTd(cur.Hash(), cur.Number.Uint64()); have.Cmp(want) != 0 {
			t.Errorf("total difficulty mismatch: have %v, want %v", have, want)
		}
	}
}

// Tests that the insertion functions detect banned hashes.
func TestBadHeaderHashes(t *testing.T) { testBadHashes(t, false) }
func TestBadBlockHashes(t *testing.T)  { testBadHashes(t, true) }

func testBadHashes(t *testing.T, full bool) {
	// Create a pristine chain and database
	db, blockchain, err := newCanonical(ethash.NewFaker(), 0, full)
	if err != nil {
		t.Fatalf("failed to create pristine chain: %v", err)
	}
	defer blockchain.Stop()

	// Create a chain, ban a hash and try to import
	if full {
		blocks := makeBlockChain(blockchain.CurrentBlock(), 3, ethash.NewFaker(), db, 10)

		BadHashes[blocks[2].Header().Hash()] = true
		defer func() { delete(BadHashes, blocks[2].Header().Hash()) }()

		_, err = blockchain.InsertChain(blocks)
	} else {
		headers := makeHeaderChain(blockchain.CurrentHeader(), 3, ethash.NewFaker(), db, 10)

		BadHashes[headers[2].Hash()] = true
		defer func() { delete(BadHashes, headers[2].Hash()) }()

		_, err = blockchain.InsertHeaderChain(headers, 1)
	}
	if !errors.Is(err, ErrBannedHash) {
		t.Errorf("error mismatch: have: %v, want: %v", err, ErrBannedHash)
	}
}

// Tests that bad hashes are detected on boot, and the chain rolled back to a
// good state prior to the bad hash.
func TestReorgBadHeaderHashes(t *testing.T) { testReorgBadHashes(t, false) }
func TestReorgBadBlockHashes(t *testing.T)  { testReorgBadHashes(t, true) }

func testReorgBadHashes(t *testing.T, full bool) {
	// Create a pristine chain and database
	db, blockchain, err := newCanonical(ethash.NewFaker(), 0, full)
	if err != nil {
		t.Fatalf("failed to create pristine chain: %v", err)
	}
	// Create a chain, import and ban afterwards
	headers := makeHeaderChain(blockchain.CurrentHeader(), 4, ethash.NewFaker(), db, 10)
	blocks := makeBlockChain(blockchain.CurrentBlock(), 4, ethash.NewFaker(), db, 10)

	if full {
		if _, err = blockchain.InsertChain(blocks); err != nil {
			t.Errorf("failed to import blocks: %v", err)
		}
		if blockchain.CurrentBlock().Hash() != blocks[3].Hash() {
			t.Errorf("last block hash mismatch: have: %x, want %x", blockchain.CurrentBlock().Hash(), blocks[3].Header().Hash())
		}
		BadHashes[blocks[3].Header().Hash()] = true
		defer func() { delete(BadHashes, blocks[3].Header().Hash()) }()
	} else {
		if _, err = blockchain.InsertHeaderChain(headers, 1); err != nil {
			t.Errorf("failed to import headers: %v", err)
		}
		if blockchain.CurrentHeader().Hash() != headers[3].Hash() {
			t.Errorf("last header hash mismatch: have: %x, want %x", blockchain.CurrentHeader().Hash(), headers[3].Hash())
		}
		BadHashes[headers[3].Hash()] = true
		defer func() { delete(BadHashes, headers[3].Hash()) }()
	}
	blockchain.Stop()

	// Create a new BlockChain and check that it rolled back the state.
	ncm, err := NewBlockChain(blockchain.db, nil, blockchain.chainConfig, ethash.NewFaker(), vm.Config{}, nil, nil)
	if err != nil {
		t.Fatalf("failed to create new chain manager: %v", err)
	}
	if full {
		if ncm.CurrentBlock().Hash() != blocks[2].Header().Hash() {
			t.Errorf("last block hash mismatch: have: %x, want %x", ncm.CurrentBlock().Hash(), blocks[2].Header().Hash())
		}
		if blocks[2].Header().GasLimit != ncm.GasLimit() {
			t.Errorf("last  block gasLimit mismatch: have: %d, want %d", ncm.GasLimit(), blocks[2].Header().GasLimit)
		}
	} else {
		if ncm.CurrentHeader().Hash() != headers[2].Hash() {
			t.Errorf("last header hash mismatch: have: %x, want %x", ncm.CurrentHeader().Hash(), headers[2].Hash())
		}
	}
	ncm.Stop()
}

// Tests chain insertions in the face of one entity containing an invalid nonce.
func TestHeadersInsertNonceError(t *testing.T) { testInsertNonceError(t, false) }
func TestBlocksInsertNonceError(t *testing.T)  { testInsertNonceError(t, true) }

func testInsertNonceError(t *testing.T, full bool) {
	for i := 1; i < 25 && !t.Failed(); i++ {
		// Create a pristine chain and database
		db, blockchain, err := newCanonical(ethash.NewFaker(), 0, full)
		if err != nil {
			t.Fatalf("failed to create pristine chain: %v", err)
		}
		defer blockchain.Stop()

		// Create and insert a chain with a failing nonce
		var (
			failAt  int
			failRes int
			failNum uint64
		)
		if full {
			blocks := makeBlockChain(blockchain.CurrentBlock(), i, ethash.NewFaker(), db, 0)

			failAt = rand.Int() % len(blocks)
			failNum = blocks[failAt].NumberU64()

			blockchain.engine = ethash.NewFakeFailer(failNum)
			failRes, err = blockchain.InsertChain(blocks)
		} else {
			headers := makeHeaderChain(blockchain.CurrentHeader(), i, ethash.NewFaker(), db, 0)

			failAt = rand.Int() % len(headers)
			failNum = headers[failAt].Number.Uint64()

			blockchain.engine = ethash.NewFakeFailer(failNum)
			blockchain.hc.engine = blockchain.engine
			failRes, err = blockchain.InsertHeaderChain(headers, 1)
		}
		// Check that the returned error indicates the failure
		if failRes != failAt {
			t.Errorf("test %d: failure (%v) index mismatch: have %d, want %d", i, err, failRes, failAt)
		}
		// Check that all blocks after the failing block have been inserted
		for j := 0; j < i-failAt; j++ {
			if full {
				if block := blockchain.GetBlockByNumber(failNum + uint64(j)); block != nil {
					t.Errorf("test %d: invalid block in chain: %v", i, block)
				}
			} else {
				if header := blockchain.GetHeaderByNumber(failNum + uint64(j)); header != nil {
					t.Errorf("test %d: invalid header in chain: %v", i, header)
				}
			}
		}
	}
}

// Tests that fast importing a block chain produces the same chain data as the
// classical full block processing.
func TestFastVsFullChains(t *testing.T) {
	// Configure and generate a sample block chain
	var (
		gendb   = rawdb.NewMemoryDatabase()
		key, _  = crypto.HexToECDSA("b71c71a67e1177ad4e901695e1b4b9ee17ae16c6668d313eac2f96dbcda3f291")
		address = crypto.PubkeyToAddress(key.PublicKey)
		funds   = big.NewInt(1000000000000000)
		gspec   = &Genesis{
			Config:  params.TestChainConfig,
			Alloc:   GenesisAlloc{address: {Balance: funds}},
			BaseFee: big.NewInt(params.InitialBaseFee),
		}
		genesis = gspec.MustCommit(gendb)
		signer  = types.LatestSigner(gspec.Config)
	)
	blocks, receipts := GenerateChain(gspec.Config, genesis, ethash.NewFaker(), gendb, 1024, func(i int, block *BlockGen) {
		block.SetCoinbase(common.Address{0x00})

		// If the block number is multiple of 3, send a few bonus transactions to the miner
		if i%3 == 2 {
			for j := 0; j < i%4+1; j++ {
				tx, err := types.SignTx(types.NewTransaction(block.TxNonce(address), common.Address{0x00}, big.NewInt(1000), params.TxGas, block.header.BaseFee, nil), signer, key)
				if err != nil {
					panic(err)
				}
				block.AddTx(tx)
			}
		}
		// If the block number is a multiple of 5, add a few bonus uncles to the block
		if i%5 == 5 {
			block.AddUncle(&types.Header{ParentHash: block.PrevBlock(i - 1).Hash(), Number: big.NewInt(int64(i - 1))})
		}
	})
	// Import the chain as an archive node for the comparison baseline
	archiveDb := rawdb.NewMemoryDatabase()
	gspec.MustCommit(archiveDb)
	archive, _ := NewBlockChain(archiveDb, nil, gspec.Config, ethash.NewFaker(), vm.Config{}, nil, nil)
	defer archive.Stop()

	if n, err := archive.InsertChain(blocks); err != nil {
		t.Fatalf("failed to process block %d: %v", n, err)
	}
	// Fast import the chain as a non-archive node to test
	fastDb := rawdb.NewMemoryDatabase()
	gspec.MustCommit(fastDb)
	fast, _ := NewBlockChain(fastDb, nil, gspec.Config, ethash.NewFaker(), vm.Config{}, nil, nil)
	defer fast.Stop()

	headers := make([]*types.Header, len(blocks))
	for i, block := range blocks {
		headers[i] = block.Header()
	}
	if n, err := fast.InsertHeaderChain(headers, 1); err != nil {
		t.Fatalf("failed to insert header %d: %v", n, err)
	}
	if n, err := fast.InsertReceiptChain(blocks, receipts, 0); err != nil {
		t.Fatalf("failed to insert receipt %d: %v", n, err)
	}
	// Freezer style fast import the chain.
	frdir, err := ioutil.TempDir("", "")
	if err != nil {
		t.Fatalf("failed to create temp freezer dir: %v", err)
	}
	defer os.Remove(frdir)
	ancientDb, err := rawdb.NewDatabaseWithFreezer(rawdb.NewMemoryDatabase(), frdir, "", false)
	if err != nil {
		t.Fatalf("failed to create temp freezer db: %v", err)
	}
	gspec.MustCommit(ancientDb)
	ancient, _ := NewBlockChain(ancientDb, nil, gspec.Config, ethash.NewFaker(), vm.Config{}, nil, nil)
	defer ancient.Stop()

	if n, err := ancient.InsertHeaderChain(headers, 1); err != nil {
		t.Fatalf("failed to insert header %d: %v", n, err)
	}
	if n, err := ancient.InsertReceiptChain(blocks, receipts, uint64(len(blocks)/2)); err != nil {
		t.Fatalf("failed to insert receipt %d: %v", n, err)
	}

	// Iterate over all chain data components, and cross reference
	for i := 0; i < len(blocks); i++ {
		num, hash := blocks[i].NumberU64(), blocks[i].Hash()

		if ftd, atd := fast.GetTd(hash, num), archive.GetTd(hash, num); ftd.Cmp(atd) != 0 {
			t.Errorf("block #%d [%x]: td mismatch: fastdb %v, archivedb %v", num, hash, ftd, atd)
		}
		if antd, artd := ancient.GetTd(hash, num), archive.GetTd(hash, num); antd.Cmp(artd) != 0 {
			t.Errorf("block #%d [%x]: td mismatch: ancientdb %v, archivedb %v", num, hash, antd, artd)
		}
		if fheader, aheader := fast.GetHeaderByHash(hash), archive.GetHeaderByHash(hash); fheader.Hash() != aheader.Hash() {
			t.Errorf("block #%d [%x]: header mismatch: fastdb %v, archivedb %v", num, hash, fheader, aheader)
		}
		if anheader, arheader := ancient.GetHeaderByHash(hash), archive.GetHeaderByHash(hash); anheader.Hash() != arheader.Hash() {
			t.Errorf("block #%d [%x]: header mismatch: ancientdb %v, archivedb %v", num, hash, anheader, arheader)
		}
		if fblock, arblock, anblock := fast.GetBlockByHash(hash), archive.GetBlockByHash(hash), ancient.GetBlockByHash(hash); fblock.Hash() != arblock.Hash() || anblock.Hash() != arblock.Hash() {
			t.Errorf("block #%d [%x]: block mismatch: fastdb %v, ancientdb %v, archivedb %v", num, hash, fblock, anblock, arblock)
		} else if types.DeriveSha(fblock.Transactions(), trie.NewStackTrie(nil)) != types.DeriveSha(arblock.Transactions(), trie.NewStackTrie(nil)) || types.DeriveSha(anblock.Transactions(), trie.NewStackTrie(nil)) != types.DeriveSha(arblock.Transactions(), trie.NewStackTrie(nil)) {
			t.Errorf("block #%d [%x]: transactions mismatch: fastdb %v, ancientdb %v, archivedb %v", num, hash, fblock.Transactions(), anblock.Transactions(), arblock.Transactions())
		} else if types.CalcUncleHash(fblock.Uncles()) != types.CalcUncleHash(arblock.Uncles()) || types.CalcUncleHash(anblock.Uncles()) != types.CalcUncleHash(arblock.Uncles()) {
			t.Errorf("block #%d [%x]: uncles mismatch: fastdb %v, ancientdb %v, archivedb %v", num, hash, fblock.Uncles(), anblock, arblock.Uncles())
		}

		// Check receipts.
		freceipts := rawdb.ReadReceipts(fastDb, hash, num, fast.Config())
		anreceipts := rawdb.ReadReceipts(ancientDb, hash, num, fast.Config())
		areceipts := rawdb.ReadReceipts(archiveDb, hash, num, fast.Config())
		if types.DeriveSha(freceipts, trie.NewStackTrie(nil)) != types.DeriveSha(areceipts, trie.NewStackTrie(nil)) {
			t.Errorf("block #%d [%x]: receipts mismatch: fastdb %v, ancientdb %v, archivedb %v", num, hash, freceipts, anreceipts, areceipts)
		}

		// Check that hash-to-number mappings are present in all databases.
		if m := rawdb.ReadHeaderNumber(fastDb, hash); m == nil || *m != num {
			t.Errorf("block #%d [%x]: wrong hash-to-number mapping in fastdb: %v", num, hash, m)
		}
		if m := rawdb.ReadHeaderNumber(ancientDb, hash); m == nil || *m != num {
			t.Errorf("block #%d [%x]: wrong hash-to-number mapping in ancientdb: %v", num, hash, m)
		}
		if m := rawdb.ReadHeaderNumber(archiveDb, hash); m == nil || *m != num {
			t.Errorf("block #%d [%x]: wrong hash-to-number mapping in archivedb: %v", num, hash, m)
		}
	}

	// Check that the canonical chains are the same between the databases
	for i := 0; i < len(blocks)+1; i++ {
		if fhash, ahash := rawdb.ReadCanonicalHash(fastDb, uint64(i)), rawdb.ReadCanonicalHash(archiveDb, uint64(i)); fhash != ahash {
			t.Errorf("block #%d: canonical hash mismatch: fastdb %v, archivedb %v", i, fhash, ahash)
		}
		if anhash, arhash := rawdb.ReadCanonicalHash(ancientDb, uint64(i)), rawdb.ReadCanonicalHash(archiveDb, uint64(i)); anhash != arhash {
			t.Errorf("block #%d: canonical hash mismatch: ancientdb %v, archivedb %v", i, anhash, arhash)
		}
	}
}

// Tests that various import methods move the chain head pointers to the correct
// positions.
func TestLightVsFastVsFullChainHeads(t *testing.T) {
	// Configure and generate a sample block chain
	var (
		gendb   = rawdb.NewMemoryDatabase()
		key, _  = crypto.HexToECDSA("b71c71a67e1177ad4e901695e1b4b9ee17ae16c6668d313eac2f96dbcda3f291")
		address = crypto.PubkeyToAddress(key.PublicKey)
		funds   = big.NewInt(1000000000000000)
		gspec   = &Genesis{
			Config:  params.TestChainConfig,
			Alloc:   GenesisAlloc{address: {Balance: funds}},
			BaseFee: big.NewInt(params.InitialBaseFee),
		}
		genesis = gspec.MustCommit(gendb)
	)
	height := uint64(1024)
	blocks, receipts := GenerateChain(gspec.Config, genesis, ethash.NewFaker(), gendb, int(height), nil)

	// makeDb creates a db instance for testing.
	makeDb := func() (ethdb.Database, func()) {
		dir, err := ioutil.TempDir("", "")
		if err != nil {
			t.Fatalf("failed to create temp freezer dir: %v", err)
		}
		defer os.Remove(dir)
		db, err := rawdb.NewDatabaseWithFreezer(rawdb.NewMemoryDatabase(), dir, "", false)
		if err != nil {
			t.Fatalf("failed to create temp freezer db: %v", err)
		}
		gspec.MustCommit(db)
		return db, func() { os.RemoveAll(dir) }
	}
	// Configure a subchain to roll back
	remove := blocks[height/2].NumberU64()

	// Create a small assertion method to check the three heads
	assert := func(t *testing.T, kind string, chain *BlockChain, header uint64, fast uint64, block uint64) {
		t.Helper()

		if num := chain.CurrentBlock().NumberU64(); num != block {
			t.Errorf("%s head block mismatch: have #%v, want #%v", kind, num, block)
		}
		if num := chain.CurrentFastBlock().NumberU64(); num != fast {
			t.Errorf("%s head fast-block mismatch: have #%v, want #%v", kind, num, fast)
		}
		if num := chain.CurrentHeader().Number.Uint64(); num != header {
			t.Errorf("%s head header mismatch: have #%v, want #%v", kind, num, header)
		}
	}
	// Import the chain as an archive node and ensure all pointers are updated
	archiveDb, delfn := makeDb()
	defer delfn()

	archiveCaching := *defaultCacheConfig
	archiveCaching.TrieDirtyDisabled = true

	archive, _ := NewBlockChain(archiveDb, &archiveCaching, gspec.Config, ethash.NewFaker(), vm.Config{}, nil, nil)
	if n, err := archive.InsertChain(blocks); err != nil {
		t.Fatalf("failed to process block %d: %v", n, err)
	}
	defer archive.Stop()

	assert(t, "archive", archive, height, height, height)
	archive.SetHead(remove - 1)
	assert(t, "archive", archive, height/2, height/2, height/2)

	// Import the chain as a non-archive node and ensure all pointers are updated
	fastDb, delfn := makeDb()
	defer delfn()
	fast, _ := NewBlockChain(fastDb, nil, gspec.Config, ethash.NewFaker(), vm.Config{}, nil, nil)
	defer fast.Stop()

	headers := make([]*types.Header, len(blocks))
	for i, block := range blocks {
		headers[i] = block.Header()
	}
	if n, err := fast.InsertHeaderChain(headers, 1); err != nil {
		t.Fatalf("failed to insert header %d: %v", n, err)
	}
	if n, err := fast.InsertReceiptChain(blocks, receipts, 0); err != nil {
		t.Fatalf("failed to insert receipt %d: %v", n, err)
	}
	assert(t, "fast", fast, height, height, 0)
	fast.SetHead(remove - 1)
	assert(t, "fast", fast, height/2, height/2, 0)

	// Import the chain as a ancient-first node and ensure all pointers are updated
	ancientDb, delfn := makeDb()
	defer delfn()
	ancient, _ := NewBlockChain(ancientDb, nil, gspec.Config, ethash.NewFaker(), vm.Config{}, nil, nil)
	defer ancient.Stop()

	if n, err := ancient.InsertHeaderChain(headers, 1); err != nil {
		t.Fatalf("failed to insert header %d: %v", n, err)
	}
	if n, err := ancient.InsertReceiptChain(blocks, receipts, uint64(3*len(blocks)/4)); err != nil {
		t.Fatalf("failed to insert receipt %d: %v", n, err)
	}
	assert(t, "ancient", ancient, height, height, 0)
	ancient.SetHead(remove - 1)
	assert(t, "ancient", ancient, 0, 0, 0)

	if frozen, err := ancientDb.Ancients(); err != nil || frozen != 1 {
		t.Fatalf("failed to truncate ancient store, want %v, have %v", 1, frozen)
	}
	// Import the chain as a light node and ensure all pointers are updated
	lightDb, delfn := makeDb()
	defer delfn()
	light, _ := NewBlockChain(lightDb, nil, gspec.Config, ethash.NewFaker(), vm.Config{}, nil, nil)
	if n, err := light.InsertHeaderChain(headers, 1); err != nil {
		t.Fatalf("failed to insert header %d: %v", n, err)
	}
	defer light.Stop()

	assert(t, "light", light, height, 0, 0)
	light.SetHead(remove - 1)
	assert(t, "light", light, height/2, 0, 0)
}

// Tests that chain reorganisations handle transaction removals and reinsertions.
func TestChainTxReorgs(t *testing.T) {
	var (
		key1, _ = crypto.HexToECDSA("b71c71a67e1177ad4e901695e1b4b9ee17ae16c6668d313eac2f96dbcda3f291")
		key2, _ = crypto.HexToECDSA("8a1f9a8f95be41cd7ccb6168179afb4504aefe388d1e14474d32c45c72ce7b7a")
		key3, _ = crypto.HexToECDSA("49a7b37aa6f6645917e7b807e9d1c00d4fa71f18343b0d4122a4d2df64dd6fee")
		addr1   = crypto.PubkeyToAddress(key1.PublicKey)
		addr2   = crypto.PubkeyToAddress(key2.PublicKey)
		addr3   = crypto.PubkeyToAddress(key3.PublicKey)
		db      = rawdb.NewMemoryDatabase()
		gspec   = &Genesis{
			Config:   params.TestChainConfig,
			GasLimit: 3141592,
			Alloc: GenesisAlloc{
				addr1: {Balance: big.NewInt(1000000000000000)},
				addr2: {Balance: big.NewInt(1000000000000000)},
				addr3: {Balance: big.NewInt(1000000000000000)},
			},
		}
		genesis = gspec.MustCommit(db)
		signer  = types.LatestSigner(gspec.Config)
	)

	// Create two transactions shared between the chains:
	//  - postponed: transaction included at a later block in the forked chain
	//  - swapped: transaction included at the same block number in the forked chain
	postponed, _ := types.SignTx(types.NewTransaction(0, addr1, big.NewInt(1000), params.TxGas, big.NewInt(params.InitialBaseFee), nil), signer, key1)
	swapped, _ := types.SignTx(types.NewTransaction(1, addr1, big.NewInt(1000), params.TxGas, big.NewInt(params.InitialBaseFee), nil), signer, key1)

	// Create two transactions that will be dropped by the forked chain:
	//  - pastDrop: transaction dropped retroactively from a past block
	//  - freshDrop: transaction dropped exactly at the block where the reorg is detected
	var pastDrop, freshDrop *types.Transaction

	// Create three transactions that will be added in the forked chain:
	//  - pastAdd:   transaction added before the reorganization is detected
	//  - freshAdd:  transaction added at the exact block the reorg is detected
	//  - futureAdd: transaction added after the reorg has already finished
	var pastAdd, freshAdd, futureAdd *types.Transaction

	chain, _ := GenerateChain(gspec.Config, genesis, ethash.NewFaker(), db, 3, func(i int, gen *BlockGen) {
		switch i {
		case 0:
			pastDrop, _ = types.SignTx(types.NewTransaction(gen.TxNonce(addr2), addr2, big.NewInt(1000), params.TxGas, gen.header.BaseFee, nil), signer, key2)

			gen.AddTx(pastDrop)  // This transaction will be dropped in the fork from below the split point
			gen.AddTx(postponed) // This transaction will be postponed till block #3 in the fork

		case 2:
			freshDrop, _ = types.SignTx(types.NewTransaction(gen.TxNonce(addr2), addr2, big.NewInt(1000), params.TxGas, gen.header.BaseFee, nil), signer, key2)

			gen.AddTx(freshDrop) // This transaction will be dropped in the fork from exactly at the split point
			gen.AddTx(swapped)   // This transaction will be swapped out at the exact height

			gen.OffsetTime(9) // Lower the block difficulty to simulate a weaker chain
		}
	})
	// Import the chain. This runs all block validation rules.
	blockchain, _ := NewBlockChain(db, nil, gspec.Config, ethash.NewFaker(), vm.Config{}, nil, nil)
	if i, err := blockchain.InsertChain(chain); err != nil {
		t.Fatalf("failed to insert original chain[%d]: %v", i, err)
	}
	defer blockchain.Stop()

	// overwrite the old chain
	chain, _ = GenerateChain(gspec.Config, genesis, ethash.NewFaker(), db, 5, func(i int, gen *BlockGen) {
		switch i {
		case 0:
			pastAdd, _ = types.SignTx(types.NewTransaction(gen.TxNonce(addr3), addr3, big.NewInt(1000), params.TxGas, gen.header.BaseFee, nil), signer, key3)
			gen.AddTx(pastAdd) // This transaction needs to be injected during reorg

		case 2:
			gen.AddTx(postponed) // This transaction was postponed from block #1 in the original chain
			gen.AddTx(swapped)   // This transaction was swapped from the exact current spot in the original chain

			freshAdd, _ = types.SignTx(types.NewTransaction(gen.TxNonce(addr3), addr3, big.NewInt(1000), params.TxGas, gen.header.BaseFee, nil), signer, key3)
			gen.AddTx(freshAdd) // This transaction will be added exactly at reorg time

		case 3:
			futureAdd, _ = types.SignTx(types.NewTransaction(gen.TxNonce(addr3), addr3, big.NewInt(1000), params.TxGas, gen.header.BaseFee, nil), signer, key3)
			gen.AddTx(futureAdd) // This transaction will be added after a full reorg
		}
	})
	if _, err := blockchain.InsertChain(chain); err != nil {
		t.Fatalf("failed to insert forked chain: %v", err)
	}

	// removed tx
	for i, tx := range (types.Transactions{pastDrop, freshDrop}) {
		if txn, _, _, _ := rawdb.ReadTransaction(db, tx.Hash()); txn != nil {
			t.Errorf("drop %d: tx %v found while shouldn't have been", i, txn)
		}
		if rcpt, _, _, _ := rawdb.ReadReceipt(db, tx.Hash(), blockchain.Config()); rcpt != nil {
			t.Errorf("drop %d: receipt %v found while shouldn't have been", i, rcpt)
		}
	}
	// added tx
	for i, tx := range (types.Transactions{pastAdd, freshAdd, futureAdd}) {
		if txn, _, _, _ := rawdb.ReadTransaction(db, tx.Hash()); txn == nil {
			t.Errorf("add %d: expected tx to be found", i)
		}
		if rcpt, _, _, _ := rawdb.ReadReceipt(db, tx.Hash(), blockchain.Config()); rcpt == nil {
			t.Errorf("add %d: expected receipt to be found", i)
		}
	}
	// shared tx
	for i, tx := range (types.Transactions{postponed, swapped}) {
		if txn, _, _, _ := rawdb.ReadTransaction(db, tx.Hash()); txn == nil {
			t.Errorf("share %d: expected tx to be found", i)
		}
		if rcpt, _, _, _ := rawdb.ReadReceipt(db, tx.Hash(), blockchain.Config()); rcpt == nil {
			t.Errorf("share %d: expected receipt to be found", i)
		}
	}
}

func TestLogReorgs(t *testing.T) {
	var (
		key1, _ = crypto.HexToECDSA("b71c71a67e1177ad4e901695e1b4b9ee17ae16c6668d313eac2f96dbcda3f291")
		addr1   = crypto.PubkeyToAddress(key1.PublicKey)
		db      = rawdb.NewMemoryDatabase()
		// this code generates a log
		code    = common.Hex2Bytes("60606040525b7f24ec1d3ff24c2f6ff210738839dbc339cd45a5294d85c79361016243157aae7b60405180905060405180910390a15b600a8060416000396000f360606040526008565b00")
		gspec   = &Genesis{Config: params.TestChainConfig, Alloc: GenesisAlloc{addr1: {Balance: big.NewInt(10000000000000000)}}}
		genesis = gspec.MustCommit(db)
		signer  = types.LatestSigner(gspec.Config)
	)

	blockchain, _ := NewBlockChain(db, nil, gspec.Config, ethash.NewFaker(), vm.Config{}, nil, nil)
	defer blockchain.Stop()

	rmLogsCh := make(chan RemovedLogsEvent)
	blockchain.SubscribeRemovedLogsEvent(rmLogsCh)
	chain, _ := GenerateChain(params.TestChainConfig, genesis, ethash.NewFaker(), db, 2, func(i int, gen *BlockGen) {
		if i == 1 {
			tx, err := types.SignTx(types.NewContractCreation(gen.TxNonce(addr1), new(big.Int), 1000000, gen.header.BaseFee, code), signer, key1)
			if err != nil {
				t.Fatalf("failed to create tx: %v", err)
			}
			gen.AddTx(tx)
		}
	})
	if _, err := blockchain.InsertChain(chain); err != nil {
		t.Fatalf("failed to insert chain: %v", err)
	}

	chain, _ = GenerateChain(params.TestChainConfig, genesis, ethash.NewFaker(), db, 3, func(i int, gen *BlockGen) {})
	done := make(chan struct{})
	go func() {
		ev := <-rmLogsCh
		if len(ev.Logs) == 0 {
			t.Error("expected logs")
		}
		close(done)
	}()
	if _, err := blockchain.InsertChain(chain); err != nil {
		t.Fatalf("failed to insert forked chain: %v", err)
	}
	timeout := time.NewTimer(1 * time.Second)
	defer timeout.Stop()
	select {
	case <-done:
	case <-timeout.C:
		t.Fatal("Timeout. There is no RemovedLogsEvent has been sent.")
	}
}

// This EVM code generates a log when the contract is created.
var logCode = common.Hex2Bytes("60606040525b7f24ec1d3ff24c2f6ff210738839dbc339cd45a5294d85c79361016243157aae7b60405180905060405180910390a15b600a8060416000396000f360606040526008565b00")

// This test checks that log events and RemovedLogsEvent are sent
// when the chain reorganizes.
func TestLogRebirth(t *testing.T) {
	var (
		key1, _       = crypto.HexToECDSA("b71c71a67e1177ad4e901695e1b4b9ee17ae16c6668d313eac2f96dbcda3f291")
		addr1         = crypto.PubkeyToAddress(key1.PublicKey)
		db            = rawdb.NewMemoryDatabase()
		gspec         = &Genesis{Config: params.TestChainConfig, Alloc: GenesisAlloc{addr1: {Balance: big.NewInt(10000000000000000)}}}
		genesis       = gspec.MustCommit(db)
		signer        = types.LatestSigner(gspec.Config)
		engine        = ethash.NewFaker()
		blockchain, _ = NewBlockChain(db, nil, gspec.Config, engine, vm.Config{}, nil, nil)
	)

	defer blockchain.Stop()

	// The event channels.
	newLogCh := make(chan []*types.Log, 10)
	rmLogsCh := make(chan RemovedLogsEvent, 10)
	blockchain.SubscribeLogsEvent(newLogCh)
	blockchain.SubscribeRemovedLogsEvent(rmLogsCh)

	// This chain contains a single log.
	chain, _ := GenerateChain(params.TestChainConfig, genesis, engine, db, 2, func(i int, gen *BlockGen) {
		if i == 1 {
			tx, err := types.SignTx(types.NewContractCreation(gen.TxNonce(addr1), new(big.Int), 1000000, gen.header.BaseFee, logCode), signer, key1)
			if err != nil {
				t.Fatalf("failed to create tx: %v", err)
			}
			gen.AddTx(tx)
		}
	})
	if _, err := blockchain.InsertChain(chain); err != nil {
		t.Fatalf("failed to insert chain: %v", err)
	}
	checkLogEvents(t, newLogCh, rmLogsCh, 1, 0)

	// Generate long reorg chain containing another log. Inserting the
	// chain removes one log and adds one.
	forkChain, _ := GenerateChain(params.TestChainConfig, genesis, engine, db, 2, func(i int, gen *BlockGen) {
		if i == 1 {
			tx, err := types.SignTx(types.NewContractCreation(gen.TxNonce(addr1), new(big.Int), 1000000, gen.header.BaseFee, logCode), signer, key1)
			if err != nil {
				t.Fatalf("failed to create tx: %v", err)
			}
			gen.AddTx(tx)
			gen.OffsetTime(-9) // higher block difficulty
		}
	})
	if _, err := blockchain.InsertChain(forkChain); err != nil {
		t.Fatalf("failed to insert forked chain: %v", err)
	}
	checkLogEvents(t, newLogCh, rmLogsCh, 1, 1)

	// This chain segment is rooted in the original chain, but doesn't contain any logs.
	// When inserting it, the canonical chain switches away from forkChain and re-emits
	// the log event for the old chain, as well as a RemovedLogsEvent for forkChain.
	newBlocks, _ := GenerateChain(params.TestChainConfig, chain[len(chain)-1], engine, db, 1, func(i int, gen *BlockGen) {})
	if _, err := blockchain.InsertChain(newBlocks); err != nil {
		t.Fatalf("failed to insert forked chain: %v", err)
	}
	checkLogEvents(t, newLogCh, rmLogsCh, 1, 1)
}

// This test is a variation of TestLogRebirth. It verifies that log events are emitted
// when a side chain containing log events overtakes the canonical chain.
func TestSideLogRebirth(t *testing.T) {
	var (
		key1, _       = crypto.HexToECDSA("b71c71a67e1177ad4e901695e1b4b9ee17ae16c6668d313eac2f96dbcda3f291")
		addr1         = crypto.PubkeyToAddress(key1.PublicKey)
		db            = rawdb.NewMemoryDatabase()
		gspec         = &Genesis{Config: params.TestChainConfig, Alloc: GenesisAlloc{addr1: {Balance: big.NewInt(10000000000000000)}}}
		genesis       = gspec.MustCommit(db)
		signer        = types.LatestSigner(gspec.Config)
		blockchain, _ = NewBlockChain(db, nil, gspec.Config, ethash.NewFaker(), vm.Config{}, nil, nil)
	)

	defer blockchain.Stop()

	newLogCh := make(chan []*types.Log, 10)
	rmLogsCh := make(chan RemovedLogsEvent, 10)
	blockchain.SubscribeLogsEvent(newLogCh)
	blockchain.SubscribeRemovedLogsEvent(rmLogsCh)

	chain, _ := GenerateChain(params.TestChainConfig, genesis, ethash.NewFaker(), db, 2, func(i int, gen *BlockGen) {
		if i == 1 {
			gen.OffsetTime(-9) // higher block difficulty

		}
	})
	if _, err := blockchain.InsertChain(chain); err != nil {
		t.Fatalf("failed to insert forked chain: %v", err)
	}
	checkLogEvents(t, newLogCh, rmLogsCh, 0, 0)

	// Generate side chain with lower difficulty
	sideChain, _ := GenerateChain(params.TestChainConfig, genesis, ethash.NewFaker(), db, 2, func(i int, gen *BlockGen) {
		if i == 1 {
			tx, err := types.SignTx(types.NewContractCreation(gen.TxNonce(addr1), new(big.Int), 1000000, gen.header.BaseFee, logCode), signer, key1)
			if err != nil {
				t.Fatalf("failed to create tx: %v", err)
			}
			gen.AddTx(tx)
		}
	})
	if _, err := blockchain.InsertChain(sideChain); err != nil {
		t.Fatalf("failed to insert forked chain: %v", err)
	}
	checkLogEvents(t, newLogCh, rmLogsCh, 0, 0)

	// Generate a new block based on side chain.
	newBlocks, _ := GenerateChain(params.TestChainConfig, sideChain[len(sideChain)-1], ethash.NewFaker(), db, 1, func(i int, gen *BlockGen) {})
	if _, err := blockchain.InsertChain(newBlocks); err != nil {
		t.Fatalf("failed to insert forked chain: %v", err)
	}
	checkLogEvents(t, newLogCh, rmLogsCh, 1, 0)
}

func checkLogEvents(t *testing.T, logsCh <-chan []*types.Log, rmLogsCh <-chan RemovedLogsEvent, wantNew, wantRemoved int) {
	t.Helper()

	if len(logsCh) != wantNew {
		t.Fatalf("wrong number of log events: got %d, want %d", len(logsCh), wantNew)
	}
	if len(rmLogsCh) != wantRemoved {
		t.Fatalf("wrong number of removed log events: got %d, want %d", len(rmLogsCh), wantRemoved)
	}
	// Drain events.
	for i := 0; i < len(logsCh); i++ {
		<-logsCh
	}
	for i := 0; i < len(rmLogsCh); i++ {
		<-rmLogsCh
	}
}

func TestReorgSideEvent(t *testing.T) {
	var (
		db      = rawdb.NewMemoryDatabase()
		key1, _ = crypto.HexToECDSA("b71c71a67e1177ad4e901695e1b4b9ee17ae16c6668d313eac2f96dbcda3f291")
		addr1   = crypto.PubkeyToAddress(key1.PublicKey)
		gspec   = &Genesis{
			Config: params.TestChainConfig,
			Alloc:  GenesisAlloc{addr1: {Balance: big.NewInt(10000000000000000)}},
		}
		genesis = gspec.MustCommit(db)
		signer  = types.LatestSigner(gspec.Config)
	)

	blockchain, _ := NewBlockChain(db, nil, gspec.Config, ethash.NewFaker(), vm.Config{}, nil, nil)
	defer blockchain.Stop()

	chain, _ := GenerateChain(gspec.Config, genesis, ethash.NewFaker(), db, 3, func(i int, gen *BlockGen) {})
	if _, err := blockchain.InsertChain(chain); err != nil {
		t.Fatalf("failed to insert chain: %v", err)
	}

	replacementBlocks, _ := GenerateChain(gspec.Config, genesis, ethash.NewFaker(), db, 4, func(i int, gen *BlockGen) {
		tx, err := types.SignTx(types.NewContractCreation(gen.TxNonce(addr1), new(big.Int), 1000000, gen.header.BaseFee, nil), signer, key1)
		if i == 2 {
			gen.OffsetTime(-9)
		}
		if err != nil {
			t.Fatalf("failed to create tx: %v", err)
		}
		gen.AddTx(tx)
	})
	chainSideCh := make(chan ChainSideEvent, 64)
	blockchain.SubscribeChainSideEvent(chainSideCh)
	if _, err := blockchain.InsertChain(replacementBlocks); err != nil {
		t.Fatalf("failed to insert chain: %v", err)
	}

	// first two block of the secondary chain are for a brief moment considered
	// side chains because up to that point the first one is considered the
	// heavier chain.
	expectedSideHashes := map[common.Hash]bool{
		replacementBlocks[0].Hash(): true,
		replacementBlocks[1].Hash(): true,
		chain[0].Hash():             true,
		chain[1].Hash():             true,
		chain[2].Hash():             true,
	}

	i := 0

	const timeoutDura = 10 * time.Second
	timeout := time.NewTimer(timeoutDura)
done:
	for {
		select {
		case ev := <-chainSideCh:
			block := ev.Block
			if _, ok := expectedSideHashes[block.Hash()]; !ok {
				t.Errorf("%d: didn't expect %x to be in side chain", i, block.Hash())
			}
			i++

			if i == len(expectedSideHashes) {
				timeout.Stop()

				break done
			}
			timeout.Reset(timeoutDura)

		case <-timeout.C:
			t.Fatal("Timeout. Possibly not all blocks were triggered for sideevent")
		}
	}

	// make sure no more events are fired
	select {
	case e := <-chainSideCh:
		t.Errorf("unexpected event fired: %v", e)
	case <-time.After(250 * time.Millisecond):
	}

}

// Tests if the canonical block can be fetched from the database during chain insertion.
func TestCanonicalBlockRetrieval(t *testing.T) {
	_, blockchain, err := newCanonical(ethash.NewFaker(), 0, true)
	if err != nil {
		t.Fatalf("failed to create pristine chain: %v", err)
	}
	defer blockchain.Stop()

	chain, _ := GenerateChain(blockchain.chainConfig, blockchain.genesisBlock, ethash.NewFaker(), blockchain.db, 10, func(i int, gen *BlockGen) {})

	var pend sync.WaitGroup
	pend.Add(len(chain))

	for i := range chain {
		go func(block *types.Block) {
			defer pend.Done()

			// try to retrieve a block by its canonical hash and see if the block data can be retrieved.
			for {
				ch := rawdb.ReadCanonicalHash(blockchain.db, block.NumberU64())
				if ch == (common.Hash{}) {
					continue // busy wait for canonical hash to be written
				}
				if ch != block.Hash() {
					t.Errorf("unknown canonical hash, want %s, got %s", block.Hash().Hex(), ch.Hex())
					return
				}
				fb := rawdb.ReadBlock(blockchain.db, ch, block.NumberU64())
				if fb == nil {
					t.Errorf("unable to retrieve block %d for canonical hash: %s", block.NumberU64(), ch.Hex())
					return
				}
				if fb.Hash() != block.Hash() {
					t.Errorf("invalid block hash for block %d, want %s, got %s", block.NumberU64(), block.Hash().Hex(), fb.Hash().Hex())
					return
				}
				return
			}
		}(chain[i])

		if _, err := blockchain.InsertChain(types.Blocks{chain[i]}); err != nil {
			t.Fatalf("failed to insert block %d: %v", i, err)
		}
	}
	pend.Wait()
}

func TestEIP155Transition(t *testing.T) {
	// Configure and generate a sample block chain
	var (
		db         = rawdb.NewMemoryDatabase()
		key, _     = crypto.HexToECDSA("b71c71a67e1177ad4e901695e1b4b9ee17ae16c6668d313eac2f96dbcda3f291")
		address    = crypto.PubkeyToAddress(key.PublicKey)
		funds      = big.NewInt(1000000000)
		deleteAddr = common.Address{1}
		gspec      = &Genesis{
			Config: &params.ChainConfig{ChainID: big.NewInt(1), EIP150Block: big.NewInt(0), EIP155Block: big.NewInt(2), HomesteadBlock: new(big.Int)},
			Alloc:  GenesisAlloc{address: {Balance: funds}, deleteAddr: {Balance: new(big.Int)}},
		}
		genesis = gspec.MustCommit(db)
	)

	blockchain, _ := NewBlockChain(db, nil, gspec.Config, ethash.NewFaker(), vm.Config{}, nil, nil)
	defer blockchain.Stop()

	blocks, _ := GenerateChain(gspec.Config, genesis, ethash.NewFaker(), db, 4, func(i int, block *BlockGen) {
		var (
			tx      *types.Transaction
			err     error
			basicTx = func(signer types.Signer) (*types.Transaction, error) {
				return types.SignTx(types.NewTransaction(block.TxNonce(address), common.Address{}, new(big.Int), 21000, new(big.Int), nil), signer, key)
			}
		)
		switch i {
		case 0:
			tx, err = basicTx(types.HomesteadSigner{})
			if err != nil {
				t.Fatal(err)
			}
			block.AddTx(tx)
		case 2:
			tx, err = basicTx(types.HomesteadSigner{})
			if err != nil {
				t.Fatal(err)
			}
			block.AddTx(tx)

			tx, err = basicTx(types.LatestSigner(gspec.Config))
			if err != nil {
				t.Fatal(err)
			}
			block.AddTx(tx)
		case 3:
			tx, err = basicTx(types.HomesteadSigner{})
			if err != nil {
				t.Fatal(err)
			}
			block.AddTx(tx)

			tx, err = basicTx(types.LatestSigner(gspec.Config))
			if err != nil {
				t.Fatal(err)
			}
			block.AddTx(tx)
		}
	})

	if _, err := blockchain.InsertChain(blocks); err != nil {
		t.Fatal(err)
	}
	block := blockchain.GetBlockByNumber(1)
	if block.Transactions()[0].Protected() {
		t.Error("Expected block[0].txs[0] to not be replay protected")
	}

	block = blockchain.GetBlockByNumber(3)
	if block.Transactions()[0].Protected() {
		t.Error("Expected block[3].txs[0] to not be replay protected")
	}
	if !block.Transactions()[1].Protected() {
		t.Error("Expected block[3].txs[1] to be replay protected")
	}
	if _, err := blockchain.InsertChain(blocks[4:]); err != nil {
		t.Fatal(err)
	}

	// generate an invalid chain id transaction
	config := &params.ChainConfig{ChainID: big.NewInt(2), EIP150Block: big.NewInt(0), EIP155Block: big.NewInt(2), HomesteadBlock: new(big.Int)}
	blocks, _ = GenerateChain(config, blocks[len(blocks)-1], ethash.NewFaker(), db, 4, func(i int, block *BlockGen) {
		var (
			tx      *types.Transaction
			err     error
			basicTx = func(signer types.Signer) (*types.Transaction, error) {
				return types.SignTx(types.NewTransaction(block.TxNonce(address), common.Address{}, new(big.Int), 21000, new(big.Int), nil), signer, key)
			}
		)
		if i == 0 {
			tx, err = basicTx(types.LatestSigner(config))
			if err != nil {
				t.Fatal(err)
			}
			block.AddTx(tx)
		}
	})
	_, err := blockchain.InsertChain(blocks)
	if have, want := err, types.ErrInvalidChainId; !errors.Is(have, want) {
		t.Errorf("have %v, want %v", have, want)
	}
}

func TestEIP161AccountRemoval(t *testing.T) {
	// Configure and generate a sample block chain
	var (
		db      = rawdb.NewMemoryDatabase()
		key, _  = crypto.HexToECDSA("b71c71a67e1177ad4e901695e1b4b9ee17ae16c6668d313eac2f96dbcda3f291")
		address = crypto.PubkeyToAddress(key.PublicKey)
		funds   = big.NewInt(1000000000)
		theAddr = common.Address{1}
		gspec   = &Genesis{
			Config: &params.ChainConfig{
				ChainID:        big.NewInt(1),
				HomesteadBlock: new(big.Int),
				EIP155Block:    new(big.Int),
				EIP150Block:    new(big.Int),
				EIP158Block:    big.NewInt(2),
			},
			Alloc: GenesisAlloc{address: {Balance: funds}},
		}
		genesis = gspec.MustCommit(db)
	)
	blockchain, _ := NewBlockChain(db, nil, gspec.Config, ethash.NewFaker(), vm.Config{}, nil, nil)
	defer blockchain.Stop()

	blocks, _ := GenerateChain(gspec.Config, genesis, ethash.NewFaker(), db, 3, func(i int, block *BlockGen) {
		var (
			tx     *types.Transaction
			err    error
			signer = types.LatestSigner(gspec.Config)
		)
		switch i {
		case 0:
			tx, err = types.SignTx(types.NewTransaction(block.TxNonce(address), theAddr, new(big.Int), 21000, new(big.Int), nil), signer, key)
		case 1:
			tx, err = types.SignTx(types.NewTransaction(block.TxNonce(address), theAddr, new(big.Int), 21000, new(big.Int), nil), signer, key)
		case 2:
			tx, err = types.SignTx(types.NewTransaction(block.TxNonce(address), theAddr, new(big.Int), 21000, new(big.Int), nil), signer, key)
		}
		if err != nil {
			t.Fatal(err)
		}
		block.AddTx(tx)
	})
	// account must exist pre eip 161
	if _, err := blockchain.InsertChain(types.Blocks{blocks[0]}); err != nil {
		t.Fatal(err)
	}
	if st, _ := blockchain.State(); !st.Exist(theAddr) {
		t.Error("expected account to exist")
	}

	// account needs to be deleted post eip 161
	if _, err := blockchain.InsertChain(types.Blocks{blocks[1]}); err != nil {
		t.Fatal(err)
	}
	if st, _ := blockchain.State(); st.Exist(theAddr) {
		t.Error("account should not exist")
	}

	// account mustn't be created post eip 161
	if _, err := blockchain.InsertChain(types.Blocks{blocks[2]}); err != nil {
		t.Fatal(err)
	}
	if st, _ := blockchain.State(); st.Exist(theAddr) {
		t.Error("account should not exist")
	}
}

// This is a regression test (i.e. as weird as it is, don't delete it ever), which
// tests that under weird reorg conditions the blockchain and its internal header-
// chain return the same latest block/header.
//
// https://github.com/ethereum/go-ethereum/pull/15941
func TestBlockchainHeaderchainReorgConsistency(t *testing.T) {
	// Generate a canonical chain to act as the main dataset
	engine := ethash.NewFaker()

	db := rawdb.NewMemoryDatabase()
	genesis := (&Genesis{BaseFee: big.NewInt(params.InitialBaseFee)}).MustCommit(db)
	blocks, _ := GenerateChain(params.TestChainConfig, genesis, engine, db, 64, func(i int, b *BlockGen) { b.SetCoinbase(common.Address{1}) })

	// Generate a bunch of fork blocks, each side forking from the canonical chain
	forks := make([]*types.Block, len(blocks))
	for i := 0; i < len(forks); i++ {
		parent := genesis
		if i > 0 {
			parent = blocks[i-1]
		}
		fork, _ := GenerateChain(params.TestChainConfig, parent, engine, db, 1, func(i int, b *BlockGen) { b.SetCoinbase(common.Address{2}) })
		forks[i] = fork[0]
	}
	// Import the canonical and fork chain side by side, verifying the current block
	// and current header consistency
	diskdb := rawdb.NewMemoryDatabase()
	(&Genesis{BaseFee: big.NewInt(params.InitialBaseFee)}).MustCommit(diskdb)

	chain, err := NewBlockChain(diskdb, nil, params.TestChainConfig, engine, vm.Config{}, nil, nil)
	if err != nil {
		t.Fatalf("failed to create tester chain: %v", err)
	}
	for i := 0; i < len(blocks); i++ {
		if _, err := chain.InsertChain(blocks[i : i+1]); err != nil {
			t.Fatalf("block %d: failed to insert into chain: %v", i, err)
		}
		if chain.CurrentBlock().Hash() != chain.CurrentHeader().Hash() {
			t.Errorf("block %d: current block/header mismatch: block #%d [%x..], header #%d [%x..]", i, chain.CurrentBlock().Number(), chain.CurrentBlock().Hash().Bytes()[:4], chain.CurrentHeader().Number, chain.CurrentHeader().Hash().Bytes()[:4])
		}
		if _, err := chain.InsertChain(forks[i : i+1]); err != nil {
			t.Fatalf(" fork %d: failed to insert into chain: %v", i, err)
		}
		if chain.CurrentBlock().Hash() != chain.CurrentHeader().Hash() {
			t.Errorf(" fork %d: current block/header mismatch: block #%d [%x..], header #%d [%x..]", i, chain.CurrentBlock().Number(), chain.CurrentBlock().Hash().Bytes()[:4], chain.CurrentHeader().Number, chain.CurrentHeader().Hash().Bytes()[:4])
		}
	}
}

// Tests that importing small side forks doesn't leave junk in the trie database
// cache (which would eventually cause memory issues).
func TestTrieForkGC(t *testing.T) {
	// Generate a canonical chain to act as the main dataset
	engine := ethash.NewFaker()

	db := rawdb.NewMemoryDatabase()
	genesis := (&Genesis{BaseFee: big.NewInt(params.InitialBaseFee)}).MustCommit(db)
	blocks, _ := GenerateChain(params.TestChainConfig, genesis, engine, db, int(2*TriesInMemory), func(i int, b *BlockGen) { b.SetCoinbase(common.Address{1}) })

	// Generate a bunch of fork blocks, each side forking from the canonical chain
	forks := make([]*types.Block, len(blocks))
	for i := 0; i < len(forks); i++ {
		parent := genesis
		if i > 0 {
			parent = blocks[i-1]
		}
		fork, _ := GenerateChain(params.TestChainConfig, parent, engine, db, 1, func(i int, b *BlockGen) { b.SetCoinbase(common.Address{2}) })
		forks[i] = fork[0]
	}
	// Import the canonical and fork chain side by side, forcing the trie cache to cache both
	diskdb := rawdb.NewMemoryDatabase()
	(&Genesis{BaseFee: big.NewInt(params.InitialBaseFee)}).MustCommit(diskdb)

	chain, err := NewBlockChain(diskdb, nil, params.TestChainConfig, engine, vm.Config{}, nil, nil)
	if err != nil {
		t.Fatalf("failed to create tester chain: %v", err)
	}
	for i := 0; i < len(blocks); i++ {
		if _, err := chain.InsertChain(blocks[i : i+1]); err != nil {
			t.Fatalf("block %d: failed to insert into chain: %v", i, err)
		}
		if _, err := chain.InsertChain(forks[i : i+1]); err != nil {
			t.Fatalf("fork %d: failed to insert into chain: %v", i, err)
		}
	}
	// Dereference all the recent tries and ensure no past trie is left in
	for i := 0; i < int(TriesInMemory); i++ {
		chain.stateCache.TrieDB().Dereference(blocks[len(blocks)-1-i].Root())
		chain.stateCache.TrieDB().Dereference(forks[len(blocks)-1-i].Root())
	}
	if len(chain.stateCache.TrieDB().Nodes()) > 0 {
		t.Fatalf("stale tries still alive after garbase collection")
	}
}

// Tests that doing large reorgs works even if the state associated with the
// forking point is not available any more.
func TestLargeReorgTrieGC(t *testing.T) {
	// Generate the original common chain segment and the two competing forks
	engine := ethash.NewFaker()

	db := rawdb.NewMemoryDatabase()
	genesis := (&Genesis{BaseFee: big.NewInt(params.InitialBaseFee)}).MustCommit(db)

	shared, _ := GenerateChain(params.TestChainConfig, genesis, engine, db, 64, func(i int, b *BlockGen) { b.SetCoinbase(common.Address{1}) })
	original, _ := GenerateChain(params.TestChainConfig, shared[len(shared)-1], engine, db, 2*int(TriesInMemory), func(i int, b *BlockGen) { b.SetCoinbase(common.Address{2}) })
	competitor, _ := GenerateChain(params.TestChainConfig, shared[len(shared)-1], engine, db, 2*int(TriesInMemory)+1, func(i int, b *BlockGen) { b.SetCoinbase(common.Address{3}) })

	// Import the shared chain and the original canonical one
	diskdb := rawdb.NewMemoryDatabase()
	(&Genesis{BaseFee: big.NewInt(params.InitialBaseFee)}).MustCommit(diskdb)

	chain, err := NewBlockChain(diskdb, nil, params.TestChainConfig, engine, vm.Config{}, nil, nil)
	if err != nil {
		t.Fatalf("failed to create tester chain: %v", err)
	}
	if _, err := chain.InsertChain(shared); err != nil {
		t.Fatalf("failed to insert shared chain: %v", err)
	}
	if _, err := chain.InsertChain(original); err != nil {
		t.Fatalf("failed to insert original chain: %v", err)
	}
	// Ensure that the state associated with the forking point is pruned away
	if node, _ := chain.stateCache.TrieDB().Node(shared[len(shared)-1].Root()); node != nil {
		t.Fatalf("common-but-old ancestor still cache")
	}
	// Import the competitor chain without exceeding the canonical's TD and ensure
	// we have not processed any of the blocks (protection against malicious blocks)
	if _, err := chain.InsertChain(competitor[:len(competitor)-2]); err != nil {
		t.Fatalf("failed to insert competitor chain: %v", err)
	}
	for i, block := range competitor[:len(competitor)-2] {
		if node, _ := chain.stateCache.TrieDB().Node(block.Root()); node != nil {
			t.Fatalf("competitor %d: low TD chain became processed", i)
		}
	}
	// Import the head of the competitor chain, triggering the reorg and ensure we
	// successfully reprocess all the stashed away blocks.
	if _, err := chain.InsertChain(competitor[len(competitor)-2:]); err != nil {
		t.Fatalf("failed to finalize competitor chain: %v", err)
	}
	for i, block := range competitor[:len(competitor)-int(TriesInMemory)] {
		if node, _ := chain.stateCache.TrieDB().Node(block.Root()); node != nil {
			t.Fatalf("competitor %d: competing chain state missing", i)
		}
	}
}

func TestBlockchainRecovery(t *testing.T) {
	// Configure and generate a sample block chain
	var (
		gendb   = rawdb.NewMemoryDatabase()
		key, _  = crypto.HexToECDSA("b71c71a67e1177ad4e901695e1b4b9ee17ae16c6668d313eac2f96dbcda3f291")
		address = crypto.PubkeyToAddress(key.PublicKey)
		funds   = big.NewInt(1000000000)
		gspec   = &Genesis{Config: params.TestChainConfig, Alloc: GenesisAlloc{address: {Balance: funds}}}
		genesis = gspec.MustCommit(gendb)
	)
	height := uint64(1024)
	blocks, receipts := GenerateChain(gspec.Config, genesis, ethash.NewFaker(), gendb, int(height), nil)

	// Import the chain as a ancient-first node and ensure all pointers are updated
	frdir, err := ioutil.TempDir("", "")
	if err != nil {
		t.Fatalf("failed to create temp freezer dir: %v", err)
	}
	defer os.Remove(frdir)

	ancientDb, err := rawdb.NewDatabaseWithFreezer(rawdb.NewMemoryDatabase(), frdir, "", false)
	if err != nil {
		t.Fatalf("failed to create temp freezer db: %v", err)
	}
	gspec.MustCommit(ancientDb)
	ancient, _ := NewBlockChain(ancientDb, nil, gspec.Config, ethash.NewFaker(), vm.Config{}, nil, nil)

	headers := make([]*types.Header, len(blocks))
	for i, block := range blocks {
		headers[i] = block.Header()
	}
	if n, err := ancient.InsertHeaderChain(headers, 1); err != nil {
		t.Fatalf("failed to insert header %d: %v", n, err)
	}
	if n, err := ancient.InsertReceiptChain(blocks, receipts, uint64(3*len(blocks)/4)); err != nil {
		t.Fatalf("failed to insert receipt %d: %v", n, err)
	}
	rawdb.WriteLastPivotNumber(ancientDb, blocks[len(blocks)-1].NumberU64()) // Force fast sync behavior
	ancient.Stop()

	// Destroy head fast block manually
	midBlock := blocks[len(blocks)/2]
	rawdb.WriteHeadFastBlockHash(ancientDb, midBlock.Hash())

	// Reopen broken blockchain again
	ancient, _ = NewBlockChain(ancientDb, nil, gspec.Config, ethash.NewFaker(), vm.Config{}, nil, nil)
	defer ancient.Stop()
	if num := ancient.CurrentBlock().NumberU64(); num != 0 {
		t.Errorf("head block mismatch: have #%v, want #%v", num, 0)
	}
	if num := ancient.CurrentFastBlock().NumberU64(); num != midBlock.NumberU64() {
		t.Errorf("head fast-block mismatch: have #%v, want #%v", num, midBlock.NumberU64())
	}
	if num := ancient.CurrentHeader().Number.Uint64(); num != midBlock.NumberU64() {
		t.Errorf("head header mismatch: have #%v, want #%v", num, midBlock.NumberU64())
	}
}

// This test checks that InsertReceiptChain will roll back correctly when attempting to insert a side chain.
func TestInsertReceiptChainRollback(t *testing.T) {
	// Generate forked chain. The returned BlockChain object is used to process the side chain blocks.
	tmpChain, sideblocks, canonblocks, err := getLongAndShortChains()
	if err != nil {
		t.Fatal(err)
	}
	defer tmpChain.Stop()
	// Get the side chain receipts.
	if _, err := tmpChain.InsertChain(sideblocks); err != nil {
		t.Fatal("processing side chain failed:", err)
	}
	t.Log("sidechain head:", tmpChain.CurrentBlock().Number(), tmpChain.CurrentBlock().Hash())
	sidechainReceipts := make([]types.Receipts, len(sideblocks))
	for i, block := range sideblocks {
		sidechainReceipts[i] = tmpChain.GetReceiptsByHash(block.Hash())
	}
	// Get the canon chain receipts.
	if _, err := tmpChain.InsertChain(canonblocks); err != nil {
		t.Fatal("processing canon chain failed:", err)
	}
	t.Log("canon head:", tmpChain.CurrentBlock().Number(), tmpChain.CurrentBlock().Hash())
	canonReceipts := make([]types.Receipts, len(canonblocks))
	for i, block := range canonblocks {
		canonReceipts[i] = tmpChain.GetReceiptsByHash(block.Hash())
	}

	// Set up a BlockChain that uses the ancient store.
	frdir, err := ioutil.TempDir("", "")
	if err != nil {
		t.Fatalf("failed to create temp freezer dir: %v", err)
	}
	defer os.Remove(frdir)
	ancientDb, err := rawdb.NewDatabaseWithFreezer(rawdb.NewMemoryDatabase(), frdir, "", false)
	if err != nil {
		t.Fatalf("failed to create temp freezer db: %v", err)
	}
	gspec := Genesis{Config: params.AllEthashProtocolChanges}
	gspec.MustCommit(ancientDb)
	ancientChain, _ := NewBlockChain(ancientDb, nil, gspec.Config, ethash.NewFaker(), vm.Config{}, nil, nil)
	defer ancientChain.Stop()

	// Import the canonical header chain.
	canonHeaders := make([]*types.Header, len(canonblocks))
	for i, block := range canonblocks {
		canonHeaders[i] = block.Header()
	}
	if _, err = ancientChain.InsertHeaderChain(canonHeaders, 1); err != nil {
		t.Fatal("can't import canon headers:", err)
	}

	// Try to insert blocks/receipts of the side chain.
	_, err = ancientChain.InsertReceiptChain(sideblocks, sidechainReceipts, uint64(len(sideblocks)))
	if err == nil {
		t.Fatal("expected error from InsertReceiptChain.")
	}
	if ancientChain.CurrentFastBlock().NumberU64() != 0 {
		t.Fatalf("failed to rollback ancient data, want %d, have %d", 0, ancientChain.CurrentFastBlock().NumberU64())
	}
	if frozen, err := ancientChain.db.Ancients(); err != nil || frozen != 1 {
		t.Fatalf("failed to truncate ancient data, frozen index is %d", frozen)
	}

	// Insert blocks/receipts of the canonical chain.
	_, err = ancientChain.InsertReceiptChain(canonblocks, canonReceipts, uint64(len(canonblocks)))
	if err != nil {
		t.Fatalf("can't import canon chain receipts: %v", err)
	}
	if ancientChain.CurrentFastBlock().NumberU64() != canonblocks[len(canonblocks)-1].NumberU64() {
		t.Fatalf("failed to insert ancient recept chain after rollback")
	}
	if frozen, _ := ancientChain.db.Ancients(); frozen != uint64(len(canonblocks))+1 {
		t.Fatalf("wrong ancients count %d", frozen)
	}
}

// Tests that importing a very large side fork, which is larger than the canon chain,
// but where the difficulty per block is kept low: this means that it will not
// overtake the 'canon' chain until after it's passed canon by about 200 blocks.
//
// Details at:
//  - https://github.com/ethereum/go-ethereum/issues/18977
//  - https://github.com/ethereum/go-ethereum/pull/18988
func TestLowDiffLongChain(t *testing.T) {
	// Generate a canonical chain to act as the main dataset
	engine := ethash.NewFaker()
	db := rawdb.NewMemoryDatabase()
	genesis := (&Genesis{BaseFee: big.NewInt(params.InitialBaseFee)}).MustCommit(db)

	// We must use a pretty long chain to ensure that the fork doesn't overtake us
	// until after at least 128 blocks post tip
	blocks, _ := GenerateChain(params.TestChainConfig, genesis, engine, db, 6*int(TriesInMemory), func(i int, b *BlockGen) {
		b.SetCoinbase(common.Address{1})
		b.OffsetTime(-9)
	})

	// Import the canonical chain
	diskdb := rawdb.NewMemoryDatabase()
	(&Genesis{BaseFee: big.NewInt(params.InitialBaseFee)}).MustCommit(diskdb)

	chain, err := NewBlockChain(diskdb, nil, params.TestChainConfig, engine, vm.Config{}, nil, nil)
	if err != nil {
		t.Fatalf("failed to create tester chain: %v", err)
	}
	if n, err := chain.InsertChain(blocks); err != nil {
		t.Fatalf("block %d: failed to insert into chain: %v", n, err)
	}
	// Generate fork chain, starting from an early block
	parent := blocks[10]
	fork, _ := GenerateChain(params.TestChainConfig, parent, engine, db, 8*int(TriesInMemory), func(i int, b *BlockGen) {
		b.SetCoinbase(common.Address{2})
	})

	// And now import the fork
	if i, err := chain.InsertChain(fork); err != nil {
		t.Fatalf("block %d: failed to insert into chain: %v", i, err)
	}
	head := chain.CurrentBlock()
	if got := fork[len(fork)-1].Hash(); got != head.Hash() {
		t.Fatalf("head wrong, expected %x got %x", head.Hash(), got)
	}
	// Sanity check that all the canonical numbers are present
	header := chain.CurrentHeader()
	for number := head.NumberU64(); number > 0; number-- {
		if hash := chain.GetHeaderByNumber(number).Hash(); hash != header.Hash() {
			t.Fatalf("header %d: canonical hash mismatch: have %x, want %x", number, hash, header.Hash())
		}
		header = chain.GetHeader(header.ParentHash, number-1)
	}
}

// Tests that importing a sidechain (S), where
// - S is sidechain, containing blocks [Sn...Sm]
// - C is canon chain, containing blocks [G..Cn..Cm]
// - A common ancestor is placed at prune-point + blocksBetweenCommonAncestorAndPruneblock
// - The sidechain S is prepended with numCanonBlocksInSidechain blocks from the canon chain
//
// The mergePoint can be these values:
// -1: the transition won't happen
// 0:  the transition happens since genesis
// 1:  the transition happens after some chain segments
func testSideImport(t *testing.T, numCanonBlocksInSidechain, blocksBetweenCommonAncestorAndPruneblock int, mergePoint int) {
	// Copy the TestChainConfig so we can modify it during tests
	chainConfig := *params.TestChainConfig
	// Generate a canonical chain to act as the main dataset
	var (
		merger    = consensus.NewMerger(rawdb.NewMemoryDatabase())
		genEngine = beacon.New(ethash.NewFaker())
		runEngine = beacon.New(ethash.NewFaker())
		db        = rawdb.NewMemoryDatabase()

		key, _ = crypto.HexToECDSA("b71c71a67e1177ad4e901695e1b4b9ee17ae16c6668d313eac2f96dbcda3f291")
		addr   = crypto.PubkeyToAddress(key.PublicKey)
		nonce  = uint64(0)

		gspec = &Genesis{
			Config:  &chainConfig,
			Alloc:   GenesisAlloc{addr: {Balance: big.NewInt(math.MaxInt64)}},
			BaseFee: big.NewInt(params.InitialBaseFee),
		}
		signer     = types.LatestSigner(gspec.Config)
		genesis, _ = gspec.Commit(db)
	)
	// Generate and import the canonical chain
<<<<<<< HEAD
	blocks, _ := GenerateChain(params.TestChainConfig, genesis, engine, db, 2*int(TriesInMemory), nil)
=======
>>>>>>> 429deab9
	diskdb := rawdb.NewMemoryDatabase()
	gspec.MustCommit(diskdb)
	chain, err := NewBlockChain(diskdb, nil, &chainConfig, runEngine, vm.Config{}, nil, nil)
	if err != nil {
		t.Fatalf("failed to create tester chain: %v", err)
	}
	// Activate the transition since genesis if required
	if mergePoint == 0 {
		merger.ReachTTD()
		merger.FinalizePoS()

		// Set the terminal total difficulty in the config
		gspec.Config.TerminalTotalDifficulty = big.NewInt(0)
	}
	blocks, _ := GenerateChain(&chainConfig, genesis, genEngine, db, 2*TriesInMemory, func(i int, gen *BlockGen) {
		tx, err := types.SignTx(types.NewTransaction(nonce, common.HexToAddress("deadbeef"), big.NewInt(100), 21000, big.NewInt(int64(i+1)*params.GWei), nil), signer, key)
		if err != nil {
			t.Fatalf("failed to create tx: %v", err)
		}
		gen.AddTx(tx)
		nonce++
	})
	if n, err := chain.InsertChain(blocks); err != nil {
		t.Fatalf("block %d: failed to insert into chain: %v", n, err)
	}

	lastPrunedIndex := len(blocks) - int(TriesInMemory) - 1
	lastPrunedBlock := blocks[lastPrunedIndex]
	firstNonPrunedBlock := blocks[len(blocks)-int(TriesInMemory)]

	// Verify pruning of lastPrunedBlock
	if chain.HasBlockAndState(lastPrunedBlock.Hash(), lastPrunedBlock.NumberU64()) {
		t.Errorf("Block %d not pruned", lastPrunedBlock.NumberU64())
	}
	// Verify firstNonPrunedBlock is not pruned
	if !chain.HasBlockAndState(firstNonPrunedBlock.Hash(), firstNonPrunedBlock.NumberU64()) {
		t.Errorf("Block %d pruned", firstNonPrunedBlock.NumberU64())
	}

	// Activate the transition in the middle of the chain
	if mergePoint == 1 {
		merger.ReachTTD()
		merger.FinalizePoS()
		// Set the terminal total difficulty in the config
		gspec.Config.TerminalTotalDifficulty = big.NewInt(int64(len(blocks)))
	}

	// Generate the sidechain
	// First block should be a known block, block after should be a pruned block. So
	// canon(pruned), side, side...

	// Generate fork chain, make it longer than canon
	parentIndex := lastPrunedIndex + blocksBetweenCommonAncestorAndPruneblock
	parent := blocks[parentIndex]
<<<<<<< HEAD
	fork, _ := GenerateChain(params.TestChainConfig, parent, engine, db, 2*int(TriesInMemory), func(i int, b *BlockGen) {
=======
	fork, _ := GenerateChain(&chainConfig, parent, genEngine, db, 2*TriesInMemory, func(i int, b *BlockGen) {
>>>>>>> 429deab9
		b.SetCoinbase(common.Address{2})
	})
	// Prepend the parent(s)
	var sidechain []*types.Block
	for i := numCanonBlocksInSidechain; i > 0; i-- {
		sidechain = append(sidechain, blocks[parentIndex+1-i])
	}
	sidechain = append(sidechain, fork...)
	n, err := chain.InsertChain(sidechain)
	if err != nil {
		t.Errorf("Got error, %v number %d - %d", err, sidechain[n].NumberU64(), n)
	}
	head := chain.CurrentBlock()
	if got := fork[len(fork)-1].Hash(); got != head.Hash() {
		t.Fatalf("head wrong, expected %x got %x", head.Hash(), got)
	}
}

// Tests that importing a sidechain (S), where
// - S is sidechain, containing blocks [Sn...Sm]
// - C is canon chain, containing blocks [G..Cn..Cm]
// - The common ancestor Cc is pruned
// - The first block in S: Sn, is == Cn
// That is: the sidechain for import contains some blocks already present in canon chain.
// So the blocks are
// [ Cn, Cn+1, Cc, Sn+3 ... Sm]
//   ^    ^    ^  pruned
func TestPrunedImportSide(t *testing.T) {
	//glogger := log.NewGlogHandler(log.StreamHandler(os.Stdout, log.TerminalFormat(false)))
	//glogger.Verbosity(3)
	//log.Root().SetHandler(log.Handler(glogger))
	testSideImport(t, 3, 3, -1)
	testSideImport(t, 3, -3, -1)
	testSideImport(t, 10, 0, -1)
	testSideImport(t, 1, 10, -1)
	testSideImport(t, 1, -10, -1)
}

func TestPrunedImportSideWithMerging(t *testing.T) {
	//glogger := log.NewGlogHandler(log.StreamHandler(os.Stdout, log.TerminalFormat(false)))
	//glogger.Verbosity(3)
	//log.Root().SetHandler(log.Handler(glogger))
	testSideImport(t, 3, 3, 0)
	testSideImport(t, 3, -3, 0)
	testSideImport(t, 10, 0, 0)
	testSideImport(t, 1, 10, 0)
	testSideImport(t, 1, -10, 0)

	testSideImport(t, 3, 3, 1)
	testSideImport(t, 3, -3, 1)
	testSideImport(t, 10, 0, 1)
	testSideImport(t, 1, 10, 1)
	testSideImport(t, 1, -10, 1)
}

func TestInsertKnownHeaders(t *testing.T)      { testInsertKnownChainData(t, "headers") }
func TestInsertKnownReceiptChain(t *testing.T) { testInsertKnownChainData(t, "receipts") }
func TestInsertKnownBlocks(t *testing.T)       { testInsertKnownChainData(t, "blocks") }

func testInsertKnownChainData(t *testing.T, typ string) {
	engine := ethash.NewFaker()

	db := rawdb.NewMemoryDatabase()
	genesis := (&Genesis{BaseFee: big.NewInt(params.InitialBaseFee)}).MustCommit(db)

	blocks, receipts := GenerateChain(params.TestChainConfig, genesis, engine, db, 32, func(i int, b *BlockGen) { b.SetCoinbase(common.Address{1}) })
	// A longer chain but total difficulty is lower.
	blocks2, receipts2 := GenerateChain(params.TestChainConfig, blocks[len(blocks)-1], engine, db, 65, func(i int, b *BlockGen) { b.SetCoinbase(common.Address{1}) })
	// A shorter chain but total difficulty is higher.
	blocks3, receipts3 := GenerateChain(params.TestChainConfig, blocks[len(blocks)-1], engine, db, 64, func(i int, b *BlockGen) {
		b.SetCoinbase(common.Address{1})
		b.OffsetTime(-9) // A higher difficulty
	})
	// Import the shared chain and the original canonical one
	dir, err := ioutil.TempDir("", "")
	if err != nil {
		t.Fatalf("failed to create temp freezer dir: %v", err)
	}
	defer os.Remove(dir)
	chaindb, err := rawdb.NewDatabaseWithFreezer(rawdb.NewMemoryDatabase(), dir, "", false)
	if err != nil {
		t.Fatalf("failed to create temp freezer db: %v", err)
	}
	(&Genesis{BaseFee: big.NewInt(params.InitialBaseFee)}).MustCommit(chaindb)
	defer os.RemoveAll(dir)

	chain, err := NewBlockChain(chaindb, nil, params.TestChainConfig, engine, vm.Config{}, nil, nil)
	if err != nil {
		t.Fatalf("failed to create tester chain: %v", err)
	}

	var (
		inserter func(blocks []*types.Block, receipts []types.Receipts) error
		asserter func(t *testing.T, block *types.Block)
	)
	if typ == "headers" {
		inserter = func(blocks []*types.Block, receipts []types.Receipts) error {
			headers := make([]*types.Header, 0, len(blocks))
			for _, block := range blocks {
				headers = append(headers, block.Header())
			}
			_, err := chain.InsertHeaderChain(headers, 1)
			return err
		}
		asserter = func(t *testing.T, block *types.Block) {
			if chain.CurrentHeader().Hash() != block.Hash() {
				t.Fatalf("current head header mismatch, have %v, want %v", chain.CurrentHeader().Hash().Hex(), block.Hash().Hex())
			}
		}
	} else if typ == "receipts" {
		inserter = func(blocks []*types.Block, receipts []types.Receipts) error {
			headers := make([]*types.Header, 0, len(blocks))
			for _, block := range blocks {
				headers = append(headers, block.Header())
			}
			_, err := chain.InsertHeaderChain(headers, 1)
			if err != nil {
				return err
			}
			_, err = chain.InsertReceiptChain(blocks, receipts, 0)
			return err
		}
		asserter = func(t *testing.T, block *types.Block) {
			if chain.CurrentFastBlock().Hash() != block.Hash() {
				t.Fatalf("current head fast block mismatch, have %v, want %v", chain.CurrentFastBlock().Hash().Hex(), block.Hash().Hex())
			}
		}
	} else {
		inserter = func(blocks []*types.Block, receipts []types.Receipts) error {
			_, err := chain.InsertChain(blocks)
			return err
		}
		asserter = func(t *testing.T, block *types.Block) {
			if chain.CurrentBlock().Hash() != block.Hash() {
				t.Fatalf("current head block mismatch, have %v, want %v", chain.CurrentBlock().Hash().Hex(), block.Hash().Hex())
			}
		}
	}

	if err := inserter(blocks, receipts); err != nil {
		t.Fatalf("failed to insert chain data: %v", err)
	}

	// Reimport the chain data again. All the imported
	// chain data are regarded "known" data.
	if err := inserter(blocks, receipts); err != nil {
		t.Fatalf("failed to insert chain data: %v", err)
	}
	asserter(t, blocks[len(blocks)-1])

	// Import a long canonical chain with some known data as prefix.
	rollback := blocks[len(blocks)/2].NumberU64()

	chain.SetHead(rollback - 1)
	if err := inserter(append(blocks, blocks2...), append(receipts, receipts2...)); err != nil {
		t.Fatalf("failed to insert chain data: %v", err)
	}
	asserter(t, blocks2[len(blocks2)-1])

	// Import a heavier shorter but higher total difficulty chain with some known data as prefix.
	if err := inserter(append(blocks, blocks3...), append(receipts, receipts3...)); err != nil {
		t.Fatalf("failed to insert chain data: %v", err)
	}
	asserter(t, blocks3[len(blocks3)-1])

	// Import a longer but lower total difficulty chain with some known data as prefix.
	if err := inserter(append(blocks, blocks2...), append(receipts, receipts2...)); err != nil {
		t.Fatalf("failed to insert chain data: %v", err)
	}
	// The head shouldn't change.
	asserter(t, blocks3[len(blocks3)-1])

	// Rollback the heavier chain and re-insert the longer chain again
	chain.SetHead(rollback - 1)
	if err := inserter(append(blocks, blocks2...), append(receipts, receipts2...)); err != nil {
		t.Fatalf("failed to insert chain data: %v", err)
	}
	asserter(t, blocks2[len(blocks2)-1])
}

func TestInsertKnownHeadersWithMerging(t *testing.T) {
	testInsertKnownChainDataWithMerging(t, "headers", 0)
}
func TestInsertKnownReceiptChainWithMerging(t *testing.T) {
	testInsertKnownChainDataWithMerging(t, "receipts", 0)
}
func TestInsertKnownBlocksWithMerging(t *testing.T) {
	testInsertKnownChainDataWithMerging(t, "blocks", 0)
}
func TestInsertKnownHeadersAfterMerging(t *testing.T) {
	testInsertKnownChainDataWithMerging(t, "headers", 1)
}
func TestInsertKnownReceiptChainAfterMerging(t *testing.T) {
	testInsertKnownChainDataWithMerging(t, "receipts", 1)
}
func TestInsertKnownBlocksAfterMerging(t *testing.T) {
	testInsertKnownChainDataWithMerging(t, "blocks", 1)
}

// mergeHeight can be assigned in these values:
// 0: means the merging is applied since genesis
// 1: means the merging is applied after the first segment
func testInsertKnownChainDataWithMerging(t *testing.T, typ string, mergeHeight int) {
	// Copy the TestChainConfig so we can modify it during tests
	chainConfig := *params.TestChainConfig
	var (
		db        = rawdb.NewMemoryDatabase()
		genesis   = (&Genesis{BaseFee: big.NewInt(params.InitialBaseFee), Config: &chainConfig}).MustCommit(db)
		runMerger = consensus.NewMerger(db)
		runEngine = beacon.New(ethash.NewFaker())
		genEngine = beacon.New(ethash.NewFaker())
	)
	applyMerge := func(engine *beacon.Beacon, height int) {
		if engine != nil {
			runMerger.FinalizePoS()
			// Set the terminal total difficulty in the config
			chainConfig.TerminalTotalDifficulty = big.NewInt(int64(height))
		}
	}

	// Apply merging since genesis
	if mergeHeight == 0 {
		applyMerge(genEngine, 0)
	}
	blocks, receipts := GenerateChain(&chainConfig, genesis, genEngine, db, 32, func(i int, b *BlockGen) { b.SetCoinbase(common.Address{1}) })

	// Apply merging after the first segment
	if mergeHeight == 1 {
		applyMerge(genEngine, len(blocks))
	}
	// Longer chain and shorter chain
	blocks2, receipts2 := GenerateChain(&chainConfig, blocks[len(blocks)-1], genEngine, db, 65, func(i int, b *BlockGen) { b.SetCoinbase(common.Address{1}) })
	blocks3, receipts3 := GenerateChain(&chainConfig, blocks[len(blocks)-1], genEngine, db, 64, func(i int, b *BlockGen) {
		b.SetCoinbase(common.Address{1})
		b.OffsetTime(-9) // Time shifted, difficulty shouldn't be changed
	})

	// Import the shared chain and the original canonical one
	dir, err := ioutil.TempDir("", "")
	if err != nil {
		t.Fatalf("failed to create temp freezer dir: %v", err)
	}
	defer os.Remove(dir)
	chaindb, err := rawdb.NewDatabaseWithFreezer(rawdb.NewMemoryDatabase(), dir, "", false)
	if err != nil {
		t.Fatalf("failed to create temp freezer db: %v", err)
	}
	(&Genesis{BaseFee: big.NewInt(params.InitialBaseFee)}).MustCommit(chaindb)
	defer os.RemoveAll(dir)

	chain, err := NewBlockChain(chaindb, nil, &chainConfig, runEngine, vm.Config{}, nil, nil)
	if err != nil {
		t.Fatalf("failed to create tester chain: %v", err)
	}
	var (
		inserter func(blocks []*types.Block, receipts []types.Receipts) error
		asserter func(t *testing.T, block *types.Block)
	)
	if typ == "headers" {
		inserter = func(blocks []*types.Block, receipts []types.Receipts) error {
			headers := make([]*types.Header, 0, len(blocks))
			for _, block := range blocks {
				headers = append(headers, block.Header())
			}
			_, err := chain.InsertHeaderChain(headers, 1)
			return err
		}
		asserter = func(t *testing.T, block *types.Block) {
			if chain.CurrentHeader().Hash() != block.Hash() {
				t.Fatalf("current head header mismatch, have %v, want %v", chain.CurrentHeader().Hash().Hex(), block.Hash().Hex())
			}
		}
	} else if typ == "receipts" {
		inserter = func(blocks []*types.Block, receipts []types.Receipts) error {
			headers := make([]*types.Header, 0, len(blocks))
			for _, block := range blocks {
				headers = append(headers, block.Header())
			}
			_, err := chain.InsertHeaderChain(headers, 1)
			if err != nil {
				return err
			}
			_, err = chain.InsertReceiptChain(blocks, receipts, 0)
			return err
		}
		asserter = func(t *testing.T, block *types.Block) {
			if chain.CurrentFastBlock().Hash() != block.Hash() {
				t.Fatalf("current head fast block mismatch, have %v, want %v", chain.CurrentFastBlock().Hash().Hex(), block.Hash().Hex())
			}
		}
	} else {
		inserter = func(blocks []*types.Block, receipts []types.Receipts) error {
			_, err := chain.InsertChain(blocks)
			return err
		}
		asserter = func(t *testing.T, block *types.Block) {
			if chain.CurrentBlock().Hash() != block.Hash() {
				t.Fatalf("current head block mismatch, have %v, want %v", chain.CurrentBlock().Hash().Hex(), block.Hash().Hex())
			}
		}
	}

	// Apply merging since genesis if required
	if mergeHeight == 0 {
		applyMerge(runEngine, 0)
	}
	if err := inserter(blocks, receipts); err != nil {
		t.Fatalf("failed to insert chain data: %v", err)
	}

	// Reimport the chain data again. All the imported
	// chain data are regarded "known" data.
	if err := inserter(blocks, receipts); err != nil {
		t.Fatalf("failed to insert chain data: %v", err)
	}
	asserter(t, blocks[len(blocks)-1])

	// Import a long canonical chain with some known data as prefix.
	rollback := blocks[len(blocks)/2].NumberU64()
	chain.SetHead(rollback - 1)
	if err := inserter(blocks, receipts); err != nil {
		t.Fatalf("failed to insert chain data: %v", err)
	}
	asserter(t, blocks[len(blocks)-1])

	// Apply merging after the first segment
	if mergeHeight == 1 {
		applyMerge(runEngine, len(blocks))
	}

	// Import a longer chain with some known data as prefix.
	if err := inserter(append(blocks, blocks2...), append(receipts, receipts2...)); err != nil {
		t.Fatalf("failed to insert chain data: %v", err)
	}
	asserter(t, blocks2[len(blocks2)-1])

	// Import a shorter chain with some known data as prefix.
	// The reorg is expected since the fork choice rule is
	// already changed.
	if err := inserter(append(blocks, blocks3...), append(receipts, receipts3...)); err != nil {
		t.Fatalf("failed to insert chain data: %v", err)
	}
	// The head shouldn't change.
	asserter(t, blocks3[len(blocks3)-1])

	// Reimport the longer chain again, the reorg is still expected
	chain.SetHead(rollback - 1)
	if err := inserter(append(blocks, blocks2...), append(receipts, receipts2...)); err != nil {
		t.Fatalf("failed to insert chain data: %v", err)
	}
	asserter(t, blocks2[len(blocks2)-1])
}

// getLongAndShortChains returns two chains: A is longer, B is heavier.
func getLongAndShortChains() (bc *BlockChain, longChain []*types.Block, heavyChain []*types.Block, err error) {
	// Generate a canonical chain to act as the main dataset
	engine := ethash.NewFaker()
	db := rawdb.NewMemoryDatabase()
	genesis := (&Genesis{BaseFee: big.NewInt(params.InitialBaseFee)}).MustCommit(db)

	// Generate and import the canonical chain,
	// Offset the time, to keep the difficulty low
	longChain, _ = GenerateChain(params.TestChainConfig, genesis, engine, db, 80, func(i int, b *BlockGen) {
		b.SetCoinbase(common.Address{1})
	})
	diskdb := rawdb.NewMemoryDatabase()
	(&Genesis{BaseFee: big.NewInt(params.InitialBaseFee)}).MustCommit(diskdb)

	chain, err := NewBlockChain(diskdb, nil, params.TestChainConfig, engine, vm.Config{}, nil, nil)
	if err != nil {
		return nil, nil, nil, fmt.Errorf("failed to create tester chain: %v", err)
	}

	// Generate fork chain, make it shorter than canon, with common ancestor pretty early
	parentIndex := 3
	parent := longChain[parentIndex]
	heavyChainExt, _ := GenerateChain(params.TestChainConfig, parent, engine, db, 75, func(i int, b *BlockGen) {
		b.SetCoinbase(common.Address{2})
		b.OffsetTime(-9)
	})
	heavyChain = append(heavyChain, longChain[:parentIndex+1]...)
	heavyChain = append(heavyChain, heavyChainExt...)

	// Verify that the test is sane
	var (
		longerTd  = new(big.Int)
		shorterTd = new(big.Int)
	)
	for index, b := range longChain {
		longerTd.Add(longerTd, b.Difficulty())
		if index <= parentIndex {
			shorterTd.Add(shorterTd, b.Difficulty())
		}
	}
	for _, b := range heavyChain {
		shorterTd.Add(shorterTd, b.Difficulty())
	}
	if shorterTd.Cmp(longerTd) <= 0 {
		return nil, nil, nil, fmt.Errorf("Test is moot, heavyChain td (%v) must be larger than canon td (%v)", shorterTd, longerTd)
	}
	longerNum := longChain[len(longChain)-1].NumberU64()
	shorterNum := heavyChain[len(heavyChain)-1].NumberU64()
	if shorterNum >= longerNum {
		return nil, nil, nil, fmt.Errorf("Test is moot, heavyChain num (%v) must be lower than canon num (%v)", shorterNum, longerNum)
	}
	return chain, longChain, heavyChain, nil
}

// TestReorgToShorterRemovesCanonMapping tests that if we
// 1. Have a chain [0 ... N .. X]
// 2. Reorg to shorter but heavier chain [0 ... N ... Y]
// 3. Then there should be no canon mapping for the block at height X
// 4. The forked block should still be retrievable by hash
func TestReorgToShorterRemovesCanonMapping(t *testing.T) {
	chain, canonblocks, sideblocks, err := getLongAndShortChains()
	if err != nil {
		t.Fatal(err)
	}
	if n, err := chain.InsertChain(canonblocks); err != nil {
		t.Fatalf("block %d: failed to insert into chain: %v", n, err)
	}
	canonNum := chain.CurrentBlock().NumberU64()
	canonHash := chain.CurrentBlock().Hash()
	_, err = chain.InsertChain(sideblocks)
	if err != nil {
		t.Errorf("Got error, %v", err)
	}
	head := chain.CurrentBlock()
	if got := sideblocks[len(sideblocks)-1].Hash(); got != head.Hash() {
		t.Fatalf("head wrong, expected %x got %x", head.Hash(), got)
	}
	// We have now inserted a sidechain.
	if blockByNum := chain.GetBlockByNumber(canonNum); blockByNum != nil {
		t.Errorf("expected block to be gone: %v", blockByNum.NumberU64())
	}
	if headerByNum := chain.GetHeaderByNumber(canonNum); headerByNum != nil {
		t.Errorf("expected header to be gone: %v", headerByNum.Number.Uint64())
	}
	if blockByHash := chain.GetBlockByHash(canonHash); blockByHash == nil {
		t.Errorf("expected block to be present: %x", blockByHash.Hash())
	}
	if headerByHash := chain.GetHeaderByHash(canonHash); headerByHash == nil {
		t.Errorf("expected header to be present: %x", headerByHash.Hash())
	}
}

// TestReorgToShorterRemovesCanonMappingHeaderChain is the same scenario
// as TestReorgToShorterRemovesCanonMapping, but applied on headerchain
// imports -- that is, for fast sync
func TestReorgToShorterRemovesCanonMappingHeaderChain(t *testing.T) {
	chain, canonblocks, sideblocks, err := getLongAndShortChains()
	if err != nil {
		t.Fatal(err)
	}
	// Convert into headers
	canonHeaders := make([]*types.Header, len(canonblocks))
	for i, block := range canonblocks {
		canonHeaders[i] = block.Header()
	}
	if n, err := chain.InsertHeaderChain(canonHeaders, 0); err != nil {
		t.Fatalf("header %d: failed to insert into chain: %v", n, err)
	}
	canonNum := chain.CurrentHeader().Number.Uint64()
	canonHash := chain.CurrentBlock().Hash()
	sideHeaders := make([]*types.Header, len(sideblocks))
	for i, block := range sideblocks {
		sideHeaders[i] = block.Header()
	}
	if n, err := chain.InsertHeaderChain(sideHeaders, 0); err != nil {
		t.Fatalf("header %d: failed to insert into chain: %v", n, err)
	}
	head := chain.CurrentHeader()
	if got := sideblocks[len(sideblocks)-1].Hash(); got != head.Hash() {
		t.Fatalf("head wrong, expected %x got %x", head.Hash(), got)
	}
	// We have now inserted a sidechain.
	if blockByNum := chain.GetBlockByNumber(canonNum); blockByNum != nil {
		t.Errorf("expected block to be gone: %v", blockByNum.NumberU64())
	}
	if headerByNum := chain.GetHeaderByNumber(canonNum); headerByNum != nil {
		t.Errorf("expected header to be gone: %v", headerByNum.Number.Uint64())
	}
	if blockByHash := chain.GetBlockByHash(canonHash); blockByHash == nil {
		t.Errorf("expected block to be present: %x", blockByHash.Hash())
	}
	if headerByHash := chain.GetHeaderByHash(canonHash); headerByHash == nil {
		t.Errorf("expected header to be present: %x", headerByHash.Hash())
	}
}

func TestTransactionIndices(t *testing.T) {
	// Configure and generate a sample block chain
	var (
		gendb   = rawdb.NewMemoryDatabase()
		key, _  = crypto.HexToECDSA("b71c71a67e1177ad4e901695e1b4b9ee17ae16c6668d313eac2f96dbcda3f291")
		address = crypto.PubkeyToAddress(key.PublicKey)
		funds   = big.NewInt(100000000000000000)
		gspec   = &Genesis{
			Config:  params.TestChainConfig,
			Alloc:   GenesisAlloc{address: {Balance: funds}},
			BaseFee: big.NewInt(params.InitialBaseFee),
		}
		genesis = gspec.MustCommit(gendb)
		signer  = types.LatestSigner(gspec.Config)
	)
	height := uint64(128)
	blocks, receipts := GenerateChain(gspec.Config, genesis, ethash.NewFaker(), gendb, int(height), func(i int, block *BlockGen) {
		tx, err := types.SignTx(types.NewTransaction(block.TxNonce(address), common.Address{0x00}, big.NewInt(1000), params.TxGas, block.header.BaseFee, nil), signer, key)
		if err != nil {
			panic(err)
		}
		block.AddTx(tx)
	})
	blocks2, _ := GenerateChain(gspec.Config, blocks[len(blocks)-1], ethash.NewFaker(), gendb, 10, nil)

	check := func(tail *uint64, chain *BlockChain) {
		stored := rawdb.ReadTxIndexTail(chain.db)
		if tail == nil && stored != nil {
			t.Fatalf("Oldest indexded block mismatch, want nil, have %d", *stored)
		}
		if tail != nil && *stored != *tail {
			t.Fatalf("Oldest indexded block mismatch, want %d, have %d", *tail, *stored)
		}
		if tail != nil {
			for i := *tail; i <= chain.CurrentBlock().NumberU64(); i++ {
				block := rawdb.ReadBlock(chain.db, rawdb.ReadCanonicalHash(chain.db, i), i)
				if block.Transactions().Len() == 0 {
					continue
				}
				for _, tx := range block.Transactions() {
					if index := rawdb.ReadTxLookupEntry(chain.db, tx.Hash()); index == nil {
						t.Fatalf("Miss transaction indice, number %d hash %s", i, tx.Hash().Hex())
					}
				}
			}
			for i := uint64(0); i < *tail; i++ {
				block := rawdb.ReadBlock(chain.db, rawdb.ReadCanonicalHash(chain.db, i), i)
				if block.Transactions().Len() == 0 {
					continue
				}
				for _, tx := range block.Transactions() {
					if index := rawdb.ReadTxLookupEntry(chain.db, tx.Hash()); index != nil {
						t.Fatalf("Transaction indice should be deleted, number %d hash %s", i, tx.Hash().Hex())
					}
				}
			}
		}
	}
	frdir, err := ioutil.TempDir("", "")
	if err != nil {
		t.Fatalf("failed to create temp freezer dir: %v", err)
	}
	defer os.Remove(frdir)
	ancientDb, err := rawdb.NewDatabaseWithFreezer(rawdb.NewMemoryDatabase(), frdir, "", false)
	if err != nil {
		t.Fatalf("failed to create temp freezer db: %v", err)
	}
	gspec.MustCommit(ancientDb)

	// Import all blocks into ancient db
	l := uint64(0)
	chain, err := NewBlockChain(ancientDb, nil, params.TestChainConfig, ethash.NewFaker(), vm.Config{}, nil, &l)
	if err != nil {
		t.Fatalf("failed to create tester chain: %v", err)
	}
	headers := make([]*types.Header, len(blocks))
	for i, block := range blocks {
		headers[i] = block.Header()
	}
	if n, err := chain.InsertHeaderChain(headers, 0); err != nil {
		t.Fatalf("failed to insert header %d: %v", n, err)
	}
	if n, err := chain.InsertReceiptChain(blocks, receipts, 128); err != nil {
		t.Fatalf("block %d: failed to insert into chain: %v", n, err)
	}
	chain.Stop()
	ancientDb.Close()

	// Init block chain with external ancients, check all needed indices has been indexed.
	limit := []uint64{0, 32, 64, 128}
	for _, l := range limit {
		ancientDb, err = rawdb.NewDatabaseWithFreezer(rawdb.NewMemoryDatabase(), frdir, "", false)
		if err != nil {
			t.Fatalf("failed to create temp freezer db: %v", err)
		}
		gspec.MustCommit(ancientDb)
		chain, err = NewBlockChain(ancientDb, nil, params.TestChainConfig, ethash.NewFaker(), vm.Config{}, nil, &l)
		if err != nil {
			t.Fatalf("failed to create tester chain: %v", err)
		}
		time.Sleep(50 * time.Millisecond) // Wait for indices initialisation
		var tail uint64
		if l != 0 {
			tail = uint64(128) - l + 1
		}
		check(&tail, chain)
		chain.Stop()
		ancientDb.Close()
	}

	// Reconstruct a block chain which only reserves HEAD-64 tx indices
	ancientDb, err = rawdb.NewDatabaseWithFreezer(rawdb.NewMemoryDatabase(), frdir, "", false)
	if err != nil {
		t.Fatalf("failed to create temp freezer db: %v", err)
	}
	gspec.MustCommit(ancientDb)

	limit = []uint64{0, 64 /* drop stale */, 32 /* shorten history */, 64 /* extend history */, 0 /* restore all */}
	tails := []uint64{0, 67 /* 130 - 64 + 1 */, 100 /* 131 - 32 + 1 */, 69 /* 132 - 64 + 1 */, 0}
	for i, l := range limit {
		chain, err = NewBlockChain(ancientDb, nil, params.TestChainConfig, ethash.NewFaker(), vm.Config{}, nil, &l)
		if err != nil {
			t.Fatalf("failed to create tester chain: %v", err)
		}
		chain.InsertChain(blocks2[i : i+1]) // Feed chain a higher block to trigger indices updater.
		time.Sleep(50 * time.Millisecond)   // Wait for indices initialisation
		check(&tails[i], chain)
		chain.Stop()
	}
}

func TestSkipStaleTxIndicesInSnapSync(t *testing.T) {
	// Configure and generate a sample block chain
	var (
		gendb   = rawdb.NewMemoryDatabase()
		key, _  = crypto.HexToECDSA("b71c71a67e1177ad4e901695e1b4b9ee17ae16c6668d313eac2f96dbcda3f291")
		address = crypto.PubkeyToAddress(key.PublicKey)
		funds   = big.NewInt(100000000000000000)
		gspec   = &Genesis{Config: params.TestChainConfig, Alloc: GenesisAlloc{address: {Balance: funds}}}
		genesis = gspec.MustCommit(gendb)
		signer  = types.LatestSigner(gspec.Config)
	)
	height := uint64(128)
	blocks, receipts := GenerateChain(gspec.Config, genesis, ethash.NewFaker(), gendb, int(height), func(i int, block *BlockGen) {
		tx, err := types.SignTx(types.NewTransaction(block.TxNonce(address), common.Address{0x00}, big.NewInt(1000), params.TxGas, block.header.BaseFee, nil), signer, key)
		if err != nil {
			panic(err)
		}
		block.AddTx(tx)
	})

	check := func(tail *uint64, chain *BlockChain) {
		stored := rawdb.ReadTxIndexTail(chain.db)
		if tail == nil && stored != nil {
			t.Fatalf("Oldest indexded block mismatch, want nil, have %d", *stored)
		}
		if tail != nil && *stored != *tail {
			t.Fatalf("Oldest indexded block mismatch, want %d, have %d", *tail, *stored)
		}
		if tail != nil {
			for i := *tail; i <= chain.CurrentBlock().NumberU64(); i++ {
				block := rawdb.ReadBlock(chain.db, rawdb.ReadCanonicalHash(chain.db, i), i)
				if block.Transactions().Len() == 0 {
					continue
				}
				for _, tx := range block.Transactions() {
					if index := rawdb.ReadTxLookupEntry(chain.db, tx.Hash()); index == nil {
						t.Fatalf("Miss transaction indice, number %d hash %s", i, tx.Hash().Hex())
					}
				}
			}
			for i := uint64(0); i < *tail; i++ {
				block := rawdb.ReadBlock(chain.db, rawdb.ReadCanonicalHash(chain.db, i), i)
				if block.Transactions().Len() == 0 {
					continue
				}
				for _, tx := range block.Transactions() {
					if index := rawdb.ReadTxLookupEntry(chain.db, tx.Hash()); index != nil {
						t.Fatalf("Transaction indice should be deleted, number %d hash %s", i, tx.Hash().Hex())
					}
				}
			}
		}
	}

	frdir, err := ioutil.TempDir("", "")
	if err != nil {
		t.Fatalf("failed to create temp freezer dir: %v", err)
	}
	defer os.Remove(frdir)
	ancientDb, err := rawdb.NewDatabaseWithFreezer(rawdb.NewMemoryDatabase(), frdir, "", false)
	if err != nil {
		t.Fatalf("failed to create temp freezer db: %v", err)
	}
	gspec.MustCommit(ancientDb)

	// Import all blocks into ancient db, only HEAD-32 indices are kept.
	l := uint64(32)
	chain, err := NewBlockChain(ancientDb, nil, params.TestChainConfig, ethash.NewFaker(), vm.Config{}, nil, &l)
	if err != nil {
		t.Fatalf("failed to create tester chain: %v", err)
	}
	headers := make([]*types.Header, len(blocks))
	for i, block := range blocks {
		headers[i] = block.Header()
	}
	if n, err := chain.InsertHeaderChain(headers, 0); err != nil {
		t.Fatalf("failed to insert header %d: %v", n, err)
	}
	// The indices before ancient-N(32) should be ignored. After that all blocks should be indexed.
	if n, err := chain.InsertReceiptChain(blocks, receipts, 64); err != nil {
		t.Fatalf("block %d: failed to insert into chain: %v", n, err)
	}
	tail := uint64(32)
	check(&tail, chain)
}

// Benchmarks large blocks with value transfers to non-existing accounts
func benchmarkLargeNumberOfValueToNonexisting(b *testing.B, numTxs, numBlocks int, recipientFn func(uint64) common.Address, dataFn func(uint64) []byte) {
	var (
		signer          = types.HomesteadSigner{}
		testBankKey, _  = crypto.HexToECDSA("b71c71a67e1177ad4e901695e1b4b9ee17ae16c6668d313eac2f96dbcda3f291")
		testBankAddress = crypto.PubkeyToAddress(testBankKey.PublicKey)
		bankFunds       = big.NewInt(100000000000000000)
		gspec           = Genesis{
			Config: params.TestChainConfig,
			Alloc: GenesisAlloc{
				testBankAddress: {Balance: bankFunds},
				common.HexToAddress("0xc0de"): {
					Code:    []byte{0x60, 0x01, 0x50},
					Balance: big.NewInt(0),
				}, // push 1, pop
			},
			GasLimit: 100e6, // 100 M
		}
	)
	// Generate the original common chain segment and the two competing forks
	engine := ethash.NewFaker()
	db := rawdb.NewMemoryDatabase()
	genesis := gspec.MustCommit(db)

	blockGenerator := func(i int, block *BlockGen) {
		block.SetCoinbase(common.Address{1})
		for txi := 0; txi < numTxs; txi++ {
			uniq := uint64(i*numTxs + txi)
			recipient := recipientFn(uniq)
			tx, err := types.SignTx(types.NewTransaction(uniq, recipient, big.NewInt(1), params.TxGas, block.header.BaseFee, nil), signer, testBankKey)
			if err != nil {
				b.Error(err)
			}
			block.AddTx(tx)
		}
	}

	shared, _ := GenerateChain(params.TestChainConfig, genesis, engine, db, numBlocks, blockGenerator)
	b.StopTimer()
	b.ResetTimer()
	for i := 0; i < b.N; i++ {
		// Import the shared chain and the original canonical one
		diskdb := rawdb.NewMemoryDatabase()
		gspec.MustCommit(diskdb)

		chain, err := NewBlockChain(diskdb, nil, params.TestChainConfig, engine, vm.Config{}, nil, nil)
		if err != nil {
			b.Fatalf("failed to create tester chain: %v", err)
		}
		b.StartTimer()
		if _, err := chain.InsertChain(shared); err != nil {
			b.Fatalf("failed to insert shared chain: %v", err)
		}
		b.StopTimer()
		if got := chain.CurrentBlock().Transactions().Len(); got != numTxs*numBlocks {
			b.Fatalf("Transactions were not included, expected %d, got %d", numTxs*numBlocks, got)

		}
	}
}

func BenchmarkBlockChain_1x1000ValueTransferToNonexisting(b *testing.B) {
	var (
		numTxs    = 1000
		numBlocks = 1
	)
	recipientFn := func(nonce uint64) common.Address {
		return common.BigToAddress(big.NewInt(0).SetUint64(1337 + nonce))
	}
	dataFn := func(nonce uint64) []byte {
		return nil
	}
	benchmarkLargeNumberOfValueToNonexisting(b, numTxs, numBlocks, recipientFn, dataFn)
}

func BenchmarkBlockChain_1x1000ValueTransferToExisting(b *testing.B) {
	var (
		numTxs    = 1000
		numBlocks = 1
	)
	b.StopTimer()
	b.ResetTimer()

	recipientFn := func(nonce uint64) common.Address {
		return common.BigToAddress(big.NewInt(0).SetUint64(1337))
	}
	dataFn := func(nonce uint64) []byte {
		return nil
	}
	benchmarkLargeNumberOfValueToNonexisting(b, numTxs, numBlocks, recipientFn, dataFn)
}

func BenchmarkBlockChain_1x1000Executions(b *testing.B) {
	var (
		numTxs    = 1000
		numBlocks = 1
	)
	b.StopTimer()
	b.ResetTimer()

	recipientFn := func(nonce uint64) common.Address {
		return common.BigToAddress(big.NewInt(0).SetUint64(0xc0de))
	}
	dataFn := func(nonce uint64) []byte {
		return nil
	}
	benchmarkLargeNumberOfValueToNonexisting(b, numTxs, numBlocks, recipientFn, dataFn)
}

// Tests that importing a some old blocks, where all blocks are before the
// pruning point.
// This internally leads to a sidechain import, since the blocks trigger an
// ErrPrunedAncestor error.
// This may e.g. happen if
//   1. Downloader rollbacks a batch of inserted blocks and exits
//   2. Downloader starts to sync again
//   3. The blocks fetched are all known and canonical blocks
func TestSideImportPrunedBlocks(t *testing.T) {
	// Generate a canonical chain to act as the main dataset
	engine := ethash.NewFaker()
	db := rawdb.NewMemoryDatabase()
	genesis := (&Genesis{BaseFee: big.NewInt(params.InitialBaseFee)}).MustCommit(db)

	// Generate and import the canonical chain
	blocks, _ := GenerateChain(params.TestChainConfig, genesis, engine, db, 2*int(TriesInMemory), nil)
	diskdb := rawdb.NewMemoryDatabase()

	(&Genesis{BaseFee: big.NewInt(params.InitialBaseFee)}).MustCommit(diskdb)
	chain, err := NewBlockChain(diskdb, nil, params.TestChainConfig, engine, vm.Config{}, nil, nil)
	if err != nil {
		t.Fatalf("failed to create tester chain: %v", err)
	}
	if n, err := chain.InsertChain(blocks); err != nil {
		t.Fatalf("block %d: failed to insert into chain: %v", n, err)
	}

	lastPrunedIndex := len(blocks) - int(TriesInMemory) - 1
	lastPrunedBlock := blocks[lastPrunedIndex]

	// Verify pruning of lastPrunedBlock
	if chain.HasBlockAndState(lastPrunedBlock.Hash(), lastPrunedBlock.NumberU64()) {
		t.Errorf("Block %d not pruned", lastPrunedBlock.NumberU64())
	}
	firstNonPrunedBlock := blocks[len(blocks)-int(TriesInMemory)]
	// Verify firstNonPrunedBlock is not pruned
	if !chain.HasBlockAndState(firstNonPrunedBlock.Hash(), firstNonPrunedBlock.NumberU64()) {
		t.Errorf("Block %d pruned", firstNonPrunedBlock.NumberU64())
	}
	// Now re-import some old blocks
	blockToReimport := blocks[5:8]
	_, err = chain.InsertChain(blockToReimport)
	if err != nil {
		t.Errorf("Got error, %v", err)
	}
}

// TestDeleteCreateRevert tests a weird state transition corner case that we hit
// while changing the internals of statedb. The workflow is that a contract is
// self destructed, then in a followup transaction (but same block) it's created
// again and the transaction reverted.
//
// The original statedb implementation flushed dirty objects to the tries after
// each transaction, so this works ok. The rework accumulated writes in memory
// first, but the journal wiped the entire state object on create-revert.
func TestDeleteCreateRevert(t *testing.T) {
	var (
		aa = common.HexToAddress("0x000000000000000000000000000000000000aaaa")
		bb = common.HexToAddress("0x000000000000000000000000000000000000bbbb")
		// Generate a canonical chain to act as the main dataset
		engine = ethash.NewFaker()
		db     = rawdb.NewMemoryDatabase()

		// A sender who makes transactions, has some funds
		key, _  = crypto.HexToECDSA("b71c71a67e1177ad4e901695e1b4b9ee17ae16c6668d313eac2f96dbcda3f291")
		address = crypto.PubkeyToAddress(key.PublicKey)
		funds   = big.NewInt(100000000000000000)
		gspec   = &Genesis{
			Config: params.TestChainConfig,
			Alloc: GenesisAlloc{
				address: {Balance: funds},
				// The address 0xAAAAA selfdestructs if called
				aa: {
					// Code needs to just selfdestruct
					Code:    []byte{byte(vm.PC), byte(vm.SELFDESTRUCT)},
					Nonce:   1,
					Balance: big.NewInt(0),
				},
				// The address 0xBBBB send 1 wei to 0xAAAA, then reverts
				bb: {
					Code: []byte{
						byte(vm.PC),          // [0]
						byte(vm.DUP1),        // [0,0]
						byte(vm.DUP1),        // [0,0,0]
						byte(vm.DUP1),        // [0,0,0,0]
						byte(vm.PUSH1), 0x01, // [0,0,0,0,1] (value)
						byte(vm.PUSH2), 0xaa, 0xaa, // [0,0,0,0,1, 0xaaaa]
						byte(vm.GAS),
						byte(vm.CALL),
						byte(vm.REVERT),
					},
					Balance: big.NewInt(1),
				},
			},
		}
		genesis = gspec.MustCommit(db)
	)

	blocks, _ := GenerateChain(params.TestChainConfig, genesis, engine, db, 1, func(i int, b *BlockGen) {
		b.SetCoinbase(common.Address{1})
		// One transaction to AAAA
		tx, _ := types.SignTx(types.NewTransaction(0, aa,
			big.NewInt(0), 50000, b.header.BaseFee, nil), types.HomesteadSigner{}, key)
		b.AddTx(tx)
		// One transaction to BBBB
		tx, _ = types.SignTx(types.NewTransaction(1, bb,
			big.NewInt(0), 100000, b.header.BaseFee, nil), types.HomesteadSigner{}, key)
		b.AddTx(tx)
	})
	// Import the canonical chain
	diskdb := rawdb.NewMemoryDatabase()
	gspec.MustCommit(diskdb)

	chain, err := NewBlockChain(diskdb, nil, params.TestChainConfig, engine, vm.Config{}, nil, nil)
	if err != nil {
		t.Fatalf("failed to create tester chain: %v", err)
	}
	if n, err := chain.InsertChain(blocks); err != nil {
		t.Fatalf("block %d: failed to insert into chain: %v", n, err)
	}
}

// TestDeleteRecreateSlots tests a state-transition that contains both deletion
// and recreation of contract state.
// Contract A exists, has slots 1 and 2 set
// Tx 1: Selfdestruct A
// Tx 2: Re-create A, set slots 3 and 4
// Expected outcome is that _all_ slots are cleared from A, due to the selfdestruct,
// and then the new slots exist
func TestDeleteRecreateSlots(t *testing.T) {
	var (
		// Generate a canonical chain to act as the main dataset
		engine = ethash.NewFaker()
		db     = rawdb.NewMemoryDatabase()
		// A sender who makes transactions, has some funds
		key, _    = crypto.HexToECDSA("b71c71a67e1177ad4e901695e1b4b9ee17ae16c6668d313eac2f96dbcda3f291")
		address   = crypto.PubkeyToAddress(key.PublicKey)
		funds     = big.NewInt(1000000000000000)
		bb        = common.HexToAddress("0x000000000000000000000000000000000000bbbb")
		aaStorage = make(map[common.Hash]common.Hash)          // Initial storage in AA
		aaCode    = []byte{byte(vm.PC), byte(vm.SELFDESTRUCT)} // Code for AA (simple selfdestruct)
	)
	// Populate two slots
	aaStorage[common.HexToHash("01")] = common.HexToHash("01")
	aaStorage[common.HexToHash("02")] = common.HexToHash("02")

	// The bb-code needs to CREATE2 the aa contract. It consists of
	// both initcode and deployment code
	// initcode:
	// 1. Set slots 3=3, 4=4,
	// 2. Return aaCode

	initCode := []byte{
		byte(vm.PUSH1), 0x3, // value
		byte(vm.PUSH1), 0x3, // location
		byte(vm.SSTORE),     // Set slot[3] = 3
		byte(vm.PUSH1), 0x4, // value
		byte(vm.PUSH1), 0x4, // location
		byte(vm.SSTORE), // Set slot[4] = 4
		// Slots are set, now return the code
		byte(vm.PUSH2), byte(vm.PC), byte(vm.SELFDESTRUCT), // Push code on stack
		byte(vm.PUSH1), 0x0, // memory start on stack
		byte(vm.MSTORE),
		// Code is now in memory.
		byte(vm.PUSH1), 0x2, // size
		byte(vm.PUSH1), byte(32 - 2), // offset
		byte(vm.RETURN),
	}
	if l := len(initCode); l > 32 {
		t.Fatalf("init code is too long for a pushx, need a more elaborate deployer")
	}
	bbCode := []byte{
		// Push initcode onto stack
		byte(vm.PUSH1) + byte(len(initCode)-1)}
	bbCode = append(bbCode, initCode...)
	bbCode = append(bbCode, []byte{
		byte(vm.PUSH1), 0x0, // memory start on stack
		byte(vm.MSTORE),
		byte(vm.PUSH1), 0x00, // salt
		byte(vm.PUSH1), byte(len(initCode)), // size
		byte(vm.PUSH1), byte(32 - len(initCode)), // offset
		byte(vm.PUSH1), 0x00, // endowment
		byte(vm.CREATE2),
	}...)

	initHash := crypto.Keccak256Hash(initCode)
	aa := crypto.CreateAddress2(bb, [32]byte{}, initHash[:])
	t.Logf("Destination address: %x\n", aa)

	gspec := &Genesis{
		Config: params.TestChainConfig,
		Alloc: GenesisAlloc{
			address: {Balance: funds},
			// The address 0xAAAAA selfdestructs if called
			aa: {
				// Code needs to just selfdestruct
				Code:    aaCode,
				Nonce:   1,
				Balance: big.NewInt(0),
				Storage: aaStorage,
			},
			// The contract BB recreates AA
			bb: {
				Code:    bbCode,
				Balance: big.NewInt(1),
			},
		},
	}
	genesis := gspec.MustCommit(db)

	blocks, _ := GenerateChain(params.TestChainConfig, genesis, engine, db, 1, func(i int, b *BlockGen) {
		b.SetCoinbase(common.Address{1})
		// One transaction to AA, to kill it
		tx, _ := types.SignTx(types.NewTransaction(0, aa,
			big.NewInt(0), 50000, b.header.BaseFee, nil), types.HomesteadSigner{}, key)
		b.AddTx(tx)
		// One transaction to BB, to recreate AA
		tx, _ = types.SignTx(types.NewTransaction(1, bb,
			big.NewInt(0), 100000, b.header.BaseFee, nil), types.HomesteadSigner{}, key)
		b.AddTx(tx)
	})
	// Import the canonical chain
	diskdb := rawdb.NewMemoryDatabase()
	gspec.MustCommit(diskdb)
	chain, err := NewBlockChain(diskdb, nil, params.TestChainConfig, engine, vm.Config{
		Debug:  true,
		Tracer: logger.NewJSONLogger(nil, os.Stdout),
	}, nil, nil)
	if err != nil {
		t.Fatalf("failed to create tester chain: %v", err)
	}
	if n, err := chain.InsertChain(blocks); err != nil {
		t.Fatalf("block %d: failed to insert into chain: %v", n, err)
	}
	statedb, _ := chain.State()

	// If all is correct, then slot 1 and 2 are zero
	if got, exp := statedb.GetState(aa, common.HexToHash("01")), (common.Hash{}); got != exp {
		t.Errorf("got %x exp %x", got, exp)
	}
	if got, exp := statedb.GetState(aa, common.HexToHash("02")), (common.Hash{}); got != exp {
		t.Errorf("got %x exp %x", got, exp)
	}
	// Also, 3 and 4 should be set
	if got, exp := statedb.GetState(aa, common.HexToHash("03")), common.HexToHash("03"); got != exp {
		t.Fatalf("got %x exp %x", got, exp)
	}
	if got, exp := statedb.GetState(aa, common.HexToHash("04")), common.HexToHash("04"); got != exp {
		t.Fatalf("got %x exp %x", got, exp)
	}
}

// TestDeleteRecreateAccount tests a state-transition that contains deletion of a
// contract with storage, and a recreate of the same contract via a
// regular value-transfer
// Expected outcome is that _all_ slots are cleared from A
func TestDeleteRecreateAccount(t *testing.T) {
	var (
		// Generate a canonical chain to act as the main dataset
		engine = ethash.NewFaker()
		db     = rawdb.NewMemoryDatabase()
		// A sender who makes transactions, has some funds
		key, _  = crypto.HexToECDSA("b71c71a67e1177ad4e901695e1b4b9ee17ae16c6668d313eac2f96dbcda3f291")
		address = crypto.PubkeyToAddress(key.PublicKey)
		funds   = big.NewInt(1000000000000000)

		aa        = common.HexToAddress("0x7217d81b76bdd8707601e959454e3d776aee5f43")
		aaStorage = make(map[common.Hash]common.Hash)          // Initial storage in AA
		aaCode    = []byte{byte(vm.PC), byte(vm.SELFDESTRUCT)} // Code for AA (simple selfdestruct)
	)
	// Populate two slots
	aaStorage[common.HexToHash("01")] = common.HexToHash("01")
	aaStorage[common.HexToHash("02")] = common.HexToHash("02")

	gspec := &Genesis{
		Config: params.TestChainConfig,
		Alloc: GenesisAlloc{
			address: {Balance: funds},
			// The address 0xAAAAA selfdestructs if called
			aa: {
				// Code needs to just selfdestruct
				Code:    aaCode,
				Nonce:   1,
				Balance: big.NewInt(0),
				Storage: aaStorage,
			},
		},
	}
	genesis := gspec.MustCommit(db)

	blocks, _ := GenerateChain(params.TestChainConfig, genesis, engine, db, 1, func(i int, b *BlockGen) {
		b.SetCoinbase(common.Address{1})
		// One transaction to AA, to kill it
		tx, _ := types.SignTx(types.NewTransaction(0, aa,
			big.NewInt(0), 50000, b.header.BaseFee, nil), types.HomesteadSigner{}, key)
		b.AddTx(tx)
		// One transaction to AA, to recreate it (but without storage
		tx, _ = types.SignTx(types.NewTransaction(1, aa,
			big.NewInt(1), 100000, b.header.BaseFee, nil), types.HomesteadSigner{}, key)
		b.AddTx(tx)
	})
	// Import the canonical chain
	diskdb := rawdb.NewMemoryDatabase()
	gspec.MustCommit(diskdb)
	chain, err := NewBlockChain(diskdb, nil, params.TestChainConfig, engine, vm.Config{
		Debug:  true,
		Tracer: logger.NewJSONLogger(nil, os.Stdout),
	}, nil, nil)
	if err != nil {
		t.Fatalf("failed to create tester chain: %v", err)
	}
	if n, err := chain.InsertChain(blocks); err != nil {
		t.Fatalf("block %d: failed to insert into chain: %v", n, err)
	}
	statedb, _ := chain.State()

	// If all is correct, then both slots are zero
	if got, exp := statedb.GetState(aa, common.HexToHash("01")), (common.Hash{}); got != exp {
		t.Errorf("got %x exp %x", got, exp)
	}
	if got, exp := statedb.GetState(aa, common.HexToHash("02")), (common.Hash{}); got != exp {
		t.Errorf("got %x exp %x", got, exp)
	}
}

// TestDeleteRecreateSlotsAcrossManyBlocks tests multiple state-transition that contains both deletion
// and recreation of contract state.
// Contract A exists, has slots 1 and 2 set
// Tx 1: Selfdestruct A
// Tx 2: Re-create A, set slots 3 and 4
// Expected outcome is that _all_ slots are cleared from A, due to the selfdestruct,
// and then the new slots exist
func TestDeleteRecreateSlotsAcrossManyBlocks(t *testing.T) {
	var (
		// Generate a canonical chain to act as the main dataset
		engine = ethash.NewFaker()
		db     = rawdb.NewMemoryDatabase()
		// A sender who makes transactions, has some funds
		key, _    = crypto.HexToECDSA("b71c71a67e1177ad4e901695e1b4b9ee17ae16c6668d313eac2f96dbcda3f291")
		address   = crypto.PubkeyToAddress(key.PublicKey)
		funds     = big.NewInt(1000000000000000)
		bb        = common.HexToAddress("0x000000000000000000000000000000000000bbbb")
		aaStorage = make(map[common.Hash]common.Hash)          // Initial storage in AA
		aaCode    = []byte{byte(vm.PC), byte(vm.SELFDESTRUCT)} // Code for AA (simple selfdestruct)
	)
	// Populate two slots
	aaStorage[common.HexToHash("01")] = common.HexToHash("01")
	aaStorage[common.HexToHash("02")] = common.HexToHash("02")

	// The bb-code needs to CREATE2 the aa contract. It consists of
	// both initcode and deployment code
	// initcode:
	// 1. Set slots 3=blocknum+1, 4=4,
	// 2. Return aaCode

	initCode := []byte{
		byte(vm.PUSH1), 0x1, //
		byte(vm.NUMBER),     // value = number + 1
		byte(vm.ADD),        //
		byte(vm.PUSH1), 0x3, // location
		byte(vm.SSTORE),     // Set slot[3] = number + 1
		byte(vm.PUSH1), 0x4, // value
		byte(vm.PUSH1), 0x4, // location
		byte(vm.SSTORE), // Set slot[4] = 4
		// Slots are set, now return the code
		byte(vm.PUSH2), byte(vm.PC), byte(vm.SELFDESTRUCT), // Push code on stack
		byte(vm.PUSH1), 0x0, // memory start on stack
		byte(vm.MSTORE),
		// Code is now in memory.
		byte(vm.PUSH1), 0x2, // size
		byte(vm.PUSH1), byte(32 - 2), // offset
		byte(vm.RETURN),
	}
	if l := len(initCode); l > 32 {
		t.Fatalf("init code is too long for a pushx, need a more elaborate deployer")
	}
	bbCode := []byte{
		// Push initcode onto stack
		byte(vm.PUSH1) + byte(len(initCode)-1)}
	bbCode = append(bbCode, initCode...)
	bbCode = append(bbCode, []byte{
		byte(vm.PUSH1), 0x0, // memory start on stack
		byte(vm.MSTORE),
		byte(vm.PUSH1), 0x00, // salt
		byte(vm.PUSH1), byte(len(initCode)), // size
		byte(vm.PUSH1), byte(32 - len(initCode)), // offset
		byte(vm.PUSH1), 0x00, // endowment
		byte(vm.CREATE2),
	}...)

	initHash := crypto.Keccak256Hash(initCode)
	aa := crypto.CreateAddress2(bb, [32]byte{}, initHash[:])
	t.Logf("Destination address: %x\n", aa)
	gspec := &Genesis{
		Config: params.TestChainConfig,
		Alloc: GenesisAlloc{
			address: {Balance: funds},
			// The address 0xAAAAA selfdestructs if called
			aa: {
				// Code needs to just selfdestruct
				Code:    aaCode,
				Nonce:   1,
				Balance: big.NewInt(0),
				Storage: aaStorage,
			},
			// The contract BB recreates AA
			bb: {
				Code:    bbCode,
				Balance: big.NewInt(1),
			},
		},
	}
	genesis := gspec.MustCommit(db)
	var nonce uint64

	type expectation struct {
		exist    bool
		blocknum int
		values   map[int]int
	}
	var current = &expectation{
		exist:    true, // exists in genesis
		blocknum: 0,
		values:   map[int]int{1: 1, 2: 2},
	}
	var expectations []*expectation
	var newDestruct = func(e *expectation, b *BlockGen) *types.Transaction {
		tx, _ := types.SignTx(types.NewTransaction(nonce, aa,
			big.NewInt(0), 50000, b.header.BaseFee, nil), types.HomesteadSigner{}, key)
		nonce++
		if e.exist {
			e.exist = false
			e.values = nil
		}
		t.Logf("block %d; adding destruct\n", e.blocknum)
		return tx
	}
	var newResurrect = func(e *expectation, b *BlockGen) *types.Transaction {
		tx, _ := types.SignTx(types.NewTransaction(nonce, bb,
			big.NewInt(0), 100000, b.header.BaseFee, nil), types.HomesteadSigner{}, key)
		nonce++
		if !e.exist {
			e.exist = true
			e.values = map[int]int{3: e.blocknum + 1, 4: 4}
		}
		t.Logf("block %d; adding resurrect\n", e.blocknum)
		return tx
	}

	blocks, _ := GenerateChain(params.TestChainConfig, genesis, engine, db, 150, func(i int, b *BlockGen) {
		var exp = new(expectation)
		exp.blocknum = i + 1
		exp.values = make(map[int]int)
		for k, v := range current.values {
			exp.values[k] = v
		}
		exp.exist = current.exist

		b.SetCoinbase(common.Address{1})
		if i%2 == 0 {
			b.AddTx(newDestruct(exp, b))
		}
		if i%3 == 0 {
			b.AddTx(newResurrect(exp, b))
		}
		if i%5 == 0 {
			b.AddTx(newDestruct(exp, b))
		}
		if i%7 == 0 {
			b.AddTx(newResurrect(exp, b))
		}
		expectations = append(expectations, exp)
		current = exp
	})
	// Import the canonical chain
	diskdb := rawdb.NewMemoryDatabase()
	gspec.MustCommit(diskdb)
	chain, err := NewBlockChain(diskdb, nil, params.TestChainConfig, engine, vm.Config{
		//Debug:  true,
		//Tracer: vm.NewJSONLogger(nil, os.Stdout),
	}, nil, nil)
	if err != nil {
		t.Fatalf("failed to create tester chain: %v", err)
	}
	var asHash = func(num int) common.Hash {
		return common.BytesToHash([]byte{byte(num)})
	}
	for i, block := range blocks {
		blockNum := i + 1
		if n, err := chain.InsertChain([]*types.Block{block}); err != nil {
			t.Fatalf("block %d: failed to insert into chain: %v", n, err)
		}
		statedb, _ := chain.State()
		// If all is correct, then slot 1 and 2 are zero
		if got, exp := statedb.GetState(aa, common.HexToHash("01")), (common.Hash{}); got != exp {
			t.Errorf("block %d, got %x exp %x", blockNum, got, exp)
		}
		if got, exp := statedb.GetState(aa, common.HexToHash("02")), (common.Hash{}); got != exp {
			t.Errorf("block %d, got %x exp %x", blockNum, got, exp)
		}
		exp := expectations[i]
		if exp.exist {
			if !statedb.Exist(aa) {
				t.Fatalf("block %d, expected %v to exist, it did not", blockNum, aa)
			}
			for slot, val := range exp.values {
				if gotValue, expValue := statedb.GetState(aa, asHash(slot)), asHash(val); gotValue != expValue {
					t.Fatalf("block %d, slot %d, got %x exp %x", blockNum, slot, gotValue, expValue)
				}
			}
		} else {
			if statedb.Exist(aa) {
				t.Fatalf("block %d, expected %v to not exist, it did", blockNum, aa)
			}
		}
	}
}

// TestInitThenFailCreateContract tests a pretty notorious case that happened
// on mainnet over blocks 7338108, 7338110 and 7338115.
// - Block 7338108: address e771789f5cccac282f23bb7add5690e1f6ca467c is initiated
//   with 0.001 ether (thus created but no code)
// - Block 7338110: a CREATE2 is attempted. The CREATE2 would deploy code on
//   the same address e771789f5cccac282f23bb7add5690e1f6ca467c. However, the
//   deployment fails due to OOG during initcode execution
// - Block 7338115: another tx checks the balance of
//   e771789f5cccac282f23bb7add5690e1f6ca467c, and the snapshotter returned it as
//   zero.
//
// The problem being that the snapshotter maintains a destructset, and adds items
// to the destructset in case something is created "onto" an existing item.
// We need to either roll back the snapDestructs, or not place it into snapDestructs
// in the first place.
//
func TestInitThenFailCreateContract(t *testing.T) {
	var (
		// Generate a canonical chain to act as the main dataset
		engine = ethash.NewFaker()
		db     = rawdb.NewMemoryDatabase()
		// A sender who makes transactions, has some funds
		key, _  = crypto.HexToECDSA("b71c71a67e1177ad4e901695e1b4b9ee17ae16c6668d313eac2f96dbcda3f291")
		address = crypto.PubkeyToAddress(key.PublicKey)
		funds   = big.NewInt(1000000000000000)
		bb      = common.HexToAddress("0x000000000000000000000000000000000000bbbb")
	)

	// The bb-code needs to CREATE2 the aa contract. It consists of
	// both initcode and deployment code
	// initcode:
	// 1. If blocknum < 1, error out (e.g invalid opcode)
	// 2. else, return a snippet of code
	initCode := []byte{
		byte(vm.PUSH1), 0x1, // y (2)
		byte(vm.NUMBER), // x (number)
		byte(vm.GT),     // x > y?
		byte(vm.PUSH1), byte(0x8),
		byte(vm.JUMPI), // jump to label if number > 2
		byte(0xFE),     // illegal opcode
		byte(vm.JUMPDEST),
		byte(vm.PUSH1), 0x2, // size
		byte(vm.PUSH1), 0x0, // offset
		byte(vm.RETURN), // return 2 bytes of zero-code
	}
	if l := len(initCode); l > 32 {
		t.Fatalf("init code is too long for a pushx, need a more elaborate deployer")
	}
	bbCode := []byte{
		// Push initcode onto stack
		byte(vm.PUSH1) + byte(len(initCode)-1)}
	bbCode = append(bbCode, initCode...)
	bbCode = append(bbCode, []byte{
		byte(vm.PUSH1), 0x0, // memory start on stack
		byte(vm.MSTORE),
		byte(vm.PUSH1), 0x00, // salt
		byte(vm.PUSH1), byte(len(initCode)), // size
		byte(vm.PUSH1), byte(32 - len(initCode)), // offset
		byte(vm.PUSH1), 0x00, // endowment
		byte(vm.CREATE2),
	}...)

	initHash := crypto.Keccak256Hash(initCode)
	aa := crypto.CreateAddress2(bb, [32]byte{}, initHash[:])
	t.Logf("Destination address: %x\n", aa)

	gspec := &Genesis{
		Config: params.TestChainConfig,
		Alloc: GenesisAlloc{
			address: {Balance: funds},
			// The address aa has some funds
			aa: {Balance: big.NewInt(100000)},
			// The contract BB tries to create code onto AA
			bb: {
				Code:    bbCode,
				Balance: big.NewInt(1),
			},
		},
	}
	genesis := gspec.MustCommit(db)
	nonce := uint64(0)
	blocks, _ := GenerateChain(params.TestChainConfig, genesis, engine, db, 4, func(i int, b *BlockGen) {
		b.SetCoinbase(common.Address{1})
		// One transaction to BB
		tx, _ := types.SignTx(types.NewTransaction(nonce, bb,
			big.NewInt(0), 100000, b.header.BaseFee, nil), types.HomesteadSigner{}, key)
		b.AddTx(tx)
		nonce++
	})

	// Import the canonical chain
	diskdb := rawdb.NewMemoryDatabase()
	gspec.MustCommit(diskdb)
	chain, err := NewBlockChain(diskdb, nil, params.TestChainConfig, engine, vm.Config{
		//Debug:  true,
		//Tracer: vm.NewJSONLogger(nil, os.Stdout),
	}, nil, nil)
	if err != nil {
		t.Fatalf("failed to create tester chain: %v", err)
	}
	statedb, _ := chain.State()
	if got, exp := statedb.GetBalance(aa), big.NewInt(100000); got.Cmp(exp) != 0 {
		t.Fatalf("Genesis err, got %v exp %v", got, exp)
	}
	// First block tries to create, but fails
	{
		block := blocks[0]
		if _, err := chain.InsertChain([]*types.Block{blocks[0]}); err != nil {
			t.Fatalf("block %d: failed to insert into chain: %v", block.NumberU64(), err)
		}
		statedb, _ = chain.State()
		if got, exp := statedb.GetBalance(aa), big.NewInt(100000); got.Cmp(exp) != 0 {
			t.Fatalf("block %d: got %v exp %v", block.NumberU64(), got, exp)
		}
	}
	// Import the rest of the blocks
	for _, block := range blocks[1:] {
		if _, err := chain.InsertChain([]*types.Block{block}); err != nil {
			t.Fatalf("block %d: failed to insert into chain: %v", block.NumberU64(), err)
		}
	}
}

// TestEIP2718Transition tests that an EIP-2718 transaction will be accepted
// after the fork block has passed. This is verified by sending an EIP-2930
// access list transaction, which specifies a single slot access, and then
// checking that the gas usage of a hot SLOAD and a cold SLOAD are calculated
// correctly.
func TestEIP2718Transition(t *testing.T) {
	var (
		aa = common.HexToAddress("0x000000000000000000000000000000000000aaaa")

		// Generate a canonical chain to act as the main dataset
		engine = ethash.NewFaker()
		db     = rawdb.NewMemoryDatabase()

		// A sender who makes transactions, has some funds
		key, _  = crypto.HexToECDSA("b71c71a67e1177ad4e901695e1b4b9ee17ae16c6668d313eac2f96dbcda3f291")
		address = crypto.PubkeyToAddress(key.PublicKey)
		funds   = big.NewInt(1000000000000000)
		gspec   = &Genesis{
			Config: params.TestChainConfig,
			Alloc: GenesisAlloc{
				address: {Balance: funds},
				// The address 0xAAAA sloads 0x00 and 0x01
				aa: {
					Code: []byte{
						byte(vm.PC),
						byte(vm.PC),
						byte(vm.SLOAD),
						byte(vm.SLOAD),
					},
					Nonce:   0,
					Balance: big.NewInt(0),
				},
			},
		}
		genesis = gspec.MustCommit(db)
	)

	blocks, _ := GenerateChain(gspec.Config, genesis, engine, db, 1, func(i int, b *BlockGen) {
		b.SetCoinbase(common.Address{1})

		// One transaction to 0xAAAA
		signer := types.LatestSigner(gspec.Config)
		tx, _ := types.SignNewTx(key, signer, &types.AccessListTx{
			ChainID:  gspec.Config.ChainID,
			Nonce:    0,
			To:       &aa,
			Gas:      30000,
			GasPrice: b.header.BaseFee,
			AccessList: types.AccessList{{
				Address:     aa,
				StorageKeys: []common.Hash{{0}},
			}},
		})
		b.AddTx(tx)
	})

	// Import the canonical chain
	diskdb := rawdb.NewMemoryDatabase()
	gspec.MustCommit(diskdb)

	chain, err := NewBlockChain(diskdb, nil, gspec.Config, engine, vm.Config{}, nil, nil)
	if err != nil {
		t.Fatalf("failed to create tester chain: %v", err)
	}
	if n, err := chain.InsertChain(blocks); err != nil {
		t.Fatalf("block %d: failed to insert into chain: %v", n, err)
	}

	block := chain.GetBlockByNumber(1)

	// Expected gas is intrinsic + 2 * pc + hot load + cold load, since only one load is in the access list
	expected := params.TxGas + params.TxAccessListAddressGas + params.TxAccessListStorageKeyGas +
		vm.GasQuickStep*2 + params.WarmStorageReadCostEIP2929 + params.ColdSloadCostEIP2929
	if block.GasUsed() != expected {
		t.Fatalf("incorrect amount of gas spent: expected %d, got %d", expected, block.GasUsed())

	}
}

// TestEIP1559Transition tests the following:
//
// 1. A transaction whose gasFeeCap is greater than the baseFee is valid.
// 2. Gas accounting for access lists on EIP-1559 transactions is correct.
// 3. Only the transaction's tip will be received by the coinbase.
// 4. The transaction sender pays for both the tip and baseFee.
// 5. The coinbase receives only the partially realized tip when
//    gasFeeCap - gasTipCap < baseFee.
// 6. Legacy transaction behave as expected (e.g. gasPrice = gasFeeCap = gasTipCap).
func TestEIP1559Transition(t *testing.T) {
	var (
		aa = common.HexToAddress("0x000000000000000000000000000000000000aaaa")

		// Generate a canonical chain to act as the main dataset
		engine = ethash.NewFaker()
		db     = rawdb.NewMemoryDatabase()

		// A sender who makes transactions, has some funds
		key1, _ = crypto.HexToECDSA("b71c71a67e1177ad4e901695e1b4b9ee17ae16c6668d313eac2f96dbcda3f291")
		key2, _ = crypto.HexToECDSA("8a1f9a8f95be41cd7ccb6168179afb4504aefe388d1e14474d32c45c72ce7b7a")
		addr1   = crypto.PubkeyToAddress(key1.PublicKey)
		addr2   = crypto.PubkeyToAddress(key2.PublicKey)
		funds   = new(big.Int).Mul(common.Big1, big.NewInt(params.Ether))
		gspec   = &Genesis{
			Config: params.AllEthashProtocolChanges,
			Alloc: GenesisAlloc{
				addr1: {Balance: funds},
				addr2: {Balance: funds},
				// The address 0xAAAA sloads 0x00 and 0x01
				aa: {
					Code: []byte{
						byte(vm.PC),
						byte(vm.PC),
						byte(vm.SLOAD),
						byte(vm.SLOAD),
					},
					Nonce:   0,
					Balance: big.NewInt(0),
				},
			},
		}
	)

	gspec.Config.BerlinBlock = common.Big0
	gspec.Config.LondonBlock = common.Big0
	genesis := gspec.MustCommit(db)
	signer := types.LatestSigner(gspec.Config)

	blocks, _ := GenerateChain(gspec.Config, genesis, engine, db, 1, func(i int, b *BlockGen) {
		b.SetCoinbase(common.Address{1})

		// One transaction to 0xAAAA
		accesses := types.AccessList{types.AccessTuple{
			Address:     aa,
			StorageKeys: []common.Hash{{0}},
		}}

		txdata := &types.DynamicFeeTx{
			ChainID:    gspec.Config.ChainID,
			Nonce:      0,
			To:         &aa,
			Gas:        30000,
			GasFeeCap:  newGwei(5),
			GasTipCap:  big.NewInt(2),
			AccessList: accesses,
			Data:       []byte{},
		}
		tx := types.NewTx(txdata)
		tx, _ = types.SignTx(tx, signer, key1)

		b.AddTx(tx)
	})

	diskdb := rawdb.NewMemoryDatabase()
	gspec.MustCommit(diskdb)

	chain, err := NewBlockChain(diskdb, nil, gspec.Config, engine, vm.Config{}, nil, nil)
	if err != nil {
		t.Fatalf("failed to create tester chain: %v", err)
	}
	if n, err := chain.InsertChain(blocks); err != nil {
		t.Fatalf("block %d: failed to insert into chain: %v", n, err)
	}

	block := chain.GetBlockByNumber(1)

	// 1+2: Ensure EIP-1559 access lists are accounted for via gas usage.
	expectedGas := params.TxGas + params.TxAccessListAddressGas + params.TxAccessListStorageKeyGas +
		vm.GasQuickStep*2 + params.WarmStorageReadCostEIP2929 + params.ColdSloadCostEIP2929
	if block.GasUsed() != expectedGas {
		t.Fatalf("incorrect amount of gas spent: expected %d, got %d", expectedGas, block.GasUsed())
	}

	state, _ := chain.State()

	// 3: Ensure that miner received only the tx's tip.
	actual := state.GetBalance(block.Coinbase())
	expected := new(big.Int).Add(
		new(big.Int).SetUint64(block.GasUsed()*block.Transactions()[0].GasTipCap().Uint64()),
		ethash.ConstantinopleBlockReward,
	)
	if actual.Cmp(expected) != 0 {
		t.Fatalf("miner balance incorrect: expected %d, got %d", expected, actual)
	}

	// 4: Ensure the tx sender paid for the gasUsed * (tip + block baseFee).
	actual = new(big.Int).Sub(funds, state.GetBalance(addr1))
	expected = new(big.Int).SetUint64(block.GasUsed() * (block.Transactions()[0].GasTipCap().Uint64() + block.BaseFee().Uint64()))
	if actual.Cmp(expected) != 0 {
		t.Fatalf("sender balance incorrect: expected %d, got %d", expected, actual)
	}

	blocks, _ = GenerateChain(gspec.Config, block, engine, db, 1, func(i int, b *BlockGen) {
		b.SetCoinbase(common.Address{2})

		txdata := &types.LegacyTx{
			Nonce:    0,
			To:       &aa,
			Gas:      30000,
			GasPrice: newGwei(5),
		}
		tx := types.NewTx(txdata)
		tx, _ = types.SignTx(tx, signer, key2)

		b.AddTx(tx)
	})

	if n, err := chain.InsertChain(blocks); err != nil {
		t.Fatalf("block %d: failed to insert into chain: %v", n, err)
	}

	block = chain.GetBlockByNumber(2)
	state, _ = chain.State()
	effectiveTip := block.Transactions()[0].GasTipCap().Uint64() - block.BaseFee().Uint64()

	// 6+5: Ensure that miner received only the tx's effective tip.
	actual = state.GetBalance(block.Coinbase())
	expected = new(big.Int).Add(
		new(big.Int).SetUint64(block.GasUsed()*effectiveTip),
		ethash.ConstantinopleBlockReward,
	)
	if actual.Cmp(expected) != 0 {
		t.Fatalf("miner balance incorrect: expected %d, got %d", expected, actual)
	}

	// 4: Ensure the tx sender paid for the gasUsed * (effectiveTip + block baseFee).
	actual = new(big.Int).Sub(funds, state.GetBalance(addr2))
	expected = new(big.Int).SetUint64(block.GasUsed() * (effectiveTip + block.BaseFee().Uint64()))
	if actual.Cmp(expected) != 0 {
		t.Fatalf("sender balance incorrect: expected %d, got %d", expected, actual)
	}
}<|MERGE_RESOLUTION|>--- conflicted
+++ resolved
@@ -1961,10 +1961,6 @@
 		genesis, _ = gspec.Commit(db)
 	)
 	// Generate and import the canonical chain
-<<<<<<< HEAD
-	blocks, _ := GenerateChain(params.TestChainConfig, genesis, engine, db, 2*int(TriesInMemory), nil)
-=======
->>>>>>> 429deab9
 	diskdb := rawdb.NewMemoryDatabase()
 	gspec.MustCommit(diskdb)
 	chain, err := NewBlockChain(diskdb, nil, &chainConfig, runEngine, vm.Config{}, nil, nil)
@@ -2019,11 +2015,7 @@
 	// Generate fork chain, make it longer than canon
 	parentIndex := lastPrunedIndex + blocksBetweenCommonAncestorAndPruneblock
 	parent := blocks[parentIndex]
-<<<<<<< HEAD
 	fork, _ := GenerateChain(params.TestChainConfig, parent, engine, db, 2*int(TriesInMemory), func(i int, b *BlockGen) {
-=======
-	fork, _ := GenerateChain(&chainConfig, parent, genEngine, db, 2*TriesInMemory, func(i int, b *BlockGen) {
->>>>>>> 429deab9
 		b.SetCoinbase(common.Address{2})
 	})
 	// Prepend the parent(s)
