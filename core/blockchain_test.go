--- conflicted
+++ resolved
@@ -1942,12 +1942,6 @@
 	// Copy the TestChainConfig so we can modify it during tests
 	chainConfig := *params.TestChainConfig
 	// Generate a canonical chain to act as the main dataset
-<<<<<<< HEAD
-	engine := ethash.NewFaker()
-	db := rawdb.NewMemoryDatabase()
-	genesis := (&Genesis{BaseFee: big.NewInt(params.InitialBaseFee)}).MustCommit(db)
-
-=======
 	var (
 		merger    = consensus.NewMerger(rawdb.NewMemoryDatabase())
 		genEngine = beacon.New(ethash.NewFaker())
@@ -1966,16 +1960,10 @@
 		signer     = types.LatestSigner(gspec.Config)
 		genesis, _ = gspec.Commit(db)
 	)
->>>>>>> 9a0ed706
 	// Generate and import the canonical chain
 	diskdb := rawdb.NewMemoryDatabase()
-<<<<<<< HEAD
-	(&Genesis{BaseFee: big.NewInt(params.InitialBaseFee)}).MustCommit(diskdb)
-	chain, err := NewBlockChain(diskdb, nil, params.TestChainConfig, engine, vm.Config{}, nil, nil)
-=======
 	gspec.MustCommit(diskdb)
 	chain, err := NewBlockChain(diskdb, nil, &chainConfig, runEngine, vm.Config{}, nil, nil)
->>>>>>> 9a0ed706
 	if err != nil {
 		t.Fatalf("failed to create tester chain: %v", err)
 	}
@@ -2208,8 +2196,6 @@
 	asserter(t, blocks2[len(blocks2)-1])
 }
 
-<<<<<<< HEAD
-=======
 func TestInsertKnownHeadersWithMerging(t *testing.T) {
 	testInsertKnownChainDataWithMerging(t, "headers", 0)
 }
@@ -2383,7 +2369,6 @@
 	asserter(t, blocks2[len(blocks2)-1])
 }
 
->>>>>>> 9a0ed706
 // getLongAndShortChains returns two chains: A is longer, B is heavier.
 func getLongAndShortChains() (bc *BlockChain, longChain []*types.Block, heavyChain []*types.Block, err error) {
 	// Generate a canonical chain to act as the main dataset
@@ -2864,10 +2849,7 @@
 	// Generate and import the canonical chain
 	blocks, _ := GenerateChain(params.TestChainConfig, genesis, engine, db, 2*int(TriesInMemory), nil)
 	diskdb := rawdb.NewMemoryDatabase()
-<<<<<<< HEAD
-=======
-
->>>>>>> 9a0ed706
+
 	(&Genesis{BaseFee: big.NewInt(params.InitialBaseFee)}).MustCommit(diskdb)
 	chain, err := NewBlockChain(diskdb, nil, params.TestChainConfig, engine, vm.Config{}, nil, nil)
 	if err != nil {
