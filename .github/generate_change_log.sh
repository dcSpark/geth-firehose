#!/usr/bin/env bash
checksum() {
    echo $(sha256sum $@ | awk '{print $1}')
}
change_log_file="./CHANGELOG.md"
version="## $@"
version_prefix="## v"
start=0
CHANGE_LOG=""
while read line; do
    if [[ $line == *"$version"* ]]; then
        start=1
        continue
    fi
    if [[ $line == *"$version_prefix"* ]] && [ $start == 1 ]; then
        break;
    fi
    if [ $start == 1 ]; then
        CHANGE_LOG+="$line\n"
    fi
done < ${change_log_file}
LINUX_BIN_SUM="$(checksum ./linux/geth)"
MAC_BIN_SUM="$(checksum ./macos/geth)"
<<<<<<< HEAD
# WINDOWS_BIN_SUM="$(checksum ./windows/geth.exe)"
=======
WINDOWS_BIN_SUM="$(checksum ./windows/geth.exe)"
ARM5_BIN_SUM="$(checksum ./arm5/geth-linux-arm-5)"
ARM6_BIN_SUM="$(checksum ./arm6/geth-linux-arm-6)"
ARM7_BIN_SUM="$(checksum ./arm7/geth-linux-arm-7)"
ARM64_BIN_SUM="$(checksum ./arm64/geth-linux-arm64)"
>>>>>>> 790f6e76
OUTPUT=$(cat <<-END
## Changelog\n
${CHANGE_LOG}\n
## Checksums\n
|    Assets    | Sha256 Checksum  |\n
| :-----------: |------------|\n
| geth_linux | ${LINUX_BIN_SUM} |\n
| geth_mac  | ${MAC_BIN_SUM} |\n
<<<<<<< HEAD
=======
| geth_windows  | ${WINDOWS_BIN_SUM} |\n
| geth_linux_arm-5  | ${ARM5_BIN_SUM} |\n
| geth_linux_arm-6  | ${ARM6_BIN_SUM} |\n
| geth_linux_arm-7  | ${ARM7_BIN_SUM} |\n
| geth_linux_arm64  | ${ARM64_BIN_SUM} |\n
>>>>>>> 790f6e76
END
#| geth_windows  | ${WINDOWS_BIN_SUM} |\n
)

echo -e ${OUTPUT}<|MERGE_RESOLUTION|>--- conflicted
+++ resolved
@@ -21,15 +21,11 @@
 done < ${change_log_file}
 LINUX_BIN_SUM="$(checksum ./linux/geth)"
 MAC_BIN_SUM="$(checksum ./macos/geth)"
-<<<<<<< HEAD
 # WINDOWS_BIN_SUM="$(checksum ./windows/geth.exe)"
-=======
-WINDOWS_BIN_SUM="$(checksum ./windows/geth.exe)"
-ARM5_BIN_SUM="$(checksum ./arm5/geth-linux-arm-5)"
-ARM6_BIN_SUM="$(checksum ./arm6/geth-linux-arm-6)"
-ARM7_BIN_SUM="$(checksum ./arm7/geth-linux-arm-7)"
-ARM64_BIN_SUM="$(checksum ./arm64/geth-linux-arm64)"
->>>>>>> 790f6e76
+# ARM5_BIN_SUM="$(checksum ./arm5/geth-linux-arm-5)"
+# ARM6_BIN_SUM="$(checksum ./arm6/geth-linux-arm-6)"
+# ARM7_BIN_SUM="$(checksum ./arm7/geth-linux-arm-7)"
+# ARM64_BIN_SUM="$(checksum ./arm64/geth-linux-arm64)"
 OUTPUT=$(cat <<-END
 ## Changelog\n
 ${CHANGE_LOG}\n
@@ -38,16 +34,12 @@
 | :-----------: |------------|\n
 | geth_linux | ${LINUX_BIN_SUM} |\n
 | geth_mac  | ${MAC_BIN_SUM} |\n
-<<<<<<< HEAD
-=======
-| geth_windows  | ${WINDOWS_BIN_SUM} |\n
-| geth_linux_arm-5  | ${ARM5_BIN_SUM} |\n
-| geth_linux_arm-6  | ${ARM6_BIN_SUM} |\n
-| geth_linux_arm-7  | ${ARM7_BIN_SUM} |\n
-| geth_linux_arm64  | ${ARM64_BIN_SUM} |\n
->>>>>>> 790f6e76
 END
-#| geth_windows  | ${WINDOWS_BIN_SUM} |\n
+# | geth_windows  | ${WINDOWS_BIN_SUM} |\n
+# | geth_linux_arm-5  | ${ARM5_BIN_SUM} |\n
+# | geth_linux_arm-6  | ${ARM6_BIN_SUM} |\n
+# | geth_linux_arm-7  | ${ARM7_BIN_SUM} |\n
+# | geth_linux_arm64  | ${ARM64_BIN_SUM} |\n
 )
 
 echo -e ${OUTPUT}