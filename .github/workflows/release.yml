--- conflicted
+++ resolved
@@ -34,26 +34,14 @@
           key: ${{ runner.os }}-go-${{ hashFiles('**/go.sum') }}
           restore-keys: |
             ${{ runner.os }}-go-
-<<<<<<< HEAD
+
+      # ==============================
+      #       Linux/Macos/Windows Build
+      # ==============================
 
       - name: Build Binary for ${{matrix.os}}
         run: make geth
 
-=======
->>>>>>> 03ff2992
-      # ==============================
-      #       Cross Compile for ARM
-      # ==============================
-
-      # - name: Build Binary for ARM
-      #   if: matrix.os == 'ubuntu-18.04'
-      #   env:
-      #     GOPATH: /home/runner/work/woodpecker/go
-      #   run: |
-      #     mkdir -p $GOPATH/src/github.com/bnb-chain/bsc/
-      #     cp -r ./* $GOPATH/src/github.com/bnb-chain/bsc/
-      #     cd $GOPATH/src/github.com/bnb-chain/bsc/ && make geth-linux-arm
-
       # ==============================
       #       Cross Compile for ARM
       # ==============================
@@ -62,6 +50,7 @@
         if: matrix.os == 'ubuntu-18.04'
         run: |
           make geth-linux-arm
+
       # ==============================
       #       Upload artifacts
       # ==============================
@@ -80,33 +69,12 @@
           name: macos
           path: ./build/bin/geth
 
-      # - name: Upload ARM-5 Build
+      # - name: Upload Windows Build
       #   uses: actions/upload-artifact@v2
-      #   if: matrix.os == 'ubuntu-18.04'
+      #   if: matrix.os == 'windows-2019'
       #   with:
-      #     name: arm5
-      #     path: /home/runner/work/woodpecker/go/src/github.com/bnb-chain/bsc/build/bin/geth-linux-arm-5
-
-      # - name: Upload ARM-6 Build
-      #   uses: actions/upload-artifact@v2
-      #   if: matrix.os == 'ubuntu-18.04'
-      #   with:
-      #     name: arm6
-      #     path: /home/runner/work/woodpecker/go/src/github.com/bnb-chain/bsc/build/bin/geth-linux-arm-6
-
-      # - name: Upload ARM-7 Build
-      #   uses: actions/upload-artifact@v2
-      #   if: matrix.os == 'ubuntu-18.04'
-      #   with:
-      #     name: arm7
-      #     path: /home/runner/work/woodpecker/go/src/github.com/bnb-chain/bsc/build/bin/geth-linux-arm-7
-
-      # - name: Upload ARM-64 Build
-      #   uses: actions/upload-artifact@v2
-      #   if: matrix.os == 'ubuntu-18.04'
-      #   with:
-      #     name: arm64
-      #     path: /home/runner/work/woodpecker/go/src/github.com/bnb-chain/bsc/build/bin/geth-linux-arm64
+      #     name: windows
+      #     path: ./build/bin/geth.exe
 
       - name: Upload ARM-5 Build
         uses: actions/upload-artifact@v2
@@ -114,7 +82,7 @@
         with:
           name: arm5
           path: ./build/bin/geth-linux-arm-5
-      
+
       - name: Upload ARM-6 Build
         uses: actions/upload-artifact@v2
         if: matrix.os == 'ubuntu-18.04'
@@ -158,7 +126,6 @@
         with:
           name: macos
           path: ./macos
-<<<<<<< HEAD
 
       # - name: Download Artifacts
       #   uses: actions/download-artifact@v2
@@ -166,63 +133,30 @@
       #     name: windows
       #     path: ./windows
 
-      # - name: Download Artifacts
-      #   uses: actions/download-artifact@v2
-      #   with:
-      #     name: arm5
-      #     path: ./arm5
-
-      # - name: Download Artifacts
-      #   uses: actions/download-artifact@v2
-      #   with:
-      #     name: arm6
-      #     path: ./arm6
-
-      # - name: Download Artifacts
-      #   uses: actions/download-artifact@v2
-      #   with:
-      #     name: arm7
-      #     path: ./arm7
-
-      # - name: Download Artifacts
-      #   uses: actions/download-artifact@v2
-      #   with:
-      #     name: arm64
-      #     path: ./arm64
-
-=======
-      
-      - name: Download Artifacts
-        uses: actions/download-artifact@v2
-        with:
-          name: windows
-          path: ./windows
-      
       - name: Download Artifacts
         uses: actions/download-artifact@v2
         with:
           name: arm5
           path: ./arm5
-      
+
       - name: Download Artifacts
         uses: actions/download-artifact@v2
         with:
           name: arm6
           path: ./arm6
-      
+
       - name: Download Artifacts
         uses: actions/download-artifact@v2
         with:
           name: arm7
           path: ./arm7
-      
+
       - name: Download Artifacts
         uses: actions/download-artifact@v2
         with:
           name: arm64
           path: ./arm64
-      
->>>>>>> 03ff2992
+
       - name: Download Config File
         run: |
           . ./.github/release.env
@@ -230,12 +164,9 @@
           echo "testnet.zip url: $TESTNET_FILE_URL"
           curl -L $MAINNET_FILE_URL -o ./mainnet.zip
           curl -L $TESTNET_FILE_URL -o ./testnet.zip
-<<<<<<< HEAD
-=======
       # ==============================
       #       Create release
       # ==============================
->>>>>>> 03ff2992
       - name: Generate Change Log
         id: changelog
         run: |
@@ -279,7 +210,6 @@
           asset_path: ./macos/geth
           asset_name: geth_mac
           asset_content_type: application/octet-stream
-<<<<<<< HEAD
 
       # - name: Upload Release Asset - Windows
       #   uses: actions/upload-release-asset@v1
@@ -291,58 +221,6 @@
       #     asset_name: geth_windows.exe
       #     asset_content_type: application/octet-stream
 
-      # - name: Upload Release Asset - Linux ARM 5
-      #   uses: actions/upload-release-asset@v1
-      #   env:
-      #     GITHUB_TOKEN: ${{ secrets.GITHUB_TOKEN }}
-      #   with:
-      #     upload_url: ${{ steps.create_release.outputs.upload_url }} # This pulls from the CREATE RELEASE step above, referencing it's ID to get its outputs object, which include a `upload_url`. See this blog post for more info: https://jasonet.co/posts/new-features-of-github-actions/#passing-data-to-future-steps
-      #     asset_path: ./arm5/geth-linux-arm-5
-      #     asset_name: geth-linux-arm-5
-      #     asset_content_type: application/octet-stream
-
-      # - name: Upload Release Asset - Linux ARM 6
-      #   uses: actions/upload-release-asset@v1
-      #   env:
-      #     GITHUB_TOKEN: ${{ secrets.GITHUB_TOKEN }}
-      #   with:
-      #     upload_url: ${{ steps.create_release.outputs.upload_url }} # This pulls from the CREATE RELEASE step above, referencing it's ID to get its outputs object, which include a `upload_url`. See this blog post for more info: https://jasonet.co/posts/new-features-of-github-actions/#passing-data-to-future-steps
-      #     asset_path: ./arm6/geth-linux-arm-6
-      #     asset_name: geth-linux-arm-6
-      #     asset_content_type: application/octet-stream
-
-      # - name: Upload Release Asset - Linux ARM 7
-      #   uses: actions/upload-release-asset@v1
-      #   env:
-      #     GITHUB_TOKEN: ${{ secrets.GITHUB_TOKEN }}
-      #   with:
-      #     upload_url: ${{ steps.create_release.outputs.upload_url }} # This pulls from the CREATE RELEASE step above, referencing it's ID to get its outputs object, which include a `upload_url`. See this blog post for more info: https://jasonet.co/posts/new-features-of-github-actions/#passing-data-to-future-steps
-      #     asset_path: ./arm7/geth-linux-arm-7
-      #     asset_name: geth-linux-arm-7
-      #     asset_content_type: application/octet-stream
-
-      # - name: Upload Release Asset - Linux ARM 64
-      #   uses: actions/upload-release-asset@v1
-      #   env:
-      #     GITHUB_TOKEN: ${{ secrets.GITHUB_TOKEN }}
-      #   with:
-      #     upload_url: ${{ steps.create_release.outputs.upload_url }} # This pulls from the CREATE RELEASE step above, referencing it's ID to get its outputs object, which include a `upload_url`. See this blog post for more info: https://jasonet.co/posts/new-features-of-github-actions/#passing-data-to-future-steps
-      #     asset_path: ./arm64/geth-linux-arm64
-      #     asset_name: geth-linux-arm64
-      #     asset_content_type: application/octet-stream
-
-=======
-      
-      - name: Upload Release Asset - Windows
-        uses: actions/upload-release-asset@v1
-        env:
-          GITHUB_TOKEN: ${{ secrets.GITHUB_TOKEN }}
-        with:
-          upload_url: ${{ steps.create_release.outputs.upload_url }} # This pulls from the CREATE RELEASE step above, referencing it's ID to get its outputs object, which include a `upload_url`. See this blog post for more info: https://jasonet.co/posts/new-features-of-github-actions/#passing-data-to-future-steps
-          asset_path: ./windows/geth.exe
-          asset_name: geth_windows.exe
-          asset_content_type: application/octet-stream
-      
       - name: Upload Release Asset - Linux ARM 5
         uses: actions/upload-release-asset@v1
         env:
@@ -352,7 +230,7 @@
           asset_path: ./arm5/geth-linux-arm-5
           asset_name: geth-linux-arm-5
           asset_content_type: application/octet-stream
-      
+
       - name: Upload Release Asset - Linux ARM 6
         uses: actions/upload-release-asset@v1
         env:
@@ -382,8 +260,7 @@
           asset_path: ./arm64/geth-linux-arm64
           asset_name: geth-linux-arm64
           asset_content_type: application/octet-stream
-      
->>>>>>> 03ff2992
+
       - name: Upload Release Asset - MAINNET.ZIP
         uses: actions/upload-release-asset@v1
         env:
