name: Release

on:
  push:
    # Publish `polygon-v1.2.3` tags as releases.
    tags:
      - "[a-z0-9]+-v*"
      - "!**.docker"

jobs:
  build:
    name: Build Release
    strategy:
      matrix:
        go-version: [1.17.x]
<<<<<<< HEAD
        os: [ubuntu-18.04, macos-11] # windows-2019
=======
        os: [ubuntu-18.04, macos-11, windows-2019]
>>>>>>> f68965a6
    runs-on: ${{ matrix.os }}
    steps:
      - name: Checkout Code
        uses: actions/checkout@v2

      - name: Install Go
        uses: actions/setup-go@v2
        with:
          go-version: ${{ matrix.go-version }}

      - uses: actions/cache@v2
        with:
          path: |
            ~/go/pkg/mod
            ~/.cache/go-build
            ~/Library/Caches/go-build
            %LocalAppData%\go-build
          key: ${{ runner.os }}-go-${{ hashFiles('**/go.sum') }}
          restore-keys: |
            ${{ runner.os }}-go-

      - name: Build Binary for ${{matrix.os}}
        run: make geth

<<<<<<< HEAD
=======
      # ==============================
      #       Upload artifacts
      # ==============================

>>>>>>> f68965a6
      - name: Upload Linux Build
        uses: actions/upload-artifact@v2
        if: matrix.os == 'ubuntu-18.04'
        with:
          name: linux
          path: ./build/bin/geth

      - name: Upload MacOS Build
        uses: actions/upload-artifact@v2
        if: matrix.os == 'macos-11'
        with:
          name: macos
          path: ./build/bin/geth
<<<<<<< HEAD
=======
      
      - name: Upload Windows Build
        uses: actions/upload-artifact@v2
        if: matrix.os == 'windows-2019'
        with:
          name: windows
          path: ./build/bin/geth.exe
>>>>>>> f68965a6

  release:
    name: Release
    needs: build
    runs-on: ubuntu-18.04
    steps:
      - name: Set Env
        run: echo "RELEASE_VERSION=${GITHUB_REF#refs/*/}" >> $GITHUB_ENV

      - name: Checkout Code
        uses: actions/checkout@v2


      - name: Download Artifacts
        uses: actions/download-artifact@v2
        with:
          name: linux
          path: ./linux
      - name: Download Artifacts
        uses: actions/download-artifact@v2
        with:
          name: macos
          path: ./macos
<<<<<<< HEAD

      # - name: Download Artifacts
      #   uses: actions/download-artifact@v2
      #   with:
      #     name: windows
      #     path: ./windows

      # - name: Download Artifacts
      #   uses: actions/download-artifact@v2
      #   with:
      #     name: arm5
      #     path: ./arm5

      # - name: Download Artifacts
      #   uses: actions/download-artifact@v2
      #   with:
      #     name: arm6
      #     path: ./arm6

      # - name: Download Artifacts
      #   uses: actions/download-artifact@v2
      #   with:
      #     name: arm7
      #     path: ./arm7

      # - name: Download Artifacts
      #   uses: actions/download-artifact@v2
      #   with:
      #     name: arm64
      #     path: ./arm64

=======
      
      - name: Download Artifacts
        uses: actions/download-artifact@v2
        with:
          name: windows
          path: ./windows
      
>>>>>>> f68965a6
      - name: Download Config File
        run: |
          . ./.github/release.env
          echo "mainnet.zip url: $MAINNET_FILE_URL"
          echo "testnet.zip url: $TESTNET_FILE_URL"
          curl -L $MAINNET_FILE_URL -o ./mainnet.zip
          curl -L $TESTNET_FILE_URL -o ./testnet.zip

      - name: Generate Change Log
        id: changelog
        run: |
          chmod 755 ./.github/generate_change_log.sh
          CHANGELOG=$(./.github/generate_change_log.sh ${{ env.RELEASE_VERSION}})

          echo "CHANGELOG<<EOF" >> $GITHUB_ENV
          echo "$CHANGELOG" >> $GITHUB_ENV
          echo "EOF" >> $GITHUB_ENV

      - name: Create Release
        id: create_release
        uses: actions/create-release@latest
        env:
          GITHUB_TOKEN: ${{ secrets.GITHUB_TOKEN }}
        with:
          tag_name: ${{ github.ref }}
          release_name: ${{ github.ref }}
          body: |
            ${{ env.CHANGELOG }}
          draft: false
          prerelease: false

      # Check downloaded files
      - run: ls

      - name: Upload Release Asset - Linux
        uses: actions/upload-release-asset@v1
        env:
          GITHUB_TOKEN: ${{ secrets.GITHUB_TOKEN }}
        with:
          upload_url: ${{ steps.create_release.outputs.upload_url }}
          asset_path: ./linux/geth
          asset_name: geth_linux
          asset_content_type: application/octet-stream

      - name: Upload Release Asset - MacOS
        uses: actions/upload-release-asset@v1
        env:
          GITHUB_TOKEN: ${{ secrets.GITHUB_TOKEN }}
        with:
          upload_url: ${{ steps.create_release.outputs.upload_url }}
          asset_path: ./macos/geth
          asset_name: geth_mac
          asset_content_type: application/octet-stream
<<<<<<< HEAD

      # - name: Upload Release Asset - Windows
      #   uses: actions/upload-release-asset@v1
      #   env:
      #     GITHUB_TOKEN: ${{ secrets.GITHUB_TOKEN }}
      #   with:
      #     upload_url: ${{ steps.create_release.outputs.upload_url }} # This pulls from the CREATE RELEASE step above, referencing it's ID to get its outputs object, which include a `upload_url`. See this blog post for more info: https://jasonet.co/posts/new-features-of-github-actions/#passing-data-to-future-steps
      #     asset_path: ./windows/geth.exe
      #     asset_name: geth_windows.exe
      #     asset_content_type: application/octet-stream

      # - name: Upload Release Asset - Linux ARM 5
      #   uses: actions/upload-release-asset@v1
      #   env:
      #     GITHUB_TOKEN: ${{ secrets.GITHUB_TOKEN }}
      #   with:
      #     upload_url: ${{ steps.create_release.outputs.upload_url }} # This pulls from the CREATE RELEASE step above, referencing it's ID to get its outputs object, which include a `upload_url`. See this blog post for more info: https://jasonet.co/posts/new-features-of-github-actions/#passing-data-to-future-steps
      #     asset_path: ./arm5/geth-linux-arm-5
      #     asset_name: geth-linux-arm-5
      #     asset_content_type: application/octet-stream

      # - name: Upload Release Asset - Linux ARM 6
      #   uses: actions/upload-release-asset@v1
      #   env:
      #     GITHUB_TOKEN: ${{ secrets.GITHUB_TOKEN }}
      #   with:
      #     upload_url: ${{ steps.create_release.outputs.upload_url }} # This pulls from the CREATE RELEASE step above, referencing it's ID to get its outputs object, which include a `upload_url`. See this blog post for more info: https://jasonet.co/posts/new-features-of-github-actions/#passing-data-to-future-steps
      #     asset_path: ./arm6/geth-linux-arm-6
      #     asset_name: geth-linux-arm-6
      #     asset_content_type: application/octet-stream

      # - name: Upload Release Asset - Linux ARM 7
      #   uses: actions/upload-release-asset@v1
      #   env:
      #     GITHUB_TOKEN: ${{ secrets.GITHUB_TOKEN }}
      #   with:
      #     upload_url: ${{ steps.create_release.outputs.upload_url }} # This pulls from the CREATE RELEASE step above, referencing it's ID to get its outputs object, which include a `upload_url`. See this blog post for more info: https://jasonet.co/posts/new-features-of-github-actions/#passing-data-to-future-steps
      #     asset_path: ./arm7/geth-linux-arm-7
      #     asset_name: geth-linux-arm-7
      #     asset_content_type: application/octet-stream

      # - name: Upload Release Asset - Linux ARM 64
      #   uses: actions/upload-release-asset@v1
      #   env:
      #     GITHUB_TOKEN: ${{ secrets.GITHUB_TOKEN }}
      #   with:
      #     upload_url: ${{ steps.create_release.outputs.upload_url }} # This pulls from the CREATE RELEASE step above, referencing it's ID to get its outputs object, which include a `upload_url`. See this blog post for more info: https://jasonet.co/posts/new-features-of-github-actions/#passing-data-to-future-steps
      #     asset_path: ./arm64/geth-linux-arm64
      #     asset_name: geth-linux-arm64
      #     asset_content_type: application/octet-stream

=======
      
      - name: Upload Release Asset - Windows
        uses: actions/upload-release-asset@v1
        env:
          GITHUB_TOKEN: ${{ secrets.GITHUB_TOKEN }}
        with:
          upload_url: ${{ steps.create_release.outputs.upload_url }} # This pulls from the CREATE RELEASE step above, referencing it's ID to get its outputs object, which include a `upload_url`. See this blog post for more info: https://jasonet.co/posts/new-features-of-github-actions/#passing-data-to-future-steps
          asset_path: ./windows/geth.exe
          asset_name: geth_windows.exe
          asset_content_type: application/octet-stream
      
>>>>>>> f68965a6
      - name: Upload Release Asset - MAINNET.ZIP
        uses: actions/upload-release-asset@v1
        env:
          GITHUB_TOKEN: ${{ secrets.GITHUB_TOKEN }}
        with:
          upload_url: ${{ steps.create_release.outputs.upload_url }} # This pulls from the CREATE RELEASE step above, referencing it's ID to get its outputs object, which include a `upload_url`. See this blog post for more info: https://jasonet.co/posts/new-features-of-github-actions/#passing-data-to-future-steps
          asset_path: ./mainnet.zip
          asset_name: mainnet.zip
          asset_content_type: application/zip

      - name: Upload Release Asset - TESTNET.ZIP
        uses: actions/upload-release-asset@v1
        env:
          GITHUB_TOKEN: ${{ secrets.GITHUB_TOKEN }}
        with:
          upload_url: ${{ steps.create_release.outputs.upload_url }} # This pulls from the CREATE RELEASE step above, referencing it's ID to get its outputs object, which include a `upload_url`. See this blog post for more info: https://jasonet.co/posts/new-features-of-github-actions/#passing-data-to-future-steps
          asset_path: ./testnet.zip
          asset_name: testnet.zip
          asset_content_type: application/zip<|MERGE_RESOLUTION|>--- conflicted
+++ resolved
@@ -13,11 +13,7 @@
     strategy:
       matrix:
         go-version: [1.17.x]
-<<<<<<< HEAD
         os: [ubuntu-18.04, macos-11] # windows-2019
-=======
-        os: [ubuntu-18.04, macos-11, windows-2019]
->>>>>>> f68965a6
     runs-on: ${{ matrix.os }}
     steps:
       - name: Checkout Code
@@ -42,13 +38,10 @@
       - name: Build Binary for ${{matrix.os}}
         run: make geth
 
-<<<<<<< HEAD
-=======
       # ==============================
       #       Upload artifacts
       # ==============================
 
->>>>>>> f68965a6
       - name: Upload Linux Build
         uses: actions/upload-artifact@v2
         if: matrix.os == 'ubuntu-18.04'
@@ -62,16 +55,6 @@
         with:
           name: macos
           path: ./build/bin/geth
-<<<<<<< HEAD
-=======
-      
-      - name: Upload Windows Build
-        uses: actions/upload-artifact@v2
-        if: matrix.os == 'windows-2019'
-        with:
-          name: windows
-          path: ./build/bin/geth.exe
->>>>>>> f68965a6
 
   release:
     name: Release
@@ -95,7 +78,6 @@
         with:
           name: macos
           path: ./macos
-<<<<<<< HEAD
 
       # - name: Download Artifacts
       #   uses: actions/download-artifact@v2
@@ -103,39 +85,6 @@
       #     name: windows
       #     path: ./windows
 
-      # - name: Download Artifacts
-      #   uses: actions/download-artifact@v2
-      #   with:
-      #     name: arm5
-      #     path: ./arm5
-
-      # - name: Download Artifacts
-      #   uses: actions/download-artifact@v2
-      #   with:
-      #     name: arm6
-      #     path: ./arm6
-
-      # - name: Download Artifacts
-      #   uses: actions/download-artifact@v2
-      #   with:
-      #     name: arm7
-      #     path: ./arm7
-
-      # - name: Download Artifacts
-      #   uses: actions/download-artifact@v2
-      #   with:
-      #     name: arm64
-      #     path: ./arm64
-
-=======
-      
-      - name: Download Artifacts
-        uses: actions/download-artifact@v2
-        with:
-          name: windows
-          path: ./windows
-      
->>>>>>> f68965a6
       - name: Download Config File
         run: |
           . ./.github/release.env
@@ -189,7 +138,6 @@
           asset_path: ./macos/geth
           asset_name: geth_mac
           asset_content_type: application/octet-stream
-<<<<<<< HEAD
 
       # - name: Upload Release Asset - Windows
       #   uses: actions/upload-release-asset@v1
@@ -201,59 +149,6 @@
       #     asset_name: geth_windows.exe
       #     asset_content_type: application/octet-stream
 
-      # - name: Upload Release Asset - Linux ARM 5
-      #   uses: actions/upload-release-asset@v1
-      #   env:
-      #     GITHUB_TOKEN: ${{ secrets.GITHUB_TOKEN }}
-      #   with:
-      #     upload_url: ${{ steps.create_release.outputs.upload_url }} # This pulls from the CREATE RELEASE step above, referencing it's ID to get its outputs object, which include a `upload_url`. See this blog post for more info: https://jasonet.co/posts/new-features-of-github-actions/#passing-data-to-future-steps
-      #     asset_path: ./arm5/geth-linux-arm-5
-      #     asset_name: geth-linux-arm-5
-      #     asset_content_type: application/octet-stream
-
-      # - name: Upload Release Asset - Linux ARM 6
-      #   uses: actions/upload-release-asset@v1
-      #   env:
-      #     GITHUB_TOKEN: ${{ secrets.GITHUB_TOKEN }}
-      #   with:
-      #     upload_url: ${{ steps.create_release.outputs.upload_url }} # This pulls from the CREATE RELEASE step above, referencing it's ID to get its outputs object, which include a `upload_url`. See this blog post for more info: https://jasonet.co/posts/new-features-of-github-actions/#passing-data-to-future-steps
-      #     asset_path: ./arm6/geth-linux-arm-6
-      #     asset_name: geth-linux-arm-6
-      #     asset_content_type: application/octet-stream
-
-      # - name: Upload Release Asset - Linux ARM 7
-      #   uses: actions/upload-release-asset@v1
-      #   env:
-      #     GITHUB_TOKEN: ${{ secrets.GITHUB_TOKEN }}
-      #   with:
-      #     upload_url: ${{ steps.create_release.outputs.upload_url }} # This pulls from the CREATE RELEASE step above, referencing it's ID to get its outputs object, which include a `upload_url`. See this blog post for more info: https://jasonet.co/posts/new-features-of-github-actions/#passing-data-to-future-steps
-      #     asset_path: ./arm7/geth-linux-arm-7
-      #     asset_name: geth-linux-arm-7
-      #     asset_content_type: application/octet-stream
-
-      # - name: Upload Release Asset - Linux ARM 64
-      #   uses: actions/upload-release-asset@v1
-      #   env:
-      #     GITHUB_TOKEN: ${{ secrets.GITHUB_TOKEN }}
-      #   with:
-      #     upload_url: ${{ steps.create_release.outputs.upload_url }} # This pulls from the CREATE RELEASE step above, referencing it's ID to get its outputs object, which include a `upload_url`. See this blog post for more info: https://jasonet.co/posts/new-features-of-github-actions/#passing-data-to-future-steps
-      #     asset_path: ./arm64/geth-linux-arm64
-      #     asset_name: geth-linux-arm64
-      #     asset_content_type: application/octet-stream
-
-=======
-      
-      - name: Upload Release Asset - Windows
-        uses: actions/upload-release-asset@v1
-        env:
-          GITHUB_TOKEN: ${{ secrets.GITHUB_TOKEN }}
-        with:
-          upload_url: ${{ steps.create_release.outputs.upload_url }} # This pulls from the CREATE RELEASE step above, referencing it's ID to get its outputs object, which include a `upload_url`. See this blog post for more info: https://jasonet.co/posts/new-features-of-github-actions/#passing-data-to-future-steps
-          asset_path: ./windows/geth.exe
-          asset_name: geth_windows.exe
-          asset_content_type: application/octet-stream
-      
->>>>>>> f68965a6
       - name: Upload Release Asset - MAINNET.ZIP
         uses: actions/upload-release-asset@v1
         env:
