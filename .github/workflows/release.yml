--- conflicted
+++ resolved
@@ -38,7 +38,6 @@
       - name: Build Binary for ${{matrix.os}}
         run: make geth
 
-<<<<<<< HEAD
       # ==============================
       #       Cross Compile for ARM
       # ==============================
@@ -56,8 +55,6 @@
       #       Upload artifacts
       # ==============================
 
-=======
->>>>>>> 2cecd2b5
       - name: Upload Linux Build
         uses: actions/upload-artifact@v2
         if: matrix.os == 'ubuntu-18.04'
@@ -72,7 +69,6 @@
           name: macos
           path: ./build/bin/geth
 
-<<<<<<< HEAD
       # - name: Upload Windows Build
       #   uses: actions/upload-artifact@v2
       #   if: matrix.os == 'windows-2019'
@@ -108,8 +104,6 @@
           name: arm64
           path: /home/runner/work/woodpecker/go/src/github.com/binance-chain/bsc/build/bin/geth-linux-arm64
 
-=======
->>>>>>> 2cecd2b5
   release:
     name: Release
     needs: build
