--- conflicted
+++ resolved
@@ -26,7 +26,6 @@
 
       - uses: actions/cache@v2
         with:
-<<<<<<< HEAD
           path: |
             ~/go/pkg/mod
             ~/.cache/go-build
@@ -35,9 +34,6 @@
           key: ${{ runner.os }}-go-${{ hashFiles('**/go.sum') }}
           restore-keys: |
             ${{ runner.os }}-go-
-=======
-          go-version: 1.19.x
->>>>>>> 3eb234cd
 
       - name: Build Binary for ${{matrix.os}}
         run: make geth
@@ -80,22 +76,11 @@
           name: macos
           path: ./macos
 
-<<<<<<< HEAD
       # - name: Download Artifacts
       #   uses: actions/download-artifact@v2
       #   with:
       #     name: windows
       #     path: ./windows
-=======
-      - name: Login to Docker Hub
-        uses: docker/login-action@v2
-        with:
-          username: ${{ secrets.DOCKERHUB }}
-          password: ${{ secrets.DOCKERHUB_KEY }}
-
-      - name: Set up QEMU
-        uses: docker/setup-qemu-action@v1
->>>>>>> 3eb234cd
 
 
       - name: Generate Change Log
@@ -108,13 +93,11 @@
           echo "$CHANGELOG" >> $GITHUB_ENV
           echo "EOF" >> $GITHUB_ENV
 
-
       - name: Create Release
         id: create_release
         uses: actions/create-release@latest
         env:
           GITHUB_TOKEN: ${{ secrets.GITHUB_TOKEN }}
-<<<<<<< HEAD
         with:
           tag_name: ${{ github.ref }}
           release_name: ${{ github.ref }}
@@ -122,9 +105,6 @@
             ${{ env.CHANGELOG }}
           draft: false
           prerelease: false
-
-      # Check downloaded files
-      - run: ls
 
       - name: Upload Release Asset - Linux
         uses: actions/upload-release-asset@v1
@@ -154,8 +134,4 @@
       #     upload_url: ${{ steps.create_release.outputs.upload_url }}
       #     asset_path: ./windows/geth.exe
       #     asset_name: geth_windows.exe
-      #     asset_content_type: application/octet-stream
-=======
-          VERSION: ${{ steps.prepare.outputs.tag_name }}
-          SLACK_WEBHOOK: ${{ secrets.SLACK_WEBHOOK }}
->>>>>>> 3eb234cd
+      #     asset_content_type: application/octet-stream