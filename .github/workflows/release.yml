name: Release

on:
  push:
    # Publish `polygon-v1.2.3` tags as releases.
    tags:
      - "[a-z0-9]+-v*"
      - "!**.docker"

jobs:
  build:
    name: Build Release
    strategy:
      matrix:
        go-version: [1.17.x]
        os: [ubuntu-18.04, macos-11] # windows-2019
    runs-on: ${{ matrix.os }}
    steps:
      - name: Checkout Code
        uses: actions/checkout@v2

      - name: Install Go
        uses: actions/setup-go@v2
        with:
          go-version: ${{ matrix.go-version }}

      - uses: actions/cache@v2
        with:
          path: |
            ~/go/pkg/mod
            ~/.cache/go-build
            ~/Library/Caches/go-build
            %LocalAppData%\go-build
          key: ${{ runner.os }}-go-${{ hashFiles('**/go.sum') }}
          restore-keys: |
            ${{ runner.os }}-go-
<<<<<<< HEAD
=======
      # ==============================
      #       Linux/Macos/Windows Build
      # ==============================
>>>>>>> 790f6e76

      - name: Build Binary for ${{matrix.os}}
        run: make geth

      # ==============================
      #       Cross Compile for ARM
      # ==============================

      - name: Build Binary for ARM
        if: matrix.os == 'ubuntu-18.04'
        env:
          GOPATH: /home/runner/work/woodpecker/go
        run: |
          mkdir -p $GOPATH/src/github.com/bnb-chain/bsc/
          cp -r ./* $GOPATH/src/github.com/bnb-chain/bsc/
          cd $GOPATH/src/github.com/bnb-chain/bsc/ && make geth-linux-arm
      # ==============================
      #       Upload artifacts
      # ==============================

      - name: Upload Linux Build
        uses: actions/upload-artifact@v2
        if: matrix.os == 'ubuntu-18.04'
        with:
          name: linux
          path: ./build/bin/geth

      - name: Upload MacOS Build
        uses: actions/upload-artifact@v2
        if: matrix.os == 'macos-11'
        with:
          name: macos
          path: ./build/bin/geth

      - name: Upload ARM-5 Build
        uses: actions/upload-artifact@v2
        if: matrix.os == 'ubuntu-18.04'
        with:
          name: arm5
          path: /home/runner/work/woodpecker/go/src/github.com/bnb-chain/bsc/build/bin/geth-linux-arm-5
      
      - name: Upload ARM-6 Build
        uses: actions/upload-artifact@v2
        if: matrix.os == 'ubuntu-18.04'
        with:
          name: arm6
          path: /home/runner/work/woodpecker/go/src/github.com/bnb-chain/bsc/build/bin/geth-linux-arm-6

      - name: Upload ARM-7 Build
        uses: actions/upload-artifact@v2
        if: matrix.os == 'ubuntu-18.04'
        with:
          name: arm7
          path: /home/runner/work/woodpecker/go/src/github.com/bnb-chain/bsc/build/bin/geth-linux-arm-7

      - name: Upload ARM-64 Build
        uses: actions/upload-artifact@v2
        if: matrix.os == 'ubuntu-18.04'
        with:
          name: arm64
          path: /home/runner/work/woodpecker/go/src/github.com/bnb-chain/bsc/build/bin/geth-linux-arm64

  release:
    name: Release
    needs: build
    runs-on: ubuntu-18.04
    steps:
      - name: Set Env
        run: echo "RELEASE_VERSION=${GITHUB_REF#refs/*/}" >> $GITHUB_ENV

      - name: Checkout Code
        uses: actions/checkout@v2


      - name: Download Artifacts
        uses: actions/download-artifact@v2
        with:
          name: linux
          path: ./linux
      - name: Download Artifacts
        uses: actions/download-artifact@v2
        with:
          name: macos
          path: ./macos
<<<<<<< HEAD

      # - name: Download Artifacts
      #   uses: actions/download-artifact@v2
      #   with:
      #     name: windows
      #     path: ./windows

=======
      
      - name: Download Artifacts
        uses: actions/download-artifact@v2
        with:
          name: windows
          path: ./windows
      
      - name: Download Artifacts
        uses: actions/download-artifact@v2
        with:
          name: arm5
          path: ./arm5
      
      - name: Download Artifacts
        uses: actions/download-artifact@v2
        with:
          name: arm6
          path: ./arm6
      
      - name: Download Artifacts
        uses: actions/download-artifact@v2
        with:
          name: arm7
          path: ./arm7
      
      - name: Download Artifacts
        uses: actions/download-artifact@v2
        with:
          name: arm64
          path: ./arm64
      
>>>>>>> 790f6e76
      - name: Download Config File
        run: |
          . ./.github/release.env
          echo "mainnet.zip url: $MAINNET_FILE_URL"
          echo "testnet.zip url: $TESTNET_FILE_URL"
          curl -L $MAINNET_FILE_URL -o ./mainnet.zip
          curl -L $TESTNET_FILE_URL -o ./testnet.zip
<<<<<<< HEAD

=======
      # ==============================
      #       Create release
      # ==============================
>>>>>>> 790f6e76
      - name: Generate Change Log
        id: changelog
        run: |
          chmod 755 ./.github/generate_change_log.sh
          CHANGELOG=$(./.github/generate_change_log.sh ${{ env.RELEASE_VERSION}})
          echo "CHANGELOG<<EOF" >> $GITHUB_ENV
          echo "$CHANGELOG" >> $GITHUB_ENV
          echo "EOF" >> $GITHUB_ENV
      - name: Create Release
        id: create_release
        uses: actions/create-release@latest
        env:
          GITHUB_TOKEN: ${{ secrets.GITHUB_TOKEN }}
        with:
          tag_name: ${{ github.ref }}
          release_name: ${{ github.ref }}
          body: |
            ${{ env.CHANGELOG }}
          draft: false
          prerelease: false

      # Check downloaded files
      - run: ls

      - name: Upload Release Asset - Linux
        uses: actions/upload-release-asset@v1
        env:
          GITHUB_TOKEN: ${{ secrets.GITHUB_TOKEN }}
        with:
          upload_url: ${{ steps.create_release.outputs.upload_url }}
          asset_path: ./linux/geth
          asset_name: geth_linux
          asset_content_type: application/octet-stream

      - name: Upload Release Asset - MacOS
        uses: actions/upload-release-asset@v1
        env:
          GITHUB_TOKEN: ${{ secrets.GITHUB_TOKEN }}
        with:
          upload_url: ${{ steps.create_release.outputs.upload_url }}
          asset_path: ./macos/geth
          asset_name: geth_mac
          asset_content_type: application/octet-stream
<<<<<<< HEAD

      # - name: Upload Release Asset - Windows
      #   uses: actions/upload-release-asset@v1
      #   env:
      #     GITHUB_TOKEN: ${{ secrets.GITHUB_TOKEN }}
      #   with:
      #     upload_url: ${{ steps.create_release.outputs.upload_url }} # This pulls from the CREATE RELEASE step above, referencing it's ID to get its outputs object, which include a `upload_url`. See this blog post for more info: https://jasonet.co/posts/new-features-of-github-actions/#passing-data-to-future-steps
      #     asset_path: ./windows/geth.exe
      #     asset_name: geth_windows.exe
      #     asset_content_type: application/octet-stream

=======
      
      - name: Upload Release Asset - Windows
        uses: actions/upload-release-asset@v1
        env:
          GITHUB_TOKEN: ${{ secrets.GITHUB_TOKEN }}
        with:
          upload_url: ${{ steps.create_release.outputs.upload_url }} # This pulls from the CREATE RELEASE step above, referencing it's ID to get its outputs object, which include a `upload_url`. See this blog post for more info: https://jasonet.co/posts/new-features-of-github-actions/#passing-data-to-future-steps
          asset_path: ./windows/geth.exe
          asset_name: geth_windows.exe
          asset_content_type: application/octet-stream
      
      - name: Upload Release Asset - Linux ARM 5
        uses: actions/upload-release-asset@v1
        env:
          GITHUB_TOKEN: ${{ secrets.GITHUB_TOKEN }}
        with:
          upload_url: ${{ steps.create_release.outputs.upload_url }} # This pulls from the CREATE RELEASE step above, referencing it's ID to get its outputs object, which include a `upload_url`. See this blog post for more info: https://jasonet.co/posts/new-features-of-github-actions/#passing-data-to-future-steps
          asset_path: ./arm5/geth-linux-arm-5
          asset_name: geth-linux-arm-5
          asset_content_type: application/octet-stream
      
      - name: Upload Release Asset - Linux ARM 6
        uses: actions/upload-release-asset@v1
        env:
          GITHUB_TOKEN: ${{ secrets.GITHUB_TOKEN }}
        with:
          upload_url: ${{ steps.create_release.outputs.upload_url }} # This pulls from the CREATE RELEASE step above, referencing it's ID to get its outputs object, which include a `upload_url`. See this blog post for more info: https://jasonet.co/posts/new-features-of-github-actions/#passing-data-to-future-steps
          asset_path: ./arm6/geth-linux-arm-6
          asset_name: geth-linux-arm-6
          asset_content_type: application/octet-stream

      - name: Upload Release Asset - Linux ARM 7
        uses: actions/upload-release-asset@v1
        env:
          GITHUB_TOKEN: ${{ secrets.GITHUB_TOKEN }}
        with:
          upload_url: ${{ steps.create_release.outputs.upload_url }} # This pulls from the CREATE RELEASE step above, referencing it's ID to get its outputs object, which include a `upload_url`. See this blog post for more info: https://jasonet.co/posts/new-features-of-github-actions/#passing-data-to-future-steps
          asset_path: ./arm7/geth-linux-arm-7
          asset_name: geth-linux-arm-7
          asset_content_type: application/octet-stream

      - name: Upload Release Asset - Linux ARM 64
        uses: actions/upload-release-asset@v1
        env:
          GITHUB_TOKEN: ${{ secrets.GITHUB_TOKEN }}
        with:
          upload_url: ${{ steps.create_release.outputs.upload_url }} # This pulls from the CREATE RELEASE step above, referencing it's ID to get its outputs object, which include a `upload_url`. See this blog post for more info: https://jasonet.co/posts/new-features-of-github-actions/#passing-data-to-future-steps
          asset_path: ./arm64/geth-linux-arm64
          asset_name: geth-linux-arm64
          asset_content_type: application/octet-stream
      
>>>>>>> 790f6e76
      - name: Upload Release Asset - MAINNET.ZIP
        uses: actions/upload-release-asset@v1
        env:
          GITHUB_TOKEN: ${{ secrets.GITHUB_TOKEN }}
        with:
          upload_url: ${{ steps.create_release.outputs.upload_url }} # This pulls from the CREATE RELEASE step above, referencing it's ID to get its outputs object, which include a `upload_url`. See this blog post for more info: https://jasonet.co/posts/new-features-of-github-actions/#passing-data-to-future-steps
          asset_path: ./mainnet.zip
          asset_name: mainnet.zip
          asset_content_type: application/zip

      - name: Upload Release Asset - TESTNET.ZIP
        uses: actions/upload-release-asset@v1
        env:
          GITHUB_TOKEN: ${{ secrets.GITHUB_TOKEN }}
        with:
          upload_url: ${{ steps.create_release.outputs.upload_url }} # This pulls from the CREATE RELEASE step above, referencing it's ID to get its outputs object, which include a `upload_url`. See this blog post for more info: https://jasonet.co/posts/new-features-of-github-actions/#passing-data-to-future-steps
          asset_path: ./testnet.zip
          asset_name: testnet.zip
          asset_content_type: application/zip<|MERGE_RESOLUTION|>--- conflicted
+++ resolved
@@ -34,12 +34,6 @@
           key: ${{ runner.os }}-go-${{ hashFiles('**/go.sum') }}
           restore-keys: |
             ${{ runner.os }}-go-
-<<<<<<< HEAD
-=======
-      # ==============================
-      #       Linux/Macos/Windows Build
-      # ==============================
->>>>>>> 790f6e76
 
       - name: Build Binary for ${{matrix.os}}
         run: make geth
@@ -48,14 +42,15 @@
       #       Cross Compile for ARM
       # ==============================
 
-      - name: Build Binary for ARM
-        if: matrix.os == 'ubuntu-18.04'
-        env:
-          GOPATH: /home/runner/work/woodpecker/go
-        run: |
-          mkdir -p $GOPATH/src/github.com/bnb-chain/bsc/
-          cp -r ./* $GOPATH/src/github.com/bnb-chain/bsc/
-          cd $GOPATH/src/github.com/bnb-chain/bsc/ && make geth-linux-arm
+      # - name: Build Binary for ARM
+      #   if: matrix.os == 'ubuntu-18.04'
+      #   env:
+      #     GOPATH: /home/runner/work/woodpecker/go
+      #   run: |
+      #     mkdir -p $GOPATH/src/github.com/bnb-chain/bsc/
+      #     cp -r ./* $GOPATH/src/github.com/bnb-chain/bsc/
+      #     cd $GOPATH/src/github.com/bnb-chain/bsc/ && make geth-linux-arm
+
       # ==============================
       #       Upload artifacts
       # ==============================
@@ -74,33 +69,33 @@
           name: macos
           path: ./build/bin/geth
 
-      - name: Upload ARM-5 Build
-        uses: actions/upload-artifact@v2
-        if: matrix.os == 'ubuntu-18.04'
-        with:
-          name: arm5
-          path: /home/runner/work/woodpecker/go/src/github.com/bnb-chain/bsc/build/bin/geth-linux-arm-5
-      
-      - name: Upload ARM-6 Build
-        uses: actions/upload-artifact@v2
-        if: matrix.os == 'ubuntu-18.04'
-        with:
-          name: arm6
-          path: /home/runner/work/woodpecker/go/src/github.com/bnb-chain/bsc/build/bin/geth-linux-arm-6
-
-      - name: Upload ARM-7 Build
-        uses: actions/upload-artifact@v2
-        if: matrix.os == 'ubuntu-18.04'
-        with:
-          name: arm7
-          path: /home/runner/work/woodpecker/go/src/github.com/bnb-chain/bsc/build/bin/geth-linux-arm-7
-
-      - name: Upload ARM-64 Build
-        uses: actions/upload-artifact@v2
-        if: matrix.os == 'ubuntu-18.04'
-        with:
-          name: arm64
-          path: /home/runner/work/woodpecker/go/src/github.com/bnb-chain/bsc/build/bin/geth-linux-arm64
+      # - name: Upload ARM-5 Build
+      #   uses: actions/upload-artifact@v2
+      #   if: matrix.os == 'ubuntu-18.04'
+      #   with:
+      #     name: arm5
+      #     path: /home/runner/work/woodpecker/go/src/github.com/bnb-chain/bsc/build/bin/geth-linux-arm-5
+
+      # - name: Upload ARM-6 Build
+      #   uses: actions/upload-artifact@v2
+      #   if: matrix.os == 'ubuntu-18.04'
+      #   with:
+      #     name: arm6
+      #     path: /home/runner/work/woodpecker/go/src/github.com/bnb-chain/bsc/build/bin/geth-linux-arm-6
+
+      # - name: Upload ARM-7 Build
+      #   uses: actions/upload-artifact@v2
+      #   if: matrix.os == 'ubuntu-18.04'
+      #   with:
+      #     name: arm7
+      #     path: /home/runner/work/woodpecker/go/src/github.com/bnb-chain/bsc/build/bin/geth-linux-arm-7
+
+      # - name: Upload ARM-64 Build
+      #   uses: actions/upload-artifact@v2
+      #   if: matrix.os == 'ubuntu-18.04'
+      #   with:
+      #     name: arm64
+      #     path: /home/runner/work/woodpecker/go/src/github.com/bnb-chain/bsc/build/bin/geth-linux-arm64
 
   release:
     name: Release
@@ -124,7 +119,6 @@
         with:
           name: macos
           path: ./macos
-<<<<<<< HEAD
 
       # - name: Download Artifacts
       #   uses: actions/download-artifact@v2
@@ -132,39 +126,30 @@
       #     name: windows
       #     path: ./windows
 
-=======
-      
-      - name: Download Artifacts
-        uses: actions/download-artifact@v2
-        with:
-          name: windows
-          path: ./windows
-      
-      - name: Download Artifacts
-        uses: actions/download-artifact@v2
-        with:
-          name: arm5
-          path: ./arm5
-      
-      - name: Download Artifacts
-        uses: actions/download-artifact@v2
-        with:
-          name: arm6
-          path: ./arm6
-      
-      - name: Download Artifacts
-        uses: actions/download-artifact@v2
-        with:
-          name: arm7
-          path: ./arm7
-      
-      - name: Download Artifacts
-        uses: actions/download-artifact@v2
-        with:
-          name: arm64
-          path: ./arm64
-      
->>>>>>> 790f6e76
+      # - name: Download Artifacts
+      #   uses: actions/download-artifact@v2
+      #   with:
+      #     name: arm5
+      #     path: ./arm5
+
+      # - name: Download Artifacts
+      #   uses: actions/download-artifact@v2
+      #   with:
+      #     name: arm6
+      #     path: ./arm6
+
+      # - name: Download Artifacts
+      #   uses: actions/download-artifact@v2
+      #   with:
+      #     name: arm7
+      #     path: ./arm7
+
+      # - name: Download Artifacts
+      #   uses: actions/download-artifact@v2
+      #   with:
+      #     name: arm64
+      #     path: ./arm64
+
       - name: Download Config File
         run: |
           . ./.github/release.env
@@ -172,13 +157,6 @@
           echo "testnet.zip url: $TESTNET_FILE_URL"
           curl -L $MAINNET_FILE_URL -o ./mainnet.zip
           curl -L $TESTNET_FILE_URL -o ./testnet.zip
-<<<<<<< HEAD
-
-=======
-      # ==============================
-      #       Create release
-      # ==============================
->>>>>>> 790f6e76
       - name: Generate Change Log
         id: changelog
         run: |
@@ -222,7 +200,6 @@
           asset_path: ./macos/geth
           asset_name: geth_mac
           asset_content_type: application/octet-stream
-<<<<<<< HEAD
 
       # - name: Upload Release Asset - Windows
       #   uses: actions/upload-release-asset@v1
@@ -234,59 +211,46 @@
       #     asset_name: geth_windows.exe
       #     asset_content_type: application/octet-stream
 
-=======
-      
-      - name: Upload Release Asset - Windows
-        uses: actions/upload-release-asset@v1
-        env:
-          GITHUB_TOKEN: ${{ secrets.GITHUB_TOKEN }}
-        with:
-          upload_url: ${{ steps.create_release.outputs.upload_url }} # This pulls from the CREATE RELEASE step above, referencing it's ID to get its outputs object, which include a `upload_url`. See this blog post for more info: https://jasonet.co/posts/new-features-of-github-actions/#passing-data-to-future-steps
-          asset_path: ./windows/geth.exe
-          asset_name: geth_windows.exe
-          asset_content_type: application/octet-stream
-      
-      - name: Upload Release Asset - Linux ARM 5
-        uses: actions/upload-release-asset@v1
-        env:
-          GITHUB_TOKEN: ${{ secrets.GITHUB_TOKEN }}
-        with:
-          upload_url: ${{ steps.create_release.outputs.upload_url }} # This pulls from the CREATE RELEASE step above, referencing it's ID to get its outputs object, which include a `upload_url`. See this blog post for more info: https://jasonet.co/posts/new-features-of-github-actions/#passing-data-to-future-steps
-          asset_path: ./arm5/geth-linux-arm-5
-          asset_name: geth-linux-arm-5
-          asset_content_type: application/octet-stream
-      
-      - name: Upload Release Asset - Linux ARM 6
-        uses: actions/upload-release-asset@v1
-        env:
-          GITHUB_TOKEN: ${{ secrets.GITHUB_TOKEN }}
-        with:
-          upload_url: ${{ steps.create_release.outputs.upload_url }} # This pulls from the CREATE RELEASE step above, referencing it's ID to get its outputs object, which include a `upload_url`. See this blog post for more info: https://jasonet.co/posts/new-features-of-github-actions/#passing-data-to-future-steps
-          asset_path: ./arm6/geth-linux-arm-6
-          asset_name: geth-linux-arm-6
-          asset_content_type: application/octet-stream
-
-      - name: Upload Release Asset - Linux ARM 7
-        uses: actions/upload-release-asset@v1
-        env:
-          GITHUB_TOKEN: ${{ secrets.GITHUB_TOKEN }}
-        with:
-          upload_url: ${{ steps.create_release.outputs.upload_url }} # This pulls from the CREATE RELEASE step above, referencing it's ID to get its outputs object, which include a `upload_url`. See this blog post for more info: https://jasonet.co/posts/new-features-of-github-actions/#passing-data-to-future-steps
-          asset_path: ./arm7/geth-linux-arm-7
-          asset_name: geth-linux-arm-7
-          asset_content_type: application/octet-stream
-
-      - name: Upload Release Asset - Linux ARM 64
-        uses: actions/upload-release-asset@v1
-        env:
-          GITHUB_TOKEN: ${{ secrets.GITHUB_TOKEN }}
-        with:
-          upload_url: ${{ steps.create_release.outputs.upload_url }} # This pulls from the CREATE RELEASE step above, referencing it's ID to get its outputs object, which include a `upload_url`. See this blog post for more info: https://jasonet.co/posts/new-features-of-github-actions/#passing-data-to-future-steps
-          asset_path: ./arm64/geth-linux-arm64
-          asset_name: geth-linux-arm64
-          asset_content_type: application/octet-stream
-      
->>>>>>> 790f6e76
+      # - name: Upload Release Asset - Linux ARM 5
+      #   uses: actions/upload-release-asset@v1
+      #   env:
+      #     GITHUB_TOKEN: ${{ secrets.GITHUB_TOKEN }}
+      #   with:
+      #     upload_url: ${{ steps.create_release.outputs.upload_url }} # This pulls from the CREATE RELEASE step above, referencing it's ID to get its outputs object, which include a `upload_url`. See this blog post for more info: https://jasonet.co/posts/new-features-of-github-actions/#passing-data-to-future-steps
+      #     asset_path: ./arm5/geth-linux-arm-5
+      #     asset_name: geth-linux-arm-5
+      #     asset_content_type: application/octet-stream
+
+      # - name: Upload Release Asset - Linux ARM 6
+      #   uses: actions/upload-release-asset@v1
+      #   env:
+      #     GITHUB_TOKEN: ${{ secrets.GITHUB_TOKEN }}
+      #   with:
+      #     upload_url: ${{ steps.create_release.outputs.upload_url }} # This pulls from the CREATE RELEASE step above, referencing it's ID to get its outputs object, which include a `upload_url`. See this blog post for more info: https://jasonet.co/posts/new-features-of-github-actions/#passing-data-to-future-steps
+      #     asset_path: ./arm6/geth-linux-arm-6
+      #     asset_name: geth-linux-arm-6
+      #     asset_content_type: application/octet-stream
+
+      # - name: Upload Release Asset - Linux ARM 7
+      #   uses: actions/upload-release-asset@v1
+      #   env:
+      #     GITHUB_TOKEN: ${{ secrets.GITHUB_TOKEN }}
+      #   with:
+      #     upload_url: ${{ steps.create_release.outputs.upload_url }} # This pulls from the CREATE RELEASE step above, referencing it's ID to get its outputs object, which include a `upload_url`. See this blog post for more info: https://jasonet.co/posts/new-features-of-github-actions/#passing-data-to-future-steps
+      #     asset_path: ./arm7/geth-linux-arm-7
+      #     asset_name: geth-linux-arm-7
+      #     asset_content_type: application/octet-stream
+
+      # - name: Upload Release Asset - Linux ARM 64
+      #   uses: actions/upload-release-asset@v1
+      #   env:
+      #     GITHUB_TOKEN: ${{ secrets.GITHUB_TOKEN }}
+      #   with:
+      #     upload_url: ${{ steps.create_release.outputs.upload_url }} # This pulls from the CREATE RELEASE step above, referencing it's ID to get its outputs object, which include a `upload_url`. See this blog post for more info: https://jasonet.co/posts/new-features-of-github-actions/#passing-data-to-future-steps
+      #     asset_path: ./arm64/geth-linux-arm64
+      #     asset_name: geth-linux-arm64
+      #     asset_content_type: application/octet-stream
+
       - name: Upload Release Asset - MAINNET.ZIP
         uses: actions/upload-release-asset@v1
         env:
