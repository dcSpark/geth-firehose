--- conflicted
+++ resolved
@@ -37,8 +37,6 @@
       - name: Build Binary for ${{matrix.os}}
         run: make geth
 
-<<<<<<< HEAD
-=======
       # ==============================
       #       Cross Compile for ARM
       # ==============================
@@ -55,7 +53,6 @@
       # ==============================
       #       Upload artifacts
       # ==============================
->>>>>>> 859186f2
 
       - name: Upload Linux Build
         uses: actions/upload-artifact@v2
@@ -84,7 +81,7 @@
         with:
           name: arm5
           path: /home/runner/work/woodpecker/go/src/github.com/binance-chain/bsc/build/bin/geth-linux-arm-5
-      
+
       - name: Upload ARM-6 Build
         uses: actions/upload-artifact@v2
         if: matrix.os == 'ubuntu-18.04'
@@ -123,50 +120,43 @@
         with:
           name: linux
           path: ./linux
+
       - name: Download Artifacts
         uses: actions/download-artifact@v2
         with:
           name: macos
           path: ./macos
-<<<<<<< HEAD
 
       # - name: Download Artifacts
       #   uses: actions/download-artifact@v2
       #   with:
       #     name: windows
       #     path: ./windows
-=======
-      
-      - name: Download Artifacts
-        uses: actions/download-artifact@v2
-        with:
-          name: windows
-          path: ./windows
 
       - name: Download Artifacts
         uses: actions/download-artifact@v2
         with:
           name: arm5
           path: ./arm5
-      
+
       - name: Download Artifacts
         uses: actions/download-artifact@v2
         with:
           name: arm6
           path: ./arm6
-      
+
       - name: Download Artifacts
         uses: actions/download-artifact@v2
         with:
           name: arm7
           path: ./arm7
-      
+
       - name: Download Artifacts
         uses: actions/download-artifact@v2
         with:
           name: arm64
           path: ./arm64
-      
+
       - name: Download Config File
         run: |
           . ./.github/release.env
@@ -175,11 +165,6 @@
           curl -L $MAINNET_FILE_URL -o ./mainnet.zip
           curl -L $TESTNET_FILE_URL -o ./testnet.zip
 
-      # ==============================
-      #       Create release
-      # ==============================
->>>>>>> 859186f2
-
       - name: Create Release
         id: create_release
         uses: actions/create-release@latest
@@ -216,28 +201,16 @@
           asset_path: ./macos/geth
           asset_name: geth_mac
           asset_content_type: application/octet-stream
-<<<<<<< HEAD
 
       # - name: Upload Release Asset - Windows
       #   uses: actions/upload-release-asset@v1
       #   env:
       #     GITHUB_TOKEN: ${{ secrets.GITHUB_TOKEN }}
       #   with:
-      #     upload_url: ${{ steps.create_release.outputs.upload_url }}
+      #     upload_url: ${{ steps.create_release.outputs.upload_url }} # This pulls from the CREATE RELEASE step above, referencing it's ID to get its outputs object, which include a `upload_url`. See this blog post for more info: https://jasonet.co/posts/new-features-of-github-actions/#passing-data-to-future-steps
       #     asset_path: ./windows/geth.exe
       #     asset_name: geth_windows.exe
       #     asset_content_type: application/octet-stream
-=======
-      
-      - name: Upload Release Asset - Windows
-        uses: actions/upload-release-asset@v1
-        env:
-          GITHUB_TOKEN: ${{ secrets.GITHUB_TOKEN }}
-        with:
-          upload_url: ${{ steps.create_release.outputs.upload_url }} # This pulls from the CREATE RELEASE step above, referencing it's ID to get its outputs object, which include a `upload_url`. See this blog post for more info: https://jasonet.co/posts/new-features-of-github-actions/#passing-data-to-future-steps
-          asset_path: ./windows/geth.exe
-          asset_name: geth_windows.exe
-          asset_content_type: application/octet-stream
 
       - name: Upload Release Asset - Linux ARM 5
         uses: actions/upload-release-asset@v1
@@ -248,7 +221,7 @@
           asset_path: ./arm5/geth-linux-arm-5
           asset_name: geth-linux-arm-5
           asset_content_type: application/octet-stream
-      
+
       - name: Upload Release Asset - Linux ARM 6
         uses: actions/upload-release-asset@v1
         env:
@@ -278,7 +251,7 @@
           asset_path: ./arm64/geth-linux-arm64
           asset_name: geth-linux-arm64
           asset_content_type: application/octet-stream
-      
+
       - name: Upload Release Asset - MAINNET.ZIP
         uses: actions/upload-release-asset@v1
         env:
@@ -288,7 +261,7 @@
           asset_path: ./mainnet.zip
           asset_name: mainnet.zip
           asset_content_type: application/zip
-      
+
       - name: Upload Release Asset - TESTNET.ZIP
         uses: actions/upload-release-asset@v1
         env:
@@ -297,5 +270,4 @@
           upload_url: ${{ steps.create_release.outputs.upload_url }} # This pulls from the CREATE RELEASE step above, referencing it's ID to get its outputs object, which include a `upload_url`. See this blog post for more info: https://jasonet.co/posts/new-features-of-github-actions/#passing-data-to-future-steps
           asset_path: ./testnet.zip
           asset_name: testnet.zip
-          asset_content_type: application/zip
->>>>>>> 859186f2
+          asset_content_type: application/zip