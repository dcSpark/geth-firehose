// Copyright 2016 The go-ethereum Authors
// This file is part of the go-ethereum library.
//
// The go-ethereum library is free software: you can redistribute it and/or modify
// it under the terms of the GNU Lesser General Public License as published by
// the Free Software Foundation, either version 3 of the License, or
// (at your option) any later version.
//
// The go-ethereum library is distributed in the hope that it will be useful,
// but WITHOUT ANY WARRANTY; without even the implied warranty of
// MERCHANTABILITY or FITNESS FOR A PARTICULAR PURPOSE. See the
// GNU Lesser General Public License for more details.
//
// You should have received a copy of the GNU Lesser General Public License
// along with the go-ethereum library. If not, see <http://www.gnu.org/licenses/>.

// +build none

/*
The ci command is called from Continuous Integration scripts.

Usage: go run build/ci.go <command> <command flags/arguments>

Available commands are:

   install    [ -arch architecture ] [ -cc compiler ] [ packages... ]                          -- builds packages and executables
   test       [ -coverage ] [ packages... ]                                                    -- runs the tests
   lint                                                                                        -- runs certain pre-selected linters
   archive    [ -arch architecture ] [ -type zip|tar ] [ -signer key-envvar ] [ -upload dest ] -- archives build artifacts
   importkeys                                                                                  -- imports signing keys from env
   debsrc     [ -signer key-id ] [ -upload dest ]                                              -- creates a debian source package
   nsis                                                                                        -- creates a Windows NSIS installer
   aar        [ -local ] [ -sign key-id ] [-deploy repo] [ -upload dest ]                      -- creates an Android archive
   xcode      [ -local ] [ -sign key-id ] [-deploy repo] [ -upload dest ]                      -- creates an iOS XCode framework
   xgo        [ -alltools ] [ options ]                                                        -- cross builds according to options
   purge      [ -store blobstore ] [ -days threshold ]                                         -- purges old archives from the blobstore

For all commands, -n prevents execution of external programs (dry run mode).

*/
package main

import (
	"bufio"
	"bytes"
	"encoding/base64"
	"flag"
	"fmt"
	"go/parser"
	"go/token"
	"io/ioutil"
	"log"
	"os"
	"os/exec"
	"path/filepath"
	"regexp"
	"runtime"
	"strings"
	"time"

<<<<<<< HEAD
	"github.com/ethereum/go-ethereum/common/hexutil"
=======
	"github.com/cespare/cp"
>>>>>>> d62e9b28
	"github.com/ethereum/go-ethereum/internal/build"
	"github.com/ethereum/go-ethereum/params"
)

var (
	// Files that end up in the geth*.zip archive.
	gethArchiveFiles = []string{
		"COPYING",
		executablePath("geth"),
	}

	// Files that end up in the geth-alltools*.zip archive.
	allToolsArchiveFiles = []string{
		"COPYING",
		executablePath("abigen"),
		executablePath("bootnode"),
		executablePath("evm"),
		executablePath("geth"),
		executablePath("puppeth"),
		executablePath("rlpdump"),
		executablePath("wnode"),
		executablePath("clef"),
	}

	// A debian package is created for all executables listed here.
	debExecutables = []debExecutable{
		{
			BinaryName:  "abigen",
			Description: "Source code generator to convert Ethereum contract definitions into easy to use, compile-time type-safe Go packages.",
		},
		{
			BinaryName:  "bootnode",
			Description: "Ethereum bootnode.",
		},
		{
			BinaryName:  "evm",
			Description: "Developer utility version of the EVM (Ethereum Virtual Machine) that is capable of running bytecode snippets within a configurable environment and execution mode.",
		},
		{
			BinaryName:  "geth",
			Description: "Ethereum CLI client.",
		},
		{
			BinaryName:  "puppeth",
			Description: "Ethereum private network manager.",
		},
		{
			BinaryName:  "rlpdump",
			Description: "Developer utility tool that prints RLP structures.",
		},
		{
			BinaryName:  "wnode",
			Description: "Ethereum Whisper diagnostic tool",
		},
		{
			BinaryName:  "clef",
			Description: "Ethereum account management tool.",
		},
	}

	// A debian package is created for all executables listed here.

	debEthereum = debPackage{
		Name:        "ethereum",
		Version:     params.Version,
		Executables: debExecutables,
	}

	// Debian meta packages to build and push to Ubuntu PPA
	debPackages = []debPackage{
		debEthereum,
	}

	// Distros for which packages are created.
	// Note: vivid is unsupported because there is no golang-1.6 package for it.
	// Note: wily is unsupported because it was officially deprecated on Launchpad.
	// Note: yakkety is unsupported because it was officially deprecated on Launchpad.
	// Note: zesty is unsupported because it was officially deprecated on Launchpad.
	// Note: artful is unsupported because it was officially deprecated on Launchpad.
	// Note: cosmic is unsupported because it was officially deprecated on Launchpad.
	debDistroGoBoots = map[string]string{
		"trusty": "golang-1.11",
		"xenial": "golang-go",
		"bionic": "golang-go",
		"disco":  "golang-go",
		"eoan":   "golang-go",
	}

	debGoBootPaths = map[string]string{
		"golang-1.11": "/usr/lib/go-1.11",
		"golang-go":   "/usr/lib/go",
	}
)

var GOBIN, _ = filepath.Abs(filepath.Join("build", "bin"))

func executablePath(name string) string {
	if runtime.GOOS == "windows" {
		name += ".exe"
	}
	return filepath.Join(GOBIN, name)
}

func main() {
	log.SetFlags(log.Lshortfile)

	if _, err := os.Stat(filepath.Join("build", "ci.go")); os.IsNotExist(err) {
		log.Fatal("this script must be run from the root of the repository")
	}
	if len(os.Args) < 2 {
		log.Fatal("need subcommand as first argument")
	}
	switch os.Args[1] {
	case "install":
		doInstall(os.Args[2:])
	case "test":
		doTest(os.Args[2:])
	case "lint":
		doLint(os.Args[2:])
	case "archive":
		doArchive(os.Args[2:])
	case "debsrc":
		doDebianSource(os.Args[2:])
	case "nsis":
		doWindowsInstaller(os.Args[2:])
	case "aar":
		doAndroidArchive(os.Args[2:])
	case "xcode":
		doXCodeFramework(os.Args[2:])
	case "xgo":
		doXgo(os.Args[2:])
	case "purge":
		doPurge(os.Args[2:])
	default:
		log.Fatal("unknown command ", os.Args[1])
	}
}

// Compiling

func doInstall(cmdline []string) {
	var (
		arch = flag.String("arch", "", "Architecture to cross build for")
		cc   = flag.String("cc", "", "C compiler to cross build with")
	)
	flag.CommandLine.Parse(cmdline)
	env := build.Env()

	// Check Go version. People regularly open issues about compilation
	// failure with outdated Go. This should save them the trouble.
	if !strings.Contains(runtime.Version(), "devel") {
		// Figure out the minor version number since we can't textually compare (1.10 < 1.9)
		var minor int
		fmt.Sscanf(strings.TrimPrefix(runtime.Version(), "go1."), "%d", &minor)

		if minor < 9 {
			log.Println("You have Go version", runtime.Version())
			log.Println("go-ethereum requires at least Go version 1.9 and cannot")
			log.Println("be compiled with an earlier version. Please upgrade your Go installation.")
			os.Exit(1)
		}
	}
	// Compile packages given as arguments, or everything if there are no arguments.
	packages := []string{"./..."}
	if flag.NArg() > 0 {
		packages = flag.Args()
	}

	if *arch == "" || *arch == runtime.GOARCH {
		goinstall := goTool("install", buildFlags(env)...)
		if runtime.GOARCH == "arm64" {
			goinstall.Args = append(goinstall.Args, "-p", "1")
		}
		goinstall.Args = append(goinstall.Args, "-v")
		goinstall.Args = append(goinstall.Args, packages...)
		build.MustRun(goinstall)
		return
	}
	// If we are cross compiling to ARMv5 ARMv6 or ARMv7, clean any previous builds
	if *arch == "arm" {
		os.RemoveAll(filepath.Join(runtime.GOROOT(), "pkg", runtime.GOOS+"_arm"))
		for _, path := range filepath.SplitList(build.GOPATH()) {
			os.RemoveAll(filepath.Join(path, "pkg", runtime.GOOS+"_arm"))
		}
	}

	// Seems we are cross compiling, work around forbidden GOBIN
	goinstall := goToolArch(*arch, *cc, "install", buildFlags(env)...)
	goinstall.Args = append(goinstall.Args, "-v")
	goinstall.Args = append(goinstall.Args, []string{"-buildmode", "archive"}...)
	goinstall.Args = append(goinstall.Args, packages...)
	build.MustRun(goinstall)

	if cmds, err := ioutil.ReadDir("cmd"); err == nil {
		for _, cmd := range cmds {
			pkgs, err := parser.ParseDir(token.NewFileSet(), filepath.Join(".", "cmd", cmd.Name()), nil, parser.PackageClauseOnly)
			if err != nil {
				log.Fatal(err)
			}
			for name := range pkgs {
				if name == "main" {
					gobuild := goToolArch(*arch, *cc, "build", buildFlags(env)...)
					gobuild.Args = append(gobuild.Args, "-v")
					gobuild.Args = append(gobuild.Args, []string{"-o", executablePath(cmd.Name())}...)
					gobuild.Args = append(gobuild.Args, "."+string(filepath.Separator)+filepath.Join("cmd", cmd.Name()))
					build.MustRun(gobuild)
					break
				}
			}
		}
	}
}

func buildFlags(env build.Environment) (flags []string) {
	var ld []string
	if env.Commit != "" {
		ld = append(ld, "-X", "main.gitCommit="+env.Commit)
		ld = append(ld, "-X", "main.gitDate="+env.Date)
	}
	if runtime.GOOS == "darwin" {
		ld = append(ld, "-s")
	}

	if len(ld) > 0 {
		flags = append(flags, "-ldflags", strings.Join(ld, " "))
	}
	return flags
}

func goTool(subcmd string, args ...string) *exec.Cmd {
	return goToolArch(runtime.GOARCH, os.Getenv("CC"), subcmd, args...)
}

func goToolArch(arch string, cc string, subcmd string, args ...string) *exec.Cmd {
	cmd := build.GoTool(subcmd, args...)
	cmd.Env = []string{"GOPATH=" + build.GOPATH()}
	if arch == "" || arch == runtime.GOARCH {
		cmd.Env = append(cmd.Env, "GOBIN="+GOBIN)
	} else {
		cmd.Env = append(cmd.Env, "CGO_ENABLED=1")
		cmd.Env = append(cmd.Env, "GOARCH="+arch)
	}
	if cc != "" {
		cmd.Env = append(cmd.Env, "CC="+cc)
	}
	for _, e := range os.Environ() {
		if strings.HasPrefix(e, "GOPATH=") || strings.HasPrefix(e, "GOBIN=") {
			continue
		}
		cmd.Env = append(cmd.Env, e)
	}
	return cmd
}

// Running The Tests
//
// "tests" also includes static analysis tools such as vet.

func doTest(cmdline []string) {
	coverage := flag.Bool("coverage", false, "Whether to record code coverage")
	verbose := flag.Bool("v", false, "Whether to log verbosely")
	flag.CommandLine.Parse(cmdline)
	env := build.Env()

	packages := []string{"./..."}
	if len(flag.CommandLine.Args()) > 0 {
		packages = flag.CommandLine.Args()
	}
<<<<<<< HEAD
	// Quorum
	// Ignore not Quorum related packages to accelerate build
	packages = build.ExpandPackagesNoVendor(packages)
	packages = build.IgnorePackages(packages)
=======
>>>>>>> d62e9b28

	// Run the actual tests.
	// Test a single package at a time. CI builders are slow
	// and some tests run into timeouts under load.
	gotest := goTool("test", buildFlags(env)...)
	gotest.Args = append(gotest.Args, "-p", "1", "-timeout", "5m", "--short")
	if *coverage {
		gotest.Args = append(gotest.Args, "-covermode=atomic", "-cover")
	}
	if *verbose {
		gotest.Args = append(gotest.Args, "-v")
	}

	gotest.Args = append(gotest.Args, packages...)
	build.MustRun(gotest)
}

// doLint runs golangci-lint on requested packages.
func doLint(cmdline []string) {
	var (
		cachedir = flag.String("cachedir", "./build/cache", "directory for caching golangci-lint binary.")
	)
	flag.CommandLine.Parse(cmdline)
	packages := []string{"./..."}
	if len(flag.CommandLine.Args()) > 0 {
		packages = flag.CommandLine.Args()
	}

	linter := downloadLinter(*cachedir)
	lflags := []string{"run", "--config", ".golangci.yml"}
	build.MustRunCommand(linter, append(lflags, packages...)...)
	fmt.Println("You have achieved perfection.")
}

// downloadLinter downloads and unpacks golangci-lint.
func downloadLinter(cachedir string) string {
	const version = "1.21.0"

	csdb := build.MustLoadChecksums("build/checksums.txt")
	base := fmt.Sprintf("golangci-lint-%s-%s-%s", version, runtime.GOOS, runtime.GOARCH)
	url := fmt.Sprintf("https://github.com/golangci/golangci-lint/releases/download/v%s/%s.tar.gz", version, base)
	archivePath := filepath.Join(cachedir, base+".tar.gz")
	if err := csdb.DownloadFile(url, archivePath); err != nil {
		log.Fatal(err)
	}
	if err := build.ExtractTarballArchive(archivePath, cachedir); err != nil {
		log.Fatal(err)
	}
	return filepath.Join(cachedir, base, "golangci-lint")
}

// Release Packaging
func doArchive(cmdline []string) {
	var (
		arch   = flag.String("arch", runtime.GOARCH, "Architecture cross packaging")
		atype  = flag.String("type", "zip", "Type of archive to write (zip|tar)")
		signer = flag.String("signer", "", `Environment variable holding the signing key (e.g. LINUX_SIGNING_KEY)`)
		upload = flag.String("upload", "", `Destination to upload the archives (usually "gethstore/builds")`)
		ext    string
	)
	flag.CommandLine.Parse(cmdline)
	switch *atype {
	case "zip":
		ext = ".zip"
	case "tar":
		ext = ".tar.gz"
	default:
		log.Fatal("unknown archive type: ", atype)
	}

	var (
		env = build.Env()

		basegeth = archiveBasename(*arch, params.ArchiveVersion(env.Commit))
		geth     = "geth-" + basegeth + ext
		alltools = "geth-alltools-" + basegeth + ext
	)
	maybeSkipArchive(env)
	if err := build.WriteArchive(geth, gethArchiveFiles); err != nil {
		log.Fatal(err)
	}
	if err := build.WriteArchive(alltools, allToolsArchiveFiles); err != nil {
		log.Fatal(err)
	}
	for _, archive := range []string{geth, alltools} {
		if err := archiveUpload(archive, *upload, *signer); err != nil {
			log.Fatal(err)
		}
	}
}

func archiveBasename(arch string, archiveVersion string) string {
	platform := runtime.GOOS + "-" + arch
	if arch == "arm" {
		platform += os.Getenv("GOARM")
	}
	if arch == "android" {
		platform = "android-all"
	}
	if arch == "ios" {
		platform = "ios-all"
	}
	return platform + "-" + archiveVersion
}

func archiveUpload(archive string, blobstore string, signer string) error {
	// If signing was requested, generate the signature files
	if signer != "" {
		key := getenvBase64(signer)
		if err := build.PGPSignFile(archive, archive+".asc", string(key)); err != nil {
			return err
		}
	}
	// If uploading to Azure was requested, push the archive possibly with its signature
	if blobstore != "" {
		auth := build.AzureBlobstoreConfig{
			Account:   strings.Split(blobstore, "/")[0],
			Token:     os.Getenv("AZURE_BLOBSTORE_TOKEN"),
			Container: strings.SplitN(blobstore, "/", 2)[1],
		}
		if err := build.AzureBlobstoreUpload(archive, filepath.Base(archive), auth); err != nil {
			return err
		}
		if signer != "" {
			if err := build.AzureBlobstoreUpload(archive+".asc", filepath.Base(archive+".asc"), auth); err != nil {
				return err
			}
		}
	}
	return nil
}

// skips archiving for some build configurations.
func maybeSkipArchive(env build.Environment) {
	if env.IsPullRequest {
		log.Printf("skipping because this is a PR build")
		os.Exit(0)
	}
	if env.IsCronJob {
		log.Printf("skipping because this is a cron job")
		os.Exit(0)
	}
	if env.Branch != "master" && !strings.HasPrefix(env.Tag, "v1.") {
		log.Printf("skipping because branch %q, tag %q is not on the whitelist", env.Branch, env.Tag)
		os.Exit(0)
	}
}

// Debian Packaging
func doDebianSource(cmdline []string) {
	var (
		goversion = flag.String("goversion", "", `Go version to build with (will be included in the source package)`)
<<<<<<< HEAD
		gobundle  = flag.String("gobundle", "/tmp/go.tar.gz", `Filesystem path to cache the downloaded Go bundles at`)
		gohash    = flag.String("gohash", "", `SHA256 checksum of the Go sources requested to build with`)
=======
		cachedir  = flag.String("cachedir", "./build/cache", `Filesystem path to cache the downloaded Go bundles at`)
>>>>>>> d62e9b28
		signer    = flag.String("signer", "", `Signing key name, also used as package author`)
		upload    = flag.String("upload", "", `Where to upload the source package (usually "ethereum/ethereum")`)
		sshUser   = flag.String("sftp-user", "", `Username for SFTP upload (usually "geth-ci")`)
		workdir   = flag.String("workdir", "", `Output directory for packages (uses temp dir if unset)`)
		now       = time.Now()
	)
	flag.CommandLine.Parse(cmdline)
	*workdir = makeWorkdir(*workdir)
	env := build.Env()
	maybeSkipArchive(env)

	// Import the signing key.
	if key := getenvBase64("PPA_SIGNING_KEY"); len(key) > 0 {
		gpg := exec.Command("gpg", "--import")
		gpg.Stdin = bytes.NewReader(key)
		build.MustRun(gpg)
	}
<<<<<<< HEAD
	// Download and verify the Go source package
	if err := build.EnsureGoSources(*goversion, hexutil.MustDecode("0x"+*gohash), *gobundle); err != nil {
		log.Fatalf("Failed to ensure Go source package: %v", err)
	}
	// Create Debian packages and upload them
	for _, pkg := range debPackages {
		for distro, goboot := range debDistroGoBoots {
			// Prepare the debian package with the go-ethereum sources
			meta := newDebMetadata(distro, goboot, *signer, env, now, pkg.Name, pkg.Version, pkg.Executables)
			pkgdir := stageDebianSource(*workdir, meta)

			// Ship the Go sources along so we have a proper thing to build with
			if err := build.ExtractTarballArchive(*gobundle, pkgdir); err != nil {
=======

	// Download and verify the Go source package.
	gobundle := downloadGoSources(*goversion, *cachedir)

	// Download all the dependencies needed to build the sources and run the ci script
	srcdepfetch := goTool("install", "-n", "./...")
	srcdepfetch.Env = append(os.Environ(), "GOPATH="+filepath.Join(*workdir, "modgopath"))
	build.MustRun(srcdepfetch)

	cidepfetch := goTool("run", "./build/ci.go")
	cidepfetch.Env = append(os.Environ(), "GOPATH="+filepath.Join(*workdir, "modgopath"))
	cidepfetch.Run() // Command fails, don't care, we only need the deps to start it

	// Create Debian packages and upload them.
	for _, pkg := range debPackages {
		for distro, goboot := range debDistroGoBoots {
			// Prepare the debian package with the go-ethereum sources.
			meta := newDebMetadata(distro, goboot, *signer, env, now, pkg.Name, pkg.Version, pkg.Executables)
			pkgdir := stageDebianSource(*workdir, meta)

			// Add Go source code
			if err := build.ExtractTarballArchive(gobundle, pkgdir); err != nil {
>>>>>>> d62e9b28
				log.Fatalf("Failed to extract Go sources: %v", err)
			}
			if err := os.Rename(filepath.Join(pkgdir, "go"), filepath.Join(pkgdir, ".go")); err != nil {
				log.Fatalf("Failed to rename Go source folder: %v", err)
			}
<<<<<<< HEAD
			// Run the packaging and upload to the PPA
			debuild := exec.Command("debuild", "-S", "-sa", "-us", "-uc", "-d", "-Zxz")
=======
			// Add all dependency modules in compressed form
			os.MkdirAll(filepath.Join(pkgdir, ".mod", "cache"), 0755)
			if err := cp.CopyAll(filepath.Join(pkgdir, ".mod", "cache", "download"), filepath.Join(*workdir, "modgopath", "pkg", "mod", "cache", "download")); err != nil {
				log.Fatalf("Failed to copy Go module dependencies: %v", err)
			}
			// Run the packaging and upload to the PPA
			debuild := exec.Command("debuild", "-S", "-sa", "-us", "-uc", "-d", "-Zxz", "-nc")
>>>>>>> d62e9b28
			debuild.Dir = pkgdir
			build.MustRun(debuild)

			var (
				basename = fmt.Sprintf("%s_%s", meta.Name(), meta.VersionString())
				source   = filepath.Join(*workdir, basename+".tar.xz")
				dsc      = filepath.Join(*workdir, basename+".dsc")
				changes  = filepath.Join(*workdir, basename+"_source.changes")
			)
			if *signer != "" {
				build.MustRunCommand("debsign", changes)
			}
			if *upload != "" {
				ppaUpload(*workdir, *upload, *sshUser, []string{source, dsc, changes})
			}
		}
	}
}

<<<<<<< HEAD
=======
func downloadGoSources(version string, cachedir string) string {
	csdb := build.MustLoadChecksums("build/checksums.txt")
	file := fmt.Sprintf("go%s.src.tar.gz", version)
	url := "https://dl.google.com/go/" + file
	dst := filepath.Join(cachedir, file)
	if err := csdb.DownloadFile(url, dst); err != nil {
		log.Fatal(err)
	}
	return dst
}

>>>>>>> d62e9b28
func ppaUpload(workdir, ppa, sshUser string, files []string) {
	p := strings.Split(ppa, "/")
	if len(p) != 2 {
		log.Fatal("-upload PPA name must contain single /")
	}
	if sshUser == "" {
		sshUser = p[0]
	}
	incomingDir := fmt.Sprintf("~%s/ubuntu/%s", p[0], p[1])
	// Create the SSH identity file if it doesn't exist.
	var idfile string
	if sshkey := getenvBase64("PPA_SSH_KEY"); len(sshkey) > 0 {
		idfile = filepath.Join(workdir, "sshkey")
		if _, err := os.Stat(idfile); os.IsNotExist(err) {
			ioutil.WriteFile(idfile, sshkey, 0600)
		}
	}
	// Upload
	dest := sshUser + "@ppa.launchpad.net"
	if err := build.UploadSFTP(idfile, dest, incomingDir, files); err != nil {
		log.Fatal(err)
	}
}

func getenvBase64(variable string) []byte {
	dec, err := base64.StdEncoding.DecodeString(os.Getenv(variable))
	if err != nil {
		log.Fatal("invalid base64 " + variable)
	}
	return []byte(dec)
}

func makeWorkdir(wdflag string) string {
	var err error
	if wdflag != "" {
		err = os.MkdirAll(wdflag, 0744)
	} else {
		wdflag, err = ioutil.TempDir("", "geth-build-")
	}
	if err != nil {
		log.Fatal(err)
	}
	return wdflag
}

func isUnstableBuild(env build.Environment) bool {
	if env.Tag != "" {
		return false
	}
	return true
}

type debPackage struct {
	Name        string          // the name of the Debian package to produce, e.g. "ethereum"
	Version     string          // the clean version of the debPackage, e.g. 1.8.12, without any metadata
	Executables []debExecutable // executables to be included in the package
}

type debMetadata struct {
	Env           build.Environment
	GoBootPackage string
	GoBootPath    string

	PackageName string

	// go-ethereum version being built. Note that this
	// is not the debian package version. The package version
	// is constructed by VersionString.
	Version string

	Author       string // "name <email>", also selects signing key
	Distro, Time string
	Executables  []debExecutable
}

type debExecutable struct {
	PackageName string
	BinaryName  string
	Description string
}

// Package returns the name of the package if present, or
// fallbacks to BinaryName
func (d debExecutable) Package() string {
	if d.PackageName != "" {
		return d.PackageName
	}
	return d.BinaryName
}

func newDebMetadata(distro, goboot, author string, env build.Environment, t time.Time, name string, version string, exes []debExecutable) debMetadata {
	if author == "" {
		// No signing key, use default author.
		author = "Ethereum Builds <fjl@ethereum.org>"
	}
	return debMetadata{
		GoBootPackage: goboot,
		GoBootPath:    debGoBootPaths[goboot],
		PackageName:   name,
		Env:           env,
		Author:        author,
		Distro:        distro,
		Version:       version,
		Time:          t.Format(time.RFC1123Z),
		Executables:   exes,
	}
}

// Name returns the name of the metapackage that depends
// on all executable packages.
func (meta debMetadata) Name() string {
	if isUnstableBuild(meta.Env) {
		return meta.PackageName + "-unstable"
	}
	return meta.PackageName
}

// VersionString returns the debian version of the packages.
func (meta debMetadata) VersionString() string {
	vsn := meta.Version
	if meta.Env.Buildnum != "" {
		vsn += "+build" + meta.Env.Buildnum
	}
	if meta.Distro != "" {
		vsn += "+" + meta.Distro
	}
	return vsn
}

// ExeList returns the list of all executable packages.
func (meta debMetadata) ExeList() string {
	names := make([]string, len(meta.Executables))
	for i, e := range meta.Executables {
		names[i] = meta.ExeName(e)
	}
	return strings.Join(names, ", ")
}

// ExeName returns the package name of an executable package.
func (meta debMetadata) ExeName(exe debExecutable) string {
	if isUnstableBuild(meta.Env) {
		return exe.Package() + "-unstable"
	}
	return exe.Package()
}

// ExeConflicts returns the content of the Conflicts field
// for executable packages.
func (meta debMetadata) ExeConflicts(exe debExecutable) string {
	if isUnstableBuild(meta.Env) {
		// Set up the conflicts list so that the *-unstable packages
		// cannot be installed alongside the regular version.
		//
		// https://www.debian.org/doc/debian-policy/ch-relationships.html
		// is very explicit about Conflicts: and says that Breaks: should
		// be preferred and the conflicting files should be handled via
		// alternates. We might do this eventually but using a conflict is
		// easier now.
		return "ethereum, " + exe.Package()
	}
	return ""
}

func stageDebianSource(tmpdir string, meta debMetadata) (pkgdir string) {
	pkg := meta.Name() + "-" + meta.VersionString()
	pkgdir = filepath.Join(tmpdir, pkg)
	if err := os.Mkdir(pkgdir, 0755); err != nil {
		log.Fatal(err)
	}
	// Copy the source code.
	build.MustRunCommand("git", "checkout-index", "-a", "--prefix", pkgdir+string(filepath.Separator))

	// Put the debian build files in place.
	debian := filepath.Join(pkgdir, "debian")
	build.Render("build/deb/"+meta.PackageName+"/deb.rules", filepath.Join(debian, "rules"), 0755, meta)
	build.Render("build/deb/"+meta.PackageName+"/deb.changelog", filepath.Join(debian, "changelog"), 0644, meta)
	build.Render("build/deb/"+meta.PackageName+"/deb.control", filepath.Join(debian, "control"), 0644, meta)
	build.Render("build/deb/"+meta.PackageName+"/deb.copyright", filepath.Join(debian, "copyright"), 0644, meta)
	build.RenderString("8\n", filepath.Join(debian, "compat"), 0644, meta)
	build.RenderString("3.0 (native)\n", filepath.Join(debian, "source/format"), 0644, meta)
	for _, exe := range meta.Executables {
		install := filepath.Join(debian, meta.ExeName(exe)+".install")
		docs := filepath.Join(debian, meta.ExeName(exe)+".docs")
		build.Render("build/deb/"+meta.PackageName+"/deb.install", install, 0644, exe)
		build.Render("build/deb/"+meta.PackageName+"/deb.docs", docs, 0644, exe)
	}
	return pkgdir
}

// Windows installer
func doWindowsInstaller(cmdline []string) {
	// Parse the flags and make skip installer generation on PRs
	var (
		arch    = flag.String("arch", runtime.GOARCH, "Architecture for cross build packaging")
		signer  = flag.String("signer", "", `Environment variable holding the signing key (e.g. WINDOWS_SIGNING_KEY)`)
		upload  = flag.String("upload", "", `Destination to upload the archives (usually "gethstore/builds")`)
		workdir = flag.String("workdir", "", `Output directory for packages (uses temp dir if unset)`)
	)
	flag.CommandLine.Parse(cmdline)
	*workdir = makeWorkdir(*workdir)
	env := build.Env()
	maybeSkipArchive(env)

	// Aggregate binaries that are included in the installer
	var (
		devTools []string
		allTools []string
		gethTool string
	)
	for _, file := range allToolsArchiveFiles {
		if file == "COPYING" { // license, copied later
			continue
		}
		allTools = append(allTools, filepath.Base(file))
		if filepath.Base(file) == "geth.exe" {
			gethTool = file
		} else {
			devTools = append(devTools, file)
		}
	}

	// Render NSIS scripts: Installer NSIS contains two installer sections,
	// first section contains the geth binary, second section holds the dev tools.
	templateData := map[string]interface{}{
		"License":  "COPYING",
		"Geth":     gethTool,
		"DevTools": devTools,
	}
	build.Render("build/nsis.geth.nsi", filepath.Join(*workdir, "geth.nsi"), 0644, nil)
	build.Render("build/nsis.install.nsh", filepath.Join(*workdir, "install.nsh"), 0644, templateData)
	build.Render("build/nsis.uninstall.nsh", filepath.Join(*workdir, "uninstall.nsh"), 0644, allTools)
	build.Render("build/nsis.pathupdate.nsh", filepath.Join(*workdir, "PathUpdate.nsh"), 0644, nil)
	build.Render("build/nsis.envvarupdate.nsh", filepath.Join(*workdir, "EnvVarUpdate.nsh"), 0644, nil)
	if err := cp.CopyFile(filepath.Join(*workdir, "SimpleFC.dll"), "build/nsis.simplefc.dll"); err != nil {
		log.Fatal("Failed to copy SimpleFC.dll: %v", err)
	}
	if err := cp.CopyFile(filepath.Join(*workdir, "COPYING"), "COPYING"); err != nil {
		log.Fatal("Failed to copy copyright note: %v", err)
	}
	// Build the installer. This assumes that all the needed files have been previously
	// built (don't mix building and packaging to keep cross compilation complexity to a
	// minimum).
	version := strings.Split(params.Version, ".")
	if env.Commit != "" {
		version[2] += "-" + env.Commit[:8]
	}
	installer, _ := filepath.Abs("geth-" + archiveBasename(*arch, params.ArchiveVersion(env.Commit)) + ".exe")
	build.MustRunCommand("makensis.exe",
		"/DOUTPUTFILE="+installer,
		"/DMAJORVERSION="+version[0],
		"/DMINORVERSION="+version[1],
		"/DBUILDVERSION="+version[2],
		"/DARCH="+*arch,
		filepath.Join(*workdir, "geth.nsi"),
	)
	// Sign and publish installer.
	if err := archiveUpload(installer, *upload, *signer); err != nil {
		log.Fatal(err)
	}
}

// Android archives

func doAndroidArchive(cmdline []string) {
	var (
		local  = flag.Bool("local", false, `Flag whether we're only doing a local build (skip Maven artifacts)`)
		signer = flag.String("signer", "", `Environment variable holding the signing key (e.g. ANDROID_SIGNING_KEY)`)
		deploy = flag.String("deploy", "", `Destination to deploy the archive (usually "https://oss.sonatype.org")`)
		upload = flag.String("upload", "", `Destination to upload the archive (usually "gethstore/builds")`)
	)
	flag.CommandLine.Parse(cmdline)
	env := build.Env()

	// Sanity check that the SDK and NDK are installed and set
	if os.Getenv("ANDROID_HOME") == "" {
		log.Fatal("Please ensure ANDROID_HOME points to your Android SDK")
	}
	// Build the Android archive and Maven resources
	build.MustRun(goTool("get", "golang.org/x/mobile/cmd/gomobile", "golang.org/x/mobile/cmd/gobind"))
	build.MustRun(gomobileTool("bind", "-ldflags", "-s -w", "--target", "android", "--javapkg", "org.ethereum", "-v", "github.com/ethereum/go-ethereum/mobile"))

	if *local {
		// If we're building locally, copy bundle to build dir and skip Maven
		os.Rename("geth.aar", filepath.Join(GOBIN, "geth.aar"))
		return
	}
	meta := newMavenMetadata(env)
	build.Render("build/mvn.pom", meta.Package+".pom", 0755, meta)

	// Skip Maven deploy and Azure upload for PR builds
	maybeSkipArchive(env)

	// Sign and upload the archive to Azure
	archive := "geth-" + archiveBasename("android", params.ArchiveVersion(env.Commit)) + ".aar"
	os.Rename("geth.aar", archive)

	if err := archiveUpload(archive, *upload, *signer); err != nil {
		log.Fatal(err)
	}
	// Sign and upload all the artifacts to Maven Central
	os.Rename(archive, meta.Package+".aar")
	if *signer != "" && *deploy != "" {
		// Import the signing key into the local GPG instance
		key := getenvBase64(*signer)
		gpg := exec.Command("gpg", "--import")
		gpg.Stdin = bytes.NewReader(key)
		build.MustRun(gpg)
		keyID, err := build.PGPKeyID(string(key))
		if err != nil {
			log.Fatal(err)
		}
		// Upload the artifacts to Sonatype and/or Maven Central
		repo := *deploy + "/service/local/staging/deploy/maven2"
		if meta.Develop {
			repo = *deploy + "/content/repositories/snapshots"
		}
		build.MustRunCommand("mvn", "gpg:sign-and-deploy-file", "-e", "-X",
			"-settings=build/mvn.settings", "-Durl="+repo, "-DrepositoryId=ossrh",
			"-Dgpg.keyname="+keyID,
			"-DpomFile="+meta.Package+".pom", "-Dfile="+meta.Package+".aar")
	}
}

func gomobileTool(subcmd string, args ...string) *exec.Cmd {
	cmd := exec.Command(filepath.Join(GOBIN, "gomobile"), subcmd)
	cmd.Args = append(cmd.Args, args...)
	cmd.Env = []string{
		"GOPATH=" + build.GOPATH(),
		"PATH=" + GOBIN + string(os.PathListSeparator) + os.Getenv("PATH"),
	}
	for _, e := range os.Environ() {
		if strings.HasPrefix(e, "GOPATH=") || strings.HasPrefix(e, "PATH=") {
			continue
		}
		cmd.Env = append(cmd.Env, e)
	}
	return cmd
}

type mavenMetadata struct {
	Version      string
	Package      string
	Develop      bool
	Contributors []mavenContributor
}

type mavenContributor struct {
	Name  string
	Email string
}

func newMavenMetadata(env build.Environment) mavenMetadata {
	// Collect the list of authors from the repo root
	contribs := []mavenContributor{}
	if authors, err := os.Open("AUTHORS"); err == nil {
		defer authors.Close()

		scanner := bufio.NewScanner(authors)
		for scanner.Scan() {
			// Skip any whitespace from the authors list
			line := strings.TrimSpace(scanner.Text())
			if line == "" || line[0] == '#' {
				continue
			}
			// Split the author and insert as a contributor
			re := regexp.MustCompile("([^<]+) <(.+)>")
			parts := re.FindStringSubmatch(line)
			if len(parts) == 3 {
				contribs = append(contribs, mavenContributor{Name: parts[1], Email: parts[2]})
			}
		}
	}
	// Render the version and package strings
	version := params.Version
	if isUnstableBuild(env) {
		version += "-SNAPSHOT"
	}
	return mavenMetadata{
		Version:      version,
		Package:      "geth-" + version,
		Develop:      isUnstableBuild(env),
		Contributors: contribs,
	}
}

// XCode frameworks

func doXCodeFramework(cmdline []string) {
	var (
		local  = flag.Bool("local", false, `Flag whether we're only doing a local build (skip Maven artifacts)`)
		signer = flag.String("signer", "", `Environment variable holding the signing key (e.g. IOS_SIGNING_KEY)`)
		deploy = flag.String("deploy", "", `Destination to deploy the archive (usually "trunk")`)
		upload = flag.String("upload", "", `Destination to upload the archives (usually "gethstore/builds")`)
	)
	flag.CommandLine.Parse(cmdline)
	env := build.Env()

	// Build the iOS XCode framework
	build.MustRun(goTool("get", "golang.org/x/mobile/cmd/gomobile", "golang.org/x/mobile/cmd/gobind"))
	build.MustRun(gomobileTool("init"))
	bind := gomobileTool("bind", "-ldflags", "-s -w", "--target", "ios", "-v", "github.com/ethereum/go-ethereum/mobile")

	if *local {
		// If we're building locally, use the build folder and stop afterwards
		bind.Dir, _ = filepath.Abs(GOBIN)
		build.MustRun(bind)
		return
	}
	archive := "geth-" + archiveBasename("ios", params.ArchiveVersion(env.Commit))
	if err := os.Mkdir(archive, os.ModePerm); err != nil {
		log.Fatal(err)
	}
	bind.Dir, _ = filepath.Abs(archive)
	build.MustRun(bind)
	build.MustRunCommand("tar", "-zcvf", archive+".tar.gz", archive)

	// Skip CocoaPods deploy and Azure upload for PR builds
	maybeSkipArchive(env)

	// Sign and upload the framework to Azure
	if err := archiveUpload(archive+".tar.gz", *upload, *signer); err != nil {
		log.Fatal(err)
	}
	// Prepare and upload a PodSpec to CocoaPods
	if *deploy != "" {
		meta := newPodMetadata(env, archive)
		build.Render("build/pod.podspec", "Geth.podspec", 0755, meta)
		build.MustRunCommand("pod", *deploy, "push", "Geth.podspec", "--allow-warnings", "--verbose")
	}
}

type podMetadata struct {
	Version      string
	Commit       string
	Archive      string
	Contributors []podContributor
}

type podContributor struct {
	Name  string
	Email string
}

func newPodMetadata(env build.Environment, archive string) podMetadata {
	// Collect the list of authors from the repo root
	contribs := []podContributor{}
	if authors, err := os.Open("AUTHORS"); err == nil {
		defer authors.Close()

		scanner := bufio.NewScanner(authors)
		for scanner.Scan() {
			// Skip any whitespace from the authors list
			line := strings.TrimSpace(scanner.Text())
			if line == "" || line[0] == '#' {
				continue
			}
			// Split the author and insert as a contributor
			re := regexp.MustCompile("([^<]+) <(.+)>")
			parts := re.FindStringSubmatch(line)
			if len(parts) == 3 {
				contribs = append(contribs, podContributor{Name: parts[1], Email: parts[2]})
			}
		}
	}
	version := params.Version
	if isUnstableBuild(env) {
		version += "-unstable." + env.Buildnum
	}
	return podMetadata{
		Archive:      archive,
		Version:      version,
		Commit:       env.Commit,
		Contributors: contribs,
	}
}

// Cross compilation

func doXgo(cmdline []string) {
	var (
		alltools = flag.Bool("alltools", false, `Flag whether we're building all known tools, or only on in particular`)
	)
	flag.CommandLine.Parse(cmdline)
	env := build.Env()

	// Make sure xgo is available for cross compilation
	gogetxgo := goTool("get", "github.com/karalabe/xgo")
	build.MustRun(gogetxgo)

	// If all tools building is requested, build everything the builder wants
	args := append(buildFlags(env), flag.Args()...)

	if *alltools {
		args = append(args, []string{"--dest", GOBIN}...)
		for _, res := range allToolsArchiveFiles {
			if strings.HasPrefix(res, GOBIN) {
				// Binary tool found, cross build it explicitly
				args = append(args, "./"+filepath.Join("cmd", filepath.Base(res)))
				xgo := xgoTool(args)
				build.MustRun(xgo)
				args = args[:len(args)-1]
			}
		}
		return
	}
	// Otherwise xxecute the explicit cross compilation
	path := args[len(args)-1]
	args = append(args[:len(args)-1], []string{"--dest", GOBIN, path}...)

	xgo := xgoTool(args)
	build.MustRun(xgo)
}

func xgoTool(args []string) *exec.Cmd {
	cmd := exec.Command(filepath.Join(GOBIN, "xgo"), args...)
	cmd.Env = os.Environ()
	cmd.Env = append(cmd.Env, []string{
		"GOPATH=" + build.GOPATH(),
		"GOBIN=" + GOBIN,
	}...)
	return cmd
}

// Binary distribution cleanups

func doPurge(cmdline []string) {
	var (
		store = flag.String("store", "", `Destination from where to purge archives (usually "gethstore/builds")`)
		limit = flag.Int("days", 30, `Age threshold above which to delete unstable archives`)
	)
	flag.CommandLine.Parse(cmdline)

	if env := build.Env(); !env.IsCronJob {
		log.Printf("skipping because not a cron job")
		os.Exit(0)
	}
	// Create the azure authentication and list the current archives
	auth := build.AzureBlobstoreConfig{
		Account:   strings.Split(*store, "/")[0],
		Token:     os.Getenv("AZURE_BLOBSTORE_TOKEN"),
		Container: strings.SplitN(*store, "/", 2)[1],
	}
	blobs, err := build.AzureBlobstoreList(auth)
	if err != nil {
		log.Fatal(err)
	}
	// Iterate over the blobs, collect and sort all unstable builds
	for i := 0; i < len(blobs); i++ {
		if !strings.Contains(blobs[i].Name, "unstable") {
			blobs = append(blobs[:i], blobs[i+1:]...)
			i--
		}
	}
	for i := 0; i < len(blobs); i++ {
		for j := i + 1; j < len(blobs); j++ {
			if blobs[i].Properties.LastModified.After(blobs[j].Properties.LastModified) {
				blobs[i], blobs[j] = blobs[j], blobs[i]
			}
		}
	}
	// Filter out all archives more recent that the given threshold
	for i, blob := range blobs {
		if time.Since(blob.Properties.LastModified) < time.Duration(*limit)*24*time.Hour {
			blobs = blobs[:i]
			break
		}
	}
	// Delete all marked as such and return
	if err := build.AzureBlobstoreDelete(auth, blobs); err != nil {
		log.Fatal(err)
	}
}<|MERGE_RESOLUTION|>--- conflicted
+++ resolved
@@ -58,11 +58,7 @@
 	"strings"
 	"time"
 
-<<<<<<< HEAD
-	"github.com/ethereum/go-ethereum/common/hexutil"
-=======
 	"github.com/cespare/cp"
->>>>>>> d62e9b28
 	"github.com/ethereum/go-ethereum/internal/build"
 	"github.com/ethereum/go-ethereum/params"
 )
@@ -331,13 +327,10 @@
 	if len(flag.CommandLine.Args()) > 0 {
 		packages = flag.CommandLine.Args()
 	}
-<<<<<<< HEAD
 	// Quorum
 	// Ignore not Quorum related packages to accelerate build
 	packages = build.ExpandPackagesNoVendor(packages)
 	packages = build.IgnorePackages(packages)
-=======
->>>>>>> d62e9b28
 
 	// Run the actual tests.
 	// Test a single package at a time. CI builders are slow
@@ -490,12 +483,7 @@
 func doDebianSource(cmdline []string) {
 	var (
 		goversion = flag.String("goversion", "", `Go version to build with (will be included in the source package)`)
-<<<<<<< HEAD
-		gobundle  = flag.String("gobundle", "/tmp/go.tar.gz", `Filesystem path to cache the downloaded Go bundles at`)
-		gohash    = flag.String("gohash", "", `SHA256 checksum of the Go sources requested to build with`)
-=======
 		cachedir  = flag.String("cachedir", "./build/cache", `Filesystem path to cache the downloaded Go bundles at`)
->>>>>>> d62e9b28
 		signer    = flag.String("signer", "", `Signing key name, also used as package author`)
 		upload    = flag.String("upload", "", `Where to upload the source package (usually "ethereum/ethereum")`)
 		sshUser   = flag.String("sftp-user", "", `Username for SFTP upload (usually "geth-ci")`)
@@ -513,21 +501,6 @@
 		gpg.Stdin = bytes.NewReader(key)
 		build.MustRun(gpg)
 	}
-<<<<<<< HEAD
-	// Download and verify the Go source package
-	if err := build.EnsureGoSources(*goversion, hexutil.MustDecode("0x"+*gohash), *gobundle); err != nil {
-		log.Fatalf("Failed to ensure Go source package: %v", err)
-	}
-	// Create Debian packages and upload them
-	for _, pkg := range debPackages {
-		for distro, goboot := range debDistroGoBoots {
-			// Prepare the debian package with the go-ethereum sources
-			meta := newDebMetadata(distro, goboot, *signer, env, now, pkg.Name, pkg.Version, pkg.Executables)
-			pkgdir := stageDebianSource(*workdir, meta)
-
-			// Ship the Go sources along so we have a proper thing to build with
-			if err := build.ExtractTarballArchive(*gobundle, pkgdir); err != nil {
-=======
 
 	// Download and verify the Go source package.
 	gobundle := downloadGoSources(*goversion, *cachedir)
@@ -550,16 +523,11 @@
 
 			// Add Go source code
 			if err := build.ExtractTarballArchive(gobundle, pkgdir); err != nil {
->>>>>>> d62e9b28
 				log.Fatalf("Failed to extract Go sources: %v", err)
 			}
 			if err := os.Rename(filepath.Join(pkgdir, "go"), filepath.Join(pkgdir, ".go")); err != nil {
 				log.Fatalf("Failed to rename Go source folder: %v", err)
 			}
-<<<<<<< HEAD
-			// Run the packaging and upload to the PPA
-			debuild := exec.Command("debuild", "-S", "-sa", "-us", "-uc", "-d", "-Zxz")
-=======
 			// Add all dependency modules in compressed form
 			os.MkdirAll(filepath.Join(pkgdir, ".mod", "cache"), 0755)
 			if err := cp.CopyAll(filepath.Join(pkgdir, ".mod", "cache", "download"), filepath.Join(*workdir, "modgopath", "pkg", "mod", "cache", "download")); err != nil {
@@ -567,7 +535,6 @@
 			}
 			// Run the packaging and upload to the PPA
 			debuild := exec.Command("debuild", "-S", "-sa", "-us", "-uc", "-d", "-Zxz", "-nc")
->>>>>>> d62e9b28
 			debuild.Dir = pkgdir
 			build.MustRun(debuild)
 
@@ -587,8 +554,6 @@
 	}
 }
 
-<<<<<<< HEAD
-=======
 func downloadGoSources(version string, cachedir string) string {
 	csdb := build.MustLoadChecksums("build/checksums.txt")
 	file := fmt.Sprintf("go%s.src.tar.gz", version)
@@ -600,7 +565,6 @@
 	return dst
 }
 
->>>>>>> d62e9b28
 func ppaUpload(workdir, ppa, sshUser string, files []string) {
 	p := strings.Split(ppa, "/")
 	if len(p) != 2 {
