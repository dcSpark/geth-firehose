// Copyright 2015 The go-ethereum Authors
// This file is part of the go-ethereum library.
//
// The go-ethereum library is free software: you can redistribute it and/or modify
// it under the terms of the GNU Lesser General Public License as published by
// the Free Software Foundation, either version 3 of the License, or
// (at your option) any later version.
//
// The go-ethereum library is distributed in the hope that it will be useful,
// but WITHOUT ANY WARRANTY; without even the implied warranty of
// MERCHANTABILITY or FITNESS FOR A PARTICULAR PURPOSE. See the
// GNU Lesser General Public License for more details.
//
// You should have received a copy of the GNU Lesser General Public License
// along with the go-ethereum library. If not, see <http://www.gnu.org/licenses/>.

package tests

import (
	"bufio"
	"bytes"
	"fmt"
	"math/big"
	"os"
	"path/filepath"
	"reflect"
	"strings"
	"testing"

	"github.com/ethereum/go-ethereum/core"
	"github.com/ethereum/go-ethereum/core/rawdb"
	"github.com/ethereum/go-ethereum/core/types"
	"github.com/ethereum/go-ethereum/core/vm"
	"github.com/ethereum/go-ethereum/deepmind"
	"github.com/ethereum/go-ethereum/eth/tracers/logger"
)

func TestState(t *testing.T) {
	t.Parallel()

	st := new(testMatcher)
	// Long tests:
	st.slow(`^stAttackTest/ContractCreationSpam`)
	st.slow(`^stBadOpcode/badOpcodes`)
	st.slow(`^stPreCompiledContracts/modexp`)
	st.slow(`^stQuadraticComplexityTest/`)
	st.slow(`^stStaticCall/static_Call50000`)
	st.slow(`^stStaticCall/static_Return50000`)
	st.slow(`^stSystemOperationsTest/CallRecursiveBomb`)
	st.slow(`^stTransactionTest/Opcodes_TransactionInit`)

	// Very time consuming
	st.skipLoad(`^stTimeConsuming/`)
	st.skipLoad(`.*vmPerformance/loop.*`)

	// Uses 1GB RAM per tested fork
	st.skipLoad(`^stStaticCall/static_Call1MB`)

	// Broken tests:
	// Expected failures:
	//st.fails(`^stRevertTest/RevertPrecompiledTouch(_storage)?\.json/Byzantium/0`, "bug in test")
	//st.fails(`^stRevertTest/RevertPrecompiledTouch(_storage)?\.json/Byzantium/3`, "bug in test")
	//st.fails(`^stRevertTest/RevertPrecompiledTouch(_storage)?\.json/Constantinople/0`, "bug in test")
	//st.fails(`^stRevertTest/RevertPrecompiledTouch(_storage)?\.json/Constantinople/3`, "bug in test")
	//st.fails(`^stRevertTest/RevertPrecompiledTouch(_storage)?\.json/ConstantinopleFix/0`, "bug in test")
	//st.fails(`^stRevertTest/RevertPrecompiledTouch(_storage)?\.json/ConstantinopleFix/3`, "bug in test")

	// For Istanbul, older tests were moved into LegacyTests
	for _, dir := range []string{
		stateTestDir,
		legacyStateTestDir,
		benchmarksDir,
	} {
		st.walk(t, dir, func(t *testing.T, name string, test *StateTest) {
			for _, subtest := range test.Subtests() {
				subtest := subtest
				key := fmt.Sprintf("%s/%d", subtest.Fork, subtest.Index)

				t.Run(key+"/trie", func(t *testing.T) {
					withTrace(t, test.gasLimit(subtest), func(vmconfig vm.Config) error {
						_, _, err := test.Run(subtest, vmconfig, false)
						if err != nil && len(test.json.Post[subtest.Fork][subtest.Index].ExpectException) > 0 {
							// Ignore expected errors (TODO MariusVanDerWijden check error string)
							return nil
						}
						return st.checkFailure(t, err)
					})
				})
				t.Run(key+"/snap", func(t *testing.T) {
					withTrace(t, test.gasLimit(subtest), func(vmconfig vm.Config) error {
						snaps, statedb, err := test.Run(subtest, vmconfig, true)
						if snaps != nil && statedb != nil {
							if _, err := snaps.Journal(statedb.IntermediateRoot(false)); err != nil {
								return err
							}
						}
						if err != nil && len(test.json.Post[subtest.Fork][subtest.Index].ExpectException) > 0 {
							// Ignore expected errors (TODO MariusVanDerWijden check error string)
							return nil
						}
						return st.checkFailure(t, err)
					})
				})
			}
		})
	}
}

// Transactions with gasLimit above this value will not get a VM trace on failure.
const traceErrorLimit = 400000

func withTrace(t *testing.T, gasLimit uint64, test func(vm.Config) error) {
	// Use config from command line arguments.
	config := vm.Config{}
	err := test(config)
	if err == nil {
		return
	}

	// Test failed, re-run with tracing enabled.
	t.Error(err)
	if gasLimit > traceErrorLimit {
		t.Log("gas limit too high for EVM trace")
		return
	}
	buf := new(bytes.Buffer)
	w := bufio.NewWriter(buf)
<<<<<<< HEAD
	tracer := vm.NewJSONLogger(&vm.LogConfig{}, w)
=======
	tracer := logger.NewJSONLogger(&logger.Config{}, w)
>>>>>>> 9a0ed706
	config.Debug, config.Tracer = true, tracer
	err2 := test(config)
	if !reflect.DeepEqual(err, err2) {
		t.Errorf("different error for second run: %v", err2)
	}
	w.Flush()
	if buf.Len() == 0 {
		t.Log("no EVM operation logs generated")
	} else {
		t.Log("EVM operation log:\n" + buf.String())
	}
	// t.Logf("EVM output: 0x%x", tracer.Output())
	// t.Logf("EVM error: %v", tracer.Error())
<<<<<<< HEAD
=======
}

func BenchmarkEVM(b *testing.B) {
	// Walk the directory.
	dir := benchmarksDir
	dirinfo, err := os.Stat(dir)
	if os.IsNotExist(err) || !dirinfo.IsDir() {
		fmt.Fprintf(os.Stderr, "can't find test files in %s, did you clone the evm-benchmarks submodule?\n", dir)
		b.Skip("missing test files")
	}
	err = filepath.Walk(dir, func(path string, info os.FileInfo, err error) error {
		if info.IsDir() {
			return nil
		}
		if ext := filepath.Ext(path); ext == ".json" {
			name := filepath.ToSlash(strings.TrimPrefix(strings.TrimSuffix(path, ext), dir+string(filepath.Separator)))
			b.Run(name, func(b *testing.B) { runBenchmarkFile(b, path) })
		}
		return nil
	})
	if err != nil {
		b.Fatal(err)
	}
}

func runBenchmarkFile(b *testing.B, path string) {
	m := make(map[string]StateTest)
	if err := readJSONFile(path, &m); err != nil {
		b.Fatal(err)
		return
	}
	if len(m) != 1 {
		b.Fatal("expected single benchmark in a file")
		return
	}
	for _, t := range m {
		runBenchmark(b, &t)
	}
}

func runBenchmark(b *testing.B, t *StateTest) {
	for _, subtest := range t.Subtests() {
		subtest := subtest
		key := fmt.Sprintf("%s/%d", subtest.Fork, subtest.Index)

		b.Run(key, func(b *testing.B) {
			vmconfig := vm.Config{}

			config, eips, err := GetChainConfig(subtest.Fork)
			if err != nil {
				b.Error(err)
				return
			}
			vmconfig.ExtraEips = eips
			block := t.genesis(config).ToBlock(nil)
			_, statedb := MakePreState(rawdb.NewMemoryDatabase(), t.json.Pre, false)

			var baseFee *big.Int
			if config.IsLondon(new(big.Int)) {
				baseFee = t.json.Env.BaseFee
				if baseFee == nil {
					// Retesteth uses `0x10` for genesis baseFee. Therefore, it defaults to
					// parent - 2 : 0xa as the basefee for 'this' context.
					baseFee = big.NewInt(0x0a)
				}
			}
			post := t.json.Post[subtest.Fork][subtest.Index]
			msg, err := t.json.Tx.toMessage(post, baseFee)
			if err != nil {
				b.Error(err)
				return
			}

			// Try to recover tx with current signer
			if len(post.TxBytes) != 0 {
				var ttx types.Transaction
				err := ttx.UnmarshalBinary(post.TxBytes)
				if err != nil {
					b.Error(err)
					return
				}

				if _, err := types.Sender(types.LatestSigner(config), &ttx); err != nil {
					b.Error(err)
					return
				}
			}

			// Prepare the EVM.
			txContext := core.NewEVMTxContext(msg)
			context := core.NewEVMBlockContext(block.Header(), nil, &t.json.Env.Coinbase)
			context.GetHash = vmTestBlockHash
			context.BaseFee = baseFee
			evm := vm.NewEVM(context, txContext, statedb, config, vmconfig, deepmind.NoOpContext)

			// Create "contract" for sender to cache code analysis.
			sender := vm.NewContract(vm.AccountRef(msg.From()), vm.AccountRef(msg.From()),
				nil, 0, deepmind.NoOpContext)

			b.ResetTimer()
			for n := 0; n < b.N; n++ {
				// Execute the message.
				snapshot := statedb.Snapshot()
				_, _, err = evm.Call(sender, *msg.To(), msg.Data(), msg.Gas(), msg.Value())
				if err != nil {
					b.Error(err)
					return
				}
				statedb.RevertToSnapshot(snapshot)
			}

		})
	}
>>>>>>> 9a0ed706
}<|MERGE_RESOLUTION|>--- conflicted
+++ resolved
@@ -125,11 +125,7 @@
 	}
 	buf := new(bytes.Buffer)
 	w := bufio.NewWriter(buf)
-<<<<<<< HEAD
-	tracer := vm.NewJSONLogger(&vm.LogConfig{}, w)
-=======
 	tracer := logger.NewJSONLogger(&logger.Config{}, w)
->>>>>>> 9a0ed706
 	config.Debug, config.Tracer = true, tracer
 	err2 := test(config)
 	if !reflect.DeepEqual(err, err2) {
@@ -143,8 +139,6 @@
 	}
 	// t.Logf("EVM output: 0x%x", tracer.Output())
 	// t.Logf("EVM error: %v", tracer.Error())
-<<<<<<< HEAD
-=======
 }
 
 func BenchmarkEVM(b *testing.B) {
@@ -258,5 +252,4 @@
 
 		})
 	}
->>>>>>> 9a0ed706
 }