package bor

import (
	"encoding/hex"
	"encoding/json"
	"io/ioutil"
	"math/big"
	"sort"
	"testing"

	"github.com/ethereum/go-ethereum/cmd/utils"
	"github.com/ethereum/go-ethereum/common"
	"github.com/ethereum/go-ethereum/consensus/bor"
	"github.com/ethereum/go-ethereum/consensus/bor/heimdall"
	"github.com/ethereum/go-ethereum/consensus/bor/heimdall/span"
	"github.com/ethereum/go-ethereum/consensus/bor/valset"
	"github.com/ethereum/go-ethereum/consensus/misc"
	"github.com/ethereum/go-ethereum/core"
	"github.com/ethereum/go-ethereum/core/types"
	"github.com/ethereum/go-ethereum/crypto"
	"github.com/ethereum/go-ethereum/crypto/secp256k1"
	"github.com/ethereum/go-ethereum/eth"
	"github.com/ethereum/go-ethereum/ethdb"
	"github.com/ethereum/go-ethereum/firehose"
	"github.com/ethereum/go-ethereum/params"
)

var (
	// The genesis for tests was generated with following parameters
	extraSeal = 65 // Fixed number of extra-data suffix bytes reserved for signer seal

	// Only this account is a validator for the 0th span
	privKey = "b71c71a67e1177ad4e901695e1b4b9ee17ae16c6668d313eac2f96dbcda3f291"
	key, _  = crypto.HexToECDSA(privKey)
	addr    = crypto.PubkeyToAddress(key.PublicKey) // 0x71562b71999873DB5b286dF957af199Ec94617F7

	// This account is one the validators for 1st span (0-indexed)
	privKey2 = "9b28f36fbd67381120752d6172ecdcf10e06ab2d9a1367aac00cdcd6ac7855d3"
	key2, _  = crypto.HexToECDSA(privKey2)
	addr2    = crypto.PubkeyToAddress(key2.PublicKey) // 0x9fB29AAc15b9A4B7F17c3385939b007540f4d791

	validatorHeaderBytesLength        = common.AddressLength + 20 // address + power
	sprintSize                 uint64 = 4
	spanSize                   uint64 = 8
)

type initializeData struct {
	genesis  *core.Genesis
	ethereum *eth.Ethereum
}

func buildEthereumInstance(t *testing.T, db ethdb.Database) *initializeData {
	t.Helper()

	genesisData, err := ioutil.ReadFile("./testdata/genesis.json")
	if err != nil {
		t.Fatalf("%s", err)
	}

	gen := &core.Genesis{}

	if err := json.Unmarshal(genesisData, gen); err != nil {
		t.Fatalf("%s", err)
	}

	ethConf := &eth.Config{
		Genesis: gen,
	}

	ethConf.Genesis.MustCommit(db)

	ethereum := utils.CreateBorEthereum(ethConf)
	if err != nil {
		t.Fatalf("failed to register Ethereum protocol: %v", err)
	}

	ethConf.Genesis.MustCommit(ethereum.ChainDb())

	return &initializeData{
		genesis:  gen,
		ethereum: ethereum,
	}
}

func insertNewBlock(t *testing.T, chain *core.BlockChain, block *types.Block) {
	t.Helper()

	if _, err := chain.InsertChain([]*types.Block{block}); err != nil {
		t.Fatalf("%s", err)
	}
}

func buildNextBlock(t *testing.T, _bor *bor.Bor, chain *core.BlockChain, block *types.Block, signer []byte, borConfig *params.BorConfig) *types.Block {
	t.Helper()

	header := block.Header()
	header.Number.Add(header.Number, big.NewInt(1))
	number := header.Number.Uint64()

	if signer == nil {
		signer = getSignerKey(header.Number.Uint64())
	}

	header.ParentHash = block.Hash()
	header.Time += bor.CalcProducerDelay(header.Number.Uint64(), 0, borConfig)
	header.Extra = make([]byte, 32+65) // vanity + extraSeal

	currentValidators := []*valset.Validator{valset.NewValidator(addr, 10)}

	isSpanEnd := (number+1)%spanSize == 0
	isSpanStart := number%spanSize == 0
	isSprintEnd := (header.Number.Uint64()+1)%sprintSize == 0

	if isSpanEnd {
		_, heimdallSpan := loadSpanFromFile(t)
		// this is to stash the validator bytes in the header
		currentValidators = heimdallSpan.ValidatorSet.Validators
	} else if isSpanStart {
		header.Difficulty = new(big.Int).SetInt64(3)
	}

	if isSprintEnd {
		sort.Sort(valset.ValidatorsByAddress(currentValidators))

		validatorBytes := make([]byte, len(currentValidators)*validatorHeaderBytesLength)
		header.Extra = make([]byte, 32+len(validatorBytes)+65) // vanity + validatorBytes + extraSeal

		for i, val := range currentValidators {
			copy(validatorBytes[i*validatorHeaderBytesLength:], val.HeaderBytes())
		}

		copy(header.Extra[32:], validatorBytes)
	}

	if chain.Config().IsLondon(header.Number) {
		header.BaseFee = misc.CalcBaseFee(chain.Config(), block.Header())

		if !chain.Config().IsLondon(block.Number()) {
			parentGasLimit := block.GasLimit() * params.ElasticityMultiplier
			header.GasLimit = core.CalcGasLimit(parentGasLimit, parentGasLimit)
		}
	}

	state, err := chain.State()
	if err != nil {
		t.Fatalf("%s", err)
	}
<<<<<<< HEAD
	_, err = _bor.FinalizeAndAssemble(chain, header, state, nil, nil, nil, firehose.NoOpContext)
=======

	_, err = _bor.FinalizeAndAssemble(chain, header, state, nil, nil, nil)
>>>>>>> 31da9729
	if err != nil {
		t.Fatalf("%s", err)
	}

	sign(t, header, signer, borConfig)

	return types.NewBlockWithHeader(header)
}

func sign(t *testing.T, header *types.Header, signer []byte, c *params.BorConfig) {
	t.Helper()

	sig, err := secp256k1.Sign(crypto.Keccak256(bor.BorRLP(header, c)), signer)
	if err != nil {
		t.Fatalf("%s", err)
	}

	copy(header.Extra[len(header.Extra)-extraSeal:], sig)
}

//nolint:unused,deadcode
func stateSyncEventsPayload(t *testing.T) *heimdall.StateSyncEventsResponse {
	t.Helper()

	stateData, err := ioutil.ReadFile("./testdata/states.json")
	if err != nil {
		t.Fatalf("%s", err)
	}

	res := &heimdall.StateSyncEventsResponse{}
	if err := json.Unmarshal(stateData, res); err != nil {
		t.Fatalf("%s", err)
	}

	return res
}

//nolint:unused,deadcode
func loadSpanFromFile(t *testing.T) (*heimdall.SpanResponse, *span.HeimdallSpan) {
	t.Helper()

	spanData, err := ioutil.ReadFile("./testdata/span.json")
	if err != nil {
		t.Fatalf("%s", err)
	}

	res := &heimdall.SpanResponse{}

	if err := json.Unmarshal(spanData, res); err != nil {
		t.Fatalf("%s", err)
	}

	return res, &res.Result
}

func getSignerKey(number uint64) []byte {
	signerKey := privKey

	isSpanStart := number%spanSize == 0
	if isSpanStart {
		// validator set in the new span has changed
		signerKey = privKey2
	}

	_key, _ := hex.DecodeString(signerKey)

	return _key
}<|MERGE_RESOLUTION|>--- conflicted
+++ resolved
@@ -145,12 +145,8 @@
 	if err != nil {
 		t.Fatalf("%s", err)
 	}
-<<<<<<< HEAD
+
 	_, err = _bor.FinalizeAndAssemble(chain, header, state, nil, nil, nil, firehose.NoOpContext)
-=======
-
-	_, err = _bor.FinalizeAndAssemble(chain, header, state, nil, nil, nil)
->>>>>>> 31da9729
 	if err != nil {
 		t.Fatalf("%s", err)
 	}
