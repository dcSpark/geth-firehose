// Copyright 2015 The go-ethereum Authors
// This file is part of the go-ethereum library.
//
// The go-ethereum library is free software: you can redistribute it and/or modify
// it under the terms of the GNU Lesser General Public License as published by
// the Free Software Foundation, either version 3 of the License, or
// (at your option) any later version.
//
// The go-ethereum library is distributed in the hope that it will be useful,
// but WITHOUT ANY WARRANTY; without even the implied warranty of
// MERCHANTABILITY or FITNESS FOR A PARTICULAR PURPOSE. See the
// GNU Lesser General Public License for more details.
//
// You should have received a copy of the GNU Lesser General Public License
// along with the go-ethereum library. If not, see <http://www.gnu.org/licenses/>.

package tests

import (
	"encoding/hex"
	"encoding/json"
	"fmt"
	"math/big"
	"strconv"
	"strings"

	"github.com/ethereum/go-ethereum/common"
	"github.com/ethereum/go-ethereum/common/hexutil"
	"github.com/ethereum/go-ethereum/common/math"
	"github.com/ethereum/go-ethereum/core"
	"github.com/ethereum/go-ethereum/core/rawdb"
	"github.com/ethereum/go-ethereum/core/state"
	"github.com/ethereum/go-ethereum/core/state/snapshot"
	"github.com/ethereum/go-ethereum/core/types"
	"github.com/ethereum/go-ethereum/core/vm"
	"github.com/ethereum/go-ethereum/crypto"
	"github.com/ethereum/go-ethereum/deepmind"
	"github.com/ethereum/go-ethereum/ethdb"
	"github.com/ethereum/go-ethereum/params"
	"github.com/ethereum/go-ethereum/rlp"
	"golang.org/x/crypto/sha3"
)

// StateTest checks transaction processing without block context.
// See https://github.com/ethereum/EIPs/issues/176 for the test format specification.
type StateTest struct {
	json stJSON
}

// StateSubtest selects a specific configuration of a General State Test.
type StateSubtest struct {
	Fork  string
	Index int
}

func (t *StateTest) UnmarshalJSON(in []byte) error {
	return json.Unmarshal(in, &t.json)
}

type stJSON struct {
	Env  stEnv                    `json:"env"`
	Pre  core.GenesisAlloc        `json:"pre"`
	Tx   stTransaction            `json:"transaction"`
	Out  hexutil.Bytes            `json:"out"`
	Post map[string][]stPostState `json:"post"`
}

type stPostState struct {
	Root            common.UnprefixedHash `json:"hash"`
	Logs            common.UnprefixedHash `json:"logs"`
	TxBytes         hexutil.Bytes         `json:"txbytes"`
	ExpectException string                `json:"expectException"`
	Indexes         struct {
		Data  int `json:"data"`
		Gas   int `json:"gas"`
		Value int `json:"value"`
	}
}

//go:generate gencodec -type stEnv -field-override stEnvMarshaling -out gen_stenv.go

type stEnv struct {
	Coinbase   common.Address `json:"currentCoinbase"   gencodec:"required"`
	Difficulty *big.Int       `json:"currentDifficulty" gencodec:"optional"`
	Random     *big.Int       `json:"currentRandom"     gencodec:"optional"`
	GasLimit   uint64         `json:"currentGasLimit"   gencodec:"required"`
	Number     uint64         `json:"currentNumber"     gencodec:"required"`
	Timestamp  uint64         `json:"currentTimestamp"  gencodec:"required"`
	BaseFee    *big.Int       `json:"currentBaseFee"    gencodec:"optional"`
}

type stEnvMarshaling struct {
	Coinbase   common.UnprefixedAddress
	Difficulty *math.HexOrDecimal256
	Random     *math.HexOrDecimal256
	GasLimit   math.HexOrDecimal64
	Number     math.HexOrDecimal64
	Timestamp  math.HexOrDecimal64
	BaseFee    *math.HexOrDecimal256
}

//go:generate gencodec -type stTransaction -field-override stTransactionMarshaling -out gen_sttransaction.go

type stTransaction struct {
	GasPrice             *big.Int            `json:"gasPrice"`
	MaxFeePerGas         *big.Int            `json:"maxFeePerGas"`
	MaxPriorityFeePerGas *big.Int            `json:"maxPriorityFeePerGas"`
	Nonce                uint64              `json:"nonce"`
	To                   string              `json:"to"`
	Data                 []string            `json:"data"`
	AccessLists          []*types.AccessList `json:"accessLists,omitempty"`
	GasLimit             []uint64            `json:"gasLimit"`
	Value                []string            `json:"value"`
	PrivateKey           []byte              `json:"secretKey"`
}

type stTransactionMarshaling struct {
	GasPrice             *math.HexOrDecimal256
	MaxFeePerGas         *math.HexOrDecimal256
	MaxPriorityFeePerGas *math.HexOrDecimal256
	Nonce                math.HexOrDecimal64
	GasLimit             []math.HexOrDecimal64
	PrivateKey           hexutil.Bytes
}

// GetChainConfig takes a fork definition and returns a chain config.
// The fork definition can be
// - a plain forkname, e.g. `Byzantium`,
// - a fork basename, and a list of EIPs to enable; e.g. `Byzantium+1884+1283`.
func GetChainConfig(forkString string) (baseConfig *params.ChainConfig, eips []int, err error) {
	var (
		splitForks            = strings.Split(forkString, "+")
		ok                    bool
		baseName, eipsStrings = splitForks[0], splitForks[1:]
	)
	if baseConfig, ok = Forks[baseName]; !ok {
		return nil, nil, UnsupportedForkError{baseName}
	}
	for _, eip := range eipsStrings {
		if eipNum, err := strconv.Atoi(eip); err != nil {
			return nil, nil, fmt.Errorf("syntax error, invalid eip number %v", eipNum)
		} else {
			if !vm.ValidEip(eipNum) {
				return nil, nil, fmt.Errorf("syntax error, invalid eip number %v", eipNum)
			}
			eips = append(eips, eipNum)
		}
	}
	return baseConfig, eips, nil
}

// Subtests returns all valid subtests of the test.
func (t *StateTest) Subtests() []StateSubtest {
	var sub []StateSubtest
	for fork, pss := range t.json.Post {
		for i := range pss {
			sub = append(sub, StateSubtest{fork, i})
		}
	}
	return sub
}

// Run executes a specific subtest and verifies the post-state and logs
func (t *StateTest) Run(subtest StateSubtest, vmconfig vm.Config, snapshotter bool) (*snapshot.Tree, *state.StateDB, error) {
	snaps, statedb, root, err := t.RunNoVerify(subtest, vmconfig, snapshotter)
	if err != nil {
		return snaps, statedb, err
	}
	post := t.json.Post[subtest.Fork][subtest.Index]
	// N.B: We need to do this in a two-step process, because the first Commit takes care
	// of suicides, and we need to touch the coinbase _after_ it has potentially suicided.
	if root != common.Hash(post.Root) {
		return snaps, statedb, fmt.Errorf("post state root mismatch: got %x, want %x", root, post.Root)
	}
	if logs := rlpHash(statedb.Logs()); logs != common.Hash(post.Logs) {
		return snaps, statedb, fmt.Errorf("post state logs hash mismatch: got %x, want %x", logs, post.Logs)
	}
	return snaps, statedb, nil
}

// RunNoVerify runs a specific subtest and returns the statedb and post-state root
func (t *StateTest) RunNoVerify(subtest StateSubtest, vmconfig vm.Config, snapshotter bool) (*snapshot.Tree, *state.StateDB, common.Hash, error) {
	config, eips, err := GetChainConfig(subtest.Fork)
	if err != nil {
		return nil, nil, common.Hash{}, UnsupportedForkError{subtest.Fork}
	}
	vmconfig.ExtraEips = eips
	block := t.genesis(config).ToBlock(nil)
	snaps, statedb := MakePreState(rawdb.NewMemoryDatabase(), t.json.Pre, snapshotter)

	var baseFee *big.Int
	if config.IsLondon(new(big.Int)) {
		baseFee = t.json.Env.BaseFee
		if baseFee == nil {
			// Retesteth uses `0x10` for genesis baseFee. Therefore, it defaults to
			// parent - 2 : 0xa as the basefee for 'this' context.
			baseFee = big.NewInt(0x0a)
		}
	}
	post := t.json.Post[subtest.Fork][subtest.Index]
	msg, err := t.json.Tx.toMessage(post, baseFee)
	if err != nil {
		return nil, nil, common.Hash{}, err
	}

	// Try to recover tx with current signer
	if len(post.TxBytes) != 0 {
		var ttx types.Transaction
		err := ttx.UnmarshalBinary(post.TxBytes)
		if err != nil {
			return nil, nil, common.Hash{}, err
		}

		if _, err := types.Sender(types.LatestSigner(config), &ttx); err != nil {
			return nil, nil, common.Hash{}, err
		}
	}

	// Prepare the EVM.
	txContext := core.NewEVMTxContext(msg)
	context := core.NewEVMBlockContext(block.Header(), nil, &t.json.Env.Coinbase)
	context.GetHash = vmTestBlockHash
<<<<<<< HEAD
	evm := vm.NewEVM(context, txContext, statedb, config, vmconfig, deepmind.NoOpContext)

=======
	context.BaseFee = baseFee
	if t.json.Env.Random != nil {
		rnd := common.BigToHash(t.json.Env.Random)
		context.Random = &rnd
		context.Difficulty = big.NewInt(0)
	}
	evm := vm.NewEVM(context, txContext, statedb, config, vmconfig)
>>>>>>> f68965a6
	// Execute the message.
	snapshot := statedb.Snapshot()
	gaspool := new(core.GasPool)
	gaspool.AddGas(block.GasLimit())
	if _, err := core.ApplyMessage(evm, msg, gaspool); err != nil {
		statedb.RevertToSnapshot(snapshot)
	}

	// Commit block
	statedb.Finalise(config.IsEIP158(block.Number()))
	statedb.AccountsIntermediateRoot()
	statedb.Commit(nil)
	// Add 0-value mining reward. This only makes a difference in the cases
	// where
	// - the coinbase suicided, or
	// - there are only 'bad' transactions, which aren't executed. In those cases,
	//   the coinbase gets no txfee, so isn't created, and thus needs to be touched
	statedb.AddBalance(block.Coinbase(), new(big.Int), false, deepmind.NoOpContext, "test")
	// And _now_ get the state root
	root := statedb.IntermediateRoot(config.IsEIP158(block.Number()))
	return snaps, statedb, root, nil
}

func (t *StateTest) gasLimit(subtest StateSubtest) uint64 {
	return t.json.Tx.GasLimit[t.json.Post[subtest.Fork][subtest.Index].Indexes.Gas]
}

func MakePreState(db ethdb.Database, accounts core.GenesisAlloc, snapshotter bool) (*snapshot.Tree, *state.StateDB) {
	sdb := state.NewDatabase(db)
	statedb, _ := state.New(common.Hash{}, sdb, nil)
	for addr, a := range accounts {
		statedb.SetCode(addr, a.Code, deepmind.NoOpContext)
		statedb.SetNonce(addr, a.Nonce, deepmind.NoOpContext)
		statedb.SetBalance(addr, a.Balance, deepmind.NoOpContext, "test")
		for k, v := range a.Storage {
			statedb.SetState(addr, k, v, deepmind.NoOpContext)
		}
	}
	// Commit and re-open to start with a clean state.
	statedb.Finalise(false)
	statedb.AccountsIntermediateRoot()
	root, _, _ := statedb.Commit(nil)

	var snaps *snapshot.Tree
	if snapshotter {
		snaps, _ = snapshot.New(db, sdb.TrieDB(), 1, 128, root, false, true, false, false)
	}
	statedb, _ = state.New(root, sdb, snaps)
	return snaps, statedb
}

func (t *StateTest) genesis(config *params.ChainConfig) *core.Genesis {
	genesis := &core.Genesis{
		Config:     config,
		Coinbase:   t.json.Env.Coinbase,
		Difficulty: t.json.Env.Difficulty,
		GasLimit:   t.json.Env.GasLimit,
		Number:     t.json.Env.Number,
		Timestamp:  t.json.Env.Timestamp,
		Alloc:      t.json.Pre,
	}
	if t.json.Env.Random != nil {
		// Post-Merge
		genesis.Mixhash = common.BigToHash(t.json.Env.Random)
		genesis.Difficulty = big.NewInt(0)
	}
	return genesis
}

func (tx *stTransaction) toMessage(ps stPostState, baseFee *big.Int) (core.Message, error) {
	// Derive sender from private key if present.
	var from common.Address
	if len(tx.PrivateKey) > 0 {
		key, err := crypto.ToECDSA(tx.PrivateKey)
		if err != nil {
			return nil, fmt.Errorf("invalid private key: %v", err)
		}
		from = crypto.PubkeyToAddress(key.PublicKey)
	}
	// Parse recipient if present.
	var to *common.Address
	if tx.To != "" {
		to = new(common.Address)
		if err := to.UnmarshalText([]byte(tx.To)); err != nil {
			return nil, fmt.Errorf("invalid to address: %v", err)
		}
	}

	// Get values specific to this post state.
	if ps.Indexes.Data > len(tx.Data) {
		return nil, fmt.Errorf("tx data index %d out of bounds", ps.Indexes.Data)
	}
	if ps.Indexes.Value > len(tx.Value) {
		return nil, fmt.Errorf("tx value index %d out of bounds", ps.Indexes.Value)
	}
	if ps.Indexes.Gas > len(tx.GasLimit) {
		return nil, fmt.Errorf("tx gas limit index %d out of bounds", ps.Indexes.Gas)
	}
	dataHex := tx.Data[ps.Indexes.Data]
	valueHex := tx.Value[ps.Indexes.Value]
	gasLimit := tx.GasLimit[ps.Indexes.Gas]
	// Value, Data hex encoding is messy: https://github.com/ethereum/tests/issues/203
	value := new(big.Int)
	if valueHex != "0x" {
		v, ok := math.ParseBig256(valueHex)
		if !ok {
			return nil, fmt.Errorf("invalid tx value %q", valueHex)
		}
		value = v
	}
	data, err := hex.DecodeString(strings.TrimPrefix(dataHex, "0x"))
	if err != nil {
		return nil, fmt.Errorf("invalid tx data %q", dataHex)
	}
	var accessList types.AccessList
	if tx.AccessLists != nil && tx.AccessLists[ps.Indexes.Data] != nil {
		accessList = *tx.AccessLists[ps.Indexes.Data]
	}
	// If baseFee provided, set gasPrice to effectiveGasPrice.
	gasPrice := tx.GasPrice
	if baseFee != nil {
		if tx.MaxFeePerGas == nil {
			tx.MaxFeePerGas = gasPrice
		}
		if tx.MaxFeePerGas == nil {
			tx.MaxFeePerGas = new(big.Int)
		}
		if tx.MaxPriorityFeePerGas == nil {
			tx.MaxPriorityFeePerGas = tx.MaxFeePerGas
		}
		gasPrice = math.BigMin(new(big.Int).Add(tx.MaxPriorityFeePerGas, baseFee),
			tx.MaxFeePerGas)
	}
	if gasPrice == nil {
		return nil, fmt.Errorf("no gas price provided")
	}

	msg := types.NewMessage(from, to, tx.Nonce, value, gasLimit, gasPrice,
		tx.MaxFeePerGas, tx.MaxPriorityFeePerGas, data, accessList, false)
	return msg, nil
}

func rlpHash(x interface{}) (h common.Hash) {
	hw := sha3.NewLegacyKeccak256()
	rlp.Encode(hw, x)
	hw.Sum(h[:0])
	return h
}

func vmTestBlockHash(n uint64) common.Hash {
	return common.BytesToHash(crypto.Keccak256([]byte(big.NewInt(int64(n)).String())))
}<|MERGE_RESOLUTION|>--- conflicted
+++ resolved
@@ -220,18 +220,13 @@
 	txContext := core.NewEVMTxContext(msg)
 	context := core.NewEVMBlockContext(block.Header(), nil, &t.json.Env.Coinbase)
 	context.GetHash = vmTestBlockHash
-<<<<<<< HEAD
-	evm := vm.NewEVM(context, txContext, statedb, config, vmconfig, deepmind.NoOpContext)
-
-=======
 	context.BaseFee = baseFee
 	if t.json.Env.Random != nil {
 		rnd := common.BigToHash(t.json.Env.Random)
 		context.Random = &rnd
 		context.Difficulty = big.NewInt(0)
 	}
-	evm := vm.NewEVM(context, txContext, statedb, config, vmconfig)
->>>>>>> f68965a6
+	evm := vm.NewEVM(context, txContext, statedb, config, vmconfig, deepmind.NoOpContext)
 	// Execute the message.
 	snapshot := statedb.Snapshot()
 	gaspool := new(core.GasPool)
