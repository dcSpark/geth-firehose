// Copyright 2015 The go-ethereum Authors
// This file is part of the go-ethereum library.
//
// The go-ethereum library is free software: you can redistribute it and/or modify
// it under the terms of the GNU Lesser General Public License as published by
// the Free Software Foundation, either version 3 of the License, or
// (at your option) any later version.
//
// The go-ethereum library is distributed in the hope that it will be useful,
// but WITHOUT ANY WARRANTY; without even the implied warranty of
// MERCHANTABILITY or FITNESS FOR A PARTICULAR PURPOSE. See the
// GNU Lesser General Public License for more details.
//
// You should have received a copy of the GNU Lesser General Public License
// along with the go-ethereum library. If not, see <http://www.gnu.org/licenses/>.

package miner

import (
	"errors"
	"fmt"
	"math/big"
	"sync"
	"sync/atomic"
	"time"

	mapset "github.com/deckarep/golang-set"
	"github.com/ethereum/go-ethereum/common"
	"github.com/ethereum/go-ethereum/consensus"
	"github.com/ethereum/go-ethereum/consensus/misc"
	"github.com/ethereum/go-ethereum/core"
	"github.com/ethereum/go-ethereum/core/state"
	"github.com/ethereum/go-ethereum/core/types"
	"github.com/ethereum/go-ethereum/event"
	"github.com/ethereum/go-ethereum/firehose"
	"github.com/ethereum/go-ethereum/log"
	"github.com/ethereum/go-ethereum/params"
	"github.com/ethereum/go-ethereum/trie"
)

const (
	// resultQueueSize is the size of channel listening to sealing result.
	resultQueueSize = 10

	// txChanSize is the size of channel listening to NewTxsEvent.
	// The number is referenced from the size of tx pool.
	txChanSize = 4096

	// chainHeadChanSize is the size of channel listening to ChainHeadEvent.
	chainHeadChanSize = 10

	// chainSideChanSize is the size of channel listening to ChainSideEvent.
	chainSideChanSize = 10

	// resubmitAdjustChanSize is the size of resubmitting interval adjustment channel.
	resubmitAdjustChanSize = 10

	// sealingLogAtDepth is the number of confirmations before logging successful sealing.
	sealingLogAtDepth = 7

	// minRecommitInterval is the minimal time interval to recreate the sealing block with
	// any newly arrived transactions.
	minRecommitInterval = 1 * time.Second

	// maxRecommitInterval is the maximum time interval to recreate the sealing block with
	// any newly arrived transactions.
	maxRecommitInterval = 15 * time.Second

	// intervalAdjustRatio is the impact a single interval adjustment has on sealing work
	// resubmitting interval.
	intervalAdjustRatio = 0.1

	// intervalAdjustBias is applied during the new resubmit interval calculation in favor of
	// increasing upper limit or decreasing lower limit so that the limit can be reachable.
	intervalAdjustBias = 200 * 1000.0 * 1000.0

	// staleThreshold is the maximum depth of the acceptable stale block.
	staleThreshold = 7
)

// environment is the worker's current environment and holds all
// information of the sealing block generation.
type environment struct {
	signer types.Signer

	state     *state.StateDB // apply state changes here
	ancestors mapset.Set     // ancestor set (used for checking uncle parent validity)
	family    mapset.Set     // family set (used for checking uncle invalidity)
	tcount    int            // tx count in cycle
	gasPool   *core.GasPool  // available gas used to pack transactions
	coinbase  common.Address

	header   *types.Header
	txs      []*types.Transaction
	receipts []*types.Receipt
	uncles   map[common.Hash]*types.Header
}

// copy creates a deep copy of environment.
func (env *environment) copy() *environment {
	cpy := &environment{
		signer:    env.signer,
		state:     env.state.Copy(),
		ancestors: env.ancestors.Clone(),
		family:    env.family.Clone(),
		tcount:    env.tcount,
		coinbase:  env.coinbase,
		header:    types.CopyHeader(env.header),
		receipts:  copyReceipts(env.receipts),
	}
	if env.gasPool != nil {
		gasPool := *env.gasPool
		cpy.gasPool = &gasPool
	}
	// The content of txs and uncles are immutable, unnecessary
	// to do the expensive deep copy for them.
	cpy.txs = make([]*types.Transaction, len(env.txs))
	copy(cpy.txs, env.txs)
	cpy.uncles = make(map[common.Hash]*types.Header)
	for hash, uncle := range env.uncles {
		cpy.uncles[hash] = uncle
	}
	return cpy
}

// unclelist returns the contained uncles as the list format.
func (env *environment) unclelist() []*types.Header {
	var uncles []*types.Header
	for _, uncle := range env.uncles {
		uncles = append(uncles, uncle)
	}
	return uncles
}

// discard terminates the background prefetcher go-routine. It should
// always be called for all created environment instances otherwise
// the go-routine leak can happen.
func (env *environment) discard() {
	if env.state == nil {
		return
	}
	env.state.StopPrefetcher()
}

// task contains all information for consensus engine sealing and result submitting.
type task struct {
	receipts  []*types.Receipt
	state     *state.StateDB
	block     *types.Block
	createdAt time.Time
}

const (
	commitInterruptNone int32 = iota
	commitInterruptNewHead
	commitInterruptResubmit
)

// newWorkReq represents a request for new sealing work submitting with relative interrupt notifier.
type newWorkReq struct {
	interrupt *int32
	noempty   bool
	timestamp int64
}

// getWorkReq represents a request for getting a new sealing work with provided parameters.
type getWorkReq struct {
	params *generateParams
	err    error
	result chan *types.Block
}

// intervalAdjust represents a resubmitting interval adjustment.
type intervalAdjust struct {
	ratio float64
	inc   bool
}

// worker is the main object which takes care of submitting new work to consensus engine
// and gathering the sealing result.
type worker struct {
	config      *Config
	chainConfig *params.ChainConfig
	engine      consensus.Engine
	eth         Backend
	chain       *core.BlockChain
	merger      *consensus.Merger

	// Feeds
	pendingLogsFeed event.Feed

	// Subscriptions
	mux          *event.TypeMux
	txsCh        chan core.NewTxsEvent
	txsSub       event.Subscription
	chainHeadCh  chan core.ChainHeadEvent
	chainHeadSub event.Subscription
	chainSideCh  chan core.ChainSideEvent
	chainSideSub event.Subscription

	// Channels
	newWorkCh          chan *newWorkReq
	getWorkCh          chan *getWorkReq
	taskCh             chan *task
	resultCh           chan *types.Block
	startCh            chan struct{}
	exitCh             chan struct{}
	resubmitIntervalCh chan time.Duration
	resubmitAdjustCh   chan *intervalAdjust

	wg sync.WaitGroup

	current      *environment                 // An environment for current running cycle.
	localUncles  map[common.Hash]*types.Block // A set of side blocks generated locally as the possible uncle blocks.
	remoteUncles map[common.Hash]*types.Block // A set of side blocks as the possible uncle blocks.
	unconfirmed  *unconfirmedBlocks           // A set of locally mined blocks pending canonicalness confirmations.

	mu       sync.RWMutex // The lock used to protect the coinbase and extra fields
	coinbase common.Address
	extra    []byte

	pendingMu    sync.RWMutex
	pendingTasks map[common.Hash]*task

	snapshotMu       sync.RWMutex // The lock used to protect the snapshots below
	snapshotBlock    *types.Block
	snapshotReceipts types.Receipts
	snapshotState    *state.StateDB

	// atomic status counters
	running int32 // The indicator whether the consensus engine is running or not.
	newTxs  int32 // New arrival transaction count since last sealing work submitting.

	// noempty is the flag used to control whether the feature of pre-seal empty
	// block is enabled. The default value is false(pre-seal is enabled by default).
	// But in some special scenario the consensus engine will seal blocks instantaneously,
	// in this case this feature will add all empty blocks into canonical chain
	// non-stop and no real transaction will be included.
	noempty uint32

	// External functions
	isLocalBlock func(header *types.Header) bool // Function used to determine whether the specified block is mined by local miner.

	// Test hooks
	newTaskHook  func(*task)                        // Method to call upon receiving a new sealing task.
	skipSealHook func(*task) bool                   // Method to decide whether skipping the sealing.
	fullTaskHook func()                             // Method to call before pushing the full sealing task.
	resubmitHook func(time.Duration, time.Duration) // Method to call upon updating resubmitting interval.
}

func newWorker(config *Config, chainConfig *params.ChainConfig, engine consensus.Engine, eth Backend, mux *event.TypeMux, isLocalBlock func(header *types.Header) bool, init bool) *worker {
	worker := &worker{
		config:             config,
		chainConfig:        chainConfig,
		engine:             engine,
		eth:                eth,
		mux:                mux,
		chain:              eth.BlockChain(),
		isLocalBlock:       isLocalBlock,
		localUncles:        make(map[common.Hash]*types.Block),
		remoteUncles:       make(map[common.Hash]*types.Block),
		unconfirmed:        newUnconfirmedBlocks(eth.BlockChain(), sealingLogAtDepth),
		pendingTasks:       make(map[common.Hash]*task),
		txsCh:              make(chan core.NewTxsEvent, txChanSize),
		chainHeadCh:        make(chan core.ChainHeadEvent, chainHeadChanSize),
		chainSideCh:        make(chan core.ChainSideEvent, chainSideChanSize),
		newWorkCh:          make(chan *newWorkReq),
		getWorkCh:          make(chan *getWorkReq),
		taskCh:             make(chan *task),
		resultCh:           make(chan *types.Block, resultQueueSize),
		exitCh:             make(chan struct{}),
		startCh:            make(chan struct{}, 1),
		resubmitIntervalCh: make(chan time.Duration),
		resubmitAdjustCh:   make(chan *intervalAdjust, resubmitAdjustChanSize),
	}
	// Subscribe NewTxsEvent for tx pool
	worker.txsSub = eth.TxPool().SubscribeNewTxsEvent(worker.txsCh)
	// Subscribe events for blockchain
	worker.chainHeadSub = eth.BlockChain().SubscribeChainHeadEvent(worker.chainHeadCh)
	worker.chainSideSub = eth.BlockChain().SubscribeChainSideEvent(worker.chainSideCh)

	// Sanitize recommit interval if the user-specified one is too short.
	recommit := worker.config.Recommit
	if recommit < minRecommitInterval {
		log.Warn("Sanitizing miner recommit interval", "provided", recommit, "updated", minRecommitInterval)
		recommit = minRecommitInterval
	}

	worker.wg.Add(4)
	go worker.mainLoop()
	go worker.newWorkLoop(recommit)
	go worker.resultLoop()
	go worker.taskLoop()

	// Submit first work to initialize pending state.
	if init {
		worker.startCh <- struct{}{}
	}
	return worker
}

// setEtherbase sets the etherbase used to initialize the block coinbase field.
func (w *worker) setEtherbase(addr common.Address) {
	w.mu.Lock()
	defer w.mu.Unlock()
	w.coinbase = addr
}

func (w *worker) setGasCeil(ceil uint64) {
	w.mu.Lock()
	defer w.mu.Unlock()
	w.config.GasCeil = ceil
}

// setExtra sets the content used to initialize the block extra field.
func (w *worker) setExtra(extra []byte) {
	w.mu.Lock()
	defer w.mu.Unlock()
	w.extra = extra
}

// setRecommitInterval updates the interval for miner sealing work recommitting.
func (w *worker) setRecommitInterval(interval time.Duration) {
	select {
	case w.resubmitIntervalCh <- interval:
	case <-w.exitCh:
	}
}

// disablePreseal disables pre-sealing feature
func (w *worker) disablePreseal() {
	atomic.StoreUint32(&w.noempty, 1)
}

// enablePreseal enables pre-sealing feature
func (w *worker) enablePreseal() {
	atomic.StoreUint32(&w.noempty, 0)
}

// pending returns the pending state and corresponding block.
func (w *worker) pending() (*types.Block, *state.StateDB) {
	// return a snapshot to avoid contention on currentMu mutex
	w.snapshotMu.RLock()
	defer w.snapshotMu.RUnlock()
	if w.snapshotState == nil {
		return nil, nil
	}
	return w.snapshotBlock, w.snapshotState.Copy()
}

// pendingBlock returns pending block.
func (w *worker) pendingBlock() *types.Block {
	// return a snapshot to avoid contention on currentMu mutex
	w.snapshotMu.RLock()
	defer w.snapshotMu.RUnlock()
	return w.snapshotBlock
}

// pendingBlockAndReceipts returns pending block and corresponding receipts.
func (w *worker) pendingBlockAndReceipts() (*types.Block, types.Receipts) {
	// return a snapshot to avoid contention on currentMu mutex
	w.snapshotMu.RLock()
	defer w.snapshotMu.RUnlock()
	return w.snapshotBlock, w.snapshotReceipts
}

// start sets the running status as 1 and triggers new work submitting.
func (w *worker) start() {
	atomic.StoreInt32(&w.running, 1)
	w.startCh <- struct{}{}
}

// stop sets the running status as 0.
func (w *worker) stop() {
	atomic.StoreInt32(&w.running, 0)
}

// isRunning returns an indicator whether worker is running or not.
func (w *worker) isRunning() bool {
	return atomic.LoadInt32(&w.running) == 1
}

// close terminates all background threads maintained by the worker.
// Note the worker does not support being closed multiple times.
func (w *worker) close() {
	atomic.StoreInt32(&w.running, 0)
	close(w.exitCh)
	w.wg.Wait()
}

// recalcRecommit recalculates the resubmitting interval upon feedback.
func recalcRecommit(minRecommit, prev time.Duration, target float64, inc bool) time.Duration {
	var (
		prevF = float64(prev.Nanoseconds())
		next  float64
	)
	if inc {
		next = prevF*(1-intervalAdjustRatio) + intervalAdjustRatio*(target+intervalAdjustBias)
		max := float64(maxRecommitInterval.Nanoseconds())
		if next > max {
			next = max
		}
	} else {
		next = prevF*(1-intervalAdjustRatio) + intervalAdjustRatio*(target-intervalAdjustBias)
		min := float64(minRecommit.Nanoseconds())
		if next < min {
			next = min
		}
	}
	return time.Duration(int64(next))
}

// newWorkLoop is a standalone goroutine to submit new sealing work upon received events.
func (w *worker) newWorkLoop(recommit time.Duration) {
	defer w.wg.Done()
	var (
		interrupt   *int32
		minRecommit = recommit // minimal resubmit interval specified by user.
		timestamp   int64      // timestamp for each round of sealing.
	)

	timer := time.NewTimer(0)
	defer timer.Stop()
	<-timer.C // discard the initial tick

	// commit aborts in-flight transaction execution with given signal and resubmits a new one.
	commit := func(noempty bool, s int32) {
		if interrupt != nil {
			atomic.StoreInt32(interrupt, s)
		}
		interrupt = new(int32)
		select {
		case w.newWorkCh <- &newWorkReq{interrupt: interrupt, noempty: noempty, timestamp: timestamp}:
		case <-w.exitCh:
			return
		}
		timer.Reset(recommit)
		atomic.StoreInt32(&w.newTxs, 0)
	}
	// clearPending cleans the stale pending tasks.
	clearPending := func(number uint64) {
		w.pendingMu.Lock()
		for h, t := range w.pendingTasks {
			if t.block.NumberU64()+staleThreshold <= number {
				delete(w.pendingTasks, h)
			}
		}
		w.pendingMu.Unlock()
	}

	for {
		select {
		case <-w.startCh:
			clearPending(w.chain.CurrentBlock().NumberU64())
			timestamp = time.Now().Unix()
			commit(false, commitInterruptNewHead)

		case head := <-w.chainHeadCh:
			clearPending(head.Block.NumberU64())
			timestamp = time.Now().Unix()
			commit(false, commitInterruptNewHead)

		case <-timer.C:
			// If sealing is running resubmit a new work cycle periodically to pull in
			// higher priced transactions. Disable this overhead for pending blocks.
			if w.isRunning() && (w.chainConfig.Clique == nil || w.chainConfig.Clique.Period > 0) {
				// Short circuit if no new transaction arrives.
				if atomic.LoadInt32(&w.newTxs) == 0 {
					timer.Reset(recommit)
					continue
				}
				commit(true, commitInterruptResubmit)
			}

		case interval := <-w.resubmitIntervalCh:
			// Adjust resubmit interval explicitly by user.
			if interval < minRecommitInterval {
				log.Warn("Sanitizing miner recommit interval", "provided", interval, "updated", minRecommitInterval)
				interval = minRecommitInterval
			}
			log.Info("Miner recommit interval update", "from", minRecommit, "to", interval)
			minRecommit, recommit = interval, interval

			if w.resubmitHook != nil {
				w.resubmitHook(minRecommit, recommit)
			}

		case adjust := <-w.resubmitAdjustCh:
			// Adjust resubmit interval by feedback.
			if adjust.inc {
				before := recommit
				target := float64(recommit.Nanoseconds()) / adjust.ratio
				recommit = recalcRecommit(minRecommit, recommit, target, true)
				log.Trace("Increase miner recommit interval", "from", before, "to", recommit)
			} else {
				before := recommit
				recommit = recalcRecommit(minRecommit, recommit, float64(minRecommit.Nanoseconds()), false)
				log.Trace("Decrease miner recommit interval", "from", before, "to", recommit)
			}

			if w.resubmitHook != nil {
				w.resubmitHook(minRecommit, recommit)
			}

		case <-w.exitCh:
			return
		}
	}
}

// mainLoop is responsible for generating and submitting sealing work based on
// the received event. It can support two modes: automatically generate task and
// submit it or return task according to given parameters for various proposes.
func (w *worker) mainLoop() {
	defer w.wg.Done()
	defer w.txsSub.Unsubscribe()
	defer w.chainHeadSub.Unsubscribe()
	defer w.chainSideSub.Unsubscribe()
	defer func() {
		if w.current != nil {
			w.current.discard()
		}
	}()

	cleanTicker := time.NewTicker(time.Second * 10)
	defer cleanTicker.Stop()

	for {
		select {
		case req := <-w.newWorkCh:
<<<<<<< HEAD
			w.commitWork(req.interrupt, req.noempty, req.timestamp)
=======
			if firehose.Enabled && !firehose.MiningEnabled {
				// This receives and processes all transactions received on the P2P network.
				// By **not** processing this now received transaction, it prevents doing a
				// speculative execution of the transaction and thus, breaking firehose that
				// expects linear execution of all logs.
				continue
			}
>>>>>>> b9f05274

		case req := <-w.getWorkCh:
			block, err := w.generateWork(req.params)
			if err != nil {
				req.err = err
				req.result <- nil
			} else {
				req.result <- block
			}

		case ev := <-w.chainSideCh:
			if firehose.Enabled && !firehose.MiningEnabled {
				// This receives and processes all transactions received on the P2P network.
				// By **not** processing this now received transaction, it prevents doing a
				// speculative execution of the transaction and thus, breaking firehose that
				// expects linear execution of all logs.
				continue
			}

			// Short circuit for duplicate side blocks
			if _, exist := w.localUncles[ev.Block.Hash()]; exist {
				continue
			}
			if _, exist := w.remoteUncles[ev.Block.Hash()]; exist {
				continue
			}
			// Add side block to possible uncle block set depending on the author.
			if w.isLocalBlock != nil && w.isLocalBlock(ev.Block.Header()) {
				w.localUncles[ev.Block.Hash()] = ev.Block
			} else {
				w.remoteUncles[ev.Block.Hash()] = ev.Block
			}
			// If our sealing block contains less than 2 uncle blocks,
			// add the new uncle block if valid and regenerate a new
			// sealing block for higher profit.
			if w.isRunning() && w.current != nil && len(w.current.uncles) < 2 {
				start := time.Now()
				if err := w.commitUncle(w.current, ev.Block.Header()); err == nil {
					w.commit(w.current.copy(), nil, true, start)
				}
			}

<<<<<<< HEAD
		case <-cleanTicker.C:
			chainHead := w.chain.CurrentBlock()
			for hash, uncle := range w.localUncles {
				if uncle.NumberU64()+staleThreshold <= chainHead.NumberU64() {
					delete(w.localUncles, hash)
				}
			}
			for hash, uncle := range w.remoteUncles {
				if uncle.NumberU64()+staleThreshold <= chainHead.NumberU64() {
					delete(w.remoteUncles, hash)
				}
=======
		case ev := <-w.txsCh:
			if firehose.Enabled && !firehose.MiningEnabled {
				// This receives and processes all transactions received on the P2P network.
				// By **not** processing this now received transaction, it prevents doing a
				// speculative execution of the transaction and thus, breaking firehose that
				// expects linear execution of all logs.
				continue
>>>>>>> b9f05274
			}

		case ev := <-w.txsCh:
			// Apply transactions to the pending state if we're not sealing
			//
			// Note all transactions received may not be continuous with transactions
			// already included in the current sealing block. These transactions will
			// be automatically eliminated.
			if !w.isRunning() && w.current != nil {
				// If block is already full, abort
				if gp := w.current.gasPool; gp != nil && gp.Gas() < params.TxGas {
					continue
				}
				txs := make(map[common.Address]types.Transactions)
				for _, tx := range ev.Txs {
					acc, _ := types.Sender(w.current.signer, tx)
					txs[acc] = append(txs[acc], tx)
				}
				txset := types.NewTransactionsByPriceAndNonce(w.current.signer, txs, w.current.header.BaseFee)
				tcount := w.current.tcount
				w.commitTransactions(w.current, txset, nil)

				// Only update the snapshot if any new transactions were added
				// to the pending block
				if tcount != w.current.tcount {
					w.updateSnapshot(w.current)
				}
			} else {
				// Special case, if the consensus engine is 0 period clique(dev mode),
				// submit sealing work here since all empty submission will be rejected
				// by clique. Of course the advance sealing(empty submission) is disabled.
				if w.chainConfig.Clique != nil && w.chainConfig.Clique.Period == 0 {
					w.commitWork(nil, true, time.Now().Unix())
				}
			}
			atomic.AddInt32(&w.newTxs, int32(len(ev.Txs)))

		// System stopped
		case <-w.exitCh:
			return
		case <-w.txsSub.Err():
			return
		case <-w.chainHeadSub.Err():
			return
		case <-w.chainSideSub.Err():
			return
		}
	}
}

// taskLoop is a standalone goroutine to fetch sealing task from the generator and
// push them to consensus engine.
func (w *worker) taskLoop() {
	defer w.wg.Done()
	var (
		stopCh chan struct{}
		prev   common.Hash
	)

	// interrupt aborts the in-flight sealing task.
	interrupt := func() {
		if stopCh != nil {
			close(stopCh)
			stopCh = nil
		}
	}
	for {
		select {
		case task := <-w.taskCh:
			if w.newTaskHook != nil {
				w.newTaskHook(task)
			}
			// Reject duplicate sealing work due to resubmitting.
			sealHash := w.engine.SealHash(task.block.Header())
			if sealHash == prev {
				continue
			}
			// Interrupt previous sealing operation
			interrupt()
			stopCh, prev = make(chan struct{}), sealHash

			if w.skipSealHook != nil && w.skipSealHook(task) {
				continue
			}
			w.pendingMu.Lock()
			w.pendingTasks[sealHash] = task
			w.pendingMu.Unlock()

			if err := w.engine.Seal(w.chain, task.block, w.resultCh, stopCh); err != nil {
				log.Warn("Block sealing failed", "err", err)
				w.pendingMu.Lock()
				delete(w.pendingTasks, sealHash)
				w.pendingMu.Unlock()
			}
		case <-w.exitCh:
			interrupt()
			return
		}
	}
}

// resultLoop is a standalone goroutine to handle sealing result submitting
// and flush relative data to the database.
func (w *worker) resultLoop() {
	defer w.wg.Done()
	for {
		select {
		case block := <-w.resultCh:
			// Short circuit when receiving empty result.
			if block == nil {
				continue
			}
			// Short circuit when receiving duplicate result caused by resubmitting.
			if w.chain.HasBlock(block.Hash(), block.NumberU64()) {
				continue
			}
			oldBlock := w.chain.GetBlockByNumber(block.NumberU64())
			if oldBlock != nil {
				oldBlockAuthor, _ := w.chain.Engine().Author(oldBlock.Header())
				newBlockAuthor, _ := w.chain.Engine().Author(block.Header())
				if oldBlockAuthor == newBlockAuthor {
					log.Info("same block ", "height", block.NumberU64())
					continue
				}
			}
			var (
				sealhash = w.engine.SealHash(block.Header())
				hash     = block.Hash()
			)
			w.pendingMu.RLock()
			task, exist := w.pendingTasks[sealhash]
			w.pendingMu.RUnlock()
			if !exist {
				log.Error("Block found but no relative pending task", "number", block.Number(), "sealhash", sealhash, "hash", hash)
				continue
			}
			// Different block could share same sealhash, deep copy here to prevent write-write conflict.
			var (
				receipts = make([]*types.Receipt, len(task.receipts))
				logs     []*types.Log
			)
			for i, taskReceipt := range task.receipts {
				receipt := new(types.Receipt)
				receipts[i] = receipt
				*receipt = *taskReceipt

				// add block location fields
				receipt.BlockHash = hash
				receipt.BlockNumber = block.Number()
				receipt.TransactionIndex = uint(i)

				// Update the block hash in all logs since it is now available and not when the
				// receipt/log of individual transactions were created.
				receipt.Logs = make([]*types.Log, len(taskReceipt.Logs))
				for i, taskLog := range taskReceipt.Logs {
					log := new(types.Log)
					receipt.Logs[i] = log
					*log = *taskLog
					log.BlockHash = hash
				}
				logs = append(logs, receipt.Logs...)
			}
			// Commit block and state to database.
			_, err := w.chain.WriteBlockAndSetHead(block, receipts, logs, task.state, true)
			if err != nil {
				log.Error("Failed writing block to chain", "err", err)
				continue
			}
			log.Info("Successfully sealed new block", "number", block.Number(), "sealhash", sealhash, "hash", hash,
				"elapsed", common.PrettyDuration(time.Since(task.createdAt)))

			// Broadcast the block and announce chain insertion event
			w.mux.Post(core.NewMinedBlockEvent{Block: block})

			// Insert the block into the set of pending ones to resultLoop for confirmations
			w.unconfirmed.Insert(block.NumberU64(), block.Hash())

		case <-w.exitCh:
			return
		}
	}
}

// makeEnv creates a new environment for the sealing block.
func (w *worker) makeEnv(parent *types.Block, header *types.Header, coinbase common.Address) (*environment, error) {
	// Retrieve the parent state to execute on top and start a prefetcher for
	// the miner to speed block sealing up a bit.
	state, err := w.chain.StateAt(parent.Root())
	if err != nil {
		// Note since the sealing block can be created upon the arbitrary parent
		// block, but the state of parent block may already be pruned, so the necessary
		// state recovery is needed here in the future.
		//
		// The maximum acceptable reorg depth can be limited by the finalised block
		// somehow. TODO(rjl493456442) fix the hard-coded number here later.
		state, err = w.eth.StateAtBlock(parent, 1024, nil, false, false)
		log.Warn("Recovered mining state", "root", parent.Root(), "err", err)
	}
	if err != nil {
		return nil, err
	}
	state.StartPrefetcher("miner")

	// Note the passed coinbase may be different with header.Coinbase.
	env := &environment{
		signer:    types.MakeSigner(w.chainConfig, header.Number),
		state:     state,
		coinbase:  coinbase,
		ancestors: mapset.NewSet(),
		family:    mapset.NewSet(),
		header:    header,
		uncles:    make(map[common.Hash]*types.Header),
	}
	// when 08 is processed ancestors contain 07 (quick block)
	for _, ancestor := range w.chain.GetBlocksFromHash(parent.Hash(), 7) {
		for _, uncle := range ancestor.Uncles() {
			env.family.Add(uncle.Hash())
		}
		env.family.Add(ancestor.Hash())
		env.ancestors.Add(ancestor.Hash())
	}
	// Keep track of transactions which return errors so they can be removed
	env.tcount = 0
	return env, nil
}

// commitUncle adds the given block to uncle block set, returns error if failed to add.
func (w *worker) commitUncle(env *environment, uncle *types.Header) error {
	if w.isTTDReached(env.header) {
		return errors.New("ignore uncle for beacon block")
	}
	hash := uncle.Hash()
	if _, exist := env.uncles[hash]; exist {
		return errors.New("uncle not unique")
	}
	if env.header.ParentHash == uncle.ParentHash {
		return errors.New("uncle is sibling")
	}
	if !env.ancestors.Contains(uncle.ParentHash) {
		return errors.New("uncle's parent unknown")
	}
	if env.family.Contains(hash) {
		return errors.New("uncle already included")
	}
	env.uncles[hash] = uncle
	return nil
}

// updateSnapshot updates pending snapshot block, receipts and state.
func (w *worker) updateSnapshot(env *environment) {
	w.snapshotMu.Lock()
	defer w.snapshotMu.Unlock()

	w.snapshotBlock = types.NewBlock(
		env.header,
		env.txs,
		env.unclelist(),
		env.receipts,
		trie.NewStackTrie(nil),
	)
	w.snapshotReceipts = copyReceipts(env.receipts)
	w.snapshotState = env.state.Copy()
}

func (w *worker) commitTransaction(env *environment, tx *types.Transaction) ([]*types.Log, error) {
	snap := env.state.Snapshot()

<<<<<<< HEAD
	receipt, err := core.ApplyTransaction(w.chainConfig, w.chain, &env.coinbase, env.gasPool, env.state, env.header, tx, &env.header.GasUsed, *w.chain.GetVMConfig(), deepmind.NoOpContext)
=======
	receipt, err := core.ApplyTransaction(w.chainConfig, w.chain, &coinbase, w.current.gasPool, w.current.state, w.current.header, tx, &w.current.header.GasUsed, *w.chain.GetVMConfig(), firehose.NoOpContext)
>>>>>>> b9f05274
	if err != nil {
		env.state.RevertToSnapshot(snap)
		return nil, err
	}
	env.txs = append(env.txs, tx)
	env.receipts = append(env.receipts, receipt)

	return receipt.Logs, nil
}

func (w *worker) commitTransactions(env *environment, txs *types.TransactionsByPriceAndNonce, interrupt *int32) bool {
	gasLimit := env.header.GasLimit
	if env.gasPool == nil {
		env.gasPool = new(core.GasPool).AddGas(gasLimit)
	}
	var coalescedLogs []*types.Log

	for {
		// In the following three cases, we will interrupt the execution of the transaction.
		// (1) new head block event arrival, the interrupt signal is 1
		// (2) worker start or restart, the interrupt signal is 1
		// (3) worker recreate the sealing block with any newly arrived transactions, the interrupt signal is 2.
		// For the first two cases, the semi-finished work will be discarded.
		// For the third case, the semi-finished work will be submitted to the consensus engine.
		if interrupt != nil && atomic.LoadInt32(interrupt) != commitInterruptNone {
			// Notify resubmit loop to increase resubmitting interval due to too frequent commits.
			if atomic.LoadInt32(interrupt) == commitInterruptResubmit {
				ratio := float64(gasLimit-env.gasPool.Gas()) / float64(gasLimit)
				if ratio < 0.1 {
					ratio = 0.1
				}
				w.resubmitAdjustCh <- &intervalAdjust{
					ratio: ratio,
					inc:   true,
				}
			}
			return atomic.LoadInt32(interrupt) == commitInterruptNewHead
		}
		// If we don't have enough gas for any further transactions then we're done
		if env.gasPool.Gas() < params.TxGas {
			log.Trace("Not enough gas for further transactions", "have", env.gasPool, "want", params.TxGas)
			break
		}
		// Retrieve the next transaction and abort if all done
		tx := txs.Peek()
		if tx == nil {
			break
		}
		// Error may be ignored here. The error has already been checked
		// during transaction acceptance is the transaction pool.
		//
		// We use the eip155 signer regardless of the current hf.
		from, _ := types.Sender(env.signer, tx)
		// Check whether the tx is replay protected. If we're not in the EIP155 hf
		// phase, start ignoring the sender until we do.
		if tx.Protected() && !w.chainConfig.IsEIP155(env.header.Number) {
			log.Trace("Ignoring reply protected transaction", "hash", tx.Hash(), "eip155", w.chainConfig.EIP155Block)

			txs.Pop()
			continue
		}
		// Start executing the transaction
		env.state.Prepare(tx.Hash(), env.tcount)

		logs, err := w.commitTransaction(env, tx)
		switch {
		case errors.Is(err, core.ErrGasLimitReached):
			// Pop the current out-of-gas transaction without shifting in the next from the account
			log.Trace("Gas limit exceeded for current block", "sender", from)
			txs.Pop()

		case errors.Is(err, core.ErrNonceTooLow):
			// New head notification data race between the transaction pool and miner, shift
			log.Trace("Skipping transaction with low nonce", "sender", from, "nonce", tx.Nonce())
			txs.Shift()

		case errors.Is(err, core.ErrNonceTooHigh):
			// Reorg notification data race between the transaction pool and miner, skip account =
			log.Trace("Skipping account with hight nonce", "sender", from, "nonce", tx.Nonce())
			txs.Pop()

		case errors.Is(err, nil):
			// Everything ok, collect the logs and shift in the next transaction from the same account
			coalescedLogs = append(coalescedLogs, logs...)
			env.tcount++
			txs.Shift()

		case errors.Is(err, core.ErrTxTypeNotSupported):
			// Pop the unsupported transaction without shifting in the next from the account
			log.Trace("Skipping unsupported transaction type", "sender", from, "type", tx.Type())
			txs.Pop()

		default:
			// Strange error, discard the transaction and get the next in line (note, the
			// nonce-too-high clause will prevent us from executing in vain).
			log.Debug("Transaction failed, account skipped", "hash", tx.Hash(), "err", err)
			txs.Shift()
		}
	}

	if !w.isRunning() && len(coalescedLogs) > 0 {
		// We don't push the pendingLogsEvent while we are sealing. The reason is that
		// when we are sealing, the worker will regenerate a sealing block every 3 seconds.
		// In order to avoid pushing the repeated pendingLog, we disable the pending log pushing.

		// make a copy, the state caches the logs and these logs get "upgraded" from pending to mined
		// logs by filling in the block hash when the block was mined by the local miner. This can
		// cause a race condition if a log was "upgraded" before the PendingLogsEvent is processed.
		cpy := make([]*types.Log, len(coalescedLogs))
		for i, l := range coalescedLogs {
			cpy[i] = new(types.Log)
			*cpy[i] = *l
		}
		w.pendingLogsFeed.Send(cpy)
	}
	// Notify resubmit loop to decrease resubmitting interval if current interval is larger
	// than the user-specified one.
	if interrupt != nil {
		w.resubmitAdjustCh <- &intervalAdjust{inc: false}
	}
	return false
}

// generateParams wraps various of settings for generating sealing task.
type generateParams struct {
	timestamp  uint64         // The timstamp for sealing task
	forceTime  bool           // Flag whether the given timestamp is immutable or not
	parentHash common.Hash    // Parent block hash, empty means the latest chain head
	coinbase   common.Address // The fee recipient address for including transaction
	random     common.Hash    // The randomness generated by beacon chain, empty before the merge
	noUncle    bool           // Flag whether the uncle block inclusion is allowed
	noExtra    bool           // Flag whether the extra field assignment is allowed
}

// prepareWork constructs the sealing task according to the given parameters,
// either based on the last chain head or specified parent. In this function
// the pending transactions are not filled yet, only the empty task returned.
func (w *worker) prepareWork(genParams *generateParams) (*environment, error) {
	w.mu.RLock()
	defer w.mu.RUnlock()

	// Find the parent block for sealing task
	parent := w.chain.CurrentBlock()
	if genParams.parentHash != (common.Hash{}) {
		parent = w.chain.GetBlockByHash(genParams.parentHash)
	}
	if parent == nil {
		return nil, fmt.Errorf("missing parent")
	}
	// Sanity check the timestamp correctness, recap the timestamp
	// to parent+1 if the mutation is allowed.
	timestamp := genParams.timestamp
	if parent.Time() >= timestamp {
		if genParams.forceTime {
			return nil, fmt.Errorf("invalid timestamp, parent %d given %d", parent.Time(), timestamp)
		}
		timestamp = parent.Time() + 1
	}
	// Construct the sealing block header, set the extra field if it's allowed
	num := parent.Number()
	header := &types.Header{
		ParentHash: parent.Hash(),
		Number:     num.Add(num, common.Big1),
		GasLimit:   core.CalcGasLimit(parent.GasLimit(), w.config.GasCeil),
		Time:       timestamp,
		Coinbase:   genParams.coinbase,
	}
	if !genParams.noExtra && len(w.extra) != 0 {
		header.Extra = w.extra
	}
	// Set the randomness field from the beacon chain if it's available.
	if genParams.random != (common.Hash{}) {
		header.MixDigest = genParams.random
	}
	// Set baseFee and GasLimit if we are on an EIP-1559 chain
	if w.chainConfig.IsLondon(header.Number) {
		header.BaseFee = misc.CalcBaseFee(w.chainConfig, parent.Header())
		if !w.chainConfig.IsLondon(parent.Number()) {
			parentGasLimit := parent.GasLimit() * params.ElasticityMultiplier
			header.GasLimit = core.CalcGasLimit(parentGasLimit, w.config.GasCeil)
		}
	}
	// Run the consensus preparation with the default or customized consensus engine.
	if err := w.engine.Prepare(w.chain, header); err != nil {
		log.Error("Failed to prepare header for sealing", "err", err)
		return nil, err
	}
	// Could potentially happen if starting to mine in an odd state.
	// Note genParams.coinbase can be different with header.Coinbase
	// since clique algorithm can modify the coinbase field in header.
	env, err := w.makeEnv(parent, header, genParams.coinbase)
	if err != nil {
<<<<<<< HEAD
		log.Error("Failed to create sealing context", "err", err)
		return nil, err
=======
		log.Error("Failed to create mining context", "err", err)
		return
	}
	// Create the current work task and check any fork transitions needed
	env := w.current
	if w.chainConfig.DAOForkSupport && w.chainConfig.DAOForkBlock != nil && w.chainConfig.DAOForkBlock.Cmp(header.Number) == 0 {
		misc.ApplyDAOHardFork(env.state, firehose.NoOpContext)
>>>>>>> b9f05274
	}
	// Accumulate the uncles for the sealing work only if it's allowed.
	if !genParams.noUncle {
		commitUncles := func(blocks map[common.Hash]*types.Block) {
			for hash, uncle := range blocks {
				if len(env.uncles) == 2 {
					break
				}
				if err := w.commitUncle(env, uncle.Header()); err != nil {
					log.Trace("Possible uncle rejected", "hash", hash, "reason", err)
				} else {
					log.Debug("Committing new uncle to block", "hash", hash)
				}
			}
		}
		// Prefer to locally generated uncle
		commitUncles(w.localUncles)
		commitUncles(w.remoteUncles)
	}
	return env, nil
}

// fillTransactions retrieves the pending transactions from the txpool and fills them
// into the given sealing block. The transaction selection and ordering strategy can
// be customized with the plugin in the future.
func (w *worker) fillTransactions(interrupt *int32, env *environment) {
	// Split the pending transactions into locals and remotes
	// Fill the block with all available pending transactions.
	pending := w.eth.TxPool().Pending(true)
	localTxs, remoteTxs := make(map[common.Address]types.Transactions), pending
	for _, account := range w.eth.TxPool().Locals() {
		if txs := remoteTxs[account]; len(txs) > 0 {
			delete(remoteTxs, account)
			localTxs[account] = txs
		}
	}
	if len(localTxs) > 0 {
		txs := types.NewTransactionsByPriceAndNonce(env.signer, localTxs, env.header.BaseFee)
		if w.commitTransactions(env, txs, interrupt) {
			return
		}
	}
	if len(remoteTxs) > 0 {
		txs := types.NewTransactionsByPriceAndNonce(env.signer, remoteTxs, env.header.BaseFee)
		if w.commitTransactions(env, txs, interrupt) {
			return
		}
	}
}

<<<<<<< HEAD
// generateWork generates a sealing block based on the given parameters.
func (w *worker) generateWork(params *generateParams) (*types.Block, error) {
	work, err := w.prepareWork(params)
=======
// commit runs any post-transaction state modifications, assembles the final block
// and commits new work if consensus engine is running.
func (w *worker) commit(uncles []*types.Header, interval func(), update bool, start time.Time) error {
	// Deep copy receipts here to avoid interaction between different tasks.
	receipts := copyReceipts(w.current.receipts)
	s := w.current.state.Copy()
	block, err := w.engine.FinalizeAndAssemble(w.chain, w.current.header, s, w.current.txs, uncles, receipts, firehose.NoOpContext)
>>>>>>> b9f05274
	if err != nil {
		return nil, err
	}
	defer work.discard()

	w.fillTransactions(nil, work)
	return w.engine.FinalizeAndAssemble(w.chain, work.header, work.state, work.txs, work.unclelist(), work.receipts, deepmind.NoOpContext)
}

// commitWork generates several new sealing tasks based on the parent block
// and submit them to the sealer.
func (w *worker) commitWork(interrupt *int32, noempty bool, timestamp int64) {
	start := time.Now()

	// Set the coinbase if the worker is running or it's required
	var coinbase common.Address
	if w.isRunning() {
		if w.coinbase == (common.Address{}) {
			log.Error("Refusing to mine without etherbase")
			return
		}
		coinbase = w.coinbase // Use the preset address as the fee recipient
	}
	work, err := w.prepareWork(&generateParams{
		timestamp: uint64(timestamp),
		coinbase:  coinbase,
	})
	if err != nil {
		return
	}
	// Create an empty block based on temporary copied state for
	// sealing in advance without waiting block execution finished.
	if !noempty && atomic.LoadUint32(&w.noempty) == 0 {
		w.commit(work.copy(), nil, false, start)
	}
	// Fill pending transactions from the txpool
	w.fillTransactions(interrupt, work)
	w.commit(work.copy(), w.fullTaskHook, true, start)

	// Swap out the old work with the new one, terminating any leftover
	// prefetcher processes in the mean time and starting a new one.
	if w.current != nil {
		w.current.discard()
	}
	w.current = work
}

// commit runs any post-transaction state modifications, assembles the final block
// and commits new work if consensus engine is running.
// Note the assumption is held that the mutation is allowed to the passed env, do
// the deep copy first.
func (w *worker) commit(env *environment, interval func(), update bool, start time.Time) error {
	if w.isRunning() {
		if interval != nil {
			interval()
		}
		// Create a local environment copy, avoid the data race with snapshot state.
		// https://github.com/ethereum/go-ethereum/issues/24299
		env := env.copy()
		block, err := w.engine.FinalizeAndAssemble(w.chain, env.header, env.state, env.txs, env.unclelist(), env.receipts, deepmind.NoOpContext)
		if err != nil {
			return err
		}
		// If we're post merge, just ignore
		if !w.isTTDReached(block.Header()) {
			select {
			case w.taskCh <- &task{receipts: env.receipts, state: env.state, block: block, createdAt: time.Now()}:
				w.unconfirmed.Shift(block.NumberU64() - 1)
				log.Info("Commit new sealing work", "number", block.Number(), "sealhash", w.engine.SealHash(block.Header()),
					"uncles", len(env.uncles), "txs", env.tcount,
					"gas", block.GasUsed(), "fees", totalFees(block, env.receipts),
					"elapsed", common.PrettyDuration(time.Since(start)))

			case <-w.exitCh:
				log.Info("Worker has exited")
			}
		}
	}
	if update {
		w.updateSnapshot(env)
	}
	return nil
}

// getSealingBlock generates the sealing block based on the given parameters.
func (w *worker) getSealingBlock(parent common.Hash, timestamp uint64, coinbase common.Address, random common.Hash) (*types.Block, error) {
	req := &getWorkReq{
		params: &generateParams{
			timestamp:  timestamp,
			forceTime:  true,
			parentHash: parent,
			coinbase:   coinbase,
			random:     random,
			noUncle:    true,
			noExtra:    true,
		},
		result: make(chan *types.Block, 1),
	}
	select {
	case w.getWorkCh <- req:
		block := <-req.result
		if block == nil {
			return nil, req.err
		}
		return block, nil
	case <-w.exitCh:
		return nil, errors.New("miner closed")
	}
}

// isTTDReached returns the indicator if the given block has reached the total
// terminal difficulty for The Merge transition.
func (w *worker) isTTDReached(header *types.Header) bool {
	td, ttd := w.chain.GetTd(header.ParentHash, header.Number.Uint64()-1), w.chain.Config().TerminalTotalDifficulty
	return td != nil && ttd != nil && td.Cmp(ttd) >= 0
}

// copyReceipts makes a deep copy of the given receipts.
func copyReceipts(receipts []*types.Receipt) []*types.Receipt {
	result := make([]*types.Receipt, len(receipts))
	for i, l := range receipts {
		cpy := *l
		result[i] = &cpy
	}
	return result
}

// postSideBlock fires a side chain event, only use it for testing.
func (w *worker) postSideBlock(event core.ChainSideEvent) {
	select {
	case w.chainSideCh <- event:
	case <-w.exitCh:
	}
}

// totalFees computes total consumed miner fees in ETH. Block transactions and receipts have to have the same order.
func totalFees(block *types.Block, receipts []*types.Receipt) *big.Float {
	feesWei := new(big.Int)
	for i, tx := range block.Transactions() {
		minerFee, _ := tx.EffectiveGasTip(block.BaseFee())
		feesWei.Add(feesWei, new(big.Int).Mul(new(big.Int).SetUint64(receipts[i].GasUsed), minerFee))
	}
	return new(big.Float).Quo(new(big.Float).SetInt(feesWei), new(big.Float).SetInt(big.NewInt(params.Ether)))
}<|MERGE_RESOLUTION|>--- conflicted
+++ resolved
@@ -528,17 +528,7 @@
 	for {
 		select {
 		case req := <-w.newWorkCh:
-<<<<<<< HEAD
 			w.commitWork(req.interrupt, req.noempty, req.timestamp)
-=======
-			if firehose.Enabled && !firehose.MiningEnabled {
-				// This receives and processes all transactions received on the P2P network.
-				// By **not** processing this now received transaction, it prevents doing a
-				// speculative execution of the transaction and thus, breaking firehose that
-				// expects linear execution of all logs.
-				continue
-			}
->>>>>>> b9f05274
 
 		case req := <-w.getWorkCh:
 			block, err := w.generateWork(req.params)
@@ -581,7 +571,6 @@
 				}
 			}
 
-<<<<<<< HEAD
 		case <-cleanTicker.C:
 			chainHead := w.chain.CurrentBlock()
 			for hash, uncle := range w.localUncles {
@@ -593,15 +582,6 @@
 				if uncle.NumberU64()+staleThreshold <= chainHead.NumberU64() {
 					delete(w.remoteUncles, hash)
 				}
-=======
-		case ev := <-w.txsCh:
-			if firehose.Enabled && !firehose.MiningEnabled {
-				// This receives and processes all transactions received on the P2P network.
-				// By **not** processing this now received transaction, it prevents doing a
-				// speculative execution of the transaction and thus, breaking firehose that
-				// expects linear execution of all logs.
-				continue
->>>>>>> b9f05274
 			}
 
 		case ev := <-w.txsCh:
@@ -869,11 +849,7 @@
 func (w *worker) commitTransaction(env *environment, tx *types.Transaction) ([]*types.Log, error) {
 	snap := env.state.Snapshot()
 
-<<<<<<< HEAD
-	receipt, err := core.ApplyTransaction(w.chainConfig, w.chain, &env.coinbase, env.gasPool, env.state, env.header, tx, &env.header.GasUsed, *w.chain.GetVMConfig(), deepmind.NoOpContext)
-=======
-	receipt, err := core.ApplyTransaction(w.chainConfig, w.chain, &coinbase, w.current.gasPool, w.current.state, w.current.header, tx, &w.current.header.GasUsed, *w.chain.GetVMConfig(), firehose.NoOpContext)
->>>>>>> b9f05274
+	receipt, err := core.ApplyTransaction(w.chainConfig, w.chain, &env.coinbase, env.gasPool, env.state, env.header, tx, &env.header.GasUsed, *w.chain.GetVMConfig(), firehose.NoOpContext)
 	if err != nil {
 		env.state.RevertToSnapshot(snap)
 		return nil, err
@@ -1066,18 +1042,8 @@
 	// since clique algorithm can modify the coinbase field in header.
 	env, err := w.makeEnv(parent, header, genParams.coinbase)
 	if err != nil {
-<<<<<<< HEAD
 		log.Error("Failed to create sealing context", "err", err)
 		return nil, err
-=======
-		log.Error("Failed to create mining context", "err", err)
-		return
-	}
-	// Create the current work task and check any fork transitions needed
-	env := w.current
-	if w.chainConfig.DAOForkSupport && w.chainConfig.DAOForkBlock != nil && w.chainConfig.DAOForkBlock.Cmp(header.Number) == 0 {
-		misc.ApplyDAOHardFork(env.state, firehose.NoOpContext)
->>>>>>> b9f05274
 	}
 	// Accumulate the uncles for the sealing work only if it's allowed.
 	if !genParams.noUncle {
@@ -1128,26 +1094,16 @@
 	}
 }
 
-<<<<<<< HEAD
 // generateWork generates a sealing block based on the given parameters.
 func (w *worker) generateWork(params *generateParams) (*types.Block, error) {
 	work, err := w.prepareWork(params)
-=======
-// commit runs any post-transaction state modifications, assembles the final block
-// and commits new work if consensus engine is running.
-func (w *worker) commit(uncles []*types.Header, interval func(), update bool, start time.Time) error {
-	// Deep copy receipts here to avoid interaction between different tasks.
-	receipts := copyReceipts(w.current.receipts)
-	s := w.current.state.Copy()
-	block, err := w.engine.FinalizeAndAssemble(w.chain, w.current.header, s, w.current.txs, uncles, receipts, firehose.NoOpContext)
->>>>>>> b9f05274
 	if err != nil {
 		return nil, err
 	}
 	defer work.discard()
 
 	w.fillTransactions(nil, work)
-	return w.engine.FinalizeAndAssemble(w.chain, work.header, work.state, work.txs, work.unclelist(), work.receipts, deepmind.NoOpContext)
+	return w.engine.FinalizeAndAssemble(w.chain, work.header, work.state, work.txs, work.unclelist(), work.receipts, firehose.NoOpContext)
 }
 
 // commitWork generates several new sealing tasks based on the parent block
@@ -1200,7 +1156,7 @@
 		// Create a local environment copy, avoid the data race with snapshot state.
 		// https://github.com/ethereum/go-ethereum/issues/24299
 		env := env.copy()
-		block, err := w.engine.FinalizeAndAssemble(w.chain, env.header, env.state, env.txs, env.unclelist(), env.receipts, deepmind.NoOpContext)
+		block, err := w.engine.FinalizeAndAssemble(w.chain, env.header, env.state, env.txs, env.unclelist(), env.receipts, firehose.NoOpContext)
 		if err != nil {
 			return err
 		}
