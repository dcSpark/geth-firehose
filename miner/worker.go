// Copyright 2015 The go-ethereum Authors
// This file is part of the go-ethereum library.
//
// The go-ethereum library is free software: you can redistribute it and/or modify
// it under the terms of the GNU Lesser General Public License as published by
// the Free Software Foundation, either version 3 of the License, or
// (at your option) any later version.
//
// The go-ethereum library is distributed in the hope that it will be useful,
// but WITHOUT ANY WARRANTY; without even the implied warranty of
// MERCHANTABILITY or FITNESS FOR A PARTICULAR PURPOSE. See the
// GNU Lesser General Public License for more details.
//
// You should have received a copy of the GNU Lesser General Public License
// along with the go-ethereum library. If not, see <http://www.gnu.org/licenses/>.

package miner

import (
	"bytes"
	"errors"
	"math/big"
	"sync"
	"sync/atomic"
	"time"

	mapset "github.com/deckarep/golang-set"
	"github.com/ethereum/go-ethereum/common"
	"github.com/ethereum/go-ethereum/consensus"
	"github.com/ethereum/go-ethereum/consensus/misc"
	"github.com/ethereum/go-ethereum/core"
	"github.com/ethereum/go-ethereum/core/mps"
	"github.com/ethereum/go-ethereum/core/rawdb"
	"github.com/ethereum/go-ethereum/core/state"
	"github.com/ethereum/go-ethereum/core/types"
	"github.com/ethereum/go-ethereum/core/vm"
	"github.com/ethereum/go-ethereum/event"
	"github.com/ethereum/go-ethereum/log"
	"github.com/ethereum/go-ethereum/params"
	"github.com/ethereum/go-ethereum/trie"
)

const (
	// resultQueueSize is the size of channel listening to sealing result.
	resultQueueSize = 10

	// txChanSize is the size of channel listening to NewTxsEvent.
	// The number is referenced from the size of tx pool.
	txChanSize = 4096

	// chainHeadChanSize is the size of channel listening to ChainHeadEvent.
	chainHeadChanSize = 10

	// chainSideChanSize is the size of channel listening to ChainSideEvent.
	chainSideChanSize = 10

	// resubmitAdjustChanSize is the size of resubmitting interval adjustment channel.
	resubmitAdjustChanSize = 10

	// miningLogAtDepth is the number of confirmations before logging successful mining.
	miningLogAtDepth = 7

	// minRecommitInterval is the minimal time interval to recreate the mining block with
	// any newly arrived transactions.
	minRecommitInterval = 1 * time.Second

	// maxRecommitInterval is the maximum time interval to recreate the mining block with
	// any newly arrived transactions.
	maxRecommitInterval = 15 * time.Second

	// intervalAdjustRatio is the impact a single interval adjustment has on sealing work
	// resubmitting interval.
	intervalAdjustRatio = 0.1

	// intervalAdjustBias is applied during the new resubmit interval calculation in favor of
	// increasing upper limit or decreasing lower limit so that the limit can be reachable.
	intervalAdjustBias = 200 * 1000.0 * 1000.0

	// staleThreshold is the maximum depth of the acceptable stale block.
	staleThreshold = 7
)

// environment is the worker's current environment and holds all of the current state information.
type environment struct {
	signer types.Signer

	state     *state.StateDB // apply state changes here
	ancestors mapset.Set     // ancestor set (used for checking uncle parent validity)
	family    mapset.Set     // family set (used for checking uncle invalidity)
	uncles    mapset.Set     // uncle set
	tcount    int            // tx count in cycle
	gasPool   *core.GasPool  // available gas used to pack transactions

	header   *types.Header
	txs      []*types.Transaction
	receipts []*types.Receipt

	// Quorum
	privateReceipts  []*types.Receipt
	privateStateRepo mps.PrivateStateRepository
	// End Quorum
}

// task contains all information for consensus engine sealing and result submitting.
type task struct {
	receipts  []*types.Receipt
	state     *state.StateDB
	block     *types.Block
	createdAt time.Time

	// Quorum
	privateReceipts  []*types.Receipt
	privateStateRepo mps.PrivateStateRepository
	// End Quorum
}

const (
	commitInterruptNone int32 = iota
	commitInterruptNewHead
	commitInterruptResubmit
)

// newWorkReq represents a request for new sealing work submitting with relative interrupt notifier.
type newWorkReq struct {
	interrupt *int32
	noempty   bool
	timestamp int64
}

// intervalAdjust represents a resubmitting interval adjustment.
type intervalAdjust struct {
	ratio float64
	inc   bool
}

// worker is the main object which takes care of submitting new work to consensus engine
// and gathering the sealing result.
type worker struct {
	config      *Config
	chainConfig *params.ChainConfig
	engine      consensus.Engine
	eth         Backend
	chain       *core.BlockChain

	// Feeds
	pendingLogsFeed event.Feed

	// Subscriptions
	mux          *event.TypeMux
	txsCh        chan core.NewTxsEvent
	txsSub       event.Subscription
	chainHeadCh  chan core.ChainHeadEvent
	chainHeadSub event.Subscription
	chainSideCh  chan core.ChainSideEvent
	chainSideSub event.Subscription

	// Channels
	newWorkCh          chan *newWorkReq
	taskCh             chan *task
	resultCh           chan *types.Block
	startCh            chan struct{}
	exitCh             chan struct{}
	resubmitIntervalCh chan time.Duration
	resubmitAdjustCh   chan *intervalAdjust

	current      *environment                 // An environment for current running cycle.
	localUncles  map[common.Hash]*types.Block // A set of side blocks generated locally as the possible uncle blocks.
	remoteUncles map[common.Hash]*types.Block // A set of side blocks as the possible uncle blocks.
	unconfirmed  *unconfirmedBlocks           // A set of locally mined blocks pending canonicalness confirmations.

	mu       sync.RWMutex // The lock used to protect the coinbase and extra fields
	coinbase common.Address
	extra    []byte

	pendingMu    sync.RWMutex
	pendingTasks map[common.Hash]*task

	snapshotMu    sync.RWMutex // The lock used to protect the block snapshot and state snapshot
	snapshotBlock *types.Block
	snapshotState *state.StateDB

	// atomic status counters
	running int32 // The indicator whether the consensus engine is running or not.
	newTxs  int32 // New arrival transaction count since last sealing work submitting.

	// noempty is the flag used to control whether the feature of pre-seal empty
	// block is enabled. The default value is false(pre-seal is enabled by default).
	// But in some special scenario the consensus engine will seal blocks instantaneously,
	// in this case this feature will add all empty blocks into canonical chain
	// non-stop and no real transaction will be included.
	noempty uint32

	// External functions
	isLocalBlock func(block *types.Block) bool // Function used to determine whether the specified block is mined by local miner.

	// Test hooks
	newTaskHook  func(*task)                        // Method to call upon receiving a new sealing task.
	skipSealHook func(*task) bool                   // Method to decide whether skipping the sealing.
	fullTaskHook func()                             // Method to call before pushing the full sealing task.
	resubmitHook func(time.Duration, time.Duration) // Method to call upon updating resubmitting interval.
}

func newWorker(config *Config, chainConfig *params.ChainConfig, engine consensus.Engine, eth Backend, mux *event.TypeMux, isLocalBlock func(*types.Block) bool, init bool) *worker {
	worker := &worker{
		config:             config,
		chainConfig:        chainConfig,
		engine:             engine,
		eth:                eth,
		mux:                mux,
		chain:              eth.BlockChain(),
		isLocalBlock:       isLocalBlock,
		localUncles:        make(map[common.Hash]*types.Block),
		remoteUncles:       make(map[common.Hash]*types.Block),
		unconfirmed:        newUnconfirmedBlocks(eth.BlockChain(), miningLogAtDepth),
		pendingTasks:       make(map[common.Hash]*task),
		txsCh:              make(chan core.NewTxsEvent, txChanSize),
		chainHeadCh:        make(chan core.ChainHeadEvent, chainHeadChanSize),
		chainSideCh:        make(chan core.ChainSideEvent, chainSideChanSize),
		newWorkCh:          make(chan *newWorkReq),
		taskCh:             make(chan *task),
		resultCh:           make(chan *types.Block, resultQueueSize),
		exitCh:             make(chan struct{}),
		startCh:            make(chan struct{}, 1),
		resubmitIntervalCh: make(chan time.Duration),
		resubmitAdjustCh:   make(chan *intervalAdjust, resubmitAdjustChanSize),
	}
	if _, ok := engine.(consensus.Istanbul); ok || !chainConfig.IsQuorum || chainConfig.Clique != nil {
		// Subscribe NewTxsEvent for tx pool
		worker.txsSub = eth.TxPool().SubscribeNewTxsEvent(worker.txsCh)
		// Subscribe events for blockchain
		worker.chainHeadSub = eth.BlockChain().SubscribeChainHeadEvent(worker.chainHeadCh)
		worker.chainSideSub = eth.BlockChain().SubscribeChainSideEvent(worker.chainSideCh)
		// Sanitize recommit interval if the user-specified one is too short.
		recommit := worker.config.Recommit
		if recommit < minRecommitInterval {
			log.Warn("Sanitizing miner recommit interval", "provided", recommit, "updated", minRecommitInterval)
			recommit = minRecommitInterval
		}

		go worker.mainLoop()
		go worker.newWorkLoop(recommit)
		go worker.resultLoop()
		go worker.taskLoop()

		// Submit first work to initialize pending state.
		if init {
			worker.startCh <- struct{}{}
		}
	}
	return worker
}

// setEtherbase sets the etherbase used to initialize the block coinbase field.
func (w *worker) setEtherbase(addr common.Address) {
	w.mu.Lock()
	defer w.mu.Unlock()
	w.coinbase = addr
}

// setExtra sets the content used to initialize the block extra field.
func (w *worker) setExtra(extra []byte) {
	w.mu.Lock()
	defer w.mu.Unlock()
	w.extra = extra
}

// setRecommitInterval updates the interval for miner sealing work recommitting.
func (w *worker) setRecommitInterval(interval time.Duration) {
	w.resubmitIntervalCh <- interval
}

// disablePreseal disables pre-sealing mining feature
func (w *worker) disablePreseal() {
	atomic.StoreUint32(&w.noempty, 1)
}

// enablePreseal enables pre-sealing mining feature
func (w *worker) enablePreseal() {
	atomic.StoreUint32(&w.noempty, 0)
}

// pending returns the pending state and corresponding block.
func (w *worker) pending(psi types.PrivateStateIdentifier) (*types.Block, *state.StateDB, *state.StateDB) {
	// return a snapshot to avoid contention on currentMu mutex
	w.snapshotMu.RLock()
	defer w.snapshotMu.RUnlock()
	if w.snapshotState == nil {
		return nil, nil, nil
	}
	privateState, err := w.current.privateStateRepo.StatePSI(psi)
	if err != nil {
		log.Error("Unable to retrieve private state", "psi", psi, "err", err)
		return nil, nil, nil
	}
	return w.snapshotBlock, w.snapshotState.Copy(), privateState.Copy()
}

// pendingBlock returns pending block.
func (w *worker) pendingBlock() *types.Block {
	// return a snapshot to avoid contention on currentMu mutex
	w.snapshotMu.RLock()
	defer w.snapshotMu.RUnlock()
	return w.snapshotBlock
}

// start sets the running status as 1 and triggers new work submitting.
func (w *worker) start() {
	atomic.StoreInt32(&w.running, 1)
	if istanbul, ok := w.engine.(consensus.Istanbul); ok {
		istanbul.Start(w.chain, w.chain.CurrentBlock, w.chain.HasBadBlock)
	}
	w.startCh <- struct{}{}
}

// stop sets the running status as 0.
func (w *worker) stop() {
	if istanbul, ok := w.engine.(consensus.Istanbul); ok {
		istanbul.Stop()
	}
	atomic.StoreInt32(&w.running, 0)
}

// isRunning returns an indicator whether worker is running or not.
func (w *worker) isRunning() bool {
	return atomic.LoadInt32(&w.running) == 1
}

// close terminates all background threads maintained by the worker.
// Note the worker does not support being closed multiple times.
func (w *worker) close() {
	close(w.exitCh)
}

// recalcRecommit recalculates the resubmitting interval upon feedback.
func recalcRecommit(minRecommit, prev time.Duration, target float64, inc bool) time.Duration {
	var (
		prevF = float64(prev.Nanoseconds())
		next  float64
	)
	if inc {
		next = prevF*(1-intervalAdjustRatio) + intervalAdjustRatio*(target+intervalAdjustBias)
		max := float64(maxRecommitInterval.Nanoseconds())
		if next > max {
			next = max
		}
	} else {
		next = prevF*(1-intervalAdjustRatio) + intervalAdjustRatio*(target-intervalAdjustBias)
		min := float64(minRecommit.Nanoseconds())
		if next < min {
			next = min
		}
	}
	return time.Duration(int64(next))
}

// newWorkLoop is a standalone goroutine to submit new mining work upon received events.
func (w *worker) newWorkLoop(recommit time.Duration) {
	var (
		interrupt   *int32
		minRecommit = recommit // minimal resubmit interval specified by user.
		timestamp   int64      // timestamp for each round of mining.
	)

	timer := time.NewTimer(0)
	defer timer.Stop()
	<-timer.C // discard the initial tick

	// commit aborts in-flight transaction execution with given signal and resubmits a new one.
	commit := func(noempty bool, s int32) {
		if interrupt != nil {
			atomic.StoreInt32(interrupt, s)
		}
		interrupt = new(int32)
		w.newWorkCh <- &newWorkReq{interrupt: interrupt, noempty: noempty, timestamp: timestamp}
		timer.Reset(recommit)
		atomic.StoreInt32(&w.newTxs, 0)
	}
	// clearPending cleans the stale pending tasks.
	clearPending := func(number uint64) {
		w.pendingMu.Lock()
		for h, t := range w.pendingTasks {
			if t.block.NumberU64()+staleThreshold <= number {
				delete(w.pendingTasks, h)
			}
		}
		w.pendingMu.Unlock()
	}

	for {
		select {
		case <-w.startCh:
			clearPending(w.chain.CurrentBlock().NumberU64())
			timestamp = time.Now().Unix()
			commit(false, commitInterruptNewHead)

		case head := <-w.chainHeadCh:
			if h, ok := w.engine.(consensus.Handler); ok {
				h.NewChainHead()
			}
			clearPending(head.Block.NumberU64())
			timestamp = time.Now().Unix()
			commit(false, commitInterruptNewHead)

		case <-timer.C:
			// If mining is running resubmit a new work cycle periodically to pull in
			// higher priced transactions. Disable this overhead for pending blocks.
			if w.isRunning() && (w.chainConfig.Clique == nil || w.chainConfig.Clique.Period > 0) {
				// Short circuit if no new transaction arrives.
				if atomic.LoadInt32(&w.newTxs) == 0 {
					timer.Reset(recommit)
					continue
				}
				commit(true, commitInterruptResubmit)
			}

		case interval := <-w.resubmitIntervalCh:
			// Adjust resubmit interval explicitly by user.
			if interval < minRecommitInterval {
				log.Warn("Sanitizing miner recommit interval", "provided", interval, "updated", minRecommitInterval)
				interval = minRecommitInterval
			}
			log.Info("Miner recommit interval update", "from", minRecommit, "to", interval)
			minRecommit, recommit = interval, interval

			if w.resubmitHook != nil {
				w.resubmitHook(minRecommit, recommit)
			}

		case adjust := <-w.resubmitAdjustCh:
			// Adjust resubmit interval by feedback.
			if adjust.inc {
				before := recommit
				target := float64(recommit.Nanoseconds()) / adjust.ratio
				recommit = recalcRecommit(minRecommit, recommit, target, true)
				log.Trace("Increase miner recommit interval", "from", before, "to", recommit)
			} else {
				before := recommit
				recommit = recalcRecommit(minRecommit, recommit, float64(minRecommit.Nanoseconds()), false)
				log.Trace("Decrease miner recommit interval", "from", before, "to", recommit)
			}

			if w.resubmitHook != nil {
				w.resubmitHook(minRecommit, recommit)
			}

		case <-w.exitCh:
			return
		}
	}
}

// mainLoop is a standalone goroutine to regenerate the sealing task based on the received event.
func (w *worker) mainLoop() {
	defer w.txsSub.Unsubscribe()
	defer w.chainHeadSub.Unsubscribe()
	defer w.chainSideSub.Unsubscribe()

	for {
		select {
		case req := <-w.newWorkCh:
			w.commitNewWork(req.interrupt, req.noempty, req.timestamp)

		case ev := <-w.chainSideCh:
			// Short circuit for duplicate side blocks
			if _, exist := w.localUncles[ev.Block.Hash()]; exist {
				continue
			}
			if _, exist := w.remoteUncles[ev.Block.Hash()]; exist {
				continue
			}
			// Add side block to possible uncle block set depending on the author.
			if w.isLocalBlock != nil && w.isLocalBlock(ev.Block) {
				w.localUncles[ev.Block.Hash()] = ev.Block
			} else {
				w.remoteUncles[ev.Block.Hash()] = ev.Block
			}
			// If our mining block contains less than 2 uncle blocks,
			// add the new uncle block if valid and regenerate a mining block.
			if w.isRunning() && w.current != nil && w.current.uncles.Cardinality() < 2 {
				start := time.Now()
				if err := w.commitUncle(w.current, ev.Block.Header()); err == nil {
					var uncles []*types.Header
					w.current.uncles.Each(func(item interface{}) bool {
						hash, ok := item.(common.Hash)
						if !ok {
							return false
						}
						uncle, exist := w.localUncles[hash]
						if !exist {
							uncle, exist = w.remoteUncles[hash]
						}
						if !exist {
							return false
						}
						uncles = append(uncles, uncle.Header())
						return false
					})
					w.commit(uncles, nil, true, start)
				}
			}

		case ev := <-w.txsCh:
			// Apply transactions to the pending state if we're not mining.
			//
			// Note all transactions received may not be continuous with transactions
			// already included in the current mining block. These transactions will
			// be automatically eliminated.
			if !w.isRunning() && w.current != nil {
				// If block is already full, abort
				if gp := w.current.gasPool; gp != nil && gp.Gas() < params.TxGas {
					continue
				}
				w.mu.RLock()
				coinbase := w.coinbase
				w.mu.RUnlock()

				txs := make(map[common.Address]types.Transactions)
				for _, tx := range ev.Txs {
					acc, _ := types.Sender(w.current.signer, tx)
					txs[acc] = append(txs[acc], tx)
				}
				txset := types.NewTransactionsByPriceAndNonce(w.current.signer, txs)
				tcount := w.current.tcount
				w.commitTransactions(txset, coinbase, nil)
				// Only update the snapshot if any new transactons were added
				// to the pending block
				if tcount != w.current.tcount {
					w.updateSnapshot()
				}
			} else {
				// Special case, if the consensus engine is 0 period clique(dev mode),
				// submit mining work here since all empty submission will be rejected
				// by clique. Of course the advance sealing(empty submission) is disabled.
				if w.chainConfig.Clique != nil && w.chainConfig.Clique.Period == 0 {
					w.commitNewWork(nil, true, time.Now().Unix())
				}
			}
			atomic.AddInt32(&w.newTxs, int32(len(ev.Txs)))

			// System stopped
		case <-w.exitCh:
			return
		case <-w.txsSub.Err():
			return
		case <-w.chainHeadSub.Err():
			return
		case <-w.chainSideSub.Err():
			return
		}
	}
}

// taskLoop is a standalone goroutine to fetch sealing task from the generator and
// push them to consensus engine.
func (w *worker) taskLoop() {
	var (
		stopCh chan struct{}
		prev   common.Hash
	)

	// interrupt aborts the in-flight sealing task.
	interrupt := func() {
		if stopCh != nil {
			close(stopCh)
			stopCh = nil
		}
	}
	for {
		select {
		case task := <-w.taskCh:
			if w.newTaskHook != nil {
				w.newTaskHook(task)
			}
			// Reject duplicate sealing work due to resubmitting.
			sealHash := w.engine.SealHash(task.block.Header())
			if sealHash == prev {
				continue
			}
			// Interrupt previous sealing operation
			interrupt()
			stopCh, prev = make(chan struct{}), sealHash

			if w.skipSealHook != nil && w.skipSealHook(task) {
				continue
			}
			w.pendingMu.Lock()
			w.pendingTasks[sealHash] = task
			w.pendingMu.Unlock()

			if err := w.engine.Seal(w.chain, task.block, w.resultCh, stopCh); err != nil {
				log.Warn("Block sealing failed", "err", err)
			}
		case <-w.exitCh:
			interrupt()
			return
		}
	}
}

// resultLoop is a standalone goroutine to handle sealing result submitting
// and flush relative data to the database.
func (w *worker) resultLoop() {
	for {
		select {
		case block := <-w.resultCh:
			// Short circuit when receiving empty result.
			if block == nil {
				continue
			}
			// Short circuit when receiving duplicate result caused by resubmitting.
			if w.chain.HasBlock(block.Hash(), block.NumberU64()) {
				continue
			}
			var (
				sealhash = w.engine.SealHash(block.Header())
				hash     = block.Hash()
			)
			w.pendingMu.RLock()
			task, exist := w.pendingTasks[sealhash]
			w.pendingMu.RUnlock()
			if !exist {
				log.Error("Block found but no relative pending task", "number", block.Number(), "sealhash", sealhash, "hash", hash)
				continue
			}
			// Different block could share same sealhash, deep copy here to prevent write-write conflict.
			var (
				pubReceipts         = make([]*types.Receipt, len(task.receipts))
				prvReceipts         = make([]*types.Receipt, len(task.privateReceipts))
				logs                []*types.Log
				markerTxReceiptsAll = make([]*types.Receipt, 0)
			)
			offset := len(task.receipts)
			for i, receipt := range task.receipts {
				// add block location fields
				receipt.BlockHash = hash
				receipt.BlockNumber = block.Number()
				receipt.TransactionIndex = uint(i)

				pubReceipts[i] = new(types.Receipt)
				*pubReceipts[i] = *receipt
				// Update the block hash in all logs since it is now available and not when the
				// receipt/log of individual transactions were created.
				for _, log := range receipt.Logs {
					log.BlockHash = hash
				}
				logs = append(logs, receipt.Logs...)

				tx := block.Transaction(receipt.TxHash)
				if tx.To() != nil && tx.To().String() == vm.PrivacyMarkerAddress().String() {
					if markerReceipt := rawdb.ReadPrivateTransactionReceipt(w.eth.ChainDb(), receipt.TxHash); markerReceipt != nil {
						// add block location fields
						markerReceipt.BlockHash = hash
						markerReceipt.BlockNumber = block.Number()
						markerReceipt.TransactionIndex = uint(i)
						// Update the block hash in all logs since it is now available and not when the
						// receipt/log of individual transactions were created.
						for _, log := range markerReceipt.Logs {
							log.BlockHash = hash
						}
						logs = append(logs, markerReceipt.Logs...)
						rawdb.WritePrivateTransactionReceipt(w.eth.ChainDb(), receipt.TxHash, markerReceipt)
						markerTxReceiptsAll = append(markerTxReceiptsAll, markerReceipt)
					}
				}
			}

			for i, receipt := range task.privateReceipts {
				// add block location fields
				receipt.BlockHash = hash
				receipt.BlockNumber = block.Number()
				receipt.TransactionIndex = uint(i + offset)

				prvReceipts[i] = new(types.Receipt)
				*prvReceipts[i] = *receipt
				// Update the block hash in all logs since it is now available and not when the
				// receipt/log of individual transactions were created.
				for _, log := range receipt.Logs {
					log.BlockHash = hash
				}
				logs = append(logs, receipt.Logs...)

				for _, psReceipt := range receipt.PSReceipts {
					// add block location fields
					psReceipt.BlockHash = hash
					psReceipt.BlockNumber = block.Number()
					psReceipt.TransactionIndex = uint(i + offset)

					// Update the block hash in all logs since it is now available and not when the
					// receipt/log of individual transactions were created.
					for _, log := range psReceipt.Logs {
						log.BlockHash = hash
					}
					logs = append(logs, psReceipt.Logs...)
				}
			}

			allReceipts := task.privateStateRepo.MergeReceipts(pubReceipts, prvReceipts)

			// Commit block and state to database.
			_, err := w.chain.WriteBlockWithState(block, allReceipts, logs, task.state, task.privateStateRepo, true)
			if err != nil {
				log.Error("Failed writing block to chain", "err", err)
				continue
			}
			if err := rawdb.WritePrivateBlockBloom(w.eth.ChainDb(), block.NumberU64(), task.privateReceipts, markerTxReceiptsAll); err != nil {
				log.Error("Failed writing private block bloom", "err", err)
				continue
			}
			log.Info("Successfully sealed new block", "number", block.Number(), "sealhash", sealhash, "hash", hash,
				"elapsed", common.PrettyDuration(time.Since(task.createdAt)))

			// Broadcast the block and announce chain insertion event
			w.mux.Post(core.NewMinedBlockEvent{Block: block})

			// Insert the block into the set of pending ones to resultLoop for confirmations
			w.unconfirmed.Insert(block.NumberU64(), block.Hash())

		case <-w.exitCh:
			return
		}
	}
}

// makeCurrent creates a new environment for the current cycle.
func (w *worker) makeCurrent(parent *types.Block, header *types.Header) error {
	publicState, privateStateRepo, err := w.chain.StateAt(parent.Root())
	if err != nil {
		return err
	}
	env := &environment{
		signer:           types.MakeSigner(w.chainConfig, header.Number),
		state:            publicState,
		ancestors:        mapset.NewSet(),
		family:           mapset.NewSet(),
		uncles:           mapset.NewSet(),
		header:           header,
		privateStateRepo: privateStateRepo,
	}

	// when 08 is processed ancestors contain 07 (quick block)
	for _, ancestor := range w.chain.GetBlocksFromHash(parent.Hash(), 7) {
		for _, uncle := range ancestor.Uncles() {
			env.family.Add(uncle.Hash())
		}
		env.family.Add(ancestor.Hash())
		env.ancestors.Add(ancestor.Hash())
	}

	// Keep track of transactions which return errors so they can be removed
	env.tcount = 0
	w.current = env
	return nil
}

// commitUncle adds the given block to uncle block set, returns error if failed to add.
func (w *worker) commitUncle(env *environment, uncle *types.Header) error {
	hash := uncle.Hash()
	if env.uncles.Contains(hash) {
		return errors.New("uncle not unique")
	}
	if env.header.ParentHash == uncle.ParentHash {
		return errors.New("uncle is sibling")
	}
	if !env.ancestors.Contains(uncle.ParentHash) {
		return errors.New("uncle's parent unknown")
	}
	if env.family.Contains(hash) {
		return errors.New("uncle already included")
	}
	env.uncles.Add(uncle.Hash())
	return nil
}

// updateSnapshot updates pending snapshot block and state.
// Note this function assumes the current variable is thread safe.
func (w *worker) updateSnapshot() {
	w.snapshotMu.Lock()
	defer w.snapshotMu.Unlock()

	var uncles []*types.Header
	w.current.uncles.Each(func(item interface{}) bool {
		hash, ok := item.(common.Hash)
		if !ok {
			return false
		}
		uncle, exist := w.localUncles[hash]
		if !exist {
			uncle, exist = w.remoteUncles[hash]
		}
		if !exist {
			return false
		}
		uncles = append(uncles, uncle.Header())
		return false
	})

	w.snapshotBlock = types.NewBlock(
		w.current.header,
		w.current.txs,
		uncles,
		w.current.receipts,
		new(trie.Trie),
	)

	w.snapshotState = w.current.state.Copy()
}

func (w *worker) commitTransaction(tx *types.Transaction, coinbase common.Address) ([]*types.Log, error) {
	workerEnv := w.current
	publicStateDB := workerEnv.state
	snap := publicStateDB.Snapshot()
	privateStateRepo := workerEnv.privateStateRepo
	txnStart := time.Now()

	mpsReceipt, privateStateSnaphots, err := w.handleMPS(tx, coinbase)
	if err != nil {
		w.revertToPrivateStateSnapshots(privateStateSnaphots)
		return nil, err
	}
	privateStateDB, err := privateStateRepo.DefaultState()
	if err != nil {
		w.revertToPrivateStateSnapshots(privateStateSnaphots)
		return nil, err
	}
	privateStateDB.Prepare(tx.Hash(), common.Hash{}, workerEnv.tcount)
	publicStateDB.Prepare(tx.Hash(), common.Hash{}, workerEnv.tcount)
	privateStateSnaphots[privateStateRepo.DefaultStateMetadata().ID] = privateStateDB.Snapshot()
	receipt, privateReceipt, err := core.ApplyTransaction(w.chainConfig, w.chain, &coinbase, workerEnv.gasPool, publicStateDB, privateStateDB, workerEnv.header, tx, &workerEnv.header.GasUsed, *w.chain.GetVMConfig(), privateStateRepo.IsMPS())
	if err != nil {
		publicStateDB.RevertToSnapshot(snap)
		w.revertToPrivateStateSnapshots(privateStateSnaphots)
		return nil, err
	}
	workerEnv.txs = append(workerEnv.txs, tx)
	workerEnv.receipts = append(workerEnv.receipts, receipt)
	log.EmitCheckpoint(log.TxCompleted, "tx", tx.Hash().Hex(), "time", time.Since(txnStart))

	logs := receipt.Logs

	if privateReceipt != nil {
<<<<<<< HEAD
		logs = append(receipt.Logs, privateReceipt.Logs...)
		w.current.privateReceipts = append(w.current.privateReceipts, privateReceipt)
		w.chain.CheckAndSetPrivateState(privateReceipt.Logs, w.current.privateState)
	} else {
		if markerReceipt := rawdb.ReadPrivateTransactionReceipt(w.eth.ChainDb(), tx.Hash()); markerReceipt != nil {
			logs = append(logs, markerReceipt.Logs...)
			w.chain.CheckAndSetPrivateState(markerReceipt.Logs, w.current.privateState)
=======
		logs = append(logs, privateReceipt.Logs...)
		workerEnv.privateReceipts = append(workerEnv.privateReceipts, privateReceipt)
		w.chain.CheckAndSetPrivateState(privateReceipt.Logs, privateStateDB, privateStateRepo.DefaultStateMetadata().ID)
		// handling the auxiliary receipt from MPS execution
		if mpsReceipt != nil {
			privateReceipt.PSReceipts = mpsReceipt.PSReceipts
			logs = append(logs, mpsReceipt.Logs...)
>>>>>>> a340d644
		}
	}
	return logs, nil
}

func (w *worker) commitTransactions(txs *types.TransactionsByPriceAndNonce, coinbase common.Address, interrupt *int32) bool {
	// Short circuit if current is nil
	if w.current == nil {
		return true
	}

	if w.current.gasPool == nil {
		w.current.gasPool = new(core.GasPool).AddGas(w.current.header.GasLimit)
	}

	var coalescedLogs []*types.Log

	for {
		// In the following three cases, we will interrupt the execution of the transaction.
		// (1) new head block event arrival, the interrupt signal is 1
		// (2) worker start or restart, the interrupt signal is 1
		// (3) worker recreate the mining block with any newly arrived transactions, the interrupt signal is 2.
		// For the first two cases, the semi-finished work will be discarded.
		// For the third case, the semi-finished work will be submitted to the consensus engine.
		if interrupt != nil && atomic.LoadInt32(interrupt) != commitInterruptNone {
			// Notify resubmit loop to increase resubmitting interval due to too frequent commits.
			if atomic.LoadInt32(interrupt) == commitInterruptResubmit {
				ratio := float64(w.current.header.GasLimit-w.current.gasPool.Gas()) / float64(w.current.header.GasLimit)
				if ratio < 0.1 {
					ratio = 0.1
				}
				w.resubmitAdjustCh <- &intervalAdjust{
					ratio: ratio,
					inc:   true,
				}
			}
			return atomic.LoadInt32(interrupt) == commitInterruptNewHead
		}
		// If we don't have enough gas for any further transactions then we're done
		if w.current.gasPool.Gas() < params.TxGas {
			log.Trace("Not enough gas for further transactions", "have", w.current.gasPool, "want", params.TxGas)
			break
		}
		// Retrieve the next transaction and abort if all done
		tx := txs.Peek()
		if tx == nil {
			break
		}
		// Error may be ignored here. The error has already been checked
		// during transaction acceptance is the transaction pool.
		//
		// We use the eip155 signer regardless of the current hf.
		from, _ := types.Sender(w.current.signer, tx)
		// Check whether the tx is replay protected. If we're not in the EIP155 hf
		// phase, start ignoring the sender until we do.
		if tx.Protected() && !w.chainConfig.IsEIP155(w.current.header.Number) && !tx.IsPrivate() {
			log.Trace("Ignoring reply protected transaction", "hash", tx.Hash(), "eip155", w.chainConfig.EIP155Block)

			txs.Pop()
			continue
		}
		// Start executing the transaction
		logs, err := w.commitTransaction(tx, coinbase)
		switch err {
		case core.ErrGasLimitReached:
			// Pop the current out-of-gas transaction without shifting in the next from the account
			log.Trace("Gas limit exceeded for current block", "sender", from)
			txs.Pop()

		case core.ErrNonceTooLow:
			// New head notification data race between the transaction pool and miner, shift
			log.Trace("Skipping transaction with low nonce", "sender", from, "nonce", tx.Nonce())
			txs.Shift()

		case core.ErrNonceTooHigh:
			// Reorg notification data race between the transaction pool and miner, skip account =
			log.Trace("Skipping account with hight nonce", "sender", from, "nonce", tx.Nonce())
			txs.Pop()

		case nil:
			// Everything ok, collect the logs and shift in the next transaction from the same account
			coalescedLogs = append(coalescedLogs, logs...)
			w.current.tcount++
			txs.Shift()

		default:
			// Strange error, discard the transaction and get the next in line (note, the
			// nonce-too-high clause will prevent us from executing in vain).
			log.Debug("Transaction failed, account skipped", "hash", tx.Hash(), "err", err)
			txs.Shift()
		}
	}

	if !w.isRunning() && len(coalescedLogs) > 0 {
		// We don't push the pendingLogsEvent while we are mining. The reason is that
		// when we are mining, the worker will regenerate a mining block every 3 seconds.
		// In order to avoid pushing the repeated pendingLog, we disable the pending log pushing.

		// make a copy, the state caches the logs and these logs get "upgraded" from pending to mined
		// logs by filling in the block hash when the block was mined by the local miner. This can
		// cause a race condition if a log was "upgraded" before the PendingLogsEvent is processed.
		cpy := make([]*types.Log, len(coalescedLogs))
		for i, l := range coalescedLogs {
			cpy[i] = new(types.Log)
			*cpy[i] = *l
		}
		w.pendingLogsFeed.Send(cpy)
	}
	// Notify resubmit loop to decrease resubmitting interval if current interval is larger
	// than the user-specified one.
	if interrupt != nil {
		w.resubmitAdjustCh <- &intervalAdjust{inc: false}
	}
	return false
}

// commitNewWork generates several new sealing tasks based on the parent block.
func (w *worker) commitNewWork(interrupt *int32, noempty bool, timestamp int64) {
	w.mu.RLock()
	defer w.mu.RUnlock()

	tstart := time.Now()
	parent := w.chain.CurrentBlock()

	if parent.Time() >= uint64(timestamp) {
		timestamp = int64(parent.Time() + 1)
	}

	allowedFutureBlockTime := int64(w.config.AllowedFutureBlockTime) //Quorum - get AllowedFutureBlockTime to fix issue # 1004

	// this will ensure we're not going off too far in the future
	if now := time.Now().Unix(); timestamp > now+1+allowedFutureBlockTime {
		wait := time.Duration(timestamp-now) * time.Second
		log.Info("Mining too far in the future", "wait", common.PrettyDuration(wait))
		time.Sleep(wait)
	}

	num := parent.Number()
	header := &types.Header{
		ParentHash: parent.Hash(),
		Number:     num.Add(num, common.Big1),
		GasLimit:   core.CalcGasLimit(parent, w.config.GasFloor, w.config.GasCeil),
		Extra:      w.extra,
		Time:       uint64(timestamp),
	}
	// Only set the coinbase if our consensus engine is running (avoid spurious block rewards)
	if w.isRunning() {
		if w.coinbase == (common.Address{}) {
			log.Error("Refusing to mine without etherbase")
			return
		}
		header.Coinbase = w.coinbase
	}
	if err := w.engine.Prepare(w.chain, header); err != nil {
		log.Error("Failed to prepare header for mining", "err", err)
		return
	}
	// If we are care about TheDAO hard-fork check whether to override the extra-data or not
	if daoBlock := w.chainConfig.DAOForkBlock; daoBlock != nil {
		// Check whether the block is among the fork extra-override range
		limit := new(big.Int).Add(daoBlock, params.DAOForkExtraRange)
		if header.Number.Cmp(daoBlock) >= 0 && header.Number.Cmp(limit) < 0 {
			// Depending whether we support or oppose the fork, override differently
			if w.chainConfig.DAOForkSupport {
				header.Extra = common.CopyBytes(params.DAOForkBlockExtra)
			} else if bytes.Equal(header.Extra, params.DAOForkBlockExtra) {
				header.Extra = []byte{} // If miner opposes, don't let it use the reserved extra-data
			}
		}
	}
	// Could potentially happen if starting to mine in an odd state.
	err := w.makeCurrent(parent, header)
	if err != nil {
		log.Error("Failed to create mining context", "err", err)
		return
	}
	// Create the current work task and check any fork transitions needed
	env := w.current
	if w.chainConfig.DAOForkSupport && w.chainConfig.DAOForkBlock != nil && w.chainConfig.DAOForkBlock.Cmp(header.Number) == 0 {
		misc.ApplyDAOHardFork(env.state)
	}
	// Accumulate the uncles for the current block
	uncles := make([]*types.Header, 0, 2)
	commitUncles := func(blocks map[common.Hash]*types.Block) {
		// Clean up stale uncle blocks first
		for hash, uncle := range blocks {
			if uncle.NumberU64()+staleThreshold <= header.Number.Uint64() {
				delete(blocks, hash)
			}
		}
		for hash, uncle := range blocks {
			if len(uncles) == 2 {
				break
			}
			if err := w.commitUncle(env, uncle.Header()); err != nil {
				log.Trace("Possible uncle rejected", "hash", hash, "reason", err)
			} else {
				log.Debug("Committing new uncle to block", "hash", hash)
				uncles = append(uncles, uncle.Header())
			}
		}
	}
	// Prefer to locally generated uncle
	commitUncles(w.localUncles)
	commitUncles(w.remoteUncles)

	// Create an empty block based on temporary copied state for
	// sealing in advance without waiting block execution finished.
	if !noempty && atomic.LoadUint32(&w.noempty) == 0 {
		w.commit(uncles, nil, false, tstart)
	}

	// Fill the block with all available pending transactions.
	pending, err := w.eth.TxPool().Pending()
	if err != nil {
		log.Error("Failed to fetch pending transactions", "err", err)
		return
	}
	// Short circuit if there is no available pending transactions.
	// But if we disable empty precommit already, ignore it. Since
	// empty block is necessary to keep the liveness of the network.
	if len(pending) == 0 && atomic.LoadUint32(&w.noempty) == 0 {
		w.updateSnapshot()
		return
	}
	// Split the pending transactions into locals and remotes
	localTxs, remoteTxs := make(map[common.Address]types.Transactions), pending
	for _, account := range w.eth.TxPool().Locals() {
		if txs := remoteTxs[account]; len(txs) > 0 {
			delete(remoteTxs, account)
			localTxs[account] = txs
		}
	}
	if len(localTxs) > 0 {
		txs := types.NewTransactionsByPriceAndNonce(w.current.signer, localTxs)
		if w.commitTransactions(txs, w.coinbase, interrupt) {
			return
		}
	}
	if len(remoteTxs) > 0 {
		txs := types.NewTransactionsByPriceAndNonce(w.current.signer, remoteTxs)
		if w.commitTransactions(txs, w.coinbase, interrupt) {
			return
		}
	}
	w.commit(uncles, w.fullTaskHook, true, tstart)
}

// commit runs any post-transaction state modifications, assembles the final block
// and commits new work if consensus engine is running.
func (w *worker) commit(uncles []*types.Header, interval func(), update bool, start time.Time) error {
	// Deep copy receipts here to avoid interaction between different tasks.
	receipts := copyReceipts(w.current.receipts)
	privateReceipts := copyReceipts(w.current.privateReceipts) // Quorum

	s := w.current.state.Copy()
	psrCopy := w.current.privateStateRepo.Copy()
	block, err := w.engine.FinalizeAndAssemble(w.chain, w.current.header, s, w.current.txs, uncles, receipts)
	if err != nil {
		return err
	}
	if w.isRunning() {
		if interval != nil {
			interval()
		}
		select {
		case w.taskCh <- &task{receipts: receipts, privateReceipts: privateReceipts, state: s, privateStateRepo: psrCopy, block: block, createdAt: time.Now()}:
			w.unconfirmed.Shift(block.NumberU64() - 1)
			log.Info("Commit new mining work", "number", block.Number(), "sealhash", w.engine.SealHash(block.Header()),
				"uncles", len(uncles), "txs", w.current.tcount,
				"gas", block.GasUsed(), "fees", totalFees(block, receipts),
				"elapsed", common.PrettyDuration(time.Since(start)))

		case <-w.exitCh:
			log.Info("Worker has exited")
		}
	}
	if update {
		w.updateSnapshot()
	}
	return nil
}

// copyReceipts makes a deep copy of the given receipts.
func copyReceipts(receipts []*types.Receipt) []*types.Receipt {
	result := make([]*types.Receipt, len(receipts))
	for i, l := range receipts {
		cpy := *l
		result[i] = &cpy
	}
	return result
}

// postSideBlock fires a side chain event, only use it for testing.
func (w *worker) postSideBlock(event core.ChainSideEvent) {
	select {
	case w.chainSideCh <- event:
	case <-w.exitCh:
	}
}

// totalFees computes total consumed fees in ETH. Block transactions and receipts have to have the same order.
func totalFees(block *types.Block, receipts []*types.Receipt) *big.Float {
	feesWei := new(big.Int)
	for i, tx := range block.Transactions() {
		feesWei.Add(feesWei, new(big.Int).Mul(new(big.Int).SetUint64(receipts[i].GasUsed), tx.GasPrice()))
	}
	return new(big.Float).Quo(new(big.Float).SetInt(feesWei), new(big.Float).SetInt(big.NewInt(params.Ether)))
}

// Quorum
//
// revertToPrivateStateSnapshots attempts to revert all private states to the provided snapshots
func (w *worker) revertToPrivateStateSnapshots(snapshots map[types.PrivateStateIdentifier]int) {
	for psi, snapshot := range snapshots {
		privateState, err := w.current.privateStateRepo.StatePSI(psi)
		if err == nil {
			privateState.RevertToSnapshot(snapshot)
		} else {
			log.Warn("unable to revert to snapshot", "psi", psi, "snapshot", snapshot, "err", err)
		}
	}
}

// Quorum
//
// handling MPS scenario for a private transaction. It also captures the snapshot
// before applying the transaction
//
// handleMPS returns the auxiliary receipt and the non-nil snapshots.
//
// Caller must check for error and reverts private states.
func (w *worker) handleMPS(tx *types.Transaction, coinbase common.Address) (mpsReceipt *types.Receipt, privateStateSnaphots map[types.PrivateStateIdentifier]int, err error) {
	workerEnv := w.current
	privateStateRepo := workerEnv.privateStateRepo
	// make sure we don't return NIL map
	privateStateSnaphots = make(map[types.PrivateStateIdentifier]int)
	if tx.IsPrivate() && privateStateRepo.IsMPS() {
		publicStateDBFactory := func() *state.StateDB {
			db := workerEnv.state.Copy()
			db.Prepare(tx.Hash(), common.Hash{}, workerEnv.tcount)
			return db
		}
		privateStateDBFactory := func(psi types.PrivateStateIdentifier) (*state.StateDB, error) {
			db, err := privateStateRepo.StatePSI(psi)
			if err != nil {
				return nil, err
			}
			db.Prepare(tx.Hash(), common.Hash{}, workerEnv.tcount)
			privateStateSnaphots[psi] = db.Snapshot()
			return db, nil
		}
		mpsReceipt, err = core.ApplyTransactionOnMPS(w.chainConfig, w.chain, &coinbase, workerEnv.gasPool, publicStateDBFactory, privateStateDBFactory, workerEnv.header, tx, &workerEnv.header.GasUsed, *w.chain.GetVMConfig())
	}
	return
}<|MERGE_RESOLUTION|>--- conflicted
+++ resolved
@@ -838,15 +838,6 @@
 	logs := receipt.Logs
 
 	if privateReceipt != nil {
-<<<<<<< HEAD
-		logs = append(receipt.Logs, privateReceipt.Logs...)
-		w.current.privateReceipts = append(w.current.privateReceipts, privateReceipt)
-		w.chain.CheckAndSetPrivateState(privateReceipt.Logs, w.current.privateState)
-	} else {
-		if markerReceipt := rawdb.ReadPrivateTransactionReceipt(w.eth.ChainDb(), tx.Hash()); markerReceipt != nil {
-			logs = append(logs, markerReceipt.Logs...)
-			w.chain.CheckAndSetPrivateState(markerReceipt.Logs, w.current.privateState)
-=======
 		logs = append(logs, privateReceipt.Logs...)
 		workerEnv.privateReceipts = append(workerEnv.privateReceipts, privateReceipt)
 		w.chain.CheckAndSetPrivateState(privateReceipt.Logs, privateStateDB, privateStateRepo.DefaultStateMetadata().ID)
@@ -854,7 +845,11 @@
 		if mpsReceipt != nil {
 			privateReceipt.PSReceipts = mpsReceipt.PSReceipts
 			logs = append(logs, mpsReceipt.Logs...)
->>>>>>> a340d644
+		}
+	} else {
+		if markerReceipt := rawdb.ReadPrivateTransactionReceipt(w.eth.ChainDb(), tx.Hash()); markerReceipt != nil {
+			logs = append(logs, markerReceipt.Logs...)
+			w.chain.CheckAndSetPrivateState(markerReceipt.Logs, privateStateDB, privateStateRepo.DefaultStateMetadata().ID)
 		}
 	}
 	return logs, nil
