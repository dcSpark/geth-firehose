--- conflicted
+++ resolved
@@ -28,6 +28,7 @@
 	mapset "github.com/deckarep/golang-set"
 	"github.com/ethereum/go-ethereum/common"
 	"github.com/ethereum/go-ethereum/consensus"
+	"github.com/ethereum/go-ethereum/consensus/misc"
 	"github.com/ethereum/go-ethereum/core"
 	"github.com/ethereum/go-ethereum/core/state"
 	"github.com/ethereum/go-ethereum/core/types"
@@ -831,11 +832,7 @@
 		}
 		// consensus related validation
 		if w.isPoSA {
-<<<<<<< HEAD
-			err := w.posa.ValidateTx(tx, w.current.header, w.current.state)
-=======
 			err := w.posa.ValidateTx(from, tx, w.current.header, w.current.state)
->>>>>>> 8738f023
 			if err != nil {
 				log.Trace("Ignoring consensus invalid transaction", "hash", tx.Hash().String(), "from", from.String(), "to", tx.To(), "err", err)
 				txs.Pop()
@@ -967,10 +964,7 @@
 			log.Error("Failed to apply system contract upgrade", "err", err)
 			return
 		}
-<<<<<<< HEAD
-=======
 		env.extraValidator = w.posa.CreateEvmExtraValidator(header, env.state)
->>>>>>> 8738f023
 	}
 	// Accumulate the uncles for the current block
 	uncles := make([]*types.Header, 0, 2)
