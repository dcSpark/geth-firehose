--- conflicted
+++ resolved
@@ -1006,11 +1006,7 @@
 	// Deep copy receipts here to avoid interaction between different tasks.
 	receipts := copyReceipts(w.current.receipts)
 	s := w.current.state.Copy()
-<<<<<<< HEAD
-	block, err := w.engine.FinalizeAndAssemble(w.chain, w.current.header, s, w.current.txs, uncles, receipts)
-=======
-	block, err := w.engine.FinalizeAndAssemble(w.chain, w.current.header, s, w.current.txs, uncles, w.current.receipts, deepmind.NoOpContext)
->>>>>>> d79aaeab
+	block, err := w.engine.FinalizeAndAssemble(w.chain, w.current.header, s, w.current.txs, uncles, receipts, deepmind.NoOpContext)
 	if err != nil {
 		return err
 	}
