// Copyright 2015 The go-ethereum Authors
// This file is part of the go-ethereum library.
//
// The go-ethereum library is free software: you can redistribute it and/or modify
// it under the terms of the GNU Lesser General Public License as published by
// the Free Software Foundation, either version 3 of the License, or
// (at your option) any later version.
//
// The go-ethereum library is distributed in the hope that it will be useful,
// but WITHOUT ANY WARRANTY; without even the implied warranty of
// MERCHANTABILITY or FITNESS FOR A PARTICULAR PURPOSE. See the
// GNU Lesser General Public License for more details.
//
// You should have received a copy of the GNU Lesser General Public License
// along with the go-ethereum library. If not, see <http://www.gnu.org/licenses/>.

package miner

import (
	"errors"
	"fmt"
	"sync"
	"sync/atomic"
	"time"

	mapset "github.com/deckarep/golang-set"
	"github.com/ethereum/go-ethereum/common"
	"github.com/ethereum/go-ethereum/consensus"
	"github.com/ethereum/go-ethereum/consensus/misc"
	"github.com/ethereum/go-ethereum/consensus/parlia"
	"github.com/ethereum/go-ethereum/core"
	"github.com/ethereum/go-ethereum/core/state"
	"github.com/ethereum/go-ethereum/core/systemcontracts"
	"github.com/ethereum/go-ethereum/core/types"
	"github.com/ethereum/go-ethereum/deepmind"
	"github.com/ethereum/go-ethereum/event"
	"github.com/ethereum/go-ethereum/log"
	"github.com/ethereum/go-ethereum/params"
	"github.com/ethereum/go-ethereum/trie"
)

const (
	// resultQueueSize is the size of channel listening to sealing result.
	resultQueueSize = 10

	// txChanSize is the size of channel listening to NewTxsEvent.
	// The number is referenced from the size of tx pool.
	txChanSize = 4096

	// chainHeadChanSize is the size of channel listening to ChainHeadEvent.
	chainHeadChanSize = 10

	// chainSideChanSize is the size of channel listening to ChainSideEvent.
	chainSideChanSize = 10

	// resubmitAdjustChanSize is the size of resubmitting interval adjustment channel.
	resubmitAdjustChanSize = 10

	// sealingLogAtDepth is the number of confirmations before logging successful mining.
	sealingLogAtDepth = 11

	// minRecommitInterval is the minimal time interval to recreate the sealing block with
	// any newly arrived transactions.
	minRecommitInterval = 1 * time.Second

	// maxRecommitInterval is the maximum time interval to recreate the sealing block with
	// any newly arrived transactions.
	maxRecommitInterval = 15 * time.Second

	// intervalAdjustRatio is the impact a single interval adjustment has on sealing work
	// resubmitting interval.
	intervalAdjustRatio = 0.1

	// intervalAdjustBias is applied during the new resubmit interval calculation in favor of
	// increasing upper limit or decreasing lower limit so that the limit can be reachable.
	intervalAdjustBias = 200 * 1000.0 * 1000.0

	// staleThreshold is the maximum depth of the acceptable stale block.
	staleThreshold = 11
)

// environment is the worker's current environment and holds all
// information of the sealing block generation.
type environment struct {
	signer types.Signer

	state     *state.StateDB // apply state changes here
	ancestors mapset.Set     // ancestor set (used for checking uncle parent validity)
	family    mapset.Set     // family set (used for checking uncle invalidity)
	tcount    int            // tx count in cycle
	gasPool   *core.GasPool  // available gas used to pack transactions
	coinbase  common.Address

	header   *types.Header
	txs      []*types.Transaction
	receipts []*types.Receipt
	uncles   map[common.Hash]*types.Header
}

// copy creates a deep copy of environment.
func (env *environment) copy() *environment {
	cpy := &environment{
		signer:    env.signer,
		state:     env.state.Copy(),
		ancestors: env.ancestors.Clone(),
		family:    env.family.Clone(),
		tcount:    env.tcount,
		coinbase:  env.coinbase,
		header:    types.CopyHeader(env.header),
		receipts:  copyReceipts(env.receipts),
	}
	if env.gasPool != nil {
		gasPool := *env.gasPool
		cpy.gasPool = &gasPool
	}
	// The content of txs and uncles are immutable, unnecessary
	// to do the expensive deep copy for them.
	cpy.txs = make([]*types.Transaction, len(env.txs))
	copy(cpy.txs, env.txs)
	cpy.uncles = make(map[common.Hash]*types.Header)
	for hash, uncle := range env.uncles {
		cpy.uncles[hash] = uncle
	}
	return cpy
}

// unclelist returns the contained uncles as the list format.
func (env *environment) unclelist() []*types.Header {
	var uncles []*types.Header
	for _, uncle := range env.uncles {
		uncles = append(uncles, uncle)
	}
	return uncles
}

// discard terminates the background prefetcher go-routine. It should
// always be called for all created environment instances otherwise
// the go-routine leak can happen.
func (env *environment) discard() {
	if env.state == nil {
		return
	}
	env.state.StopPrefetcher()
}

// task contains all information for consensus engine sealing and result submitting.
type task struct {
	receipts  []*types.Receipt
	state     *state.StateDB
	block     *types.Block
	createdAt time.Time
}

const (
	commitInterruptNone int32 = iota
	commitInterruptNewHead
	commitInterruptResubmit
)

// newWorkReq represents a request for new sealing work submitting with relative interrupt notifier.
type newWorkReq struct {
	interrupt *int32
	noempty   bool
	timestamp int64
}

// getWorkReq represents a request for getting a new sealing work with provided parameters.
type getWorkReq struct {
	params *generateParams
	err    error
	result chan *types.Block
}

// intervalAdjust represents a resubmitting interval adjustment.
type intervalAdjust struct {
	ratio float64
	inc   bool
}

// worker is the main object which takes care of submitting new work to consensus engine
// and gathering the sealing result.
type worker struct {
	prefetcher  core.Prefetcher
	config      *Config
	chainConfig *params.ChainConfig
	engine      consensus.Engine
	eth         Backend
	chain       *core.BlockChain

	// Feeds
	pendingLogsFeed event.Feed

	// Subscriptions
	mux          *event.TypeMux
	txsCh        chan core.NewTxsEvent
	txsSub       event.Subscription
	chainHeadCh  chan core.ChainHeadEvent
	chainHeadSub event.Subscription
	chainSideCh  chan core.ChainSideEvent
	chainSideSub event.Subscription

	// Channels
	newWorkCh          chan *newWorkReq
	getWorkCh          chan *getWorkReq
	taskCh             chan *task
	resultCh           chan *types.Block
	startCh            chan struct{}
	exitCh             chan struct{}
	resubmitIntervalCh chan time.Duration
	resubmitAdjustCh   chan *intervalAdjust

	wg sync.WaitGroup

	current      *environment                 // An environment for current running cycle.
	localUncles  map[common.Hash]*types.Block // A set of side blocks generated locally as the possible uncle blocks.
	remoteUncles map[common.Hash]*types.Block // A set of side blocks as the possible uncle blocks.
	unconfirmed  *unconfirmedBlocks           // A set of locally mined blocks pending canonicalness confirmations.

	mu       sync.RWMutex // The lock used to protect the coinbase and extra fields
	coinbase common.Address
	extra    []byte

	pendingMu    sync.RWMutex
	pendingTasks map[common.Hash]*task

	snapshotMu       sync.RWMutex // The lock used to protect the snapshots below
	snapshotBlock    *types.Block
	snapshotReceipts types.Receipts
	snapshotState    *state.StateDB

	// atomic status counters
	running int32 // The indicator whether the consensus engine is running or not.
	newTxs  int32 // New arrival transaction count since last sealing work submitting.

	// noempty is the flag used to control whether the feature of pre-seal empty
	// block is enabled. The default value is false(pre-seal is enabled by default).
	// But in some special scenario the consensus engine will seal blocks instantaneously,
	// in this case this feature will add all empty blocks into canonical chain
	// non-stop and no real transaction will be included.
	noempty uint32

	// External functions
	isLocalBlock func(header *types.Header) bool // Function used to determine whether the specified block is mined by local miner.

	// Test hooks
	newTaskHook  func(*task)                        // Method to call upon receiving a new sealing task.
	skipSealHook func(*task) bool                   // Method to decide whether skipping the sealing.
	fullTaskHook func()                             // Method to call before pushing the full sealing task.
	resubmitHook func(time.Duration, time.Duration) // Method to call upon updating resubmitting interval.
}

func newWorker(config *Config, chainConfig *params.ChainConfig, engine consensus.Engine, eth Backend, mux *event.TypeMux, isLocalBlock func(header *types.Header) bool, init bool) *worker {
	worker := &worker{
		prefetcher:         core.NewStatePrefetcher(chainConfig, eth.BlockChain(), engine),
		config:             config,
		chainConfig:        chainConfig,
		engine:             engine,
		eth:                eth,
		mux:                mux,
		chain:              eth.BlockChain(),
		isLocalBlock:       isLocalBlock,
		localUncles:        make(map[common.Hash]*types.Block),
		remoteUncles:       make(map[common.Hash]*types.Block),
		unconfirmed:        newUnconfirmedBlocks(eth.BlockChain(), sealingLogAtDepth),
		pendingTasks:       make(map[common.Hash]*task),
		txsCh:              make(chan core.NewTxsEvent, txChanSize),
		chainHeadCh:        make(chan core.ChainHeadEvent, chainHeadChanSize),
		chainSideCh:        make(chan core.ChainSideEvent, chainSideChanSize),
		newWorkCh:          make(chan *newWorkReq),
		getWorkCh:          make(chan *getWorkReq),
		taskCh:             make(chan *task),
		resultCh:           make(chan *types.Block, resultQueueSize),
		exitCh:             make(chan struct{}),
		startCh:            make(chan struct{}, 1),
		resubmitIntervalCh: make(chan time.Duration),
		resubmitAdjustCh:   make(chan *intervalAdjust, resubmitAdjustChanSize),
	}
	// Subscribe NewTxsEvent for tx pool
	worker.txsSub = eth.TxPool().SubscribeNewTxsEvent(worker.txsCh)
	// Subscribe events for blockchain
	worker.chainHeadSub = eth.BlockChain().SubscribeChainHeadEvent(worker.chainHeadCh)
	worker.chainSideSub = eth.BlockChain().SubscribeChainSideEvent(worker.chainSideCh)

	// Sanitize recommit interval if the user-specified one is too short.
	recommit := worker.config.Recommit
	if recommit < minRecommitInterval {
		log.Warn("Sanitizing miner recommit interval", "provided", recommit, "updated", minRecommitInterval)
		recommit = minRecommitInterval
	}

	worker.wg.Add(4)
	go worker.mainLoop()
	go worker.newWorkLoop(recommit)
	go worker.resultLoop()
	go worker.taskLoop()

	// Submit first work to initialize pending state.
	if init {
		worker.startCh <- struct{}{}
	}
	return worker
}

// setEtherbase sets the etherbase used to initialize the block coinbase field.
func (w *worker) setEtherbase(addr common.Address) {
	w.mu.Lock()
	defer w.mu.Unlock()
	w.coinbase = addr
}

func (w *worker) setGasCeil(ceil uint64) {
	w.mu.Lock()
	defer w.mu.Unlock()
	w.config.GasCeil = ceil
}

// setExtra sets the content used to initialize the block extra field.
func (w *worker) setExtra(extra []byte) {
	w.mu.Lock()
	defer w.mu.Unlock()
	w.extra = extra
}

// setRecommitInterval updates the interval for miner sealing work recommitting.
func (w *worker) setRecommitInterval(interval time.Duration) {
	select {
	case w.resubmitIntervalCh <- interval:
	case <-w.exitCh:
	}
}

// disablePreseal disables pre-sealing feature
func (w *worker) disablePreseal() {
	atomic.StoreUint32(&w.noempty, 1)
}

// enablePreseal enables pre-sealing feature
func (w *worker) enablePreseal() {
	atomic.StoreUint32(&w.noempty, 0)
}

// pending returns the pending state and corresponding block.
func (w *worker) pending() (*types.Block, *state.StateDB) {
	// return a snapshot to avoid contention on currentMu mutex
	w.snapshotMu.RLock()
	defer w.snapshotMu.RUnlock()
	if w.snapshotState == nil {
		return nil, nil
	}
	return w.snapshotBlock, w.snapshotState.Copy()
}

// pendingBlock returns pending block.
func (w *worker) pendingBlock() *types.Block {
	// return a snapshot to avoid contention on currentMu mutex
	w.snapshotMu.RLock()
	defer w.snapshotMu.RUnlock()
	return w.snapshotBlock
}

// pendingBlockAndReceipts returns pending block and corresponding receipts.
func (w *worker) pendingBlockAndReceipts() (*types.Block, types.Receipts) {
	// return a snapshot to avoid contention on currentMu mutex
	w.snapshotMu.RLock()
	defer w.snapshotMu.RUnlock()
	return w.snapshotBlock, w.snapshotReceipts
}

// start sets the running status as 1 and triggers new work submitting.
func (w *worker) start() {
	atomic.StoreInt32(&w.running, 1)
	w.startCh <- struct{}{}
}

// stop sets the running status as 0.
func (w *worker) stop() {
	atomic.StoreInt32(&w.running, 0)
}

// isRunning returns an indicator whether worker is running or not.
func (w *worker) isRunning() bool {
	return atomic.LoadInt32(&w.running) == 1
}

// close terminates all background threads maintained by the worker.
// Note the worker does not support being closed multiple times.
func (w *worker) close() {
	atomic.StoreInt32(&w.running, 0)
	close(w.exitCh)
	w.wg.Wait()
}

// recalcRecommit recalculates the resubmitting interval upon feedback.
func recalcRecommit(minRecommit, prev time.Duration, target float64, inc bool) time.Duration {
	var (
		prevF = float64(prev.Nanoseconds())
		next  float64
	)
	if inc {
		next = prevF*(1-intervalAdjustRatio) + intervalAdjustRatio*(target+intervalAdjustBias)
		max := float64(maxRecommitInterval.Nanoseconds())
		if next > max {
			next = max
		}
	} else {
		next = prevF*(1-intervalAdjustRatio) + intervalAdjustRatio*(target-intervalAdjustBias)
		min := float64(minRecommit.Nanoseconds())
		if next < min {
			next = min
		}
	}
	return time.Duration(int64(next))
}

// newWorkLoop is a standalone goroutine to submit new sealing work upon received events.
func (w *worker) newWorkLoop(recommit time.Duration) {
	defer w.wg.Done()
	var (
		interrupt   *int32
		minRecommit = recommit // minimal resubmit interval specified by user.
		timestamp   int64      // timestamp for each round of sealing.
	)

	timer := time.NewTimer(0)
	defer timer.Stop()
	<-timer.C // discard the initial tick

	// commit aborts in-flight transaction execution with given signal and resubmits a new one.
	commit := func(noempty bool, s int32) {
		if interrupt != nil {
			atomic.StoreInt32(interrupt, s)
		}
		interrupt = new(int32)
		select {
		case w.newWorkCh <- &newWorkReq{interrupt: interrupt, noempty: noempty, timestamp: timestamp}:
		case <-w.exitCh:
			return
		}
		timer.Reset(recommit)
		atomic.StoreInt32(&w.newTxs, 0)
	}
	// clearPending cleans the stale pending tasks.
	clearPending := func(number uint64) {
		w.pendingMu.Lock()
		for h, t := range w.pendingTasks {
			if t.block.NumberU64()+staleThreshold <= number {
				delete(w.pendingTasks, h)
			}
		}
		w.pendingMu.Unlock()
	}

	for {
		select {
		case <-w.startCh:
			clearPending(w.chain.CurrentBlock().NumberU64())
			timestamp = time.Now().Unix()
			commit(true, commitInterruptNewHead)

		case head := <-w.chainHeadCh:
			if !w.isRunning() {
				continue
			}
			clearPending(head.Block.NumberU64())
			timestamp = time.Now().Unix()
			if p, ok := w.engine.(*parlia.Parlia); ok {
				signedRecent, err := p.SignRecently(w.chain, head.Block.Header())
				if err != nil {
					log.Info("Not allowed to propose block", "err", err)
					continue
				}
				if signedRecent {
					log.Info("Signed recently, must wait")
					continue
				}
			}
			commit(true, commitInterruptNewHead)

		case <-timer.C:
			// If sealing is running resubmit a new work cycle periodically to pull in
			// higher priced transactions. Disable this overhead for pending blocks.
			if w.isRunning() && ((w.chainConfig.Ethash != nil) || (w.chainConfig.Clique != nil &&
				w.chainConfig.Clique.Period > 0) || (w.chainConfig.Parlia != nil && w.chainConfig.Parlia.Period > 0)) {
				// Short circuit if no new transaction arrives.
				if atomic.LoadInt32(&w.newTxs) == 0 {
					timer.Reset(recommit)
					continue
				}
				commit(true, commitInterruptResubmit)
			}

		case interval := <-w.resubmitIntervalCh:
			// Adjust resubmit interval explicitly by user.
			if interval < minRecommitInterval {
				log.Warn("Sanitizing miner recommit interval", "provided", interval, "updated", minRecommitInterval)
				interval = minRecommitInterval
			}
			log.Info("Miner recommit interval update", "from", minRecommit, "to", interval)
			minRecommit, recommit = interval, interval

			if w.resubmitHook != nil {
				w.resubmitHook(minRecommit, recommit)
			}

		case adjust := <-w.resubmitAdjustCh:
			// Adjust resubmit interval by feedback.
			if adjust.inc {
				before := recommit
				target := float64(recommit.Nanoseconds()) / adjust.ratio
				recommit = recalcRecommit(minRecommit, recommit, target, true)
				log.Trace("Increase miner recommit interval", "from", before, "to", recommit)
			} else {
				before := recommit
				recommit = recalcRecommit(minRecommit, recommit, float64(minRecommit.Nanoseconds()), false)
				log.Trace("Decrease miner recommit interval", "from", before, "to", recommit)
			}

			if w.resubmitHook != nil {
				w.resubmitHook(minRecommit, recommit)
			}

		case <-w.exitCh:
			return
		}
	}
}

// mainLoop is responsible for generating and submitting sealing work based on
// the received event. It can support two modes: automatically generate task and
// submit it or return task according to given parameters for various proposes.
func (w *worker) mainLoop() {
	defer w.wg.Done()
	defer w.txsSub.Unsubscribe()
	defer w.chainHeadSub.Unsubscribe()
	defer w.chainSideSub.Unsubscribe()
	defer func() {
		if w.current != nil {
			w.current.discard()
		}
	}()

	cleanTicker := time.NewTicker(time.Second * 10)
	defer cleanTicker.Stop()

	for {
		select {
		case req := <-w.newWorkCh:
<<<<<<< HEAD
			if deepmind.Enabled && !deepmind.MiningEnabled {
				// This receives and processes all transactions received on the P2P network.
				// By **not** processing this now received transaction, it prevents doing a
				// speculative execution of the transaction and thus, breaking deep mind that
				// expects linear execution of all logs.
				continue
			}

			w.commitNewWork(req.interrupt, req.noempty, req.timestamp)
=======
			w.commitWork(req.interrupt, req.noempty, req.timestamp)

		case req := <-w.getWorkCh:
			block, err := w.generateWork(req.params)
			if err != nil {
				req.err = err
				req.result <- nil
			} else {
				req.result <- block
			}
>>>>>>> f68965a6

		case ev := <-w.chainSideCh:
			if deepmind.Enabled && !deepmind.MiningEnabled {
				// This receives and processes all transactions received on the P2P network.
				// By **not** processing this now received transaction, it prevents doing a
				// speculative execution of the transaction and thus, breaking deep mind that
				// expects linear execution of all logs.
				continue
			}

			// Short circuit for duplicate side blocks
			if _, ok := w.engine.(*parlia.Parlia); ok {
				continue
			}
			if _, exist := w.localUncles[ev.Block.Hash()]; exist {
				continue
			}
			if _, exist := w.remoteUncles[ev.Block.Hash()]; exist {
				continue
			}
			// Add side block to possible uncle block set depending on the author.
			if w.isLocalBlock != nil && w.isLocalBlock(ev.Block.Header()) {
				w.localUncles[ev.Block.Hash()] = ev.Block
			} else {
				w.remoteUncles[ev.Block.Hash()] = ev.Block
			}
			// If our sealing block contains less than 2 uncle blocks,
			// add the new uncle block if valid and regenerate a new
			// sealing block for higher profit.
			if w.isRunning() && w.current != nil && len(w.current.uncles) < 2 {
				start := time.Now()
				if err := w.commitUncle(w.current, ev.Block.Header()); err == nil {
					w.commit(w.current, nil, false, start)
				}
			}

		case <-cleanTicker.C:
			chainHead := w.chain.CurrentBlock()
			for hash, uncle := range w.localUncles {
				if uncle.NumberU64()+staleThreshold <= chainHead.NumberU64() {
					delete(w.localUncles, hash)
				}
			}
			for hash, uncle := range w.remoteUncles {
				if uncle.NumberU64()+staleThreshold <= chainHead.NumberU64() {
					delete(w.remoteUncles, hash)
				}
			}

		case ev := <-w.txsCh:
<<<<<<< HEAD
			if deepmind.Enabled && !deepmind.MiningEnabled {
				// This receives and processes all transactions received on the P2P network.
				// By **not** processing this now received transaction, it prevents doing a
				// speculative execution of the transaction and thus, breaking deep mind that
				// expects linear execution of all logs.
				continue
			}

			// Apply transactions to the pending state if we're not mining.
=======
			// Apply transactions to the pending state if we're not sealing
>>>>>>> f68965a6
			//
			// Note all transactions received may not be continuous with transactions
			// already included in the current sealing block. These transactions will
			// be automatically eliminated.
			if !w.isRunning() && w.current != nil {
				// If block is already full, abort
				if gp := w.current.gasPool; gp != nil && gp.Gas() < params.TxGas {
					continue
				}
				txs := make(map[common.Address]types.Transactions)
				for _, tx := range ev.Txs {
					acc, _ := types.Sender(w.current.signer, tx)
					txs[acc] = append(txs[acc], tx)
				}
				txset := types.NewTransactionsByPriceAndNonce(w.current.signer, txs, w.current.header.BaseFee)
				tcount := w.current.tcount
				w.commitTransactions(w.current, txset, nil)

				// Only update the snapshot if any new transactions were added
				// to the pending block
				if tcount != w.current.tcount {
					w.updateSnapshot(w.current)
				}
			} else {
				// Special case, if the consensus engine is 0 period clique(dev mode),
				// submit sealing work here since all empty submission will be rejected
				// by clique. Of course the advance sealing(empty submission) is disabled.
				if (w.chainConfig.Clique != nil && w.chainConfig.Clique.Period == 0) ||
					(w.chainConfig.Parlia != nil && w.chainConfig.Parlia.Period == 0) {
					w.commitWork(nil, true, time.Now().Unix())
				}
			}
			atomic.AddInt32(&w.newTxs, int32(len(ev.Txs)))

		// System stopped
		case <-w.exitCh:
			return
		case <-w.txsSub.Err():
			return
		case <-w.chainHeadSub.Err():
			return
		case <-w.chainSideSub.Err():
			return
		}
	}
}

// taskLoop is a standalone goroutine to fetch sealing task from the generator and
// push them to consensus engine.
func (w *worker) taskLoop() {
	defer w.wg.Done()
	var (
		stopCh chan struct{}
		prev   common.Hash
	)

	// interrupt aborts the in-flight sealing task.
	interrupt := func() {
		if stopCh != nil {
			close(stopCh)
			stopCh = nil
		}
	}
	for {
		select {
		case task := <-w.taskCh:
			if w.newTaskHook != nil {
				w.newTaskHook(task)
			}
			// Reject duplicate sealing work due to resubmitting.
			sealHash := w.engine.SealHash(task.block.Header())
			if sealHash == prev {
				continue
			}
			// Interrupt previous sealing operation
			interrupt()
			stopCh, prev = make(chan struct{}), sealHash

			if w.skipSealHook != nil && w.skipSealHook(task) {
				continue
			}
			w.pendingMu.Lock()
			w.pendingTasks[sealHash] = task
			w.pendingMu.Unlock()

			if err := w.engine.Seal(w.chain, task.block, w.resultCh, stopCh); err != nil {
				log.Warn("Block sealing failed", "err", err)
				w.pendingMu.Lock()
				delete(w.pendingTasks, sealHash)
				w.pendingMu.Unlock()
			}
		case <-w.exitCh:
			interrupt()
			return
		}
	}
}

// resultLoop is a standalone goroutine to handle sealing result submitting
// and flush relative data to the database.
func (w *worker) resultLoop() {
	defer w.wg.Done()
	for {
		select {
		case block := <-w.resultCh:
			// Short circuit when receiving empty result.
			if block == nil {
				continue
			}
			// Short circuit when receiving duplicate result caused by resubmitting.
			if w.chain.HasBlock(block.Hash(), block.NumberU64()) {
				continue
			}
			var (
				sealhash = w.engine.SealHash(block.Header())
				hash     = block.Hash()
			)
			w.pendingMu.RLock()
			task, exist := w.pendingTasks[sealhash]
			w.pendingMu.RUnlock()
			if !exist {
				log.Error("Block found but no relative pending task", "number", block.Number(), "sealhash", sealhash, "hash", hash)
				continue
			}
			// Different block could share same sealhash, deep copy here to prevent write-write conflict.
			var (
				receipts = make([]*types.Receipt, len(task.receipts))
				logs     []*types.Log
			)
			for i, taskReceipt := range task.receipts {
				receipt := new(types.Receipt)
				receipts[i] = receipt
				*receipt = *taskReceipt

				// add block location fields
				receipt.BlockHash = hash
				receipt.BlockNumber = block.Number()
				receipt.TransactionIndex = uint(i)

				// Update the block hash in all logs since it is now available and not when the
				// receipt/log of individual transactions were created.
				receipt.Logs = make([]*types.Log, len(taskReceipt.Logs))
				for i, taskLog := range taskReceipt.Logs {
					log := new(types.Log)
					receipt.Logs[i] = log
					*log = *taskLog
					log.BlockHash = hash
				}
				logs = append(logs, receipt.Logs...)
			}
			// Commit block and state to database.
			task.state.SetExpectedStateRoot(block.Root())
			_, err := w.chain.WriteBlockAndSetHead(block, receipts, logs, task.state, true)
			if err != nil {
				log.Error("Failed writing block to chain", "err", err)
				continue
			}
			log.Info("Successfully sealed new block", "number", block.Number(), "sealhash", sealhash, "hash", hash,
				"elapsed", common.PrettyDuration(time.Since(task.createdAt)))

			// Broadcast the block and announce chain insertion event
			w.mux.Post(core.NewMinedBlockEvent{Block: block})

			// Insert the block into the set of pending ones to resultLoop for confirmations
			w.unconfirmed.Insert(block.NumberU64(), block.Hash())

		case <-w.exitCh:
			return
		}
	}
}

// makeEnv creates a new environment for the sealing block.
func (w *worker) makeEnv(parent *types.Block, header *types.Header, coinbase common.Address) (*environment, error) {
	// Retrieve the parent state to execute on top and start a prefetcher for
	// the miner to speed block sealing up a bit
	state, err := w.chain.StateAtWithSharedPool(parent.Root())
	if err != nil {
		// Note since the sealing block can be created upon the arbitrary parent
		// block, but the state of parent block may already be pruned, so the necessary
		// state recovery is needed here in the future.
		//
		// The maximum acceptable reorg depth can be limited by the finalised block
		// somehow. TODO(rjl493456442) fix the hard-coded number here later.
		state, err = w.eth.StateAtBlock(parent, 1024, nil, false, false)
		log.Warn("Recovered mining state", "root", parent.Root(), "err", err)
	}
	if err != nil {
		return nil, err
	}
	state.StartPrefetcher("miner")

	// Note the passed coinbase may be different with header.Coinbase.
	env := &environment{
		signer:    types.MakeSigner(w.chainConfig, header.Number),
		state:     state,
		coinbase:  coinbase,
		ancestors: mapset.NewSet(),
		family:    mapset.NewSet(),
		header:    header,
		uncles:    make(map[common.Hash]*types.Header),
	}
	// Keep track of transactions which return errors so they can be removed
	env.tcount = 0
	return env, nil
}

// commitUncle adds the given block to uncle block set, returns error if failed to add.
func (w *worker) commitUncle(env *environment, uncle *types.Header) error {
	if w.isTTDReached(env.header) {
		return errors.New("ignore uncle for beacon block")
	}
	hash := uncle.Hash()
	if _, exist := env.uncles[hash]; exist {
		return errors.New("uncle not unique")
	}
	if env.header.ParentHash == uncle.ParentHash {
		return errors.New("uncle is sibling")
	}
	if !env.ancestors.Contains(uncle.ParentHash) {
		return errors.New("uncle's parent unknown")
	}
	if env.family.Contains(hash) {
		return errors.New("uncle already included")
	}
	env.uncles[hash] = uncle
	return nil
}

// updateSnapshot updates pending snapshot block, receipts and state.
func (w *worker) updateSnapshot(env *environment) {
	w.snapshotMu.Lock()
	defer w.snapshotMu.Unlock()

	w.snapshotBlock = types.NewBlock(
		env.header,
		env.txs,
		env.unclelist(),
		env.receipts,
		trie.NewStackTrie(nil),
	)
	w.snapshotReceipts = copyReceipts(env.receipts)
	w.snapshotState = env.state.Copy()
}

func (w *worker) commitTransaction(env *environment, tx *types.Transaction, receiptProcessors ...core.ReceiptProcessor) ([]*types.Log, error) {
	snap := env.state.Snapshot()

<<<<<<< HEAD
	receipt, err := core.ApplyTransaction(w.chainConfig, w.chain, &coinbase, w.current.gasPool, w.current.state, w.current.header, tx, &w.current.header.GasUsed, *w.chain.GetVMConfig(), deepmind.NoOpContext, receiptProcessors...)
=======
	receipt, err := core.ApplyTransaction(w.chainConfig, w.chain, &env.coinbase, env.gasPool, env.state, env.header, tx, &env.header.GasUsed, *w.chain.GetVMConfig(), receiptProcessors...)
>>>>>>> f68965a6
	if err != nil {
		env.state.RevertToSnapshot(snap)
		return nil, err
	}
	env.txs = append(env.txs, tx)
	env.receipts = append(env.receipts, receipt)

	return receipt.Logs, nil
}

func (w *worker) commitTransactions(env *environment, txs *types.TransactionsByPriceAndNonce, interrupt *int32) bool {
	gasLimit := env.header.GasLimit
	if env.gasPool == nil {
		env.gasPool = new(core.GasPool).AddGas(gasLimit)
		if w.chain.Config().IsEuler(env.header.Number) {
			env.gasPool.SubGas(params.SystemTxsGas * 3)
		} else {
			env.gasPool.SubGas(params.SystemTxsGas)
		}
	}

	var coalescedLogs []*types.Log
	var stopTimer *time.Timer
	delay := w.engine.Delay(w.chain, env.header)
	if delay != nil {
		stopTimer = time.NewTimer(*delay - w.config.DelayLeftOver)
		log.Debug("Time left for mining work", "left", (*delay - w.config.DelayLeftOver).String(), "leftover", w.config.DelayLeftOver)
		defer stopTimer.Stop()
	}
	// initilise bloom processors
	processorCapacity := 100
	if txs.CurrentSize() < processorCapacity {
		processorCapacity = txs.CurrentSize()
	}
	bloomProcessors := core.NewAsyncReceiptBloomGenerator(processorCapacity)

	interruptCh := make(chan struct{})
	defer close(interruptCh)
	//prefetch txs from all pending txs
	txsPrefetch := txs.Copy()
	tx := txsPrefetch.Peek()
	txCurr := &tx
	w.prefetcher.PrefetchMining(txsPrefetch, env.header, env.gasPool.Gas(), env.state.Copy(), *w.chain.GetVMConfig(), interruptCh, txCurr)

LOOP:
	for {
		// In the following three cases, we will interrupt the execution of the transaction.
		// (1) new head block event arrival, the interrupt signal is 1
		// (2) worker start or restart, the interrupt signal is 1
		// (3) worker recreate the sealing block with any newly arrived transactions, the interrupt signal is 2.
		// For the first two cases, the semi-finished work will be discarded.
		// For the third case, the semi-finished work will be submitted to the consensus engine.
		if interrupt != nil && atomic.LoadInt32(interrupt) != commitInterruptNone {
			// Notify resubmit loop to increase resubmitting interval due to too frequent commits.
			if atomic.LoadInt32(interrupt) == commitInterruptResubmit {
				ratio := float64(gasLimit-env.gasPool.Gas()) / float64(gasLimit)
				if ratio < 0.1 {
					ratio = 0.1
				}
				w.resubmitAdjustCh <- &intervalAdjust{
					ratio: ratio,
					inc:   true,
				}
			}
			return atomic.LoadInt32(interrupt) == commitInterruptNewHead
		}
		// If we don't have enough gas for any further transactions then we're done
		if env.gasPool.Gas() < params.TxGas {
			log.Trace("Not enough gas for further transactions", "have", env.gasPool, "want", params.TxGas)
			break
		}
		if stopTimer != nil {
			select {
			case <-stopTimer.C:
				log.Info("Not enough time for further transactions", "txs", len(env.txs))
				break LOOP
			default:
			}
		}
		// Retrieve the next transaction and abort if all done
		tx = txs.Peek()
		if tx == nil {
			break
		}
		// Error may be ignored here. The error has already been checked
		// during transaction acceptance is the transaction pool.
		//
		// We use the eip155 signer regardless of the current hf.
		//from, _ := types.Sender(env.signer, tx)
		// Check whether the tx is replay protected. If we're not in the EIP155 hf
		// phase, start ignoring the sender until we do.
		if tx.Protected() && !w.chainConfig.IsEIP155(env.header.Number) {
			//log.Trace("Ignoring reply protected transaction", "hash", tx.Hash(), "eip155", w.chainConfig.EIP155Block)
			txs.Pop()
			continue
		}
		// Start executing the transaction
		env.state.Prepare(tx.Hash(), env.tcount)

		logs, err := w.commitTransaction(env, tx, bloomProcessors)
		switch {
		case errors.Is(err, core.ErrGasLimitReached):
			// Pop the current out-of-gas transaction without shifting in the next from the account
			//log.Trace("Gas limit exceeded for current block", "sender", from)
			txs.Pop()

		case errors.Is(err, core.ErrNonceTooLow):
			// New head notification data race between the transaction pool and miner, shift
			//log.Trace("Skipping transaction with low nonce", "sender", from, "nonce", tx.Nonce())
			txs.Shift()

		case errors.Is(err, core.ErrNonceTooHigh):
			// Reorg notification data race between the transaction pool and miner, skip account =
			//log.Trace("Skipping account with hight nonce", "sender", from, "nonce", tx.Nonce())
			txs.Pop()

		case errors.Is(err, nil):
			// Everything ok, collect the logs and shift in the next transaction from the same account
			coalescedLogs = append(coalescedLogs, logs...)
			env.tcount++
			txs.Shift()

		case errors.Is(err, core.ErrTxTypeNotSupported):
			// Pop the unsupported transaction without shifting in the next from the account
			//log.Trace("Skipping unsupported transaction type", "sender", from, "type", tx.Type())
			txs.Pop()

		default:
			// Strange error, discard the transaction and get the next in line (note, the
			// nonce-too-high clause will prevent us from executing in vain).
			//log.Debug("Transaction failed, account skipped", "hash", tx.Hash(), "err", err)
			txs.Shift()
		}
	}
	bloomProcessors.Close()
	if !w.isRunning() && len(coalescedLogs) > 0 {
		// We don't push the pendingLogsEvent while we are sealing. The reason is that
		// when we are sealing, the worker will regenerate a sealing block every 3 seconds.
		// In order to avoid pushing the repeated pendingLog, we disable the pending log pushing.

		// make a copy, the state caches the logs and these logs get "upgraded" from pending to mined
		// logs by filling in the block hash when the block was mined by the local miner. This can
		// cause a race condition if a log was "upgraded" before the PendingLogsEvent is processed.
		cpy := make([]*types.Log, len(coalescedLogs))
		for i, l := range coalescedLogs {
			cpy[i] = new(types.Log)
			*cpy[i] = *l
		}
		w.pendingLogsFeed.Send(cpy)
	}
	// Notify resubmit loop to decrease resubmitting interval if current interval is larger
	// than the user-specified one.
	if interrupt != nil {
		w.resubmitAdjustCh <- &intervalAdjust{inc: false}
	}
	return false
}

// generateParams wraps various of settings for generating sealing task.
type generateParams struct {
	timestamp  uint64         // The timstamp for sealing task
	forceTime  bool           // Flag whether the given timestamp is immutable or not
	parentHash common.Hash    // Parent block hash, empty means the latest chain head
	coinbase   common.Address // The fee recipient address for including transaction
	random     common.Hash    // The randomness generated by beacon chain, empty before the merge
	noUncle    bool           // Flag whether the uncle block inclusion is allowed
	noExtra    bool           // Flag whether the extra field assignment is allowed
}

// prepareWork constructs the sealing task according to the given parameters,
// either based on the last chain head or specified parent. In this function
// the pending transactions are not filled yet, only the empty task returned.
func (w *worker) prepareWork(genParams *generateParams) (*environment, error) {
	w.mu.RLock()
	defer w.mu.RUnlock()

	// Find the parent block for sealing task
	parent := w.chain.CurrentBlock()
	if genParams.parentHash != (common.Hash{}) {
		parent = w.chain.GetBlockByHash(genParams.parentHash)
	}
	if parent == nil {
		return nil, fmt.Errorf("missing parent")
	}
	// Sanity check the timestamp correctness, recap the timestamp
	// to parent+1 if the mutation is allowed.
	timestamp := genParams.timestamp
	if parent.Time() >= timestamp {
		if genParams.forceTime {
			return nil, fmt.Errorf("invalid timestamp, parent %d given %d", parent.Time(), timestamp)
		}
		timestamp = parent.Time() + 1
	}
	// Construct the sealing block header, set the extra field if it's allowed
	num := parent.Number()
	header := &types.Header{
		ParentHash: parent.Hash(),
		Number:     num.Add(num, common.Big1),
		GasLimit:   core.CalcGasLimit(parent.GasLimit(), w.config.GasCeil),
		Time:       timestamp,
		Coinbase:   genParams.coinbase,
	}
	if !genParams.noExtra && len(w.extra) != 0 {
		header.Extra = w.extra
	}
	// Set the randomness field from the beacon chain if it's available.
	if genParams.random != (common.Hash{}) {
		header.MixDigest = genParams.random
	}
	// Set baseFee and GasLimit if we are on an EIP-1559 chain
	if w.chainConfig.IsLondon(header.Number) {
		header.BaseFee = misc.CalcBaseFee(w.chainConfig, parent.Header())
		if !w.chainConfig.IsLondon(parent.Number()) {
			parentGasLimit := parent.GasLimit() * params.ElasticityMultiplier
			header.GasLimit = core.CalcGasLimit(parentGasLimit, w.config.GasCeil)
		}
	}
	// Run the consensus preparation with the default or customized consensus engine.
	if err := w.engine.Prepare(w.chain, header); err != nil {
		log.Error("Failed to prepare header for sealing", "err", err)
		return nil, err
	}
	// Could potentially happen if starting to mine in an odd state.
	// Note genParams.coinbase can be different with header.Coinbase
	// since clique algorithm can modify the coinbase field in header.
	env, err := w.makeEnv(parent, header, genParams.coinbase)
	if err != nil {
<<<<<<< HEAD
		log.Error("Failed to create mining context", "err", err)
		return
	}
	// Create the current work task and check any fork transitions needed
	env := w.current
	if w.chainConfig.DAOForkSupport && w.chainConfig.DAOForkBlock != nil && w.chainConfig.DAOForkBlock.Cmp(header.Number) == 0 {
		misc.ApplyDAOHardFork(env.state, deepmind.NoOpContext)
	}
	systemcontracts.UpgradeBuildInSystemContract(w.chainConfig, header.Number, env.state, deepmind.NoOpContext)
	// Accumulate the uncles for the current block
	uncles := make([]*types.Header, 0)
	// Create an empty block based on temporary copied state for
	// sealing in advance without waiting block execution finished.
	if !noempty && atomic.LoadUint32(&w.noempty) == 0 {
		w.commit(uncles, nil, false, tstart)
=======
		log.Error("Failed to create sealing context", "err", err)
		return nil, err
	}

	// Handle upgrade build-in system contract code
	systemcontracts.UpgradeBuildInSystemContract(w.chainConfig, header.Number, env.state)

	// Accumulate the uncles for the sealing work only if it's allowed.
	if !genParams.noUncle {
		commitUncles := func(blocks map[common.Hash]*types.Block) {
			for hash, uncle := range blocks {
				if len(env.uncles) == 2 {
					break
				}
				if err := w.commitUncle(env, uncle.Header()); err != nil {
					log.Trace("Possible uncle rejected", "hash", hash, "reason", err)
				} else {
					log.Debug("Committing new uncle to block", "hash", hash)
				}
			}
		}
		// Prefer to locally generated uncle
		commitUncles(w.localUncles)
		commitUncles(w.remoteUncles)
>>>>>>> f68965a6
	}
	return env, nil
}

// fillTransactions retrieves the pending transactions from the txpool and fills them
// into the given sealing block. The transaction selection and ordering strategy can
// be customized with the plugin in the future.
func (w *worker) fillTransactions(interrupt *int32, env *environment) {
	// Split the pending transactions into locals and remotes
	// Fill the block with all available pending transactions.
	pending := w.eth.TxPool().Pending(true)
	localTxs, remoteTxs := make(map[common.Address]types.Transactions), pending
	for _, account := range w.eth.TxPool().Locals() {
		if txs := remoteTxs[account]; len(txs) > 0 {
			delete(remoteTxs, account)
			localTxs[account] = txs
		}
	}
	if len(localTxs) > 0 {
		txs := types.NewTransactionsByPriceAndNonce(env.signer, localTxs, env.header.BaseFee)
		if w.commitTransactions(env, txs, interrupt) {
			return
		}
	}
	if len(remoteTxs) > 0 {
		txs := types.NewTransactionsByPriceAndNonce(env.signer, remoteTxs, env.header.BaseFee)
		if w.commitTransactions(env, txs, interrupt) {
			return
		}
	}
}

// generateWork generates a sealing block based on the given parameters.
func (w *worker) generateWork(params *generateParams) (*types.Block, error) {
	work, err := w.prepareWork(params)
	if err != nil {
		return nil, err
	}
	defer work.discard()

	w.fillTransactions(nil, work)
	block, _, err := w.engine.FinalizeAndAssemble(w.chain, work.header, work.state, work.txs, work.unclelist(), work.receipts)
	return block, err
}

<<<<<<< HEAD
	block, receipts, err := w.engine.FinalizeAndAssemble(w.chain, types.CopyHeader(w.current.header), s, w.current.txs, uncles, w.current.receipts, deepmind.NoOpContext)
=======
// commitWork generates several new sealing tasks based on the parent block
// and submit them to the sealer.
func (w *worker) commitWork(interrupt *int32, noempty bool, timestamp int64) {
	start := time.Now()

	// Set the coinbase if the worker is running or it's required
	var coinbase common.Address
	if w.isRunning() {
		if w.coinbase == (common.Address{}) {
			log.Error("Refusing to mine without etherbase")
			return
		}
		coinbase = w.coinbase // Use the preset address as the fee recipient
	}
	work, err := w.prepareWork(&generateParams{
		timestamp: uint64(timestamp),
		coinbase:  coinbase,
	})
>>>>>>> f68965a6
	if err != nil {
		return
	}

	// Create an empty block based on temporary copied state for
	// sealing in advance without waiting block execution finished.
	if !noempty && atomic.LoadUint32(&w.noempty) == 0 {
		w.commit(work, nil, false, start)
	}
	// Fill pending transactions from the txpool
	w.fillTransactions(interrupt, work)
	w.commit(work, w.fullTaskHook, true, start)

	// Swap out the old work with the new one, terminating any leftover
	// prefetcher processes in the mean time and starting a new one.
	if w.current != nil {
		w.current.discard()
	}
	w.current = work
}

// commit runs any post-transaction state modifications, assembles the final block
// and commits new work if consensus engine is running.
// Note the assumption is held that the mutation is allowed to the passed env, do
// the deep copy first.
func (w *worker) commit(env *environment, interval func(), update bool, start time.Time) error {
	if w.isRunning() {
		if interval != nil {
			interval()
		}

		err := env.state.WaitPipeVerification()
		if err != nil {
			return err
		}
		env.state.CorrectAccountsRoot(w.chain.CurrentBlock().Root())

		block, receipts, err := w.engine.FinalizeAndAssemble(w.chain, types.CopyHeader(env.header), env.state, env.txs, env.unclelist(), env.receipts)
		if err != nil {
			return err
		}

		// Create a local environment copy, avoid the data race with snapshot state.
		// https://github.com/ethereum/go-ethereum/issues/24299
		env := env.copy()

		// If we're post merge, just ignore
		if !w.isTTDReached(block.Header()) {
			select {
			case w.taskCh <- &task{receipts: receipts, state: env.state, block: block, createdAt: time.Now()}:
				w.unconfirmed.Shift(block.NumberU64() - 1)
				log.Info("Commit new mining work", "number", block.Number(), "sealhash", w.engine.SealHash(block.Header()),
					"uncles", len(env.uncles), "txs", env.tcount,
					"gas", block.GasUsed(),
					"elapsed", common.PrettyDuration(time.Since(start)))

			case <-w.exitCh:
				log.Info("Worker has exited")
			}
		}
	}
	if update {
		w.updateSnapshot(env)
	}
	return nil
}

// getSealingBlock generates the sealing block based on the given parameters.
func (w *worker) getSealingBlock(parent common.Hash, timestamp uint64, coinbase common.Address, random common.Hash) (*types.Block, error) {
	req := &getWorkReq{
		params: &generateParams{
			timestamp:  timestamp,
			forceTime:  true,
			parentHash: parent,
			coinbase:   coinbase,
			random:     random,
			noUncle:    true,
			noExtra:    true,
		},
		result: make(chan *types.Block, 1),
	}
	select {
	case w.getWorkCh <- req:
		block := <-req.result
		if block == nil {
			return nil, req.err
		}
		return block, nil
	case <-w.exitCh:
		return nil, errors.New("miner closed")
	}
}

// isTTDReached returns the indicator if the given block has reached the total
// terminal difficulty for The Merge transition.
func (w *worker) isTTDReached(header *types.Header) bool {
	td, ttd := w.chain.GetTd(header.ParentHash, header.Number.Uint64()-1), w.chain.Config().TerminalTotalDifficulty
	return td != nil && ttd != nil && td.Cmp(ttd) >= 0
}

// copyReceipts makes a deep copy of the given receipts.
func copyReceipts(receipts []*types.Receipt) []*types.Receipt {
	result := make([]*types.Receipt, len(receipts))
	for i, l := range receipts {
		cpy := *l
		result[i] = &cpy
	}
	return result
}

// postSideBlock fires a side chain event, only use it for testing.
func (w *worker) postSideBlock(event core.ChainSideEvent) {
	select {
	case w.chainSideCh <- event:
	case <-w.exitCh:
	}
}<|MERGE_RESOLUTION|>--- conflicted
+++ resolved
@@ -545,17 +545,6 @@
 	for {
 		select {
 		case req := <-w.newWorkCh:
-<<<<<<< HEAD
-			if deepmind.Enabled && !deepmind.MiningEnabled {
-				// This receives and processes all transactions received on the P2P network.
-				// By **not** processing this now received transaction, it prevents doing a
-				// speculative execution of the transaction and thus, breaking deep mind that
-				// expects linear execution of all logs.
-				continue
-			}
-
-			w.commitNewWork(req.interrupt, req.noempty, req.timestamp)
-=======
 			w.commitWork(req.interrupt, req.noempty, req.timestamp)
 
 		case req := <-w.getWorkCh:
@@ -566,7 +555,6 @@
 			} else {
 				req.result <- block
 			}
->>>>>>> f68965a6
 
 		case ev := <-w.chainSideCh:
 			if deepmind.Enabled && !deepmind.MiningEnabled {
@@ -617,19 +605,7 @@
 			}
 
 		case ev := <-w.txsCh:
-<<<<<<< HEAD
-			if deepmind.Enabled && !deepmind.MiningEnabled {
-				// This receives and processes all transactions received on the P2P network.
-				// By **not** processing this now received transaction, it prevents doing a
-				// speculative execution of the transaction and thus, breaking deep mind that
-				// expects linear execution of all logs.
-				continue
-			}
-
-			// Apply transactions to the pending state if we're not mining.
-=======
 			// Apply transactions to the pending state if we're not sealing
->>>>>>> f68965a6
 			//
 			// Note all transactions received may not be continuous with transactions
 			// already included in the current sealing block. These transactions will
@@ -878,11 +854,7 @@
 func (w *worker) commitTransaction(env *environment, tx *types.Transaction, receiptProcessors ...core.ReceiptProcessor) ([]*types.Log, error) {
 	snap := env.state.Snapshot()
 
-<<<<<<< HEAD
-	receipt, err := core.ApplyTransaction(w.chainConfig, w.chain, &coinbase, w.current.gasPool, w.current.state, w.current.header, tx, &w.current.header.GasUsed, *w.chain.GetVMConfig(), deepmind.NoOpContext, receiptProcessors...)
-=======
-	receipt, err := core.ApplyTransaction(w.chainConfig, w.chain, &env.coinbase, env.gasPool, env.state, env.header, tx, &env.header.GasUsed, *w.chain.GetVMConfig(), receiptProcessors...)
->>>>>>> f68965a6
+	receipt, err := core.ApplyTransaction(w.chainConfig, w.chain, &env.coinbase, env.gasPool, env.state, env.header, tx, &env.header.GasUsed, *w.chain.GetVMConfig(), deepmind.NoOpContext, receiptProcessors...)
 	if err != nil {
 		env.state.RevertToSnapshot(snap)
 		return nil, err
@@ -1110,29 +1082,12 @@
 	// since clique algorithm can modify the coinbase field in header.
 	env, err := w.makeEnv(parent, header, genParams.coinbase)
 	if err != nil {
-<<<<<<< HEAD
-		log.Error("Failed to create mining context", "err", err)
-		return
-	}
-	// Create the current work task and check any fork transitions needed
-	env := w.current
-	if w.chainConfig.DAOForkSupport && w.chainConfig.DAOForkBlock != nil && w.chainConfig.DAOForkBlock.Cmp(header.Number) == 0 {
-		misc.ApplyDAOHardFork(env.state, deepmind.NoOpContext)
-	}
-	systemcontracts.UpgradeBuildInSystemContract(w.chainConfig, header.Number, env.state, deepmind.NoOpContext)
-	// Accumulate the uncles for the current block
-	uncles := make([]*types.Header, 0)
-	// Create an empty block based on temporary copied state for
-	// sealing in advance without waiting block execution finished.
-	if !noempty && atomic.LoadUint32(&w.noempty) == 0 {
-		w.commit(uncles, nil, false, tstart)
-=======
 		log.Error("Failed to create sealing context", "err", err)
 		return nil, err
 	}
 
 	// Handle upgrade build-in system contract code
-	systemcontracts.UpgradeBuildInSystemContract(w.chainConfig, header.Number, env.state)
+	systemcontracts.UpgradeBuildInSystemContract(w.chainConfig, header.Number, env.state, deepmind.NoOpContext)
 
 	// Accumulate the uncles for the sealing work only if it's allowed.
 	if !genParams.noUncle {
@@ -1151,7 +1106,6 @@
 		// Prefer to locally generated uncle
 		commitUncles(w.localUncles)
 		commitUncles(w.remoteUncles)
->>>>>>> f68965a6
 	}
 	return env, nil
 }
@@ -1193,13 +1147,10 @@
 	defer work.discard()
 
 	w.fillTransactions(nil, work)
-	block, _, err := w.engine.FinalizeAndAssemble(w.chain, work.header, work.state, work.txs, work.unclelist(), work.receipts)
+	block, _, err := w.engine.FinalizeAndAssemble(w.chain, work.header, work.state, work.txs, work.unclelist(), work.receipts, deepmind.NoOpContext)
 	return block, err
 }
 
-<<<<<<< HEAD
-	block, receipts, err := w.engine.FinalizeAndAssemble(w.chain, types.CopyHeader(w.current.header), s, w.current.txs, uncles, w.current.receipts, deepmind.NoOpContext)
-=======
 // commitWork generates several new sealing tasks based on the parent block
 // and submit them to the sealer.
 func (w *worker) commitWork(interrupt *int32, noempty bool, timestamp int64) {
@@ -1218,11 +1169,9 @@
 		timestamp: uint64(timestamp),
 		coinbase:  coinbase,
 	})
->>>>>>> f68965a6
 	if err != nil {
 		return
 	}
-
 	// Create an empty block based on temporary copied state for
 	// sealing in advance without waiting block execution finished.
 	if !noempty && atomic.LoadUint32(&w.noempty) == 0 {
@@ -1256,7 +1205,7 @@
 		}
 		env.state.CorrectAccountsRoot(w.chain.CurrentBlock().Root())
 
-		block, receipts, err := w.engine.FinalizeAndAssemble(w.chain, types.CopyHeader(env.header), env.state, env.txs, env.unclelist(), env.receipts)
+		block, receipts, err := w.engine.FinalizeAndAssemble(w.chain, types.CopyHeader(env.header), env.state, env.txs, env.unclelist(), env.receipts, deepmind.NoOpContext)
 		if err != nil {
 			return err
 		}
