// Copyright 2015 The go-ethereum Authors
// This file is part of the go-ethereum library.
//
// The go-ethereum library is free software: you can redistribute it and/or modify
// it under the terms of the GNU Lesser General Public License as published by
// the Free Software Foundation, either version 3 of the License, or
// (at your option) any later version.
//
// The go-ethereum library is distributed in the hope that it will be useful,
// but WITHOUT ANY WARRANTY; without even the implied warranty of
// MERCHANTABILITY or FITNESS FOR A PARTICULAR PURPOSE. See the
// GNU Lesser General Public License for more details.
//
// You should have received a copy of the GNU Lesser General Public License
// along with the go-ethereum library. If not, see <http://www.gnu.org/licenses/>.

package miner

import (
	"context"
	"errors"
	"fmt"
	"math/big"
	"sync"
	"sync/atomic"
	"time"

	mapset "github.com/deckarep/golang-set"
	"go.opentelemetry.io/otel"
	"go.opentelemetry.io/otel/attribute"
	"go.opentelemetry.io/otel/trace"

	"github.com/ethereum/go-ethereum/common"
	"github.com/ethereum/go-ethereum/common/tracing"
	"github.com/ethereum/go-ethereum/consensus"
	"github.com/ethereum/go-ethereum/consensus/misc"
	"github.com/ethereum/go-ethereum/core"
	"github.com/ethereum/go-ethereum/core/state"
	"github.com/ethereum/go-ethereum/core/types"
	"github.com/ethereum/go-ethereum/event"
	"github.com/ethereum/go-ethereum/firehose"
	"github.com/ethereum/go-ethereum/log"
	"github.com/ethereum/go-ethereum/params"
	"github.com/ethereum/go-ethereum/trie"
)

const (
	// resultQueueSize is the size of channel listening to sealing result.
	resultQueueSize = 10

	// txChanSize is the size of channel listening to NewTxsEvent.
	// The number is referenced from the size of tx pool.
	txChanSize = 4096

	// chainHeadChanSize is the size of channel listening to ChainHeadEvent.
	chainHeadChanSize = 10

	// chainSideChanSize is the size of channel listening to ChainSideEvent.
	chainSideChanSize = 10

	// resubmitAdjustChanSize is the size of resubmitting interval adjustment channel.
	resubmitAdjustChanSize = 10

	// sealingLogAtDepth is the number of confirmations before logging successful sealing.
	sealingLogAtDepth = 7

	// minRecommitInterval is the minimal time interval to recreate the sealing block with
	// any newly arrived transactions.
	minRecommitInterval = 1 * time.Second

	// maxRecommitInterval is the maximum time interval to recreate the sealing block with
	// any newly arrived transactions.
	maxRecommitInterval = 15 * time.Second

	// intervalAdjustRatio is the impact a single interval adjustment has on sealing work
	// resubmitting interval.
	intervalAdjustRatio = 0.1

	// intervalAdjustBias is applied during the new resubmit interval calculation in favor of
	// increasing upper limit or decreasing lower limit so that the limit can be reachable.
	intervalAdjustBias = 200 * 1000.0 * 1000.0

	// staleThreshold is the maximum depth of the acceptable stale block.
	staleThreshold = 7
)

// environment is the worker's current environment and holds all
// information of the sealing block generation.
type environment struct {
	signer types.Signer

	state     *state.StateDB // apply state changes here
	ancestors mapset.Set     // ancestor set (used for checking uncle parent validity)
	family    mapset.Set     // family set (used for checking uncle invalidity)
	tcount    int            // tx count in cycle
	gasPool   *core.GasPool  // available gas used to pack transactions
	coinbase  common.Address

	header   *types.Header
	txs      []*types.Transaction
	receipts []*types.Receipt
	uncles   map[common.Hash]*types.Header
}

// copy creates a deep copy of environment.
func (env *environment) copy() *environment {
	cpy := &environment{
		signer:    env.signer,
		state:     env.state.Copy(),
		ancestors: env.ancestors.Clone(),
		family:    env.family.Clone(),
		tcount:    env.tcount,
		coinbase:  env.coinbase,
		header:    types.CopyHeader(env.header),
		receipts:  copyReceipts(env.receipts),
	}
	if env.gasPool != nil {
		gasPool := *env.gasPool
		cpy.gasPool = &gasPool
	}
	// The content of txs and uncles are immutable, unnecessary
	// to do the expensive deep copy for them.
	cpy.txs = make([]*types.Transaction, len(env.txs))
	copy(cpy.txs, env.txs)
	cpy.uncles = make(map[common.Hash]*types.Header)
	for hash, uncle := range env.uncles {
		cpy.uncles[hash] = uncle
	}
	return cpy
}

// unclelist returns the contained uncles as the list format.
func (env *environment) unclelist() []*types.Header {
	var uncles []*types.Header
	for _, uncle := range env.uncles {
		uncles = append(uncles, uncle)
	}
	return uncles
}

// discard terminates the background prefetcher go-routine. It should
// always be called for all created environment instances otherwise
// the go-routine leak can happen.
func (env *environment) discard() {
	if env.state == nil {
		return
	}
	env.state.StopPrefetcher()
}

// task contains all information for consensus engine sealing and result submitting.
type task struct {
	//nolint:containedctx
	ctx       context.Context
	receipts  []*types.Receipt
	state     *state.StateDB
	block     *types.Block
	createdAt time.Time
}

const (
	commitInterruptNone int32 = iota
	commitInterruptNewHead
	commitInterruptResubmit
)

// newWorkReq represents a request for new sealing work submitting with relative interrupt notifier.
type newWorkReq struct {
	//nolint:containedctx
	ctx       context.Context
	interrupt *int32
	noempty   bool
	timestamp int64
}

// getWorkReq represents a request for getting a new sealing work with provided parameters.
type getWorkReq struct {
	//nolint:containedctx
	ctx    context.Context
	params *generateParams
	err    error
	result chan *types.Block
}

// intervalAdjust represents a resubmitting interval adjustment.
type intervalAdjust struct {
	ratio float64
	inc   bool
}

// worker is the main object which takes care of submitting new work to consensus engine
// and gathering the sealing result.
type worker struct {
	config      *Config
	chainConfig *params.ChainConfig
	engine      consensus.Engine
	eth         Backend
	chain       *core.BlockChain
	merger      *consensus.Merger

	// Feeds
	pendingLogsFeed event.Feed

	// Subscriptions
	mux          *event.TypeMux
	txsCh        chan core.NewTxsEvent
	txsSub       event.Subscription
	chainHeadCh  chan core.ChainHeadEvent
	chainHeadSub event.Subscription
	chainSideCh  chan core.ChainSideEvent
	chainSideSub event.Subscription

	// Channels
	newWorkCh          chan *newWorkReq
	getWorkCh          chan *getWorkReq
	taskCh             chan *task
	resultCh           chan *types.Block
	startCh            chan struct{}
	exitCh             chan struct{}
	resubmitIntervalCh chan time.Duration
	resubmitAdjustCh   chan *intervalAdjust

	wg sync.WaitGroup

	current      *environment                 // An environment for current running cycle.
	localUncles  map[common.Hash]*types.Block // A set of side blocks generated locally as the possible uncle blocks.
	remoteUncles map[common.Hash]*types.Block // A set of side blocks as the possible uncle blocks.
	unconfirmed  *unconfirmedBlocks           // A set of locally mined blocks pending canonicalness confirmations.

	mu       sync.RWMutex // The lock used to protect the coinbase and extra fields
	coinbase common.Address
	extra    []byte

	pendingMu    sync.RWMutex
	pendingTasks map[common.Hash]*task

	snapshotMu       sync.RWMutex // The lock used to protect the snapshots below
	snapshotBlock    *types.Block
	snapshotReceipts types.Receipts
	snapshotState    *state.StateDB

	// atomic status counters
	running int32 // The indicator whether the consensus engine is running or not.
	newTxs  int32 // New arrival transaction count since last sealing work submitting.

	// noempty is the flag used to control whether the feature of pre-seal empty
	// block is enabled. The default value is false(pre-seal is enabled by default).
	// But in some special scenario the consensus engine will seal blocks instantaneously,
	// in this case this feature will add all empty blocks into canonical chain
	// non-stop and no real transaction will be included.
	noempty uint32

	// External functions
	isLocalBlock func(header *types.Header) bool // Function used to determine whether the specified block is mined by local miner.

	// Test hooks
	newTaskHook  func(*task)                        // Method to call upon receiving a new sealing task.
	skipSealHook func(*task) bool                   // Method to decide whether skipping the sealing.
	fullTaskHook func()                             // Method to call before pushing the full sealing task.
	resubmitHook func(time.Duration, time.Duration) // Method to call upon updating resubmitting interval.
}

//nolint:staticcheck
func newWorker(config *Config, chainConfig *params.ChainConfig, engine consensus.Engine, eth Backend, mux *event.TypeMux, isLocalBlock func(header *types.Header) bool, init bool) *worker {
	worker := &worker{
		config:             config,
		chainConfig:        chainConfig,
		engine:             engine,
		eth:                eth,
		mux:                mux,
		chain:              eth.BlockChain(),
		isLocalBlock:       isLocalBlock,
		localUncles:        make(map[common.Hash]*types.Block),
		remoteUncles:       make(map[common.Hash]*types.Block),
		unconfirmed:        newUnconfirmedBlocks(eth.BlockChain(), sealingLogAtDepth),
		pendingTasks:       make(map[common.Hash]*task),
		txsCh:              make(chan core.NewTxsEvent, txChanSize),
		chainHeadCh:        make(chan core.ChainHeadEvent, chainHeadChanSize),
		chainSideCh:        make(chan core.ChainSideEvent, chainSideChanSize),
		newWorkCh:          make(chan *newWorkReq),
		getWorkCh:          make(chan *getWorkReq),
		taskCh:             make(chan *task),
		resultCh:           make(chan *types.Block, resultQueueSize),
		exitCh:             make(chan struct{}),
		startCh:            make(chan struct{}, 1),
		resubmitIntervalCh: make(chan time.Duration),
		resubmitAdjustCh:   make(chan *intervalAdjust, resubmitAdjustChanSize),
	}
	// Subscribe NewTxsEvent for tx pool
	worker.txsSub = eth.TxPool().SubscribeNewTxsEvent(worker.txsCh)
	// Subscribe events for blockchain
	worker.chainHeadSub = eth.BlockChain().SubscribeChainHeadEvent(worker.chainHeadCh)
	worker.chainSideSub = eth.BlockChain().SubscribeChainSideEvent(worker.chainSideCh)

	// Sanitize recommit interval if the user-specified one is too short.
	recommit := worker.config.Recommit
	if recommit < minRecommitInterval {
		log.Warn("Sanitizing miner recommit interval", "provided", recommit, "updated", minRecommitInterval)
		recommit = minRecommitInterval
	}

	ctx := tracing.WithTracer(context.Background(), otel.GetTracerProvider().Tracer("MinerWorker"))

	worker.wg.Add(4)

	go worker.mainLoop(ctx)
	go worker.newWorkLoop(ctx, recommit)
	go worker.resultLoop()
	go worker.taskLoop()

	// Submit first work to initialize pending state.
	if init {
		worker.startCh <- struct{}{}
	}
	return worker
}

// setEtherbase sets the etherbase used to initialize the block coinbase field.
func (w *worker) setEtherbase(addr common.Address) {
	w.mu.Lock()
	defer w.mu.Unlock()
	w.coinbase = addr
}

func (w *worker) setGasCeil(ceil uint64) {
	w.mu.Lock()
	defer w.mu.Unlock()
	w.config.GasCeil = ceil
}

// setExtra sets the content used to initialize the block extra field.
func (w *worker) setExtra(extra []byte) {
	w.mu.Lock()
	defer w.mu.Unlock()
	w.extra = extra
}

// setRecommitInterval updates the interval for miner sealing work recommitting.
func (w *worker) setRecommitInterval(interval time.Duration) {
	select {
	case w.resubmitIntervalCh <- interval:
	case <-w.exitCh:
	}
}

// disablePreseal disables pre-sealing feature
func (w *worker) disablePreseal() {
	atomic.StoreUint32(&w.noempty, 1)
}

// enablePreseal enables pre-sealing feature
func (w *worker) enablePreseal() {
	atomic.StoreUint32(&w.noempty, 0)
}

// pending returns the pending state and corresponding block.
func (w *worker) pending() (*types.Block, *state.StateDB) {
	// return a snapshot to avoid contention on currentMu mutex
	w.snapshotMu.RLock()
	defer w.snapshotMu.RUnlock()
	if w.snapshotState == nil {
		return nil, nil
	}
	return w.snapshotBlock, w.snapshotState.Copy()
}

// pendingBlock returns pending block.
func (w *worker) pendingBlock() *types.Block {
	// return a snapshot to avoid contention on currentMu mutex
	w.snapshotMu.RLock()
	defer w.snapshotMu.RUnlock()
	return w.snapshotBlock
}

// pendingBlockAndReceipts returns pending block and corresponding receipts.
func (w *worker) pendingBlockAndReceipts() (*types.Block, types.Receipts) {
	// return a snapshot to avoid contention on currentMu mutex
	w.snapshotMu.RLock()
	defer w.snapshotMu.RUnlock()
	return w.snapshotBlock, w.snapshotReceipts
}

// start sets the running status as 1 and triggers new work submitting.
func (w *worker) start() {
	atomic.StoreInt32(&w.running, 1)
	w.startCh <- struct{}{}
}

// stop sets the running status as 0.
func (w *worker) stop() {
	atomic.StoreInt32(&w.running, 0)
}

// isRunning returns an indicator whether worker is running or not.
func (w *worker) isRunning() bool {
	return atomic.LoadInt32(&w.running) == 1
}

// close terminates all background threads maintained by the worker.
// Note the worker does not support being closed multiple times.
func (w *worker) close() {
	atomic.StoreInt32(&w.running, 0)
	close(w.exitCh)
	w.wg.Wait()
}

// recalcRecommit recalculates the resubmitting interval upon feedback.
func recalcRecommit(minRecommit, prev time.Duration, target float64, inc bool) time.Duration {
	// var (
	// 	prevF = float64(prev.Nanoseconds())
	// 	next  float64
	// )
	//
	// if inc {
	// 	next = prevF*(1-intervalAdjustRatio) + intervalAdjustRatio*(target+intervalAdjustBias)
	// 	max := float64(maxRecommitInterval.Nanoseconds())
	//
	// 	if next > max {
	// 		next = max
	// 	}
	// } else {
	// 	next = prevF*(1-intervalAdjustRatio) + intervalAdjustRatio*(target-intervalAdjustBias)
	// 	min := float64(minRecommit.Nanoseconds())
	//
	// 	if next < min {
	// 		next = min
	// 	}
	// }
	//
	// log.Info("Recalc Commit", "Prev", prev, "Next", next)

	//returning the Same prev value to keep the recommit interval constant
	return prev
}

// newWorkLoop is a standalone goroutine to submit new sealing work upon received events.
//
//nolint:gocognit
func (w *worker) newWorkLoop(ctx context.Context, recommit time.Duration) {
	defer w.wg.Done()
	var (
		interrupt   *int32
		minRecommit = recommit // minimal resubmit interval specified by user.
		timestamp   int64      // timestamp for each round of sealing.
	)

	timer := time.NewTimer(0)
	defer timer.Stop()
	<-timer.C // discard the initial tick

	// commit aborts in-flight transaction execution with given signal and resubmits a new one.
	commit := func(noempty bool, s int32) {
		// we close spans only by the place we created them
		ctx, span := tracing.Trace(ctx, "worker.newWorkLoop.commit")
		tracing.EndSpan(span)

		if interrupt != nil {
			atomic.StoreInt32(interrupt, s)
		}
		interrupt = new(int32)
		select {
		case w.newWorkCh <- &newWorkReq{interrupt: interrupt, noempty: noempty, timestamp: timestamp, ctx: ctx}:
		case <-w.exitCh:
			return
		}
		timer.Reset(recommit)
		atomic.StoreInt32(&w.newTxs, 0)
	}
	// clearPending cleans the stale pending tasks.
	clearPending := func(number uint64) {
		_, span := tracing.Trace(ctx, "worker.newWorkLoop.clearPending")
		tracing.EndSpan(span)

		w.pendingMu.Lock()
		for h, t := range w.pendingTasks {
			if t.block.NumberU64()+staleThreshold <= number {
				delete(w.pendingTasks, h)
			}
		}
		w.pendingMu.Unlock()
	}

	for {
		select {
		case <-w.startCh:
			clearPending(w.chain.CurrentBlock().NumberU64())
			timestamp = time.Now().Unix()
			commit(false, commitInterruptNewHead)

		case head := <-w.chainHeadCh:
			clearPending(head.Block.NumberU64())
			timestamp = time.Now().Unix()
			commit(false, commitInterruptNewHead)

		case <-timer.C:
			// If sealing is running resubmit a new work cycle periodically to pull in
			// higher priced transactions. Disable this overhead for pending blocks.
			if w.isRunning() && (w.chainConfig.Clique == nil || w.chainConfig.Clique.Period > 0) {
				// Short circuit if no new transaction arrives.
				if atomic.LoadInt32(&w.newTxs) == 0 {
					timer.Reset(recommit)
					continue
				}
				commit(true, commitInterruptResubmit)
			}

		case interval := <-w.resubmitIntervalCh:
			// Adjust resubmit interval explicitly by user.
			if interval < minRecommitInterval {
				log.Warn("Sanitizing miner recommit interval", "provided", interval, "updated", minRecommitInterval)
				interval = minRecommitInterval
			}
			log.Info("Miner recommit interval update", "from", minRecommit, "to", interval)
			minRecommit, recommit = interval, interval

			if w.resubmitHook != nil {
				w.resubmitHook(minRecommit, recommit)
			}

		case adjust := <-w.resubmitAdjustCh:
			// Adjust resubmit interval by feedback.
			if adjust.inc {
				before := recommit
				target := float64(recommit.Nanoseconds()) / adjust.ratio
				recommit = recalcRecommit(minRecommit, recommit, target, true)
				log.Trace("Increase miner recommit interval", "from", before, "to", recommit)
			} else {
				before := recommit
				recommit = recalcRecommit(minRecommit, recommit, float64(minRecommit.Nanoseconds()), false)
				log.Trace("Decrease miner recommit interval", "from", before, "to", recommit)
			}

			if w.resubmitHook != nil {
				w.resubmitHook(minRecommit, recommit)
			}

		case <-w.exitCh:
			return
		}
	}
}

// mainLoop is responsible for generating and submitting sealing work based on
// the received event. It can support two modes: automatically generate task and
// submit it or return task according to given parameters for various proposes.
// nolint: gocognit
func (w *worker) mainLoop(ctx context.Context) {
	defer w.wg.Done()
	defer w.txsSub.Unsubscribe()
	defer w.chainHeadSub.Unsubscribe()
	defer w.chainSideSub.Unsubscribe()
	defer func() {
		if w.current != nil {
			w.current.discard()
		}
	}()

	cleanTicker := time.NewTicker(time.Second * 10)
	defer cleanTicker.Stop()

	for {
		select {
		case req := <-w.newWorkCh:
			w.commitWork(req.ctx, req.interrupt, req.noempty, req.timestamp)

		case req := <-w.getWorkCh:
			block, err := w.generateWork(req.ctx, req.params)
			if err != nil {
				req.err = err
				req.result <- nil
			} else {
				req.result <- block
			}

		case ev := <-w.chainSideCh:
			if firehose.Enabled && !firehose.MiningEnabled {
				// This receives and processes all transactions received on the P2P network.
				// By **not** processing this now received transaction, it prevents doing a
				// speculative execution of the transaction and thus, breaking firehose that
				// expects linear execution of all logs.
				continue
			}

			// Short circuit for duplicate side blocks
			if _, exist := w.localUncles[ev.Block.Hash()]; exist {
				continue
			}
			if _, exist := w.remoteUncles[ev.Block.Hash()]; exist {
				continue
			}
			// Add side block to possible uncle block set depending on the author.
			if w.isLocalBlock != nil && w.isLocalBlock(ev.Block.Header()) {
				w.localUncles[ev.Block.Hash()] = ev.Block
			} else {
				w.remoteUncles[ev.Block.Hash()] = ev.Block
			}
			// If our sealing block contains less than 2 uncle blocks,
			// add the new uncle block if valid and regenerate a new
			// sealing block for higher profit.
			if w.isRunning() && w.current != nil && len(w.current.uncles) < 2 {
				start := time.Now()
				if err := w.commitUncle(w.current, ev.Block.Header()); err == nil {
					commitErr := w.commit(ctx, w.current.copy(), nil, true, start)
					if commitErr != nil {
						log.Error("error while committing work for mining", "err", commitErr)
					}
				}
			}

		case <-cleanTicker.C:
			chainHead := w.chain.CurrentBlock()
			for hash, uncle := range w.localUncles {
				if uncle.NumberU64()+staleThreshold <= chainHead.NumberU64() {
					delete(w.localUncles, hash)
				}
			}
			for hash, uncle := range w.remoteUncles {
				if uncle.NumberU64()+staleThreshold <= chainHead.NumberU64() {
					delete(w.remoteUncles, hash)
				}
			}

		case ev := <-w.txsCh:
			// Apply transactions to the pending state if we're not sealing
			//
			// Note all transactions received may not be continuous with transactions
			// already included in the current sealing block. These transactions will
			// be automatically eliminated.
			if !w.isRunning() && w.current != nil {
				// If block is already full, abort
				if gp := w.current.gasPool; gp != nil && gp.Gas() < params.TxGas {
					continue
				}
				txs := make(map[common.Address]types.Transactions)
				for _, tx := range ev.Txs {
					acc, _ := types.Sender(w.current.signer, tx)
					txs[acc] = append(txs[acc], tx)
				}
				txset := types.NewTransactionsByPriceAndNonce(w.current.signer, txs, w.current.header.BaseFee)
				tcount := w.current.tcount
				w.commitTransactions(w.current, txset, nil)

				// Only update the snapshot if any new transactions were added
				// to the pending block
				if tcount != w.current.tcount {
					w.updateSnapshot(w.current)
				}
			} else {
				// Special case, if the consensus engine is 0 period clique(dev mode),
				// submit sealing work here since all empty submission will be rejected
				// by clique. Of course the advance sealing(empty submission) is disabled.
				if w.chainConfig.Clique != nil && w.chainConfig.Clique.Period == 0 {
					w.commitWork(ctx, nil, true, time.Now().Unix())
				}
			}
			atomic.AddInt32(&w.newTxs, int32(len(ev.Txs)))

		// System stopped
		case <-w.exitCh:
			return
		case <-w.txsSub.Err():
			return
		case <-w.chainHeadSub.Err():
			return
		case <-w.chainSideSub.Err():
			return
		}
	}
}

// taskLoop is a standalone goroutine to fetch sealing task from the generator and
// push them to consensus engine.
func (w *worker) taskLoop() {
	defer w.wg.Done()
	var (
		stopCh chan struct{}
		prev   common.Hash
	)

	// interrupt aborts the in-flight sealing task.
	interrupt := func() {
		if stopCh != nil {
			close(stopCh)
			stopCh = nil
		}
	}
	for {
		select {
		case task := <-w.taskCh:
			if w.newTaskHook != nil {
				w.newTaskHook(task)
			}
			// Reject duplicate sealing work due to resubmitting.
			sealHash := w.engine.SealHash(task.block.Header())
			if sealHash == prev {
				continue
			}
			// Interrupt previous sealing operation
			interrupt()
			stopCh, prev = make(chan struct{}), sealHash

			if w.skipSealHook != nil && w.skipSealHook(task) {
				continue
			}
			w.pendingMu.Lock()
			w.pendingTasks[sealHash] = task
			w.pendingMu.Unlock()

			if err := w.engine.Seal(task.ctx, w.chain, task.block, w.resultCh, stopCh); err != nil {
				log.Warn("Block sealing failed", "err", err)
				w.pendingMu.Lock()
				delete(w.pendingTasks, sealHash)
				w.pendingMu.Unlock()
			}
		case <-w.exitCh:
			interrupt()
			return
		}
	}
}

// resultLoop is a standalone goroutine to handle sealing result submitting
// and flush relative data to the database.
func (w *worker) resultLoop() {
	defer w.wg.Done()
	for {
		select {
		case block := <-w.resultCh:
			// Short circuit when receiving empty result.
			if block == nil {
				continue
			}

			// Short circuit when receiving duplicate result caused by resubmitting.
			if w.chain.HasBlock(block.Hash(), block.NumberU64()) {
				continue
			}

			oldBlock := w.chain.GetBlockByNumber(block.NumberU64())
			if oldBlock != nil {
				oldBlockAuthor, _ := w.chain.Engine().Author(oldBlock.Header())
				newBlockAuthor, _ := w.chain.Engine().Author(block.Header())
				if oldBlockAuthor == newBlockAuthor {
					log.Info("same block ", "height", block.NumberU64())
					continue
				}
			}

			var (
				sealhash = w.engine.SealHash(block.Header())
				hash     = block.Hash()
			)

			w.pendingMu.RLock()
			task, exist := w.pendingTasks[sealhash]
			w.pendingMu.RUnlock()

			if !exist {
				log.Error("Block found but no relative pending task", "number", block.Number(), "sealhash", sealhash, "hash", hash)
				continue
			}

			// Different block could share same sealhash, deep copy here to prevent write-write conflict.
			var (
				receipts = make([]*types.Receipt, len(task.receipts))
				logs     []*types.Log
				err      error
			)

			tracing.Exec(task.ctx, "resultLoop", func(ctx context.Context, span trace.Span) {
				for i, taskReceipt := range task.receipts {
					receipt := new(types.Receipt)
					receipts[i] = receipt
					*receipt = *taskReceipt

					// add block location fields
					receipt.BlockHash = hash
					receipt.BlockNumber = block.Number()
					receipt.TransactionIndex = uint(i)

					// Update the block hash in all logs since it is now available and not when the
					// receipt/log of individual transactions were created.
					receipt.Logs = make([]*types.Log, len(taskReceipt.Logs))
					for i, taskLog := range taskReceipt.Logs {
						log := new(types.Log)
						receipt.Logs[i] = log
						*log = *taskLog
						log.BlockHash = hash
					}
					logs = append(logs, receipt.Logs...)
				}

				// Commit block and state to database.
				tracing.ElapsedTime(ctx, span, "WriteBlockAndSetHead time taken", func(_ context.Context, _ trace.Span) {
					_, err = w.chain.WriteBlockAndSetHead(block, receipts, logs, task.state, true)
				})

				tracing.SetAttributes(
					span,
					attribute.String("hash", hash.String()),
					attribute.Int("number", int(block.Number().Uint64())),
					attribute.Int("txns", block.Transactions().Len()),
					attribute.Int("gas used", int(block.GasUsed())),
					attribute.Int("elapsed", int(time.Since(task.createdAt).Milliseconds())),
					attribute.Bool("error", err != nil),
				)
			})

			if err != nil {
				log.Error("Failed writing block to chain", "err", err)
				continue
			}

			log.Info("Successfully sealed new block", "number", block.Number(), "sealhash", sealhash, "hash", hash,
				"elapsed", common.PrettyDuration(time.Since(task.createdAt)))

			// Broadcast the block and announce chain insertion event
			w.mux.Post(core.NewMinedBlockEvent{Block: block})

			// Insert the block into the set of pending ones to resultLoop for confirmations
			w.unconfirmed.Insert(block.NumberU64(), block.Hash())
		case <-w.exitCh:
			return
		}
	}
}

// makeEnv creates a new environment for the sealing block.
func (w *worker) makeEnv(parent *types.Block, header *types.Header, coinbase common.Address) (*environment, error) {
	// Retrieve the parent state to execute on top and start a prefetcher for
	// the miner to speed block sealing up a bit.
	state, err := w.chain.StateAt(parent.Root())
	if err != nil {
		// Note since the sealing block can be created upon the arbitrary parent
		// block, but the state of parent block may already be pruned, so the necessary
		// state recovery is needed here in the future.
		//
		// The maximum acceptable reorg depth can be limited by the finalised block
		// somehow. TODO(rjl493456442) fix the hard-coded number here later.
		state, err = w.eth.StateAtBlock(parent, 1024, nil, false, false)
		log.Warn("Recovered mining state", "root", parent.Root(), "err", err)
	}
	if err != nil {
		return nil, err
	}
	state.StartPrefetcher("miner")

	// Note the passed coinbase may be different with header.Coinbase.
	env := &environment{
		signer:    types.MakeSigner(w.chainConfig, header.Number),
		state:     state,
		coinbase:  coinbase,
		ancestors: mapset.NewSet(),
		family:    mapset.NewSet(),
		header:    header,
		uncles:    make(map[common.Hash]*types.Header),
	}
	// when 08 is processed ancestors contain 07 (quick block)
	for _, ancestor := range w.chain.GetBlocksFromHash(parent.Hash(), 7) {
		for _, uncle := range ancestor.Uncles() {
			env.family.Add(uncle.Hash())
		}
		env.family.Add(ancestor.Hash())
		env.ancestors.Add(ancestor.Hash())
	}
	// Keep track of transactions which return errors so they can be removed
	env.tcount = 0
	return env, nil
}

// commitUncle adds the given block to uncle block set, returns error if failed to add.
func (w *worker) commitUncle(env *environment, uncle *types.Header) error {
	if w.isTTDReached(env.header) {
		return errors.New("ignore uncle for beacon block")
	}
	hash := uncle.Hash()
	if _, exist := env.uncles[hash]; exist {
		return errors.New("uncle not unique")
	}
	if env.header.ParentHash == uncle.ParentHash {
		return errors.New("uncle is sibling")
	}
	if !env.ancestors.Contains(uncle.ParentHash) {
		return errors.New("uncle's parent unknown")
	}
	if env.family.Contains(hash) {
		return errors.New("uncle already included")
	}
	env.uncles[hash] = uncle
	return nil
}

// updateSnapshot updates pending snapshot block, receipts and state.
func (w *worker) updateSnapshot(env *environment) {
	w.snapshotMu.Lock()
	defer w.snapshotMu.Unlock()

	w.snapshotBlock = types.NewBlock(
		env.header,
		env.txs,
		env.unclelist(),
		env.receipts,
		trie.NewStackTrie(nil),
	)
	w.snapshotReceipts = copyReceipts(env.receipts)
	w.snapshotState = env.state.Copy()
}

func (w *worker) commitTransaction(env *environment, tx *types.Transaction) ([]*types.Log, error) {
	snap := env.state.Snapshot()

	receipt, err := core.ApplyTransaction(w.chainConfig, w.chain, &env.coinbase, env.gasPool, env.state, env.header, tx, &env.header.GasUsed, *w.chain.GetVMConfig(), firehose.NoOpContext)
	if err != nil {
		env.state.RevertToSnapshot(snap)
		return nil, err
	}
	env.txs = append(env.txs, tx)
	env.receipts = append(env.receipts, receipt)

	return receipt.Logs, nil
}

func (w *worker) commitTransactions(env *environment, txs *types.TransactionsByPriceAndNonce, interrupt *int32) bool {
	gasLimit := env.header.GasLimit
	if env.gasPool == nil {
		env.gasPool = new(core.GasPool).AddGas(gasLimit)
	}
	var coalescedLogs []*types.Log

	for {
		// In the following three cases, we will interrupt the execution of the transaction.
		// (1) new head block event arrival, the interrupt signal is 1
		// (2) worker start or restart, the interrupt signal is 1
		// (3) worker recreate the sealing block with any newly arrived transactions, the interrupt signal is 2.
		// For the first two cases, the semi-finished work will be discarded.
		// For the third case, the semi-finished work will be submitted to the consensus engine.
		if interrupt != nil && atomic.LoadInt32(interrupt) != commitInterruptNone {
			// Notify resubmit loop to increase resubmitting interval due to too frequent commits.
			if atomic.LoadInt32(interrupt) == commitInterruptResubmit {
				ratio := float64(gasLimit-env.gasPool.Gas()) / float64(gasLimit)
				if ratio < 0.1 {
					ratio = 0.1
				}
				w.resubmitAdjustCh <- &intervalAdjust{
					ratio: ratio,
					inc:   true,
				}
			}
			return atomic.LoadInt32(interrupt) == commitInterruptNewHead
		}
		// If we don't have enough gas for any further transactions then we're done
		if env.gasPool.Gas() < params.TxGas {
			log.Trace("Not enough gas for further transactions", "have", env.gasPool, "want", params.TxGas)
			break
		}
		// Retrieve the next transaction and abort if all done
		tx := txs.Peek()
		if tx == nil {
			break
		}
		// Error may be ignored here. The error has already been checked
		// during transaction acceptance is the transaction pool.
		//
		// We use the eip155 signer regardless of the current hf.
		from, _ := types.Sender(env.signer, tx)
		// Check whether the tx is replay protected. If we're not in the EIP155 hf
		// phase, start ignoring the sender until we do.
		if tx.Protected() && !w.chainConfig.IsEIP155(env.header.Number) {
			log.Trace("Ignoring reply protected transaction", "hash", tx.Hash(), "eip155", w.chainConfig.EIP155Block)

			txs.Pop()
			continue
		}
		// Start executing the transaction
		env.state.Prepare(tx.Hash(), env.tcount)

		logs, err := w.commitTransaction(env, tx)
		switch {
		case errors.Is(err, core.ErrGasLimitReached):
			// Pop the current out-of-gas transaction without shifting in the next from the account
			log.Trace("Gas limit exceeded for current block", "sender", from)
			txs.Pop()

		case errors.Is(err, core.ErrNonceTooLow):
			// New head notification data race between the transaction pool and miner, shift
			log.Trace("Skipping transaction with low nonce", "sender", from, "nonce", tx.Nonce())
			txs.Shift()

		case errors.Is(err, core.ErrNonceTooHigh):
			// Reorg notification data race between the transaction pool and miner, skip account =
			log.Trace("Skipping account with hight nonce", "sender", from, "nonce", tx.Nonce())
			txs.Pop()

		case errors.Is(err, nil):
			// Everything ok, collect the logs and shift in the next transaction from the same account
			coalescedLogs = append(coalescedLogs, logs...)
			env.tcount++
			txs.Shift()

		case errors.Is(err, core.ErrTxTypeNotSupported):
			// Pop the unsupported transaction without shifting in the next from the account
			log.Trace("Skipping unsupported transaction type", "sender", from, "type", tx.Type())
			txs.Pop()

		default:
			// Strange error, discard the transaction and get the next in line (note, the
			// nonce-too-high clause will prevent us from executing in vain).
			log.Debug("Transaction failed, account skipped", "hash", tx.Hash(), "err", err)
			txs.Shift()
		}
	}

	if !w.isRunning() && len(coalescedLogs) > 0 {
		// We don't push the pendingLogsEvent while we are sealing. The reason is that
		// when we are sealing, the worker will regenerate a sealing block every 3 seconds.
		// In order to avoid pushing the repeated pendingLog, we disable the pending log pushing.

		// make a copy, the state caches the logs and these logs get "upgraded" from pending to mined
		// logs by filling in the block hash when the block was mined by the local miner. This can
		// cause a race condition if a log was "upgraded" before the PendingLogsEvent is processed.
		cpy := make([]*types.Log, len(coalescedLogs))
		for i, l := range coalescedLogs {
			cpy[i] = new(types.Log)
			*cpy[i] = *l
		}
		w.pendingLogsFeed.Send(cpy)
	}
	// Notify resubmit loop to decrease resubmitting interval if current interval is larger
	// than the user-specified one.
	if interrupt != nil {
		w.resubmitAdjustCh <- &intervalAdjust{inc: false}
	}
	return false
}

// generateParams wraps various of settings for generating sealing task.
type generateParams struct {
	timestamp  uint64         // The timstamp for sealing task
	forceTime  bool           // Flag whether the given timestamp is immutable or not
	parentHash common.Hash    // Parent block hash, empty means the latest chain head
	coinbase   common.Address // The fee recipient address for including transaction
	random     common.Hash    // The randomness generated by beacon chain, empty before the merge
	noUncle    bool           // Flag whether the uncle block inclusion is allowed
	noExtra    bool           // Flag whether the extra field assignment is allowed
}

// prepareWork constructs the sealing task according to the given parameters,
// either based on the last chain head or specified parent. In this function
// the pending transactions are not filled yet, only the empty task returned.
func (w *worker) prepareWork(genParams *generateParams) (*environment, error) {
	w.mu.RLock()
	defer w.mu.RUnlock()

	// Find the parent block for sealing task
	parent := w.chain.CurrentBlock()
	if genParams.parentHash != (common.Hash{}) {
		parent = w.chain.GetBlockByHash(genParams.parentHash)
	}
	if parent == nil {
		return nil, fmt.Errorf("missing parent")
	}
	// Sanity check the timestamp correctness, recap the timestamp
	// to parent+1 if the mutation is allowed.
	timestamp := genParams.timestamp
	if parent.Time() >= timestamp {
		if genParams.forceTime {
			return nil, fmt.Errorf("invalid timestamp, parent %d given %d", parent.Time(), timestamp)
		}
		timestamp = parent.Time() + 1
	}
	// Construct the sealing block header, set the extra field if it's allowed
	num := parent.Number()
	header := &types.Header{
		ParentHash: parent.Hash(),
		Number:     num.Add(num, common.Big1),
		GasLimit:   core.CalcGasLimit(parent.GasLimit(), w.config.GasCeil),
		Time:       timestamp,
		Coinbase:   genParams.coinbase,
	}
	if !genParams.noExtra && len(w.extra) != 0 {
		header.Extra = w.extra
	}
	// Set the randomness field from the beacon chain if it's available.
	if genParams.random != (common.Hash{}) {
		header.MixDigest = genParams.random
	}
	// Set baseFee and GasLimit if we are on an EIP-1559 chain
	if w.chainConfig.IsLondon(header.Number) {
		header.BaseFee = misc.CalcBaseFee(w.chainConfig, parent.Header())
		if !w.chainConfig.IsLondon(parent.Number()) {
			parentGasLimit := parent.GasLimit() * params.ElasticityMultiplier
			header.GasLimit = core.CalcGasLimit(parentGasLimit, w.config.GasCeil)
		}
	}
	// Run the consensus preparation with the default or customized consensus engine.
	if err := w.engine.Prepare(w.chain, header); err != nil {
		log.Error("Failed to prepare header for sealing", "err", err)
		return nil, err
	}
	// Could potentially happen if starting to mine in an odd state.
	// Note genParams.coinbase can be different with header.Coinbase
	// since clique algorithm can modify the coinbase field in header.
	env, err := w.makeEnv(parent, header, genParams.coinbase)
	if err != nil {
		log.Error("Failed to create sealing context", "err", err)
		return nil, err
	}
	// Accumulate the uncles for the sealing work only if it's allowed.
	if !genParams.noUncle {
		commitUncles := func(blocks map[common.Hash]*types.Block) {
			for hash, uncle := range blocks {
				if len(env.uncles) == 2 {
					break
				}
				if err := w.commitUncle(env, uncle.Header()); err != nil {
					log.Trace("Possible uncle rejected", "hash", hash, "reason", err)
				} else {
					log.Debug("Committing new uncle to block", "hash", hash)
				}
			}
		}
		// Prefer to locally generated uncle
		commitUncles(w.localUncles)
		commitUncles(w.remoteUncles)
	}
	return env, nil
}

// fillTransactions retrieves the pending transactions from the txpool and fills them
// into the given sealing block. The transaction selection and ordering strategy can
// be customized with the plugin in the future.
func (w *worker) fillTransactions(ctx context.Context, interrupt *int32, env *environment) {
	ctx, span := tracing.StartSpan(ctx, "fillTransactions")
	defer tracing.EndSpan(span)

	// Split the pending transactions into locals and remotes
	// Fill the block with all available pending transactions.

	var (
		localTxsCount  int
		remoteTxsCount int
		localTxs       = make(map[common.Address]types.Transactions)
		remoteTxs      map[common.Address]types.Transactions
	)

	tracing.Exec(ctx, "worker.SplittingTransactions", func(ctx context.Context, span trace.Span) {
		pending := w.eth.TxPool().Pending(true)
		remoteTxs = pending

		for _, account := range w.eth.TxPool().Locals() {
			if txs := remoteTxs[account]; len(txs) > 0 {
				delete(remoteTxs, account)
				localTxs[account] = txs
			}
		}

		localTxsCount = len(localTxs)
		remoteTxsCount = len(remoteTxs)

		tracing.SetAttributes(
			span,
			attribute.Int("len of local txs", localTxsCount),
			attribute.Int("len of remote txs", remoteTxsCount),
		)
	})

	var (
		localEnvTCount  int
		remoteEnvTCount int
		committed       bool
	)

	if localTxsCount > 0 {
		var txs *types.TransactionsByPriceAndNonce

		tracing.Exec(ctx, "worker.LocalTransactionsByPriceAndNonce", func(ctx context.Context, span trace.Span) {
			txs = types.NewTransactionsByPriceAndNonce(env.signer, localTxs, env.header.BaseFee)

			tracing.SetAttributes(
				span,
				attribute.Int("len of tx local Heads", txs.GetTxs()),
			)
		})

		tracing.Exec(ctx, "worker.LocalCommitTransactions", func(ctx context.Context, span trace.Span) {
			committed = w.commitTransactions(env, txs, interrupt)
		})

		if committed {
			return
		}

		localEnvTCount = env.tcount
	}

	if remoteTxsCount > 0 {
		var txs *types.TransactionsByPriceAndNonce

		tracing.Exec(ctx, "worker.RemoteTransactionsByPriceAndNonce", func(ctx context.Context, span trace.Span) {
			txs = types.NewTransactionsByPriceAndNonce(env.signer, remoteTxs, env.header.BaseFee)

			tracing.SetAttributes(
				span,
				attribute.Int("len of tx remote Heads", txs.GetTxs()),
			)
		})

		tracing.Exec(ctx, "worker.RemoteCommitTransactions", func(ctx context.Context, span trace.Span) {
			committed = w.commitTransactions(env, txs, interrupt)
		})

		if committed {
			return
		}

		remoteEnvTCount = env.tcount
	}

	tracing.SetAttributes(
		span,
		attribute.Int("len of final local txs ", localEnvTCount),
		attribute.Int("len of final remote txs", remoteEnvTCount),
	)
}

// generateWork generates a sealing block based on the given parameters.
func (w *worker) generateWork(ctx context.Context, params *generateParams) (*types.Block, error) {
	work, err := w.prepareWork(params)
	if err != nil {
		return nil, err
	}
	defer work.discard()

<<<<<<< HEAD
	w.fillTransactions(nil, work)
	return w.engine.FinalizeAndAssemble(w.chain, work.header, work.state, work.txs, work.unclelist(), work.receipts, firehose.NoOpContext)
=======
	w.fillTransactions(ctx, nil, work)

	return w.engine.FinalizeAndAssemble(ctx, w.chain, work.header, work.state, work.txs, work.unclelist(), work.receipts)
>>>>>>> 3eb234cd
}

// commitWork generates several new sealing tasks based on the parent block
// and submit them to the sealer.
func (w *worker) commitWork(ctx context.Context, interrupt *int32, noempty bool, timestamp int64) {
	start := time.Now()

	var (
		work *environment
		err  error
	)

	tracing.Exec(ctx, "worker.prepareWork", func(ctx context.Context, span trace.Span) {
		// Set the coinbase if the worker is running or it's required
		var coinbase common.Address
		if w.isRunning() {
			if w.coinbase == (common.Address{}) {
				log.Error("Refusing to mine without etherbase")
				return
			}

			coinbase = w.coinbase // Use the preset address as the fee recipient
		}

		work, err = w.prepareWork(&generateParams{
			timestamp: uint64(timestamp),
			coinbase:  coinbase,
		})
	})

	if err != nil {
		return
	}

	ctx, span := tracing.StartSpan(ctx, "commitWork")
	defer tracing.EndSpan(span)

	tracing.SetAttributes(
		span,
		attribute.Int("number", int(work.header.Number.Uint64())),
	)

	// Create an empty block based on temporary copied state for
	// sealing in advance without waiting block execution finished.
	if !noempty && atomic.LoadUint32(&w.noempty) == 0 {
		err = w.commit(ctx, work.copy(), nil, false, start)
		if err != nil {
			return
		}
	}

	// Fill pending transactions from the txpool
	w.fillTransactions(ctx, interrupt, work)

	err = w.commit(ctx, work.copy(), w.fullTaskHook, true, start)
	if err != nil {
		return
	}

	// Swap out the old work with the new one, terminating any leftover
	// prefetcher processes in the mean time and starting a new one.
	if w.current != nil {
		w.current.discard()
	}

	w.current = work
}

// commit runs any post-transaction state modifications, assembles the final block
// and commits new work if consensus engine is running.
// Note the assumption is held that the mutation is allowed to the passed env, do
// the deep copy first.
func (w *worker) commit(ctx context.Context, env *environment, interval func(), update bool, start time.Time) error {
	if w.isRunning() {
		ctx, span := tracing.StartSpan(ctx, "commit")
		defer tracing.EndSpan(span)

		if interval != nil {
			interval()
		}

		// Create a local environment copy, avoid the data race with snapshot state.
		// https://github.com/ethereum/go-ethereum/issues/24299
		env := env.copy()
<<<<<<< HEAD
		block, err := w.engine.FinalizeAndAssemble(w.chain, env.header, env.state, env.txs, env.unclelist(), env.receipts, firehose.NoOpContext)
=======

		block, err := w.engine.FinalizeAndAssemble(ctx, w.chain, env.header, env.state, env.txs, env.unclelist(), env.receipts)

		tracing.SetAttributes(
			span,
			attribute.Int("number", int(block.Number().Uint64())),
			attribute.String("hash", block.Hash().String()),
			attribute.String("sealhash", w.engine.SealHash(block.Header()).String()),
			attribute.Int("len of env.txs", len(env.txs)),
			attribute.Bool("error", err != nil),
		)

>>>>>>> 3eb234cd
		if err != nil {
			return err
		}

		// If we're post merge, just ignore
		if !w.isTTDReached(block.Header()) {
			select {
			case w.taskCh <- &task{ctx: ctx, receipts: env.receipts, state: env.state, block: block, createdAt: time.Now()}:
				w.unconfirmed.Shift(block.NumberU64() - 1)
				log.Info("Commit new sealing work", "number", block.Number(), "sealhash", w.engine.SealHash(block.Header()),
					"uncles", len(env.uncles), "txs", env.tcount,
					"gas", block.GasUsed(), "fees", totalFees(block, env.receipts),
					"elapsed", common.PrettyDuration(time.Since(start)))

			case <-w.exitCh:
				log.Info("Worker has exited")
			}
		}
	}
	if update {
		w.updateSnapshot(env)
	}

	return nil
}

// getSealingBlock generates the sealing block based on the given parameters.
func (w *worker) getSealingBlock(parent common.Hash, timestamp uint64, coinbase common.Address, random common.Hash) (*types.Block, error) {
	ctx := tracing.WithTracer(context.Background(), otel.GetTracerProvider().Tracer("getSealingBlock"))

	req := &getWorkReq{
		params: &generateParams{
			timestamp:  timestamp,
			forceTime:  true,
			parentHash: parent,
			coinbase:   coinbase,
			random:     random,
			noUncle:    true,
			noExtra:    true,
		},
		result: make(chan *types.Block, 1),
		ctx:    ctx,
	}

	select {
	case w.getWorkCh <- req:
		block := <-req.result
		if block == nil {
			return nil, req.err
		}

		return block, nil
	case <-w.exitCh:
		return nil, errors.New("miner closed")
	}
}

// isTTDReached returns the indicator if the given block has reached the total
// terminal difficulty for The Merge transition.
func (w *worker) isTTDReached(header *types.Header) bool {
	td, ttd := w.chain.GetTd(header.ParentHash, header.Number.Uint64()-1), w.chain.Config().TerminalTotalDifficulty
	return td != nil && ttd != nil && td.Cmp(ttd) >= 0
}

// copyReceipts makes a deep copy of the given receipts.
func copyReceipts(receipts []*types.Receipt) []*types.Receipt {
	result := make([]*types.Receipt, len(receipts))
	for i, l := range receipts {
		cpy := *l
		result[i] = &cpy
	}
	return result
}

// postSideBlock fires a side chain event, only use it for testing.
func (w *worker) postSideBlock(event core.ChainSideEvent) {
	select {
	case w.chainSideCh <- event:
	case <-w.exitCh:
	}
}

// totalFees computes total consumed miner fees in ETH. Block transactions and receipts have to have the same order.
func totalFees(block *types.Block, receipts []*types.Receipt) *big.Float {
	feesWei := new(big.Int)
	for i, tx := range block.Transactions() {
		minerFee, _ := tx.EffectiveGasTip(block.BaseFee())
		feesWei.Add(feesWei, new(big.Int).Mul(new(big.Int).SetUint64(receipts[i].GasUsed), minerFee))
	}
	return new(big.Float).Quo(new(big.Float).SetInt(feesWei), new(big.Float).SetInt(big.NewInt(params.Ether)))
}<|MERGE_RESOLUTION|>--- conflicted
+++ resolved
@@ -1231,14 +1231,9 @@
 	}
 	defer work.discard()
 
-<<<<<<< HEAD
-	w.fillTransactions(nil, work)
-	return w.engine.FinalizeAndAssemble(w.chain, work.header, work.state, work.txs, work.unclelist(), work.receipts, firehose.NoOpContext)
-=======
 	w.fillTransactions(ctx, nil, work)
 
-	return w.engine.FinalizeAndAssemble(ctx, w.chain, work.header, work.state, work.txs, work.unclelist(), work.receipts)
->>>>>>> 3eb234cd
+	return w.engine.FinalizeAndAssemble(ctx, w.chain, work.header, work.state, work.txs, work.unclelist(), work.receipts, firehose.NoOpContext)
 }
 
 // commitWork generates several new sealing tasks based on the parent block
@@ -1323,11 +1318,8 @@
 		// Create a local environment copy, avoid the data race with snapshot state.
 		// https://github.com/ethereum/go-ethereum/issues/24299
 		env := env.copy()
-<<<<<<< HEAD
-		block, err := w.engine.FinalizeAndAssemble(w.chain, env.header, env.state, env.txs, env.unclelist(), env.receipts, firehose.NoOpContext)
-=======
-
-		block, err := w.engine.FinalizeAndAssemble(ctx, w.chain, env.header, env.state, env.txs, env.unclelist(), env.receipts)
+
+		block, err := w.engine.FinalizeAndAssemble(ctx, w.chain, env.header, env.state, env.txs, env.unclelist(), env.receipts, firehose.NoOpContext)
 
 		tracing.SetAttributes(
 			span,
@@ -1338,7 +1330,6 @@
 			attribute.Bool("error", err != nil),
 		)
 
->>>>>>> 3eb234cd
 		if err != nil {
 			return err
 		}
