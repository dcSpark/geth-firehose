--- conflicted
+++ resolved
@@ -1217,12 +1217,8 @@
 		}
 		env.state.CorrectAccountsRoot(w.chain.CurrentBlock().Root())
 
-<<<<<<< HEAD
+		finalizeStart := time.Now()
 		block, receipts, err := w.engine.FinalizeAndAssemble(w.chain, types.CopyHeader(env.header), env.state, env.txs, env.unclelist(), env.receipts, firehose.NoOpContext)
-=======
-		finalizeStart := time.Now()
-		block, receipts, err := w.engine.FinalizeAndAssemble(w.chain, types.CopyHeader(env.header), env.state, env.txs, env.unclelist(), env.receipts, deepmind.NoOpContext)
->>>>>>> 2bffa418
 		if err != nil {
 			return err
 		}
