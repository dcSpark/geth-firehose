// Copyright 2015 The go-ethereum Authors
// This file is part of the go-ethereum library.
//
// The go-ethereum library is free software: you can redistribute it and/or modify
// it under the terms of the GNU Lesser General Public License as published by
// the Free Software Foundation, either version 3 of the License, or
// (at your option) any later version.
//
// The go-ethereum library is distributed in the hope that it will be useful,
// but WITHOUT ANY WARRANTY; without even the implied warranty of
// MERCHANTABILITY or FITNESS FOR A PARTICULAR PURPOSE. See the
// GNU Lesser General Public License for more details.
//
// You should have received a copy of the GNU Lesser General Public License
// along with the go-ethereum library. If not, see <http://www.gnu.org/licenses/>.

package miner

import (
	"errors"
	"fmt"
	"math/big"
	"sync"
	"sync/atomic"
	"time"

	mapset "github.com/deckarep/golang-set"
	"github.com/ethereum/go-ethereum/common"
	"github.com/ethereum/go-ethereum/consensus"
	"github.com/ethereum/go-ethereum/consensus/misc"
	"github.com/ethereum/go-ethereum/core"
	"github.com/ethereum/go-ethereum/core/state"
	"github.com/ethereum/go-ethereum/core/types"
	"github.com/ethereum/go-ethereum/deepmind"
	"github.com/ethereum/go-ethereum/event"
	"github.com/ethereum/go-ethereum/log"
	"github.com/ethereum/go-ethereum/params"
	"github.com/ethereum/go-ethereum/trie"
)

const (
	// resultQueueSize is the size of channel listening to sealing result.
	resultQueueSize = 10

	// txChanSize is the size of channel listening to NewTxsEvent.
	// The number is referenced from the size of tx pool.
	txChanSize = 4096

	// chainHeadChanSize is the size of channel listening to ChainHeadEvent.
	chainHeadChanSize = 10

	// chainSideChanSize is the size of channel listening to ChainSideEvent.
	chainSideChanSize = 10

	// resubmitAdjustChanSize is the size of resubmitting interval adjustment channel.
	resubmitAdjustChanSize = 10

	// sealingLogAtDepth is the number of confirmations before logging successful sealing.
	sealingLogAtDepth = 7

	// minRecommitInterval is the minimal time interval to recreate the sealing block with
	// any newly arrived transactions.
	minRecommitInterval = 1 * time.Second

	// maxRecommitInterval is the maximum time interval to recreate the sealing block with
	// any newly arrived transactions.
	maxRecommitInterval = 15 * time.Second

	// intervalAdjustRatio is the impact a single interval adjustment has on sealing work
	// resubmitting interval.
	intervalAdjustRatio = 0.1

	// intervalAdjustBias is applied during the new resubmit interval calculation in favor of
	// increasing upper limit or decreasing lower limit so that the limit can be reachable.
	intervalAdjustBias = 200 * 1000.0 * 1000.0

	// staleThreshold is the maximum depth of the acceptable stale block.
	staleThreshold = 7
)

// environment is the worker's current environment and holds all
// information of the sealing block generation.
type environment struct {
	signer types.Signer

	state     *state.StateDB // apply state changes here
	ancestors mapset.Set     // ancestor set (used for checking uncle parent validity)
	family    mapset.Set     // family set (used for checking uncle invalidity)
	tcount    int            // tx count in cycle
	gasPool   *core.GasPool  // available gas used to pack transactions
	coinbase  common.Address

	header   *types.Header
	txs      []*types.Transaction
	receipts []*types.Receipt
	uncles   map[common.Hash]*types.Header
}

// copy creates a deep copy of environment.
func (env *environment) copy() *environment {
	cpy := &environment{
		signer:    env.signer,
		state:     env.state.Copy(),
		ancestors: env.ancestors.Clone(),
		family:    env.family.Clone(),
		tcount:    env.tcount,
		coinbase:  env.coinbase,
		header:    types.CopyHeader(env.header),
		receipts:  copyReceipts(env.receipts),
	}
	if env.gasPool != nil {
		gasPool := *env.gasPool
		cpy.gasPool = &gasPool
	}
	// The content of txs and uncles are immutable, unnecessary
	// to do the expensive deep copy for them.
	cpy.txs = make([]*types.Transaction, len(env.txs))
	copy(cpy.txs, env.txs)
	cpy.uncles = make(map[common.Hash]*types.Header)
	for hash, uncle := range env.uncles {
		cpy.uncles[hash] = uncle
	}
	return cpy
}

// unclelist returns the contained uncles as the list format.
func (env *environment) unclelist() []*types.Header {
	var uncles []*types.Header
	for _, uncle := range env.uncles {
		uncles = append(uncles, uncle)
	}
	return uncles
}

// discard terminates the background prefetcher go-routine. It should
// always be called for all created environment instances otherwise
// the go-routine leak can happen.
func (env *environment) discard() {
	if env.state == nil {
		return
	}
	env.state.StopPrefetcher()
}

// task contains all information for consensus engine sealing and result submitting.
type task struct {
	receipts  []*types.Receipt
	state     *state.StateDB
	block     *types.Block
	createdAt time.Time
}

const (
	commitInterruptNone int32 = iota
	commitInterruptNewHead
	commitInterruptResubmit
)

// newWorkReq represents a request for new sealing work submitting with relative interrupt notifier.
type newWorkReq struct {
	interrupt *int32
	noempty   bool
	timestamp int64
}

// getWorkReq represents a request for getting a new sealing work with provided parameters.
type getWorkReq struct {
	params *generateParams
	err    error
	result chan *types.Block
}

// intervalAdjust represents a resubmitting interval adjustment.
type intervalAdjust struct {
	ratio float64
	inc   bool
}

// worker is the main object which takes care of submitting new work to consensus engine
// and gathering the sealing result.
type worker struct {
	config      *Config
	chainConfig *params.ChainConfig
	engine      consensus.Engine
	eth         Backend
	chain       *core.BlockChain
	merger      *consensus.Merger

	// Feeds
	pendingLogsFeed event.Feed

	// Subscriptions
	mux          *event.TypeMux
	txsCh        chan core.NewTxsEvent
	txsSub       event.Subscription
	chainHeadCh  chan core.ChainHeadEvent
	chainHeadSub event.Subscription
	chainSideCh  chan core.ChainSideEvent
	chainSideSub event.Subscription

	// Channels
	newWorkCh          chan *newWorkReq
	getWorkCh          chan *getWorkReq
	taskCh             chan *task
	resultCh           chan *types.Block
	startCh            chan struct{}
	exitCh             chan struct{}
	resubmitIntervalCh chan time.Duration
	resubmitAdjustCh   chan *intervalAdjust

	wg sync.WaitGroup

	current      *environment                 // An environment for current running cycle.
	localUncles  map[common.Hash]*types.Block // A set of side blocks generated locally as the possible uncle blocks.
	remoteUncles map[common.Hash]*types.Block // A set of side blocks as the possible uncle blocks.
	unconfirmed  *unconfirmedBlocks           // A set of locally mined blocks pending canonicalness confirmations.

	mu       sync.RWMutex // The lock used to protect the coinbase and extra fields
	coinbase common.Address
	extra    []byte

	pendingMu    sync.RWMutex
	pendingTasks map[common.Hash]*task

	snapshotMu       sync.RWMutex // The lock used to protect the snapshots below
	snapshotBlock    *types.Block
	snapshotReceipts types.Receipts
	snapshotState    *state.StateDB

	// atomic status counters
	running int32 // The indicator whether the consensus engine is running or not.
	newTxs  int32 // New arrival transaction count since last sealing work submitting.

	// noempty is the flag used to control whether the feature of pre-seal empty
	// block is enabled. The default value is false(pre-seal is enabled by default).
	// But in some special scenario the consensus engine will seal blocks instantaneously,
	// in this case this feature will add all empty blocks into canonical chain
	// non-stop and no real transaction will be included.
	noempty uint32

	// External functions
	isLocalBlock func(header *types.Header) bool // Function used to determine whether the specified block is mined by local miner.

	// Test hooks
	newTaskHook  func(*task)                        // Method to call upon receiving a new sealing task.
	skipSealHook func(*task) bool                   // Method to decide whether skipping the sealing.
	fullTaskHook func()                             // Method to call before pushing the full sealing task.
	resubmitHook func(time.Duration, time.Duration) // Method to call upon updating resubmitting interval.
}

func newWorker(config *Config, chainConfig *params.ChainConfig, engine consensus.Engine, eth Backend, mux *event.TypeMux, isLocalBlock func(header *types.Header) bool, init bool) *worker {
	worker := &worker{
		config:             config,
		chainConfig:        chainConfig,
		engine:             engine,
		eth:                eth,
		mux:                mux,
		chain:              eth.BlockChain(),
		isLocalBlock:       isLocalBlock,
		localUncles:        make(map[common.Hash]*types.Block),
		remoteUncles:       make(map[common.Hash]*types.Block),
		unconfirmed:        newUnconfirmedBlocks(eth.BlockChain(), sealingLogAtDepth),
		pendingTasks:       make(map[common.Hash]*task),
		txsCh:              make(chan core.NewTxsEvent, txChanSize),
		chainHeadCh:        make(chan core.ChainHeadEvent, chainHeadChanSize),
		chainSideCh:        make(chan core.ChainSideEvent, chainSideChanSize),
		newWorkCh:          make(chan *newWorkReq),
		getWorkCh:          make(chan *getWorkReq),
		taskCh:             make(chan *task),
		resultCh:           make(chan *types.Block, resultQueueSize),
		exitCh:             make(chan struct{}),
		startCh:            make(chan struct{}, 1),
		resubmitIntervalCh: make(chan time.Duration),
		resubmitAdjustCh:   make(chan *intervalAdjust, resubmitAdjustChanSize),
	}
	// Subscribe NewTxsEvent for tx pool
	worker.txsSub = eth.TxPool().SubscribeNewTxsEvent(worker.txsCh)
	// Subscribe events for blockchain
	worker.chainHeadSub = eth.BlockChain().SubscribeChainHeadEvent(worker.chainHeadCh)
	worker.chainSideSub = eth.BlockChain().SubscribeChainSideEvent(worker.chainSideCh)

	// Sanitize recommit interval if the user-specified one is too short.
	recommit := worker.config.Recommit
	if recommit < minRecommitInterval {
		log.Warn("Sanitizing miner recommit interval", "provided", recommit, "updated", minRecommitInterval)
		recommit = minRecommitInterval
	}

	worker.wg.Add(4)
	go worker.mainLoop()
	go worker.newWorkLoop(recommit)
	go worker.resultLoop()
	go worker.taskLoop()

	// Submit first work to initialize pending state.
	if init {
		worker.startCh <- struct{}{}
	}
	return worker
}

// setEtherbase sets the etherbase used to initialize the block coinbase field.
func (w *worker) setEtherbase(addr common.Address) {
	w.mu.Lock()
	defer w.mu.Unlock()
	w.coinbase = addr
}

func (w *worker) setGasCeil(ceil uint64) {
	w.mu.Lock()
	defer w.mu.Unlock()
	w.config.GasCeil = ceil
}

// setExtra sets the content used to initialize the block extra field.
func (w *worker) setExtra(extra []byte) {
	w.mu.Lock()
	defer w.mu.Unlock()
	w.extra = extra
}

// setRecommitInterval updates the interval for miner sealing work recommitting.
func (w *worker) setRecommitInterval(interval time.Duration) {
	select {
	case w.resubmitIntervalCh <- interval:
	case <-w.exitCh:
	}
}

// disablePreseal disables pre-sealing feature
func (w *worker) disablePreseal() {
	atomic.StoreUint32(&w.noempty, 1)
}

// enablePreseal enables pre-sealing feature
func (w *worker) enablePreseal() {
	atomic.StoreUint32(&w.noempty, 0)
}

// pending returns the pending state and corresponding block.
func (w *worker) pending() (*types.Block, *state.StateDB) {
	// return a snapshot to avoid contention on currentMu mutex
	w.snapshotMu.RLock()
	defer w.snapshotMu.RUnlock()
	if w.snapshotState == nil {
		return nil, nil
	}
	return w.snapshotBlock, w.snapshotState.Copy()
}

// pendingBlock returns pending block.
func (w *worker) pendingBlock() *types.Block {
	// return a snapshot to avoid contention on currentMu mutex
	w.snapshotMu.RLock()
	defer w.snapshotMu.RUnlock()
	return w.snapshotBlock
}

// pendingBlockAndReceipts returns pending block and corresponding receipts.
func (w *worker) pendingBlockAndReceipts() (*types.Block, types.Receipts) {
	// return a snapshot to avoid contention on currentMu mutex
	w.snapshotMu.RLock()
	defer w.snapshotMu.RUnlock()
	return w.snapshotBlock, w.snapshotReceipts
}

// start sets the running status as 1 and triggers new work submitting.
func (w *worker) start() {
	atomic.StoreInt32(&w.running, 1)
	w.startCh <- struct{}{}
}

// stop sets the running status as 0.
func (w *worker) stop() {
	atomic.StoreInt32(&w.running, 0)
}

// isRunning returns an indicator whether worker is running or not.
func (w *worker) isRunning() bool {
	return atomic.LoadInt32(&w.running) == 1
}

// close terminates all background threads maintained by the worker.
// Note the worker does not support being closed multiple times.
func (w *worker) close() {
	atomic.StoreInt32(&w.running, 0)
	close(w.exitCh)
	w.wg.Wait()
}

// recalcRecommit recalculates the resubmitting interval upon feedback.
func recalcRecommit(minRecommit, prev time.Duration, target float64, inc bool) time.Duration {
	var (
		prevF = float64(prev.Nanoseconds())
		next  float64
	)
	if inc {
		next = prevF*(1-intervalAdjustRatio) + intervalAdjustRatio*(target+intervalAdjustBias)
		max := float64(maxRecommitInterval.Nanoseconds())
		if next > max {
			next = max
		}
	} else {
		next = prevF*(1-intervalAdjustRatio) + intervalAdjustRatio*(target-intervalAdjustBias)
		min := float64(minRecommit.Nanoseconds())
		if next < min {
			next = min
		}
	}
	return time.Duration(int64(next))
}

// newWorkLoop is a standalone goroutine to submit new sealing work upon received events.
func (w *worker) newWorkLoop(recommit time.Duration) {
	defer w.wg.Done()
	var (
		interrupt   *int32
		minRecommit = recommit // minimal resubmit interval specified by user.
		timestamp   int64      // timestamp for each round of sealing.
	)

	timer := time.NewTimer(0)
	defer timer.Stop()
	<-timer.C // discard the initial tick

	// commit aborts in-flight transaction execution with given signal and resubmits a new one.
	commit := func(noempty bool, s int32) {
		if interrupt != nil {
			atomic.StoreInt32(interrupt, s)
		}
		interrupt = new(int32)
		select {
		case w.newWorkCh <- &newWorkReq{interrupt: interrupt, noempty: noempty, timestamp: timestamp}:
		case <-w.exitCh:
			return
		}
		timer.Reset(recommit)
		atomic.StoreInt32(&w.newTxs, 0)
	}
	// clearPending cleans the stale pending tasks.
	clearPending := func(number uint64) {
		w.pendingMu.Lock()
		for h, t := range w.pendingTasks {
			if t.block.NumberU64()+staleThreshold <= number {
				delete(w.pendingTasks, h)
			}
		}
		w.pendingMu.Unlock()
	}

	for {
		select {
		case <-w.startCh:
			clearPending(w.chain.CurrentBlock().NumberU64())
			timestamp = time.Now().Unix()
			commit(false, commitInterruptNewHead)

		case head := <-w.chainHeadCh:
			clearPending(head.Block.NumberU64())
			timestamp = time.Now().Unix()
			commit(false, commitInterruptNewHead)

		case <-timer.C:
			// If sealing is running resubmit a new work cycle periodically to pull in
			// higher priced transactions. Disable this overhead for pending blocks.
			if w.isRunning() && (w.chainConfig.Clique == nil || w.chainConfig.Clique.Period > 0) {
				// Short circuit if no new transaction arrives.
				if atomic.LoadInt32(&w.newTxs) == 0 {
					timer.Reset(recommit)
					continue
				}
				commit(true, commitInterruptResubmit)
			}

		case interval := <-w.resubmitIntervalCh:
			// Adjust resubmit interval explicitly by user.
			if interval < minRecommitInterval {
				log.Warn("Sanitizing miner recommit interval", "provided", interval, "updated", minRecommitInterval)
				interval = minRecommitInterval
			}
			log.Info("Miner recommit interval update", "from", minRecommit, "to", interval)
			minRecommit, recommit = interval, interval

			if w.resubmitHook != nil {
				w.resubmitHook(minRecommit, recommit)
			}

		case adjust := <-w.resubmitAdjustCh:
			// Adjust resubmit interval by feedback.
			if adjust.inc {
				before := recommit
				target := float64(recommit.Nanoseconds()) / adjust.ratio
				recommit = recalcRecommit(minRecommit, recommit, target, true)
				log.Trace("Increase miner recommit interval", "from", before, "to", recommit)
			} else {
				before := recommit
				recommit = recalcRecommit(minRecommit, recommit, float64(minRecommit.Nanoseconds()), false)
				log.Trace("Decrease miner recommit interval", "from", before, "to", recommit)
			}

			if w.resubmitHook != nil {
				w.resubmitHook(minRecommit, recommit)
			}

		case <-w.exitCh:
			return
		}
	}
}

// mainLoop is responsible for generating and submitting sealing work based on
// the received event. It can support two modes: automatically generate task and
// submit it or return task according to given parameters for various proposes.
func (w *worker) mainLoop() {
	defer w.wg.Done()
	defer w.txsSub.Unsubscribe()
	defer w.chainHeadSub.Unsubscribe()
	defer w.chainSideSub.Unsubscribe()
	defer func() {
		if w.current != nil {
			w.current.discard()
		}
	}()

	cleanTicker := time.NewTicker(time.Second * 10)
	defer cleanTicker.Stop()

	for {
		select {
		case req := <-w.newWorkCh:
<<<<<<< HEAD
			if deepmind.Enabled && !deepmind.MiningEnabled {
				// This receives and processes all transactions received on the P2P network.
				// By **not** processing this now received transaction, it prevents doing a
				// speculative execution of the transaction and thus, breaking deep mind that
				// expects linear execution of all logs.
				continue
			}

=======
>>>>>>> f083705e
			w.commitWork(req.interrupt, req.noempty, req.timestamp)

		case req := <-w.getWorkCh:
			block, err := w.generateWork(req.params)
			if err != nil {
				req.err = err
				req.result <- nil
			} else {
				req.result <- block
			}

		case ev := <-w.chainSideCh:
			if deepmind.Enabled && !deepmind.MiningEnabled {
				// This receives and processes all transactions received on the P2P network.
				// By **not** processing this now received transaction, it prevents doing a
				// speculative execution of the transaction and thus, breaking deep mind that
				// expects linear execution of all logs.
				continue
			}

			// Short circuit for duplicate side blocks
			if _, exist := w.localUncles[ev.Block.Hash()]; exist {
				continue
			}
			if _, exist := w.remoteUncles[ev.Block.Hash()]; exist {
				continue
			}
			// Add side block to possible uncle block set depending on the author.
			if w.isLocalBlock != nil && w.isLocalBlock(ev.Block.Header()) {
				w.localUncles[ev.Block.Hash()] = ev.Block
			} else {
				w.remoteUncles[ev.Block.Hash()] = ev.Block
			}
			// If our sealing block contains less than 2 uncle blocks,
			// add the new uncle block if valid and regenerate a new
			// sealing block for higher profit.
			if w.isRunning() && w.current != nil && len(w.current.uncles) < 2 {
				start := time.Now()
				if err := w.commitUncle(w.current, ev.Block.Header()); err == nil {
					w.commit(w.current.copy(), nil, true, start)
				}
			}

		case <-cleanTicker.C:
			chainHead := w.chain.CurrentBlock()
			for hash, uncle := range w.localUncles {
				if uncle.NumberU64()+staleThreshold <= chainHead.NumberU64() {
					delete(w.localUncles, hash)
				}
			}
			for hash, uncle := range w.remoteUncles {
				if uncle.NumberU64()+staleThreshold <= chainHead.NumberU64() {
					delete(w.remoteUncles, hash)
				}
			}

		case ev := <-w.txsCh:
<<<<<<< HEAD
			if deepmind.Enabled && !deepmind.MiningEnabled {
				// This receives and processes all transactions received on the P2P network.
				// By **not** processing this now received transaction, it prevents doing a
				// speculative execution of the transaction and thus, breaking deep mind that
				// expects linear execution of all logs.
				continue
			}

=======
>>>>>>> f083705e
			// Apply transactions to the pending state if we're not sealing
			//
			// Note all transactions received may not be continuous with transactions
			// already included in the current sealing block. These transactions will
			// be automatically eliminated.
			if !w.isRunning() && w.current != nil {
				// If block is already full, abort
				if gp := w.current.gasPool; gp != nil && gp.Gas() < params.TxGas {
					continue
				}
				txs := make(map[common.Address]types.Transactions)
				for _, tx := range ev.Txs {
					acc, _ := types.Sender(w.current.signer, tx)
					txs[acc] = append(txs[acc], tx)
				}
				txset := types.NewTransactionsByPriceAndNonce(w.current.signer, txs, w.current.header.BaseFee)
				tcount := w.current.tcount
				w.commitTransactions(w.current, txset, nil)

				// Only update the snapshot if any new transactions were added
				// to the pending block
				if tcount != w.current.tcount {
					w.updateSnapshot(w.current)
				}
			} else {
				// Special case, if the consensus engine is 0 period clique(dev mode),
				// submit sealing work here since all empty submission will be rejected
				// by clique. Of course the advance sealing(empty submission) is disabled.
				if w.chainConfig.Clique != nil && w.chainConfig.Clique.Period == 0 {
					w.commitWork(nil, true, time.Now().Unix())
				}
			}
			atomic.AddInt32(&w.newTxs, int32(len(ev.Txs)))

		// System stopped
		case <-w.exitCh:
			return
		case <-w.txsSub.Err():
			return
		case <-w.chainHeadSub.Err():
			return
		case <-w.chainSideSub.Err():
			return
		}
	}
}

// taskLoop is a standalone goroutine to fetch sealing task from the generator and
// push them to consensus engine.
func (w *worker) taskLoop() {
	defer w.wg.Done()
	var (
		stopCh chan struct{}
		prev   common.Hash
	)

	// interrupt aborts the in-flight sealing task.
	interrupt := func() {
		if stopCh != nil {
			close(stopCh)
			stopCh = nil
		}
	}
	for {
		select {
		case task := <-w.taskCh:
			if w.newTaskHook != nil {
				w.newTaskHook(task)
			}
			// Reject duplicate sealing work due to resubmitting.
			sealHash := w.engine.SealHash(task.block.Header())
			if sealHash == prev {
				continue
			}
			// Interrupt previous sealing operation
			interrupt()
			stopCh, prev = make(chan struct{}), sealHash

			if w.skipSealHook != nil && w.skipSealHook(task) {
				continue
			}
			w.pendingMu.Lock()
			w.pendingTasks[sealHash] = task
			w.pendingMu.Unlock()

			if err := w.engine.Seal(w.chain, task.block, w.resultCh, stopCh); err != nil {
				log.Warn("Block sealing failed", "err", err)
				w.pendingMu.Lock()
				delete(w.pendingTasks, sealHash)
				w.pendingMu.Unlock()
			}
		case <-w.exitCh:
			interrupt()
			return
		}
	}
}

// resultLoop is a standalone goroutine to handle sealing result submitting
// and flush relative data to the database.
func (w *worker) resultLoop() {
	defer w.wg.Done()
	for {
		select {
		case block := <-w.resultCh:
			// Short circuit when receiving empty result.
			if block == nil {
				continue
			}
			// Short circuit when receiving duplicate result caused by resubmitting.
			if w.chain.HasBlock(block.Hash(), block.NumberU64()) {
				continue
			}
			oldBlock := w.chain.GetBlockByNumber(block.NumberU64())
			if oldBlock != nil {
				oldBlockAuthor, _ := w.chain.Engine().Author(oldBlock.Header())
				newBlockAuthor, _ := w.chain.Engine().Author(block.Header())
				if oldBlockAuthor == newBlockAuthor {
					log.Info("same block ", "height", block.NumberU64())
					continue
				}
			}
			var (
				sealhash = w.engine.SealHash(block.Header())
				hash     = block.Hash()
			)
			w.pendingMu.RLock()
			task, exist := w.pendingTasks[sealhash]
			w.pendingMu.RUnlock()
			if !exist {
				log.Error("Block found but no relative pending task", "number", block.Number(), "sealhash", sealhash, "hash", hash)
				continue
			}
			// Different block could share same sealhash, deep copy here to prevent write-write conflict.
			var (
				receipts = make([]*types.Receipt, len(task.receipts))
				logs     []*types.Log
			)
			for i, taskReceipt := range task.receipts {
				receipt := new(types.Receipt)
				receipts[i] = receipt
				*receipt = *taskReceipt

				// add block location fields
				receipt.BlockHash = hash
				receipt.BlockNumber = block.Number()
				receipt.TransactionIndex = uint(i)

				// Update the block hash in all logs since it is now available and not when the
				// receipt/log of individual transactions were created.
				receipt.Logs = make([]*types.Log, len(taskReceipt.Logs))
				for i, taskLog := range taskReceipt.Logs {
					log := new(types.Log)
					receipt.Logs[i] = log
					*log = *taskLog
					log.BlockHash = hash
				}
				logs = append(logs, receipt.Logs...)
			}
			// Commit block and state to database.
			_, err := w.chain.WriteBlockAndSetHead(block, receipts, logs, task.state, true)
			if err != nil {
				log.Error("Failed writing block to chain", "err", err)
				continue
			}
			log.Info("Successfully sealed new block", "number", block.Number(), "sealhash", sealhash, "hash", hash,
				"elapsed", common.PrettyDuration(time.Since(task.createdAt)))

			// Broadcast the block and announce chain insertion event
			w.mux.Post(core.NewMinedBlockEvent{Block: block})

			// Insert the block into the set of pending ones to resultLoop for confirmations
			w.unconfirmed.Insert(block.NumberU64(), block.Hash())

		case <-w.exitCh:
			return
		}
	}
}

// makeEnv creates a new environment for the sealing block.
func (w *worker) makeEnv(parent *types.Block, header *types.Header, coinbase common.Address) (*environment, error) {
	// Retrieve the parent state to execute on top and start a prefetcher for
	// the miner to speed block sealing up a bit.
	state, err := w.chain.StateAt(parent.Root())
	if err != nil {
		// Note since the sealing block can be created upon the arbitrary parent
		// block, but the state of parent block may already be pruned, so the necessary
		// state recovery is needed here in the future.
		//
		// The maximum acceptable reorg depth can be limited by the finalised block
		// somehow. TODO(rjl493456442) fix the hard-coded number here later.
		state, err = w.eth.StateAtBlock(parent, 1024, nil, false, false)
		log.Warn("Recovered mining state", "root", parent.Root(), "err", err)
	}
	if err != nil {
		return nil, err
	}
	state.StartPrefetcher("miner")

	// Note the passed coinbase may be different with header.Coinbase.
	env := &environment{
		signer:    types.MakeSigner(w.chainConfig, header.Number),
		state:     state,
		coinbase:  coinbase,
		ancestors: mapset.NewSet(),
		family:    mapset.NewSet(),
		header:    header,
		uncles:    make(map[common.Hash]*types.Header),
	}
	// when 08 is processed ancestors contain 07 (quick block)
	for _, ancestor := range w.chain.GetBlocksFromHash(parent.Hash(), 7) {
		for _, uncle := range ancestor.Uncles() {
			env.family.Add(uncle.Hash())
		}
		env.family.Add(ancestor.Hash())
		env.ancestors.Add(ancestor.Hash())
	}
	// Keep track of transactions which return errors so they can be removed
	env.tcount = 0
	return env, nil
}

// commitUncle adds the given block to uncle block set, returns error if failed to add.
func (w *worker) commitUncle(env *environment, uncle *types.Header) error {
	if w.isTTDReached(env.header) {
		return errors.New("ignore uncle for beacon block")
	}
	hash := uncle.Hash()
	if _, exist := env.uncles[hash]; exist {
		return errors.New("uncle not unique")
	}
	if env.header.ParentHash == uncle.ParentHash {
		return errors.New("uncle is sibling")
	}
	if !env.ancestors.Contains(uncle.ParentHash) {
		return errors.New("uncle's parent unknown")
	}
	if env.family.Contains(hash) {
		return errors.New("uncle already included")
	}
	env.uncles[hash] = uncle
	return nil
}

// updateSnapshot updates pending snapshot block, receipts and state.
func (w *worker) updateSnapshot(env *environment) {
	w.snapshotMu.Lock()
	defer w.snapshotMu.Unlock()

	w.snapshotBlock = types.NewBlock(
		env.header,
		env.txs,
		env.unclelist(),
		env.receipts,
		trie.NewStackTrie(nil),
	)
	w.snapshotReceipts = copyReceipts(env.receipts)
	w.snapshotState = env.state.Copy()
}

func (w *worker) commitTransaction(env *environment, tx *types.Transaction) ([]*types.Log, error) {
	snap := env.state.Snapshot()

<<<<<<< HEAD
	receipt, err := core.ApplyTransaction(w.chainConfig, w.chain, &env.coinbase, env.gasPool, env.state, env.header, tx, &env.header.GasUsed, *w.chain.GetVMConfig(), deepmind.NoOpContext)
=======
	receipt, err := core.ApplyTransaction(w.chainConfig, w.chain, &env.coinbase, env.gasPool, env.state, env.header, tx, &env.header.GasUsed, *w.chain.GetVMConfig())
>>>>>>> f083705e
	if err != nil {
		env.state.RevertToSnapshot(snap)
		return nil, err
	}
	env.txs = append(env.txs, tx)
	env.receipts = append(env.receipts, receipt)

	return receipt.Logs, nil
}

func (w *worker) commitTransactions(env *environment, txs *types.TransactionsByPriceAndNonce, interrupt *int32) bool {
	gasLimit := env.header.GasLimit
	if env.gasPool == nil {
		env.gasPool = new(core.GasPool).AddGas(gasLimit)
	}
	var coalescedLogs []*types.Log

	for {
		// In the following three cases, we will interrupt the execution of the transaction.
		// (1) new head block event arrival, the interrupt signal is 1
		// (2) worker start or restart, the interrupt signal is 1
		// (3) worker recreate the sealing block with any newly arrived transactions, the interrupt signal is 2.
		// For the first two cases, the semi-finished work will be discarded.
		// For the third case, the semi-finished work will be submitted to the consensus engine.
		if interrupt != nil && atomic.LoadInt32(interrupt) != commitInterruptNone {
			// Notify resubmit loop to increase resubmitting interval due to too frequent commits.
			if atomic.LoadInt32(interrupt) == commitInterruptResubmit {
				ratio := float64(gasLimit-env.gasPool.Gas()) / float64(gasLimit)
				if ratio < 0.1 {
					ratio = 0.1
				}
				w.resubmitAdjustCh <- &intervalAdjust{
					ratio: ratio,
					inc:   true,
				}
			}
			return atomic.LoadInt32(interrupt) == commitInterruptNewHead
		}
		// If we don't have enough gas for any further transactions then we're done
		if env.gasPool.Gas() < params.TxGas {
			log.Trace("Not enough gas for further transactions", "have", env.gasPool, "want", params.TxGas)
			break
		}
		// Retrieve the next transaction and abort if all done
		tx := txs.Peek()
		if tx == nil {
			break
		}
		// Error may be ignored here. The error has already been checked
		// during transaction acceptance is the transaction pool.
		//
		// We use the eip155 signer regardless of the current hf.
		from, _ := types.Sender(env.signer, tx)
		// Check whether the tx is replay protected. If we're not in the EIP155 hf
		// phase, start ignoring the sender until we do.
		if tx.Protected() && !w.chainConfig.IsEIP155(env.header.Number) {
			log.Trace("Ignoring reply protected transaction", "hash", tx.Hash(), "eip155", w.chainConfig.EIP155Block)

			txs.Pop()
			continue
		}
		// Start executing the transaction
		env.state.Prepare(tx.Hash(), env.tcount)

		logs, err := w.commitTransaction(env, tx)
		switch {
		case errors.Is(err, core.ErrGasLimitReached):
			// Pop the current out-of-gas transaction without shifting in the next from the account
			log.Trace("Gas limit exceeded for current block", "sender", from)
			txs.Pop()

		case errors.Is(err, core.ErrNonceTooLow):
			// New head notification data race between the transaction pool and miner, shift
			log.Trace("Skipping transaction with low nonce", "sender", from, "nonce", tx.Nonce())
			txs.Shift()

		case errors.Is(err, core.ErrNonceTooHigh):
			// Reorg notification data race between the transaction pool and miner, skip account =
			log.Trace("Skipping account with hight nonce", "sender", from, "nonce", tx.Nonce())
			txs.Pop()

		case errors.Is(err, nil):
			// Everything ok, collect the logs and shift in the next transaction from the same account
			coalescedLogs = append(coalescedLogs, logs...)
			env.tcount++
			txs.Shift()

		case errors.Is(err, core.ErrTxTypeNotSupported):
			// Pop the unsupported transaction without shifting in the next from the account
			log.Trace("Skipping unsupported transaction type", "sender", from, "type", tx.Type())
			txs.Pop()

		default:
			// Strange error, discard the transaction and get the next in line (note, the
			// nonce-too-high clause will prevent us from executing in vain).
			log.Debug("Transaction failed, account skipped", "hash", tx.Hash(), "err", err)
			txs.Shift()
		}
	}

	if !w.isRunning() && len(coalescedLogs) > 0 {
		// We don't push the pendingLogsEvent while we are sealing. The reason is that
		// when we are sealing, the worker will regenerate a sealing block every 3 seconds.
		// In order to avoid pushing the repeated pendingLog, we disable the pending log pushing.

		// make a copy, the state caches the logs and these logs get "upgraded" from pending to mined
		// logs by filling in the block hash when the block was mined by the local miner. This can
		// cause a race condition if a log was "upgraded" before the PendingLogsEvent is processed.
		cpy := make([]*types.Log, len(coalescedLogs))
		for i, l := range coalescedLogs {
			cpy[i] = new(types.Log)
			*cpy[i] = *l
		}
		w.pendingLogsFeed.Send(cpy)
	}
	// Notify resubmit loop to decrease resubmitting interval if current interval is larger
	// than the user-specified one.
	if interrupt != nil {
		w.resubmitAdjustCh <- &intervalAdjust{inc: false}
	}
	return false
}

// generateParams wraps various of settings for generating sealing task.
type generateParams struct {
	timestamp  uint64         // The timstamp for sealing task
	forceTime  bool           // Flag whether the given timestamp is immutable or not
	parentHash common.Hash    // Parent block hash, empty means the latest chain head
	coinbase   common.Address // The fee recipient address for including transaction
	random     common.Hash    // The randomness generated by beacon chain, empty before the merge
	noUncle    bool           // Flag whether the uncle block inclusion is allowed
	noExtra    bool           // Flag whether the extra field assignment is allowed
}

// prepareWork constructs the sealing task according to the given parameters,
// either based on the last chain head or specified parent. In this function
// the pending transactions are not filled yet, only the empty task returned.
func (w *worker) prepareWork(genParams *generateParams) (*environment, error) {
	w.mu.RLock()
	defer w.mu.RUnlock()

	// Find the parent block for sealing task
	parent := w.chain.CurrentBlock()
	if genParams.parentHash != (common.Hash{}) {
		parent = w.chain.GetBlockByHash(genParams.parentHash)
<<<<<<< HEAD
	}
	if parent == nil {
		return nil, fmt.Errorf("missing parent")
	}
=======
	}
	if parent == nil {
		return nil, fmt.Errorf("missing parent")
	}
>>>>>>> f083705e
	// Sanity check the timestamp correctness, recap the timestamp
	// to parent+1 if the mutation is allowed.
	timestamp := genParams.timestamp
	if parent.Time() >= timestamp {
		if genParams.forceTime {
			return nil, fmt.Errorf("invalid timestamp, parent %d given %d", parent.Time(), timestamp)
		}
		timestamp = parent.Time() + 1
	}
	// Construct the sealing block header, set the extra field if it's allowed
	num := parent.Number()
	header := &types.Header{
		ParentHash: parent.Hash(),
		Number:     num.Add(num, common.Big1),
		GasLimit:   core.CalcGasLimit(parent.GasLimit(), w.config.GasCeil),
		Time:       timestamp,
		Coinbase:   genParams.coinbase,
	}
	if !genParams.noExtra && len(w.extra) != 0 {
		header.Extra = w.extra
	}
	// Set the randomness field from the beacon chain if it's available.
	if genParams.random != (common.Hash{}) {
		header.MixDigest = genParams.random
	}
	// Set baseFee and GasLimit if we are on an EIP-1559 chain
	if w.chainConfig.IsLondon(header.Number) {
		header.BaseFee = misc.CalcBaseFee(w.chainConfig, parent.Header())
		if !w.chainConfig.IsLondon(parent.Number()) {
			parentGasLimit := parent.GasLimit() * params.ElasticityMultiplier
			header.GasLimit = core.CalcGasLimit(parentGasLimit, w.config.GasCeil)
		}
	}
	// Run the consensus preparation with the default or customized consensus engine.
	if err := w.engine.Prepare(w.chain, header); err != nil {
		log.Error("Failed to prepare header for sealing", "err", err)
		return nil, err
	}
	// Could potentially happen if starting to mine in an odd state.
	// Note genParams.coinbase can be different with header.Coinbase
	// since clique algorithm can modify the coinbase field in header.
	env, err := w.makeEnv(parent, header, genParams.coinbase)
	if err != nil {
		log.Error("Failed to create sealing context", "err", err)
		return nil, err
	}
	// Accumulate the uncles for the sealing work only if it's allowed.
	if !genParams.noUncle {
		commitUncles := func(blocks map[common.Hash]*types.Block) {
			for hash, uncle := range blocks {
				if len(env.uncles) == 2 {
					break
				}
				if err := w.commitUncle(env, uncle.Header()); err != nil {
					log.Trace("Possible uncle rejected", "hash", hash, "reason", err)
				} else {
					log.Debug("Committing new uncle to block", "hash", hash)
				}
			}
		}
		// Prefer to locally generated uncle
		commitUncles(w.localUncles)
		commitUncles(w.remoteUncles)
	}
	return env, nil
}

// fillTransactions retrieves the pending transactions from the txpool and fills them
// into the given sealing block. The transaction selection and ordering strategy can
// be customized with the plugin in the future.
func (w *worker) fillTransactions(interrupt *int32, env *environment) {
	// Split the pending transactions into locals and remotes
	// Fill the block with all available pending transactions.
	pending := w.eth.TxPool().Pending(true)
	localTxs, remoteTxs := make(map[common.Address]types.Transactions), pending
	for _, account := range w.eth.TxPool().Locals() {
		if txs := remoteTxs[account]; len(txs) > 0 {
			delete(remoteTxs, account)
			localTxs[account] = txs
		}
	}
	if len(localTxs) > 0 {
		txs := types.NewTransactionsByPriceAndNonce(env.signer, localTxs, env.header.BaseFee)
		if w.commitTransactions(env, txs, interrupt) {
			return
		}
	}
	if len(remoteTxs) > 0 {
		txs := types.NewTransactionsByPriceAndNonce(env.signer, remoteTxs, env.header.BaseFee)
		if w.commitTransactions(env, txs, interrupt) {
			return
		}
	}
}

// generateWork generates a sealing block based on the given parameters.
func (w *worker) generateWork(params *generateParams) (*types.Block, error) {
	work, err := w.prepareWork(params)
	if err != nil {
		return nil, err
	}
	defer work.discard()

	w.fillTransactions(nil, work)
<<<<<<< HEAD
	return w.engine.FinalizeAndAssemble(w.chain, work.header, work.state, work.txs, work.unclelist(), work.receipts, deepmind.NoOpContext)
=======
	return w.engine.FinalizeAndAssemble(w.chain, work.header, work.state, work.txs, work.unclelist(), work.receipts)
>>>>>>> f083705e
}

// commitWork generates several new sealing tasks based on the parent block
// and submit them to the sealer.
func (w *worker) commitWork(interrupt *int32, noempty bool, timestamp int64) {
	start := time.Now()

	// Set the coinbase if the worker is running or it's required
	var coinbase common.Address
	if w.isRunning() {
		if w.coinbase == (common.Address{}) {
			log.Error("Refusing to mine without etherbase")
			return
		}
		coinbase = w.coinbase // Use the preset address as the fee recipient
	}
	work, err := w.prepareWork(&generateParams{
		timestamp: uint64(timestamp),
		coinbase:  coinbase,
	})
	if err != nil {
		return
	}
	// Create an empty block based on temporary copied state for
	// sealing in advance without waiting block execution finished.
	if !noempty && atomic.LoadUint32(&w.noempty) == 0 {
		w.commit(work.copy(), nil, false, start)
	}
	// Fill pending transactions from the txpool
	w.fillTransactions(interrupt, work)
	w.commit(work.copy(), w.fullTaskHook, true, start)

	// Swap out the old work with the new one, terminating any leftover
	// prefetcher processes in the mean time and starting a new one.
	if w.current != nil {
		w.current.discard()
	}
	w.current = work
}

// commit runs any post-transaction state modifications, assembles the final block
// and commits new work if consensus engine is running.
// Note the assumption is held that the mutation is allowed to the passed env, do
// the deep copy first.
func (w *worker) commit(env *environment, interval func(), update bool, start time.Time) error {
	if w.isRunning() {
		if interval != nil {
			interval()
		}
		// Create a local environment copy, avoid the data race with snapshot state.
		// https://github.com/ethereum/go-ethereum/issues/24299
		env := env.copy()
<<<<<<< HEAD
		block, err := w.engine.FinalizeAndAssemble(w.chain, env.header, env.state, env.txs, env.unclelist(), env.receipts, deepmind.NoOpContext)
=======
		block, err := w.engine.FinalizeAndAssemble(w.chain, env.header, env.state, env.txs, env.unclelist(), env.receipts)
>>>>>>> f083705e
		if err != nil {
			return err
		}
		// If we're post merge, just ignore
		if !w.isTTDReached(block.Header()) {
			select {
			case w.taskCh <- &task{receipts: env.receipts, state: env.state, block: block, createdAt: time.Now()}:
				w.unconfirmed.Shift(block.NumberU64() - 1)
				log.Info("Commit new sealing work", "number", block.Number(), "sealhash", w.engine.SealHash(block.Header()),
					"uncles", len(env.uncles), "txs", env.tcount,
					"gas", block.GasUsed(), "fees", totalFees(block, env.receipts),
					"elapsed", common.PrettyDuration(time.Since(start)))

			case <-w.exitCh:
				log.Info("Worker has exited")
			}
		}
	}
	if update {
		w.updateSnapshot(env)
	}
	return nil
}

// getSealingBlock generates the sealing block based on the given parameters.
func (w *worker) getSealingBlock(parent common.Hash, timestamp uint64, coinbase common.Address, random common.Hash) (*types.Block, error) {
	req := &getWorkReq{
		params: &generateParams{
			timestamp:  timestamp,
			forceTime:  true,
			parentHash: parent,
			coinbase:   coinbase,
			random:     random,
			noUncle:    true,
			noExtra:    true,
		},
		result: make(chan *types.Block, 1),
	}
	select {
	case w.getWorkCh <- req:
		block := <-req.result
		if block == nil {
			return nil, req.err
		}
		return block, nil
	case <-w.exitCh:
		return nil, errors.New("miner closed")
	}
}

// isTTDReached returns the indicator if the given block has reached the total
// terminal difficulty for The Merge transition.
func (w *worker) isTTDReached(header *types.Header) bool {
	td, ttd := w.chain.GetTd(header.ParentHash, header.Number.Uint64()-1), w.chain.Config().TerminalTotalDifficulty
	return td != nil && ttd != nil && td.Cmp(ttd) >= 0
}

// copyReceipts makes a deep copy of the given receipts.
func copyReceipts(receipts []*types.Receipt) []*types.Receipt {
	result := make([]*types.Receipt, len(receipts))
	for i, l := range receipts {
		cpy := *l
		result[i] = &cpy
	}
	return result
}

// postSideBlock fires a side chain event, only use it for testing.
func (w *worker) postSideBlock(event core.ChainSideEvent) {
	select {
	case w.chainSideCh <- event:
	case <-w.exitCh:
	}
}

// totalFees computes total consumed miner fees in ETH. Block transactions and receipts have to have the same order.
func totalFees(block *types.Block, receipts []*types.Receipt) *big.Float {
	feesWei := new(big.Int)
	for i, tx := range block.Transactions() {
		minerFee, _ := tx.EffectiveGasTip(block.BaseFee())
		feesWei.Add(feesWei, new(big.Int).Mul(new(big.Int).SetUint64(receipts[i].GasUsed), minerFee))
	}
	return new(big.Float).Quo(new(big.Float).SetInt(feesWei), new(big.Float).SetInt(big.NewInt(params.Ether)))
}<|MERGE_RESOLUTION|>--- conflicted
+++ resolved
@@ -528,17 +528,6 @@
 	for {
 		select {
 		case req := <-w.newWorkCh:
-<<<<<<< HEAD
-			if deepmind.Enabled && !deepmind.MiningEnabled {
-				// This receives and processes all transactions received on the P2P network.
-				// By **not** processing this now received transaction, it prevents doing a
-				// speculative execution of the transaction and thus, breaking deep mind that
-				// expects linear execution of all logs.
-				continue
-			}
-
-=======
->>>>>>> f083705e
 			w.commitWork(req.interrupt, req.noempty, req.timestamp)
 
 		case req := <-w.getWorkCh:
@@ -596,17 +585,6 @@
 			}
 
 		case ev := <-w.txsCh:
-<<<<<<< HEAD
-			if deepmind.Enabled && !deepmind.MiningEnabled {
-				// This receives and processes all transactions received on the P2P network.
-				// By **not** processing this now received transaction, it prevents doing a
-				// speculative execution of the transaction and thus, breaking deep mind that
-				// expects linear execution of all logs.
-				continue
-			}
-
-=======
->>>>>>> f083705e
 			// Apply transactions to the pending state if we're not sealing
 			//
 			// Note all transactions received may not be continuous with transactions
@@ -871,11 +849,7 @@
 func (w *worker) commitTransaction(env *environment, tx *types.Transaction) ([]*types.Log, error) {
 	snap := env.state.Snapshot()
 
-<<<<<<< HEAD
 	receipt, err := core.ApplyTransaction(w.chainConfig, w.chain, &env.coinbase, env.gasPool, env.state, env.header, tx, &env.header.GasUsed, *w.chain.GetVMConfig(), deepmind.NoOpContext)
-=======
-	receipt, err := core.ApplyTransaction(w.chainConfig, w.chain, &env.coinbase, env.gasPool, env.state, env.header, tx, &env.header.GasUsed, *w.chain.GetVMConfig())
->>>>>>> f083705e
 	if err != nil {
 		env.state.RevertToSnapshot(snap)
 		return nil, err
@@ -1021,17 +995,10 @@
 	parent := w.chain.CurrentBlock()
 	if genParams.parentHash != (common.Hash{}) {
 		parent = w.chain.GetBlockByHash(genParams.parentHash)
-<<<<<<< HEAD
 	}
 	if parent == nil {
 		return nil, fmt.Errorf("missing parent")
 	}
-=======
-	}
-	if parent == nil {
-		return nil, fmt.Errorf("missing parent")
-	}
->>>>>>> f083705e
 	// Sanity check the timestamp correctness, recap the timestamp
 	// to parent+1 if the mutation is allowed.
 	timestamp := genParams.timestamp
@@ -1136,11 +1103,7 @@
 	defer work.discard()
 
 	w.fillTransactions(nil, work)
-<<<<<<< HEAD
 	return w.engine.FinalizeAndAssemble(w.chain, work.header, work.state, work.txs, work.unclelist(), work.receipts, deepmind.NoOpContext)
-=======
-	return w.engine.FinalizeAndAssemble(w.chain, work.header, work.state, work.txs, work.unclelist(), work.receipts)
->>>>>>> f083705e
 }
 
 // commitWork generates several new sealing tasks based on the parent block
@@ -1193,11 +1156,7 @@
 		// Create a local environment copy, avoid the data race with snapshot state.
 		// https://github.com/ethereum/go-ethereum/issues/24299
 		env := env.copy()
-<<<<<<< HEAD
 		block, err := w.engine.FinalizeAndAssemble(w.chain, env.header, env.state, env.txs, env.unclelist(), env.receipts, deepmind.NoOpContext)
-=======
-		block, err := w.engine.FinalizeAndAssemble(w.chain, env.header, env.state, env.txs, env.unclelist(), env.receipts)
->>>>>>> f083705e
 		if err != nil {
 			return err
 		}
