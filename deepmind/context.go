--- conflicted
+++ resolved
@@ -56,16 +56,10 @@
 	gasEventStack   *ExtendedStack
 	callIndexStack  *ExtendedStack
 
-<<<<<<< HEAD
-	seenBlock     *atomic.Bool
-	inBlock       *atomic.Bool
-	inTransaction *atomic.Bool
-=======
 	seenBlock            *atomic.Bool
 	inBlock              *atomic.Bool
 	inTransaction        *atomic.Bool
 	totalOrderingCounter *atomic.Uint64
->>>>>>> 93732a45
 }
 
 func NewContext(printer Printer) *Context {
@@ -576,23 +570,7 @@
 		return
 	}
 
-<<<<<<< HEAD
-	ctx.printer.Print("NONCE_CHANGE", ctx.callIndex(), Addr(addr), Uint64(oldNonce), Uint64(newNonce))
-}
-
-func (ctx *Context) RecordBeforeCallGasEvent(gasValue uint64) {
-	if ctx == nil {
-		return
-	}
-
-	forCallIndex := Uint64(ctx.nextCallIndex + 1)
-	ctx.gasEventStack.Push(forCallIndex)
-
-	// The `ctx.nextCallIndex` has not been incremented yet, so we add +1 for the linked call index
-	ctx.printer.Print("GAS_EVENT",
-=======
 	ctx.printer.Print("NONCE_CHANGE",
->>>>>>> 93732a45
 		ctx.callIndex(),
 		Addr(addr),
 		Uint64(oldNonce),
@@ -620,11 +598,7 @@
 		return
 	}
 
-<<<<<<< HEAD
 	signer := types.LatestSignerForChainID(tx.ChainId())
-=======
-	signer := types.NewEIP155Signer(tx.ChainId())
->>>>>>> 93732a45
 
 	fromAsString := "."
 	from, err := types.Sender(signer, tx)
