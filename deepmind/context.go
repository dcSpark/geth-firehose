--- conflicted
+++ resolved
@@ -54,20 +54,12 @@
 type Context struct {
 	printer Printer
 
-<<<<<<< HEAD
 	blockLogIndex             uint64
 	blockCumulativeGasUsed    uint64
 	blockLastTransactionIndex uint
 	activeCallIndex           string
 	nextCallIndex             uint64
-	gasEventStack             *ExtendedStack
 	callIndexStack            *ExtendedStack
-=======
-	blockLogIndex   uint64
-	activeCallIndex string
-	nextCallIndex   uint64
-	callIndexStack  *ExtendedStack
->>>>>>> 030800a7
 
 	seenBlock            *atomic.Bool
 	inBlock              *atomic.Bool
