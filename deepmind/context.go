--- conflicted
+++ resolved
@@ -57,16 +57,10 @@
 	gasEventStack   *ExtendedStack
 	callIndexStack  *ExtendedStack
 
-<<<<<<< HEAD
 	seenBlock            *atomic.Bool
 	inBlock              *atomic.Bool
 	inTransaction        *atomic.Bool
 	totalOrderingCounter *atomic.Uint64
-=======
-	seenBlock     *atomic.Bool
-	inBlock       *atomic.Bool
-	inTransaction *atomic.Bool
->>>>>>> 0f0fd7ae
 }
 
 func NewContext(printer Printer) *Context {
@@ -602,23 +596,7 @@
 		return
 	}
 
-<<<<<<< HEAD
 	ctx.printer.Print("NONCE_CHANGE",
-=======
-	ctx.printer.Print("NONCE_CHANGE", ctx.callIndex(), Addr(addr), Uint64(oldNonce), Uint64(newNonce))
-}
-
-func (ctx *Context) RecordBeforeCallGasEvent(gasValue uint64) {
-	if ctx == nil {
-		return
-	}
-
-	forCallIndex := Uint64(ctx.nextCallIndex + 1)
-	ctx.gasEventStack.Push(forCallIndex)
-
-	// The `ctx.nextCallIndex` has not been incremented yet, so we add +1 for the linked call index
-	ctx.printer.Print("GAS_EVENT",
->>>>>>> 0f0fd7ae
 		ctx.callIndex(),
 		Addr(addr),
 		Uint64(oldNonce),
