package deepmind

import (
	"fmt"
	"math/big"
	"os"
	"runtime/debug"
	"strconv"
	"strings"

	"github.com/ethereum/go-ethereum/common"
	"github.com/ethereum/go-ethereum/common/hexutil"
	"github.com/ethereum/go-ethereum/core/types"
	"go.uber.org/atomic"
)

// NoOpContext can be used when no recording should happen for a given code path
var NoOpContext *Context
var CatalystContext *Context

var syncContext *Context = NewContext(&DelegateToWriterPrinter{writer: os.Stdout})

// MaybeSyncContext is used when syncing blocks with the network for mindreader consumption, there
// is always a single active sync context use for the whole syncing process, should not be used
// for other purposes.
//
// It responsibility of the user of sync context to ensure it's being used in a concurrent safe
// way and to handle its lifecycle behavior (like resetting it at the end of a block).
func MaybeSyncContext() *Context {
	if !Enabled {
		return NoOpContext
	}

	if !SyncInstrumentationEnabled {
		return NoOpContext
	}

	return syncContext
}

// SyncContext returns the sync context without any checking if deep mind is enabled or not. Use
// it only for specific cases and ensure you only use it when it's strictly correct to do so as this
// will print stdout lines.
func SyncContext() *Context {
	return syncContext
}

// Context is a block level data container used throughout deep mind instrumentation to
// keep active state about current instrumentation. This contains method to deal with
// block, transaction and call metadata required for proper functionning of Deep Mind
// code.
type Context struct {
	printer Printer

<<<<<<< HEAD
	blockLogIndex             uint64
	blockCumulativeGasUsed    uint64
	blockLastTransactionIndex uint
	activeCallIndex           string
	nextCallIndex             uint64
	gasEventStack             *ExtendedStack
	callIndexStack            *ExtendedStack
=======
	blockLogIndex   uint64
	activeCallIndex string
	nextCallIndex   uint64
	gasEventStack   *ExtendedStack
	callIndexStack  *ExtendedStack
>>>>>>> 8992c1a6

	seenBlock     *atomic.Bool
	inBlock       *atomic.Bool
	inTransaction *atomic.Bool
}

func NewContext(printer Printer) *Context {
	ctx := &Context{
		printer: printer,

		activeCallIndex: "0",
		gasEventStack:   &ExtendedStack{},
		callIndexStack:  &ExtendedStack{},

		seenBlock:     atomic.NewBool(false),
		inBlock:       atomic.NewBool(false),
		inTransaction: atomic.NewBool(false),
	}

	ctx.callIndexStack.Push(ctx.activeCallIndex)

	return ctx
}

func NewSpeculativeExecutionContext() *Context {
	return NewContext(NewToBufferPrinter())
}

func (ctx *Context) Enabled() bool {
	return ctx != nil
}

func (ctx *Context) DeepMindLog() []byte {
	if ctx == nil {
		return nil
	}

	if v, ok := ctx.printer.(*ToBufferPrinter); ok {
		return v.buffer.Bytes()
	}

	return nil
}

// Block methods

func (ctx *Context) StartBlock(block *types.Block) {
	if !ctx.inBlock.CAS(false, true) {
		panic("entering a block while already in a block scope")
	}

	ctx.seenBlock.Store(true)
	ctx.printer.Print("BEGIN_BLOCK", Uint64(block.NumberU64()))
}

func (ctx *Context) FinalizeBlock(block *types.Block) {
	ctx.blockCumulativeGasUsed = block.GasUsed()
	ctx.blockLastTransactionIndex = uint(len(block.Transactions()) - 1)

	// We must not check if the finalize block is actually in the a block since
	// when deep mind block progress only is enabled, it would hit a panic
	ctx.printer.Print("FINALIZE_BLOCK", Uint64(block.NumberU64()))
}

// ExitBlock is used when an abnormal condition is encountered while processing
// transactions and we must end the block processing right away, resetting the start
// along the way.
func (ctx *Context) ExitBlock() {
	if !ctx.inBlock.CAS(true, false) {
		panic("exiting a block while not already within a block scope")
	}
	ctx.blockLogIndex = 0
}

func (ctx *Context) EndBlock(block *types.Block) {
	ctx.ExitBlock()

	ctx.printer.Print("END_BLOCK",
		Uint64(block.NumberU64()),
		Uint64(uint64(block.Size())),
		JSON(map[string]interface{}{
			"header": block.Header(),
			"uncles": block.Body().Uncles,
		}),
	)
}

// Transaction methods

func (ctx *Context) StartTransaction(tx *types.Transaction, baseFee *big.Int) {
	if ctx == nil {
		return
	}

	hash := tx.Hash()
	v, r, s := tx.RawSignatureValues()

	ctx.StartTransactionRaw(
		hash,
		tx.To(),
		tx.Value(),
		v.Bytes(),
		r.Bytes(),
		s.Bytes(),
		tx.Gas(),
		// Once London is active in the patch set, this `nil` value should become
		gasPrice(tx, nil),
		tx.Nonce(),
		tx.Data(),
	)
}

func gasPrice(tx *types.Transaction, baseFee *big.Int) *big.Int {
	// Once London is active in the patch set, this will not be necessary because DynamicTx should be handled properly
	_ = baseFee

	switch tx.Type() {
	case types.AccessListTxType:
		return tx.GasPrice()
	case types.LegacyTxType:
		return tx.GasPrice()
	default:
		panic(fmt.Errorf("unhandled transaction type's %d, carefully review the patch, if this new transaction type add new fields, think about adding them to Firehose Block format, when you see this message, it means something changed in the chain model and great care and thinking most be put here to properly understand the changes and the consequences they bring for the instrumentation", tx.Type()))
	}
}

func (ctx *Context) StartTransactionRaw(
	hash common.Hash,
	to *common.Address,
	value *big.Int,
	v, r, s []byte,
	gasLimit uint64,
	gasPrice *big.Int,
	nonce uint64,
	data []byte,
) {
	if ctx == nil {
		return
	}

	ctx.openTransaction()

	// We start assuming the "null" value (i.e. a dot character), and update if `to` is set
	toAsString := "."
	if to != nil {
		toAsString = Addr(*to)
	}

	ctx.printer.Print("BEGIN_APPLY_TRX",
		Hash(hash),
		toAsString,
		Hex(value.Bytes()),
		Hex(v),
		Hex(r),
		Hex(s),
		Uint64(gasLimit),
		Hex(gasPrice.Bytes()),
		Uint64(nonce),
		Hex(data),
	)
}

func (ctx *Context) openTransaction() {
	if !ctx.inTransaction.CAS(false, true) {
		panic("entering a transaction while already in a transaction scope")
	}
}

func (ctx *Context) RecordTrxFrom(from common.Address) {
	if ctx == nil {
		return
	}

	if !ctx.inTransaction.Load() {
		debug.PrintStack()
		panic("the RecordTrxFrom should have been call within a transaction, something is deeply wrong")
	}

	ctx.printer.Print("TRX_FROM", Addr(from))
}

func (ctx *Context) RecordFailedTransaction(err error) {
	if ctx == nil {
		return
	}

	ctx.printer.Print("FAILED_APPLY_TRX", err.Error())
	if !ctx.inTransaction.CAS(true, false) {
		panic("exiting a transaction while not already within a transaction scope")
	}
}

func (ctx *Context) EndTransaction(receipt *types.Receipt) {
	if ctx == nil {
		return
	}

	if !ctx.inTransaction.CAS(true, false) {
		panic("exiting a transaction while not already within a transaction scope")
	}

	logItems := make([]logItem, len(receipt.Logs))
	for i, log := range receipt.Logs {
		logItems[i] = logItem{
			"address": log.Address,
			"topics":  log.Topics,
			"data":    hexutil.Bytes(log.Data),
		}
	}

	ctx.printer.Print(
		"END_APPLY_TRX",
		Uint64(receipt.GasUsed),
		Hex(receipt.PostState),
		Uint64(receipt.CumulativeGasUsed),
		Hex(receipt.Bloom[:]),
		JSON(logItems),
	)

	ctx.nextCallIndex = 0
	ctx.activeCallIndex = "0"
	ctx.callIndexStack = &ExtendedStack{}
	ctx.callIndexStack.Push(ctx.activeCallIndex)
}

func (ctx *Context) CumulativeGasUsed() uint64 {
	return ctx.blockCumulativeGasUsed
}

func (ctx *Context) LastTransactionIndex() uint {
	return ctx.blockLastTransactionIndex
}

// Call methods

func (ctx *Context) StartCall(callType string) {
	if ctx == nil {
		return
	}

	ctx.printer.Print("EVM_RUN_CALL", callType, ctx.openCall())
}

func (ctx *Context) openCall() string {
	ctx.nextCallIndex++
	ctx.activeCallIndex = strconv.FormatUint(ctx.nextCallIndex, 10)

	ctx.callIndexStack.Push(ctx.activeCallIndex)

	return ctx.activeCallIndex
}

func (ctx *Context) callIndex() string {
	if ctx.seenBlock.Load() && !ctx.inBlock.Load() {
		debug.PrintStack()
		panic("should have been call in a block, something is deeply wrong")
	}

	return ctx.activeCallIndex
}

func (ctx *Context) RecordCallParams(callType string, caller common.Address, callee common.Address, value *big.Int, gasLimit uint64, input []byte) {
	if ctx == nil {
		return
	}

	ctx.printer.Print("EVM_PARAM", callType, ctx.callIndex(), Addr(caller), Addr(callee), Hex(value.Bytes()), Uint64(gasLimit), Hex(input))
}

func (ctx *Context) RecordCallWithoutCode() {
	if ctx == nil {
		return
	}

	ctx.printer.Print("ACCOUNT_WITHOUT_CODE", ctx.callIndex())
}

func (ctx *Context) RecordCallFailed(gasLeft uint64, reason string) {
	if ctx == nil {
		return
	}

	ctx.printer.Print("EVM_CALL_FAILED", ctx.callIndex(), Uint64(gasLeft), reason)
}

func (ctx *Context) RecordCallReverted() {
	if ctx == nil {
		return
	}

	ctx.printer.Print("EVM_REVERTED", ctx.callIndex())
}

func (ctx *Context) closeCall() string {
	previousIndex := ctx.callIndexStack.MustPop()
	ctx.activeCallIndex = ctx.callIndexStack.MustPeek()

	return previousIndex
}

func (ctx *Context) EndCall(gasLeft uint64, returnValue []byte) {
	if ctx == nil {
		return
	}

	ctx.printer.Print("EVM_END_CALL", ctx.closeCall(), Uint64(gasLeft), Hex(returnValue))
}

// EndFailedCall is works similarly to EndCall but actualy also prints extra required line
// like EVM_CALL_FAILED and EVM_REVERTED when it's the case. This is used on early exit in the
// the instrumentation when a failure (and revertion) occurs to reduce the actual method call
// peformed.
func (ctx *Context) EndFailedCall(gasLeft uint64, reverted bool, reason string) {
	if ctx == nil {
		return
	}

	ctx.RecordCallFailed(gasLeft, reason)

	if reverted {
		ctx.RecordCallReverted()
	} else {
		ctx.RecordGasConsume(gasLeft, gasLeft, FailedExecutionGasChangeReason)
		gasLeft = 0
	}

	ctx.printer.Print("EVM_END_CALL", ctx.closeCall(), Uint64(gasLeft), Hex(nil))
}

// In-call methods

func (ctx *Context) RecordKeccak(hashOfdata common.Hash, data []byte) {
	if ctx == nil {
		return
	}

	ctx.printer.Print("EVM_KECCAK", ctx.callIndex(), Hash(hashOfdata), Hex(data))
}

func (ctx *Context) RecordGasRefund(gasOld, gasRefund uint64) {
	if ctx == nil {
		return
	}

	if gasRefund != 0 {
		ctx.printer.Print("GAS_CHANGE", ctx.callIndex(), Uint64(gasOld), Uint64(gasOld+gasRefund), string(RefundAfterExecutionGasChangeReason))
	}
}

func (ctx *Context) RecordGasConsume(gasOld, gasConsumed uint64, reason GasChangeReason) {
	if ctx == nil {
		return
	}

	if gasConsumed != 0 && reason != IgnoredGasChangeReason {
		ctx.printer.Print("GAS_CHANGE", ctx.callIndex(), Uint64(gasOld), Uint64(gasOld-gasConsumed), string(reason))
	}
}

func (ctx *Context) RecordStorageChange(addr common.Address, key, oldData, newData common.Hash) {
	if ctx == nil {
		return
	}

	ctx.printer.Print("STORAGE_CHANGE", ctx.callIndex(), Addr(addr), Hash(key), Hash(oldData), Hash(newData))
}

func (ctx *Context) RecordBalanceChange(addr common.Address, oldBalance, newBalance *big.Int, reason BalanceChangeReason) {
	if ctx == nil {
		return
	}

	if reason != IgnoredBalanceChangeReason {
		// THOUGHTS: There is a choice between storage vs CPU here as we store the old balance and the new balance.
		//           Usually, balances are quite big. Storing instead the old balance and the delta would probably
		//           reduce a lot the storage space at the expense of CPU time to compute the delta and recomputed
		//           the new balance in place where it's required. This would need to be computed (the space
		//           savings) to see if it make sense to apply it or not.
		ctx.printer.Print("BALANCE_CHANGE", ctx.callIndex(), Addr(addr), BigInt(oldBalance), BigInt(newBalance), string(reason))
	}
}

func (ctx *Context) RecordLog(log *types.Log) {
	if ctx == nil {
		return
	}

	strtopics := make([]string, len(log.Topics))
	for idx, topic := range log.Topics {
		strtopics[idx] = Hash(topic)
	}

	ctx.printer.Print("ADD_LOG", ctx.callIndex(), ctx.logIndexInBlock(), Addr(log.Address), strings.Join(strtopics, ","), Hex(log.Data))
}

func (ctx *Context) logIndexInBlock() string {
	current := strconv.FormatUint(ctx.blockLogIndex, 10)
	ctx.blockLogIndex++
	return current
}

func (ctx *Context) RecordSuicide(addr common.Address, suicided bool, balanceBeforeSuicide *big.Int) {
	if ctx == nil {
		return
	}

	// This infers a balance change, a reduction from this account. In the `opSuicide` op code, the corresponding AddBalance is emitted.
	ctx.printer.Print("SUICIDE_CHANGE", ctx.callIndex(), Addr(addr), Bool(suicided), BigInt(balanceBeforeSuicide))

	if balanceBeforeSuicide.Sign() != 0 {
		// We need to explicit add a balance change removing the suicided contract balance since
		// the remaining balance of the contract has already been resetted to 0 by the time we
		// do the print call.
		ctx.RecordBalanceChange(addr, balanceBeforeSuicide, common.Big0, BalanceChangeReason("suicide_withdraw"))
	}
}

func (ctx *Context) RecordNewAccount(addr common.Address) {
	if ctx == nil {
		return
	}

	ctx.printer.Print("CREATED_ACCOUNT", ctx.callIndex(), Addr(addr))
}

func (ctx *Context) RecordCodeChange(addr common.Address, inputHash, prevCode []byte, codeHash common.Hash, code []byte) {
	if ctx == nil {
		return
	}

	ctx.printer.Print("CODE_CHANGE", ctx.callIndex(), Addr(addr), Hex(inputHash), Hex(prevCode), Hash(codeHash), Hex(code))
}

func (ctx *Context) RecordNonceChange(addr common.Address, oldNonce, newNonce uint64) {
	if ctx == nil {
		return
	}

	ctx.printer.Print("NONCE_CHANGE", ctx.callIndex(), Addr(addr), Uint64(oldNonce), Uint64(newNonce))
}

func (ctx *Context) RecordBeforeCallGasEvent(gasValue uint64) {
	if ctx == nil {
		return
	}

	forCallIndex := Uint64(ctx.nextCallIndex + 1)
	ctx.gasEventStack.Push(forCallIndex)

	// The `ctx.nextCallIndex` has not been incremented yet, so we add +1 for the linked call index
	ctx.printer.Print("GAS_EVENT",
		ctx.callIndex(),
		forCallIndex,
		string(BeforeCallGasEventID),
		Uint64(gasValue),
	)
}

func (ctx *Context) RecordAfterCallGasEvent(gasValue uint64) {
	if ctx == nil {
		return
	}

	// The `ctx.nextCallIndex` is already pointing to previous call index, so we simply use it for the linked call index
	ctx.printer.Print("GAS_EVENT",
		ctx.callIndex(),
		ctx.gasEventStack.MustPop(),
		string(AfterCallGasEventID),
		Uint64(gasValue),
	)
}

// Mempool methods

func (ctx *Context) RecordTrxPool(eventType string, tx *types.Transaction, err error) {
	if ctx == nil {
		return
	}

	var signer types.Signer = types.FrontierSigner{}
	if tx.Protected() {
		signer = types.NewEIP155Signer(tx.ChainId())
	}

	fromAsString := "."
	from, err := types.Sender(signer, tx)
	if err == nil {
		fromAsString = Addr(from)
	}

	toAsString := "."
	if tx.To() != nil {
		toAsString = Addr(*tx.To())
	}

	v, r, s := tx.RawSignatureValues()

	//todo: handle error message
	ctx.printer.Print(
		eventType,
		Hash(tx.Hash()),
		fromAsString,
		toAsString,
		Hex(tx.Value().Bytes()),
		Hex(v.Bytes()),
		Hex(r.Bytes()),
		Hex(s.Bytes()),
		Uint64(tx.Gas()),
		Hex(tx.GasPrice().Bytes()),
		Uint64(tx.Nonce()),
		Hex(tx.Data()),
	)
}<|MERGE_RESOLUTION|>--- conflicted
+++ resolved
@@ -52,7 +52,6 @@
 type Context struct {
 	printer Printer
 
-<<<<<<< HEAD
 	blockLogIndex             uint64
 	blockCumulativeGasUsed    uint64
 	blockLastTransactionIndex uint
@@ -60,13 +59,6 @@
 	nextCallIndex             uint64
 	gasEventStack             *ExtendedStack
 	callIndexStack            *ExtendedStack
-=======
-	blockLogIndex   uint64
-	activeCallIndex string
-	nextCallIndex   uint64
-	gasEventStack   *ExtendedStack
-	callIndexStack  *ExtendedStack
->>>>>>> 8992c1a6
 
 	seenBlock     *atomic.Bool
 	inBlock       *atomic.Bool
@@ -546,10 +538,7 @@
 		return
 	}
 
-	var signer types.Signer = types.FrontierSigner{}
-	if tx.Protected() {
-		signer = types.NewEIP155Signer(tx.ChainId())
-	}
+	signer := types.LatestSignerForChainID(tx.ChainId())
 
 	fromAsString := "."
 	from, err := types.Sender(signer, tx)
