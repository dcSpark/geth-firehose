--- conflicted
+++ resolved
@@ -21,15 +21,10 @@
 	"reflect"
 	"sync"
 	"sync/atomic"
-<<<<<<< HEAD
-)
-
-=======
 
 	"github.com/ethereum/go-ethereum/rlp/internal/rlpstruct"
 )
 
->>>>>>> 9a0ed706
 // typeinfo is an entry in the type cache.
 type typeinfo struct {
 	decoder    decoder
@@ -38,28 +33,6 @@
 	writerErr  error // error from makeWriter
 }
 
-<<<<<<< HEAD
-// tags represents struct tags.
-type tags struct {
-	// rlp:"nil" controls whether empty input results in a nil pointer.
-	// nilKind is the kind of empty value allowed for the field.
-	nilKind Kind
-	nilOK   bool
-
-	// rlp:"optional" allows for a field to be missing in the input list.
-	// If this is set, all subsequent fields must also be optional.
-	optional bool
-
-	// rlp:"tail" controls whether this field swallows additional list elements. It can
-	// only be set for the last field, which must be of slice type.
-	tail bool
-
-	// rlp:"-" ignores fields.
-	ignored bool
-}
-
-=======
->>>>>>> 9a0ed706
 // typekey is the key of a type in typeCache. It includes the struct tags because
 // they might generate a different decoder.
 type typekey struct {
@@ -87,22 +60,6 @@
 	return c
 }
 
-var theTC = newTypeCache()
-
-type typeCache struct {
-	cur atomic.Value
-
-	// This lock synchronizes writers.
-	mu   sync.Mutex
-	next map[typekey]*typeinfo
-}
-
-func newTypeCache() *typeCache {
-	c := new(typeCache)
-	c.cur.Store(make(map[typekey]*typeinfo))
-	return c
-}
-
 func cachedDecoder(typ reflect.Type) (decoder, error) {
 	info := theTC.info(typ)
 	return info.decoder, info.decoderErr
@@ -116,15 +73,14 @@
 func (c *typeCache) info(typ reflect.Type) *typeinfo {
 	key := typekey{Type: typ}
 	if info := c.cur.Load().(map[typekey]*typeinfo)[key]; info != nil {
-<<<<<<< HEAD
 		return info
 	}
 
 	// Not in the cache, need to generate info for this type.
-	return c.generate(typ, tags{})
-}
-
-func (c *typeCache) generate(typ reflect.Type, tags tags) *typeinfo {
+	return c.generate(typ, rlpstruct.Tags{})
+}
+
+func (c *typeCache) generate(typ reflect.Type, tags rlpstruct.Tags) *typeinfo {
 	c.mu.Lock()
 	defer c.mu.Unlock()
 
@@ -148,41 +104,7 @@
 	return info
 }
 
-func (c *typeCache) infoWhileGenerating(typ reflect.Type, tags tags) *typeinfo {
-=======
-		return info
-	}
-
-	// Not in the cache, need to generate info for this type.
-	return c.generate(typ, rlpstruct.Tags{})
-}
-
-func (c *typeCache) generate(typ reflect.Type, tags rlpstruct.Tags) *typeinfo {
-	c.mu.Lock()
-	defer c.mu.Unlock()
-
-	cur := c.cur.Load().(map[typekey]*typeinfo)
-	if info := cur[typekey{typ, tags}]; info != nil {
-		return info
-	}
-
-	// Copy cur to next.
-	c.next = make(map[typekey]*typeinfo, len(cur)+1)
-	for k, v := range cur {
-		c.next[k] = v
-	}
-
-	// Generate.
-	info := c.infoWhileGenerating(typ, tags)
-
-	// next -> cur
-	c.cur.Store(c.next)
-	c.next = nil
-	return info
-}
-
 func (c *typeCache) infoWhileGenerating(typ reflect.Type, tags rlpstruct.Tags) *typeinfo {
->>>>>>> 9a0ed706
 	key := typekey{typ, tags}
 	if info := c.next[key]; info != nil {
 		return info
@@ -204,31 +126,6 @@
 
 // structFields resolves the typeinfo of all public fields in a struct type.
 func structFields(typ reflect.Type) (fields []field, err error) {
-<<<<<<< HEAD
-	var (
-		lastPublic  = lastPublicField(typ)
-		anyOptional = false
-	)
-	for i := 0; i < typ.NumField(); i++ {
-		if f := typ.Field(i); f.PkgPath == "" { // exported
-			tags, err := parseStructTag(typ, i, lastPublic)
-			if err != nil {
-				return nil, err
-			}
-
-			// Skip rlp:"-" fields.
-			if tags.ignored {
-				continue
-			}
-			// If any field has the "optional" tag, subsequent fields must also have it.
-			if tags.optional || tags.tail {
-				anyOptional = true
-			} else if anyOptional {
-				return nil, fmt.Errorf(`rlp: struct field %v.%s needs "optional" tag`, typ, f.Name)
-			}
-			info := theTC.infoWhileGenerating(f.Type, tags)
-			fields = append(fields, field{i, info, tags.optional})
-=======
 	// Convert fields to rlpstruct.Field.
 	var allStructFields []rlpstruct.Field
 	for i := 0; i < typ.NumField(); i++ {
@@ -248,7 +145,6 @@
 		if tagErr, ok := err.(rlpstruct.TagError); ok {
 			tagErr.StructType = typ.String()
 			return nil, tagErr
->>>>>>> 9a0ed706
 		}
 		return nil, err
 	}
@@ -263,11 +159,7 @@
 	return fields, nil
 }
 
-<<<<<<< HEAD
-// anyOptionalFields returns the index of the first field with "optional" tag.
-=======
 // firstOptionalField returns the index of the first field with "optional" tag.
->>>>>>> 9a0ed706
 func firstOptionalField(fields []field) int {
 	for i, f := range fields {
 		if f.optional {
@@ -287,63 +179,9 @@
 	return fmt.Sprintf("%v (struct field %v.%s)", e.err, e.typ, e.typ.Field(e.field).Name)
 }
 
-<<<<<<< HEAD
-type structTagError struct {
-	typ             reflect.Type
-	field, tag, err string
-}
-
-func (e structTagError) Error() string {
-	return fmt.Sprintf("rlp: invalid struct tag %q for %v.%s (%s)", e.tag, e.typ, e.field, e.err)
-}
-
-func parseStructTag(typ reflect.Type, fi, lastPublic int) (tags, error) {
-	f := typ.Field(fi)
-	var ts tags
-	for _, t := range strings.Split(f.Tag.Get("rlp"), ",") {
-		switch t = strings.TrimSpace(t); t {
-		case "":
-		case "-":
-			ts.ignored = true
-		case "nil", "nilString", "nilList":
-			ts.nilOK = true
-			if f.Type.Kind() != reflect.Ptr {
-				return ts, structTagError{typ, f.Name, t, "field is not a pointer"}
-			}
-			switch t {
-			case "nil":
-				ts.nilKind = defaultNilKind(f.Type.Elem())
-			case "nilString":
-				ts.nilKind = String
-			case "nilList":
-				ts.nilKind = List
-			}
-		case "optional":
-			ts.optional = true
-			if ts.tail {
-				return ts, structTagError{typ, f.Name, t, `also has "tail" tag`}
-			}
-		case "tail":
-			ts.tail = true
-			if fi != lastPublic {
-				return ts, structTagError{typ, f.Name, t, "must be on last field"}
-			}
-			if ts.optional {
-				return ts, structTagError{typ, f.Name, t, `also has "optional" tag`}
-			}
-			if f.Type.Kind() != reflect.Slice {
-				return ts, structTagError{typ, f.Name, t, "field type is not slice"}
-			}
-		default:
-			return ts, fmt.Errorf("rlp: unknown struct tag %q on %v.%s", t, typ, f.Name)
-		}
-	}
-	return ts, nil
-=======
 func (i *typeinfo) generate(typ reflect.Type, tags rlpstruct.Tags) {
 	i.decoder, i.decoderErr = makeDecoder(typ, tags)
 	i.writer, i.writerErr = makeWriter(typ, tags)
->>>>>>> 9a0ed706
 }
 
 // rtypeToStructType converts typ to rlpstruct.Type.
