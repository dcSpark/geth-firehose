// Copyright 2014 The go-ethereum Authors
// This file is part of the go-ethereum library.
//
// The go-ethereum library is free software: you can redistribute it and/or modify
// it under the terms of the GNU Lesser General Public License as published by
// the Free Software Foundation, either version 3 of the License, or
// (at your option) any later version.
//
// The go-ethereum library is distributed in the hope that it will be useful,
// but WITHOUT ANY WARRANTY; without even the implied warranty of
// MERCHANTABILITY or FITNESS FOR A PARTICULAR PURPOSE. See the
// GNU Lesser General Public License for more details.
//
// You should have received a copy of the GNU Lesser General Public License
// along with the go-ethereum library. If not, see <http://www.gnu.org/licenses/>.

package rlp

import (
	"bufio"
	"bytes"
	"encoding/binary"
	"errors"
	"fmt"
	"io"
	"math/big"
	"reflect"
	"strings"
	"sync"

	"github.com/ethereum/go-ethereum/rlp/internal/rlpstruct"
)

//lint:ignore ST1012 EOL is not an error.

// EOL is returned when the end of the current list
// has been reached during streaming.
var EOL = errors.New("rlp: end of list")

var (
	ErrExpectedString   = errors.New("rlp: expected String or Byte")
	ErrExpectedList     = errors.New("rlp: expected List")
	ErrCanonInt         = errors.New("rlp: non-canonical integer format")
	ErrCanonSize        = errors.New("rlp: non-canonical size information")
	ErrElemTooLarge     = errors.New("rlp: element is larger than containing list")
	ErrValueTooLarge    = errors.New("rlp: value size exceeds available input length")
	ErrMoreThanOneValue = errors.New("rlp: input contains more than one value")

	// internal errors
	errNotInList     = errors.New("rlp: call of ListEnd outside of any list")
	errNotAtEOL      = errors.New("rlp: call of ListEnd not positioned at EOL")
	errUintOverflow  = errors.New("rlp: uint overflow")
	errNoPointer     = errors.New("rlp: interface given to Decode must be a pointer")
	errDecodeIntoNil = errors.New("rlp: pointer given to Decode must not be nil")

	streamPool = sync.Pool{
		New: func() interface{} { return new(Stream) },
	}
)

// Decoder is implemented by types that require custom RLP decoding rules or need to decode
// into private fields.
//
// The DecodeRLP method should read one value from the given Stream. It is not forbidden to
// read less or more, but it might be confusing.
type Decoder interface {
	DecodeRLP(*Stream) error
}

// Decode parses RLP-encoded data from r and stores the result in the value pointed to by
// val. Please see package-level documentation for the decoding rules. Val must be a
// non-nil pointer.
//
// If r does not implement ByteReader, Decode will do its own buffering.
//
// Note that Decode does not set an input limit for all readers and may be vulnerable to
// panics cause by huge value sizes. If you need an input limit, use
//
//     NewStream(r, limit).Decode(val)
func Decode(r io.Reader, val interface{}) error {
	stream := streamPool.Get().(*Stream)
	defer streamPool.Put(stream)

	stream.Reset(r, 0)
	return stream.Decode(val)
}

// DecodeBytes parses RLP data from b into val. Please see package-level documentation for
// the decoding rules. The input must contain exactly one value and no trailing data.
func DecodeBytes(b []byte, val interface{}) error {
	r := bytes.NewReader(b)

	stream := streamPool.Get().(*Stream)
	defer streamPool.Put(stream)

	stream.Reset(r, uint64(len(b)))
	if err := stream.Decode(val); err != nil {
		return err
	}
	if r.Len() > 0 {
		return ErrMoreThanOneValue
	}
	return nil
}

type decodeError struct {
	msg string
	typ reflect.Type
	ctx []string
}

func (err *decodeError) Error() string {
	ctx := ""
	if len(err.ctx) > 0 {
		ctx = ", decoding into "
		for i := len(err.ctx) - 1; i >= 0; i-- {
			ctx += err.ctx[i]
		}
	}
	return fmt.Sprintf("rlp: %s for %v%s", err.msg, err.typ, ctx)
}

func wrapStreamError(err error, typ reflect.Type) error {
	switch err {
	case ErrCanonInt:
		return &decodeError{msg: "non-canonical integer (leading zero bytes)", typ: typ}
	case ErrCanonSize:
		return &decodeError{msg: "non-canonical size information", typ: typ}
	case ErrExpectedList:
		return &decodeError{msg: "expected input list", typ: typ}
	case ErrExpectedString:
		return &decodeError{msg: "expected input string or byte", typ: typ}
	case errUintOverflow:
		return &decodeError{msg: "input string too long", typ: typ}
	case errNotAtEOL:
		return &decodeError{msg: "input list has too many elements", typ: typ}
	}
	return err
}

func addErrorContext(err error, ctx string) error {
	if decErr, ok := err.(*decodeError); ok {
		decErr.ctx = append(decErr.ctx, ctx)
	}
	return err
}

var (
	decoderInterface = reflect.TypeOf(new(Decoder)).Elem()
	bigInt           = reflect.TypeOf(big.Int{})
)

func makeDecoder(typ reflect.Type, tags rlpstruct.Tags) (dec decoder, err error) {
	kind := typ.Kind()
	switch {
	case typ == rawValueType:
		return decodeRawValue, nil
	case typ.AssignableTo(reflect.PtrTo(bigInt)):
		return decodeBigInt, nil
	case typ.AssignableTo(bigInt):
		return decodeBigIntNoPtr, nil
	case kind == reflect.Ptr:
		return makePtrDecoder(typ, tags)
	case reflect.PtrTo(typ).Implements(decoderInterface):
		return decodeDecoder, nil
	case isUint(kind):
		return decodeUint, nil
	case kind == reflect.Bool:
		return decodeBool, nil
	case kind == reflect.String:
		return decodeString, nil
	case kind == reflect.Slice || kind == reflect.Array:
		return makeListDecoder(typ, tags)
	case kind == reflect.Struct:
		return makeStructDecoder(typ)
	case kind == reflect.Interface:
		return decodeInterface, nil
	default:
		return nil, fmt.Errorf("rlp: type %v is not RLP-serializable", typ)
	}
}

func decodeRawValue(s *Stream, val reflect.Value) error {
	r, err := s.Raw()
	if err != nil {
		return err
	}
	val.SetBytes(r)
	return nil
}

func decodeUint(s *Stream, val reflect.Value) error {
	typ := val.Type()
	num, err := s.uint(typ.Bits())
	if err != nil {
		return wrapStreamError(err, val.Type())
	}
	val.SetUint(num)
	return nil
}

func decodeBool(s *Stream, val reflect.Value) error {
	b, err := s.Bool()
	if err != nil {
		return wrapStreamError(err, val.Type())
	}
	val.SetBool(b)
	return nil
}

func decodeString(s *Stream, val reflect.Value) error {
	b, err := s.Bytes()
	if err != nil {
		return wrapStreamError(err, val.Type())
	}
	val.SetString(string(b))
	return nil
}

func decodeBigIntNoPtr(s *Stream, val reflect.Value) error {
	return decodeBigInt(s, val.Addr())
}

func decodeBigInt(s *Stream, val reflect.Value) error {
<<<<<<< HEAD
	var buffer []byte
	kind, size, err := s.Kind()
	switch {
	case err != nil:
		return wrapStreamError(err, val.Type())
	case kind == List:
		return wrapStreamError(ErrExpectedString, val.Type())
	case kind == Byte:
		buffer = s.uintbuf[:1]
		buffer[0] = s.byteval
		s.kind = -1 // re-arm Kind
	case size == 0:
		// Avoid zero-length read.
		s.kind = -1
	case size <= uint64(len(s.uintbuf)):
		// For integers smaller than s.uintbuf, allocating a buffer
		// can be avoided.
		buffer = s.uintbuf[:size]
		if err := s.readFull(buffer); err != nil {
			return wrapStreamError(err, val.Type())
		}
		// Reject inputs where single byte encoding should have been used.
		if size == 1 && buffer[0] < 128 {
			return wrapStreamError(ErrCanonSize, val.Type())
		}
	default:
		// For large integers, a temporary buffer is needed.
		buffer = make([]byte, size)
		if err := s.readFull(buffer); err != nil {
			return wrapStreamError(err, val.Type())
		}
	}

	// Reject leading zero bytes.
	if len(buffer) > 0 && buffer[0] == 0 {
		return wrapStreamError(ErrCanonInt, val.Type())
	}

	// Set the integer bytes.
=======
>>>>>>> 9a0ed706
	i := val.Interface().(*big.Int)
	if i == nil {
		i = new(big.Int)
		val.Set(reflect.ValueOf(i))
	}
<<<<<<< HEAD
	i.SetBytes(buffer)
=======

	err := s.decodeBigInt(i)
	if err != nil {
		return wrapStreamError(err, val.Type())
	}
>>>>>>> 9a0ed706
	return nil
}

func makeListDecoder(typ reflect.Type, tag rlpstruct.Tags) (decoder, error) {
	etype := typ.Elem()
	if etype.Kind() == reflect.Uint8 && !reflect.PtrTo(etype).Implements(decoderInterface) {
		if typ.Kind() == reflect.Array {
			return decodeByteArray, nil
		}
		return decodeByteSlice, nil
	}
<<<<<<< HEAD
	etypeinfo := theTC.infoWhileGenerating(etype, tags{})
=======
	etypeinfo := theTC.infoWhileGenerating(etype, rlpstruct.Tags{})
>>>>>>> 9a0ed706
	if etypeinfo.decoderErr != nil {
		return nil, etypeinfo.decoderErr
	}
	var dec decoder
	switch {
	case typ.Kind() == reflect.Array:
		dec = func(s *Stream, val reflect.Value) error {
			return decodeListArray(s, val, etypeinfo.decoder)
		}
	case tag.Tail:
		// A slice with "tail" tag can occur as the last field
		// of a struct and is supposed to swallow all remaining
		// list elements. The struct decoder already called s.List,
		// proceed directly to decoding the elements.
		dec = func(s *Stream, val reflect.Value) error {
			return decodeSliceElems(s, val, etypeinfo.decoder)
		}
	default:
		dec = func(s *Stream, val reflect.Value) error {
			return decodeListSlice(s, val, etypeinfo.decoder)
		}
	}
	return dec, nil
}

func decodeListSlice(s *Stream, val reflect.Value, elemdec decoder) error {
	size, err := s.List()
	if err != nil {
		return wrapStreamError(err, val.Type())
	}
	if size == 0 {
		val.Set(reflect.MakeSlice(val.Type(), 0, 0))
		return s.ListEnd()
	}
	if err := decodeSliceElems(s, val, elemdec); err != nil {
		return err
	}
	return s.ListEnd()
}

func decodeSliceElems(s *Stream, val reflect.Value, elemdec decoder) error {
	i := 0
	for ; ; i++ {
		// grow slice if necessary
		if i >= val.Cap() {
			newcap := val.Cap() + val.Cap()/2
			if newcap < 4 {
				newcap = 4
			}
			newv := reflect.MakeSlice(val.Type(), val.Len(), newcap)
			reflect.Copy(newv, val)
			val.Set(newv)
		}
		if i >= val.Len() {
			val.SetLen(i + 1)
		}
		// decode into element
		if err := elemdec(s, val.Index(i)); err == EOL {
			break
		} else if err != nil {
			return addErrorContext(err, fmt.Sprint("[", i, "]"))
		}
	}
	if i < val.Len() {
		val.SetLen(i)
	}
	return nil
}

func decodeListArray(s *Stream, val reflect.Value, elemdec decoder) error {
	if _, err := s.List(); err != nil {
		return wrapStreamError(err, val.Type())
	}
	vlen := val.Len()
	i := 0
	for ; i < vlen; i++ {
		if err := elemdec(s, val.Index(i)); err == EOL {
			break
		} else if err != nil {
			return addErrorContext(err, fmt.Sprint("[", i, "]"))
		}
	}
	if i < vlen {
		return &decodeError{msg: "input list has too few elements", typ: val.Type()}
	}
	return wrapStreamError(s.ListEnd(), val.Type())
}

func decodeByteSlice(s *Stream, val reflect.Value) error {
	b, err := s.Bytes()
	if err != nil {
		return wrapStreamError(err, val.Type())
	}
	val.SetBytes(b)
	return nil
}

func decodeByteArray(s *Stream, val reflect.Value) error {
	kind, size, err := s.Kind()
	if err != nil {
		return err
	}
	slice := byteArrayBytes(val, val.Len())
	switch kind {
	case Byte:
		if len(slice) == 0 {
			return &decodeError{msg: "input string too long", typ: val.Type()}
		} else if len(slice) > 1 {
			return &decodeError{msg: "input string too short", typ: val.Type()}
		}
		slice[0] = s.byteval
		s.kind = -1
	case String:
		if uint64(len(slice)) < size {
			return &decodeError{msg: "input string too long", typ: val.Type()}
		}
		if uint64(len(slice)) > size {
			return &decodeError{msg: "input string too short", typ: val.Type()}
		}
		if err := s.readFull(slice); err != nil {
			return err
		}
		// Reject cases where single byte encoding should have been used.
		if size == 1 && slice[0] < 128 {
			return wrapStreamError(ErrCanonSize, val.Type())
		}
	case List:
		return wrapStreamError(ErrExpectedString, val.Type())
	}
	return nil
}

func makeStructDecoder(typ reflect.Type) (decoder, error) {
	fields, err := structFields(typ)
	if err != nil {
		return nil, err
	}
	for _, f := range fields {
		if f.info.decoderErr != nil {
			return nil, structFieldError{typ, f.index, f.info.decoderErr}
		}
	}
	dec := func(s *Stream, val reflect.Value) (err error) {
		if _, err := s.List(); err != nil {
			return wrapStreamError(err, typ)
		}
		for i, f := range fields {
			err := f.info.decoder(s, val.Field(f.index))
			if err == EOL {
				if f.optional {
					// The field is optional, so reaching the end of the list before
					// reaching the last field is acceptable. All remaining undecoded
					// fields are zeroed.
					zeroFields(val, fields[i:])
					break
				}
				return &decodeError{msg: "too few elements", typ: typ}
			} else if err != nil {
				return addErrorContext(err, "."+typ.Field(f.index).Name)
			}
		}
		return wrapStreamError(s.ListEnd(), typ)
	}
	return dec, nil
}

func zeroFields(structval reflect.Value, fields []field) {
	for _, f := range fields {
		fv := structval.Field(f.index)
		fv.Set(reflect.Zero(fv.Type()))
	}
}

// makePtrDecoder creates a decoder that decodes into the pointer's element type.
func makePtrDecoder(typ reflect.Type, tag rlpstruct.Tags) (decoder, error) {
	etype := typ.Elem()
<<<<<<< HEAD
	etypeinfo := theTC.infoWhileGenerating(etype, tags{})
=======
	etypeinfo := theTC.infoWhileGenerating(etype, rlpstruct.Tags{})
>>>>>>> 9a0ed706
	switch {
	case etypeinfo.decoderErr != nil:
		return nil, etypeinfo.decoderErr
	case !tag.NilOK:
		return makeSimplePtrDecoder(etype, etypeinfo), nil
	default:
		return makeNilPtrDecoder(etype, etypeinfo, tag), nil
	}
}

func makeSimplePtrDecoder(etype reflect.Type, etypeinfo *typeinfo) decoder {
	return func(s *Stream, val reflect.Value) (err error) {
		newval := val
		if val.IsNil() {
			newval = reflect.New(etype)
		}
		if err = etypeinfo.decoder(s, newval.Elem()); err == nil {
			val.Set(newval)
		}
		return err
	}
}

// makeNilPtrDecoder creates a decoder that decodes empty values as nil. Non-empty
// values are decoded into a value of the element type, just like makePtrDecoder does.
//
// This decoder is used for pointer-typed struct fields with struct tag "nil".
func makeNilPtrDecoder(etype reflect.Type, etypeinfo *typeinfo, ts rlpstruct.Tags) decoder {
	typ := reflect.PtrTo(etype)
	nilPtr := reflect.Zero(typ)

	// Determine the value kind that results in nil pointer.
	nilKind := typeNilKind(etype, ts)

	return func(s *Stream, val reflect.Value) (err error) {
		kind, size, err := s.Kind()
		if err != nil {
			val.Set(nilPtr)
			return wrapStreamError(err, typ)
		}
		// Handle empty values as a nil pointer.
		if kind != Byte && size == 0 {
			if kind != nilKind {
				return &decodeError{
					msg: fmt.Sprintf("wrong kind of empty value (got %v, want %v)", kind, nilKind),
					typ: typ,
				}
			}
			// rearm s.Kind. This is important because the input
			// position must advance to the next value even though
			// we don't read anything.
			s.kind = -1
			val.Set(nilPtr)
			return nil
		}
		newval := val
		if val.IsNil() {
			newval = reflect.New(etype)
		}
		if err = etypeinfo.decoder(s, newval.Elem()); err == nil {
			val.Set(newval)
		}
		return err
	}
}

var ifsliceType = reflect.TypeOf([]interface{}{})

func decodeInterface(s *Stream, val reflect.Value) error {
	if val.Type().NumMethod() != 0 {
		return fmt.Errorf("rlp: type %v is not RLP-serializable", val.Type())
	}
	kind, _, err := s.Kind()
	if err != nil {
		return err
	}
	if kind == List {
		slice := reflect.New(ifsliceType).Elem()
		if err := decodeListSlice(s, slice, decodeInterface); err != nil {
			return err
		}
		val.Set(slice)
	} else {
		b, err := s.Bytes()
		if err != nil {
			return err
		}
		val.Set(reflect.ValueOf(b))
	}
	return nil
}

func decodeDecoder(s *Stream, val reflect.Value) error {
	return val.Addr().Interface().(Decoder).DecodeRLP(s)
}

// Kind represents the kind of value contained in an RLP stream.
type Kind int8

const (
	Byte Kind = iota
	String
	List
)

func (k Kind) String() string {
	switch k {
	case Byte:
		return "Byte"
	case String:
		return "String"
	case List:
		return "List"
	default:
		return fmt.Sprintf("Unknown(%d)", k)
	}
}

// ByteReader must be implemented by any input reader for a Stream. It
// is implemented by e.g. bufio.Reader and bytes.Reader.
type ByteReader interface {
	io.Reader
	io.ByteReader
}

// Stream can be used for piecemeal decoding of an input stream. This
// is useful if the input is very large or if the decoding rules for a
// type depend on the input structure. Stream does not keep an
// internal buffer. After decoding a value, the input reader will be
// positioned just before the type information for the next value.
//
// When decoding a list and the input position reaches the declared
// length of the list, all operations will return error EOL.
// The end of the list must be acknowledged using ListEnd to continue
// reading the enclosing list.
//
// Stream is not safe for concurrent use.
type Stream struct {
	r ByteReader

	remaining uint64   // number of bytes remaining to be read from r
	size      uint64   // size of value ahead
	kinderr   error    // error from last readKind
	stack     []uint64 // list sizes
	uintbuf   [32]byte // auxiliary buffer for integer decoding
	kind      Kind     // kind of value ahead
	byteval   byte     // value of single byte in type tag
	limited   bool     // true if input limit is in effect
}

// NewStream creates a new decoding stream reading from r.
//
// If r implements the ByteReader interface, Stream will
// not introduce any buffering.
//
// For non-toplevel values, Stream returns ErrElemTooLarge
// for values that do not fit into the enclosing list.
//
// Stream supports an optional input limit. If a limit is set, the
// size of any toplevel value will be checked against the remaining
// input length. Stream operations that encounter a value exceeding
// the remaining input length will return ErrValueTooLarge. The limit
// can be set by passing a non-zero value for inputLimit.
//
// If r is a bytes.Reader or strings.Reader, the input limit is set to
// the length of r's underlying data unless an explicit limit is
// provided.
func NewStream(r io.Reader, inputLimit uint64) *Stream {
	s := new(Stream)
	s.Reset(r, inputLimit)
	return s
}

// NewListStream creates a new stream that pretends to be positioned
// at an encoded list of the given length.
func NewListStream(r io.Reader, len uint64) *Stream {
	s := new(Stream)
	s.Reset(r, len)
	s.kind = List
	s.size = len
	return s
}

// Bytes reads an RLP string and returns its contents as a byte slice.
// If the input does not contain an RLP string, the returned
// error will be ErrExpectedString.
func (s *Stream) Bytes() ([]byte, error) {
	kind, size, err := s.Kind()
	if err != nil {
		return nil, err
	}
	switch kind {
	case Byte:
		s.kind = -1 // rearm Kind
		return []byte{s.byteval}, nil
	case String:
		b := make([]byte, size)
		if err = s.readFull(b); err != nil {
			return nil, err
		}
		if size == 1 && b[0] < 128 {
			return nil, ErrCanonSize
		}
		return b, nil
	default:
		return nil, ErrExpectedString
	}
}

// ReadBytes decodes the next RLP value and stores the result in b.
// The value size must match len(b) exactly.
func (s *Stream) ReadBytes(b []byte) error {
	kind, size, err := s.Kind()
	if err != nil {
		return err
	}
	switch kind {
	case Byte:
		if len(b) != 1 {
			return fmt.Errorf("input value has wrong size 1, want %d", len(b))
		}
		b[0] = s.byteval
		s.kind = -1 // rearm Kind
		return nil
	case String:
		if uint64(len(b)) != size {
			return fmt.Errorf("input value has wrong size %d, want %d", size, len(b))
		}
		if err = s.readFull(b); err != nil {
			return err
		}
		if size == 1 && b[0] < 128 {
			return ErrCanonSize
		}
		return nil
	default:
		return ErrExpectedString
	}
}

// Raw reads a raw encoded value including RLP type information.
func (s *Stream) Raw() ([]byte, error) {
	kind, size, err := s.Kind()
	if err != nil {
		return nil, err
	}
	if kind == Byte {
		s.kind = -1 // rearm Kind
		return []byte{s.byteval}, nil
	}
	// The original header has already been read and is no longer
	// available. Read content and put a new header in front of it.
	start := headsize(size)
	buf := make([]byte, uint64(start)+size)
	if err := s.readFull(buf[start:]); err != nil {
		return nil, err
	}
	if kind == String {
		puthead(buf, 0x80, 0xB7, size)
	} else {
		puthead(buf, 0xC0, 0xF7, size)
	}
	return buf, nil
}

// Uint reads an RLP string of up to 8 bytes and returns its contents
// as an unsigned integer. If the input does not contain an RLP string, the
// returned error will be ErrExpectedString.
//
// Deprecated: use s.Uint64 instead.
func (s *Stream) Uint() (uint64, error) {
	return s.uint(64)
}

func (s *Stream) Uint64() (uint64, error) {
	return s.uint(64)
}

func (s *Stream) Uint32() (uint32, error) {
	i, err := s.uint(32)
	return uint32(i), err
}

func (s *Stream) Uint16() (uint16, error) {
	i, err := s.uint(16)
	return uint16(i), err
}

func (s *Stream) Uint8() (uint8, error) {
	i, err := s.uint(8)
	return uint8(i), err
}

func (s *Stream) uint(maxbits int) (uint64, error) {
	kind, size, err := s.Kind()
	if err != nil {
		return 0, err
	}
	switch kind {
	case Byte:
		if s.byteval == 0 {
			return 0, ErrCanonInt
		}
		s.kind = -1 // rearm Kind
		return uint64(s.byteval), nil
	case String:
		if size > uint64(maxbits/8) {
			return 0, errUintOverflow
		}
		v, err := s.readUint(byte(size))
		switch {
		case err == ErrCanonSize:
			// Adjust error because we're not reading a size right now.
			return 0, ErrCanonInt
		case err != nil:
			return 0, err
		case size > 0 && v < 128:
			return 0, ErrCanonSize
		default:
			return v, nil
		}
	default:
		return 0, ErrExpectedString
	}
}

// Bool reads an RLP string of up to 1 byte and returns its contents
// as a boolean. If the input does not contain an RLP string, the
// returned error will be ErrExpectedString.
func (s *Stream) Bool() (bool, error) {
	num, err := s.uint(8)
	if err != nil {
		return false, err
	}
	switch num {
	case 0:
		return false, nil
	case 1:
		return true, nil
	default:
		return false, fmt.Errorf("rlp: invalid boolean value: %d", num)
	}
}

// List starts decoding an RLP list. If the input does not contain a
// list, the returned error will be ErrExpectedList. When the list's
// end has been reached, any Stream operation will return EOL.
func (s *Stream) List() (size uint64, err error) {
	kind, size, err := s.Kind()
	if err != nil {
		return 0, err
	}
	if kind != List {
		return 0, ErrExpectedList
	}

	// Remove size of inner list from outer list before pushing the new size
	// onto the stack. This ensures that the remaining outer list size will
	// be correct after the matching call to ListEnd.
	if inList, limit := s.listLimit(); inList {
		s.stack[len(s.stack)-1] = limit - size
	}
	s.stack = append(s.stack, size)
	s.kind = -1
	s.size = 0
	return size, nil
}

// ListEnd returns to the enclosing list.
// The input reader must be positioned at the end of a list.
func (s *Stream) ListEnd() error {
	// Ensure that no more data is remaining in the current list.
	if inList, listLimit := s.listLimit(); !inList {
		return errNotInList
	} else if listLimit > 0 {
		return errNotAtEOL
	}
	s.stack = s.stack[:len(s.stack)-1] // pop
	s.kind = -1
	s.size = 0
	return nil
}

// MoreDataInList reports whether the current list context contains
// more data to be read.
func (s *Stream) MoreDataInList() bool {
	_, listLimit := s.listLimit()
	return listLimit > 0
}

// BigInt decodes an arbitrary-size integer value.
func (s *Stream) BigInt() (*big.Int, error) {
	i := new(big.Int)
	if err := s.decodeBigInt(i); err != nil {
		return nil, err
	}
	return i, nil
}

func (s *Stream) decodeBigInt(dst *big.Int) error {
	var buffer []byte
	kind, size, err := s.Kind()
	switch {
	case err != nil:
		return err
	case kind == List:
		return ErrExpectedString
	case kind == Byte:
		buffer = s.uintbuf[:1]
		buffer[0] = s.byteval
		s.kind = -1 // re-arm Kind
	case size == 0:
		// Avoid zero-length read.
		s.kind = -1
	case size <= uint64(len(s.uintbuf)):
		// For integers smaller than s.uintbuf, allocating a buffer
		// can be avoided.
		buffer = s.uintbuf[:size]
		if err := s.readFull(buffer); err != nil {
			return err
		}
		// Reject inputs where single byte encoding should have been used.
		if size == 1 && buffer[0] < 128 {
			return ErrCanonSize
		}
	default:
		// For large integers, a temporary buffer is needed.
		buffer = make([]byte, size)
		if err := s.readFull(buffer); err != nil {
			return err
		}
	}

	// Reject leading zero bytes.
	if len(buffer) > 0 && buffer[0] == 0 {
		return ErrCanonInt
	}
	// Set the integer bytes.
	dst.SetBytes(buffer)
	return nil
}

// Decode decodes a value and stores the result in the value pointed
// to by val. Please see the documentation for the Decode function
// to learn about the decoding rules.
func (s *Stream) Decode(val interface{}) error {
	if val == nil {
		return errDecodeIntoNil
	}
	rval := reflect.ValueOf(val)
	rtyp := rval.Type()
	if rtyp.Kind() != reflect.Ptr {
		return errNoPointer
	}
	if rval.IsNil() {
		return errDecodeIntoNil
	}
	decoder, err := cachedDecoder(rtyp.Elem())
	if err != nil {
		return err
	}

	err = decoder(s, rval.Elem())
	if decErr, ok := err.(*decodeError); ok && len(decErr.ctx) > 0 {
		// Add decode target type to error so context has more meaning.
		decErr.ctx = append(decErr.ctx, fmt.Sprint("(", rtyp.Elem(), ")"))
	}
	return err
}

// Reset discards any information about the current decoding context
// and starts reading from r. This method is meant to facilitate reuse
// of a preallocated Stream across many decoding operations.
//
// If r does not also implement ByteReader, Stream will do its own
// buffering.
func (s *Stream) Reset(r io.Reader, inputLimit uint64) {
	if inputLimit > 0 {
		s.remaining = inputLimit
		s.limited = true
	} else {
		// Attempt to automatically discover
		// the limit when reading from a byte slice.
		switch br := r.(type) {
		case *bytes.Reader:
			s.remaining = uint64(br.Len())
			s.limited = true
		case *bytes.Buffer:
			s.remaining = uint64(br.Len())
			s.limited = true
		case *strings.Reader:
			s.remaining = uint64(br.Len())
			s.limited = true
		default:
			s.limited = false
		}
	}
	// Wrap r with a buffer if it doesn't have one.
	bufr, ok := r.(ByteReader)
	if !ok {
		bufr = bufio.NewReader(r)
	}
	s.r = bufr
	// Reset the decoding context.
	s.stack = s.stack[:0]
	s.size = 0
	s.kind = -1
	s.kinderr = nil
	s.byteval = 0
	s.uintbuf = [32]byte{}
}

// Kind returns the kind and size of the next value in the
// input stream.
//
// The returned size is the number of bytes that make up the value.
// For kind == Byte, the size is zero because the value is
// contained in the type tag.
//
// The first call to Kind will read size information from the input
// reader and leave it positioned at the start of the actual bytes of
// the value. Subsequent calls to Kind (until the value is decoded)
// will not advance the input reader and return cached information.
func (s *Stream) Kind() (kind Kind, size uint64, err error) {
	if s.kind >= 0 {
		return s.kind, s.size, s.kinderr
	}

	// Check for end of list. This needs to be done here because readKind
	// checks against the list size, and would return the wrong error.
	inList, listLimit := s.listLimit()
	if inList && listLimit == 0 {
		return 0, 0, EOL
	}
	// Read the actual size tag.
	s.kind, s.size, s.kinderr = s.readKind()
	if s.kinderr == nil {
		// Check the data size of the value ahead against input limits. This
		// is done here because many decoders require allocating an input
		// buffer matching the value size. Checking it here protects those
		// decoders from inputs declaring very large value size.
		if inList && s.size > listLimit {
			s.kinderr = ErrElemTooLarge
		} else if s.limited && s.size > s.remaining {
			s.kinderr = ErrValueTooLarge
		}
	}
	return s.kind, s.size, s.kinderr
}

func (s *Stream) readKind() (kind Kind, size uint64, err error) {
	b, err := s.readByte()
	if err != nil {
		if len(s.stack) == 0 {
			// At toplevel, Adjust the error to actual EOF. io.EOF is
			// used by callers to determine when to stop decoding.
			switch err {
			case io.ErrUnexpectedEOF:
				err = io.EOF
			case ErrValueTooLarge:
				err = io.EOF
			}
		}
		return 0, 0, err
	}
	s.byteval = 0
	switch {
	case b < 0x80:
		// For a single byte whose value is in the [0x00, 0x7F] range, that byte
		// is its own RLP encoding.
		s.byteval = b
		return Byte, 0, nil
	case b < 0xB8:
		// Otherwise, if a string is 0-55 bytes long, the RLP encoding consists
		// of a single byte with value 0x80 plus the length of the string
		// followed by the string. The range of the first byte is thus [0x80, 0xB7].
		return String, uint64(b - 0x80), nil
	case b < 0xC0:
		// If a string is more than 55 bytes long, the RLP encoding consists of a
		// single byte with value 0xB7 plus the length of the length of the
		// string in binary form, followed by the length of the string, followed
		// by the string. For example, a length-1024 string would be encoded as
		// 0xB90400 followed by the string. The range of the first byte is thus
		// [0xB8, 0xBF].
		size, err = s.readUint(b - 0xB7)
		if err == nil && size < 56 {
			err = ErrCanonSize
		}
		return String, size, err
	case b < 0xF8:
		// If the total payload of a list (i.e. the combined length of all its
		// items) is 0-55 bytes long, the RLP encoding consists of a single byte
		// with value 0xC0 plus the length of the list followed by the
		// concatenation of the RLP encodings of the items. The range of the
		// first byte is thus [0xC0, 0xF7].
		return List, uint64(b - 0xC0), nil
	default:
		// If the total payload of a list is more than 55 bytes long, the RLP
		// encoding consists of a single byte with value 0xF7 plus the length of
		// the length of the payload in binary form, followed by the length of
		// the payload, followed by the concatenation of the RLP encodings of
		// the items. The range of the first byte is thus [0xF8, 0xFF].
		size, err = s.readUint(b - 0xF7)
		if err == nil && size < 56 {
			err = ErrCanonSize
		}
		return List, size, err
	}
}

func (s *Stream) readUint(size byte) (uint64, error) {
	switch size {
	case 0:
		s.kind = -1 // rearm Kind
		return 0, nil
	case 1:
		b, err := s.readByte()
		return uint64(b), err
	default:
		buffer := s.uintbuf[:8]
		for i := range buffer {
			buffer[i] = 0
		}
		start := int(8 - size)
		if err := s.readFull(buffer[start:]); err != nil {
			return 0, err
		}
		if buffer[start] == 0 {
			// Note: readUint is also used to decode integer values.
			// The error needs to be adjusted to become ErrCanonInt in this case.
			return 0, ErrCanonSize
		}
		return binary.BigEndian.Uint64(buffer[:]), nil
	}
}

// readFull reads into buf from the underlying stream.
func (s *Stream) readFull(buf []byte) (err error) {
	if err := s.willRead(uint64(len(buf))); err != nil {
		return err
	}
	var nn, n int
	for n < len(buf) && err == nil {
		nn, err = s.r.Read(buf[n:])
		n += nn
	}
	if err == io.EOF {
		if n < len(buf) {
			err = io.ErrUnexpectedEOF
		} else {
			// Readers are allowed to give EOF even though the read succeeded.
			// In such cases, we discard the EOF, like io.ReadFull() does.
			err = nil
		}
	}
	return err
}

// readByte reads a single byte from the underlying stream.
func (s *Stream) readByte() (byte, error) {
	if err := s.willRead(1); err != nil {
		return 0, err
	}
	b, err := s.r.ReadByte()
	if err == io.EOF {
		err = io.ErrUnexpectedEOF
	}
	return b, err
}

// willRead is called before any read from the underlying stream. It checks
// n against size limits, and updates the limits if n doesn't overflow them.
func (s *Stream) willRead(n uint64) error {
	s.kind = -1 // rearm Kind

	if inList, limit := s.listLimit(); inList {
		if n > limit {
			return ErrElemTooLarge
		}
		s.stack[len(s.stack)-1] = limit - n
	}
	if s.limited {
		if n > s.remaining {
			return ErrValueTooLarge
		}
		s.remaining -= n
	}
	return nil
}

// listLimit returns the amount of data remaining in the innermost list.
func (s *Stream) listLimit() (inList bool, limit uint64) {
	if len(s.stack) == 0 {
		return false, 0
	}
	return true, s.stack[len(s.stack)-1]
}<|MERGE_RESOLUTION|>--- conflicted
+++ resolved
@@ -222,62 +222,16 @@
 }
 
 func decodeBigInt(s *Stream, val reflect.Value) error {
-<<<<<<< HEAD
-	var buffer []byte
-	kind, size, err := s.Kind()
-	switch {
-	case err != nil:
-		return wrapStreamError(err, val.Type())
-	case kind == List:
-		return wrapStreamError(ErrExpectedString, val.Type())
-	case kind == Byte:
-		buffer = s.uintbuf[:1]
-		buffer[0] = s.byteval
-		s.kind = -1 // re-arm Kind
-	case size == 0:
-		// Avoid zero-length read.
-		s.kind = -1
-	case size <= uint64(len(s.uintbuf)):
-		// For integers smaller than s.uintbuf, allocating a buffer
-		// can be avoided.
-		buffer = s.uintbuf[:size]
-		if err := s.readFull(buffer); err != nil {
-			return wrapStreamError(err, val.Type())
-		}
-		// Reject inputs where single byte encoding should have been used.
-		if size == 1 && buffer[0] < 128 {
-			return wrapStreamError(ErrCanonSize, val.Type())
-		}
-	default:
-		// For large integers, a temporary buffer is needed.
-		buffer = make([]byte, size)
-		if err := s.readFull(buffer); err != nil {
-			return wrapStreamError(err, val.Type())
-		}
-	}
-
-	// Reject leading zero bytes.
-	if len(buffer) > 0 && buffer[0] == 0 {
-		return wrapStreamError(ErrCanonInt, val.Type())
-	}
-
-	// Set the integer bytes.
-=======
->>>>>>> 9a0ed706
 	i := val.Interface().(*big.Int)
 	if i == nil {
 		i = new(big.Int)
 		val.Set(reflect.ValueOf(i))
 	}
-<<<<<<< HEAD
-	i.SetBytes(buffer)
-=======
 
 	err := s.decodeBigInt(i)
 	if err != nil {
 		return wrapStreamError(err, val.Type())
 	}
->>>>>>> 9a0ed706
 	return nil
 }
 
@@ -289,11 +243,7 @@
 		}
 		return decodeByteSlice, nil
 	}
-<<<<<<< HEAD
-	etypeinfo := theTC.infoWhileGenerating(etype, tags{})
-=======
 	etypeinfo := theTC.infoWhileGenerating(etype, rlpstruct.Tags{})
->>>>>>> 9a0ed706
 	if etypeinfo.decoderErr != nil {
 		return nil, etypeinfo.decoderErr
 	}
@@ -470,11 +420,7 @@
 // makePtrDecoder creates a decoder that decodes into the pointer's element type.
 func makePtrDecoder(typ reflect.Type, tag rlpstruct.Tags) (decoder, error) {
 	etype := typ.Elem()
-<<<<<<< HEAD
-	etypeinfo := theTC.infoWhileGenerating(etype, tags{})
-=======
 	etypeinfo := theTC.infoWhileGenerating(etype, rlpstruct.Tags{})
->>>>>>> 9a0ed706
 	switch {
 	case etypeinfo.decoderErr != nil:
 		return nil, etypeinfo.decoderErr
