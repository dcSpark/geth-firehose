--- conflicted
+++ resolved
@@ -129,206 +129,6 @@
 	return sizesize + 1
 }
 
-<<<<<<< HEAD
-type encbuf struct {
-	str     []byte     // string data, contains everything except list headers
-	lheads  []listhead // all list headers
-	lhsize  int        // sum of sizes of all encoded list headers
-	sizebuf [9]byte    // auxiliary buffer for uint encoding
-}
-
-// encbufs are pooled.
-var encbufPool = sync.Pool{
-	New: func() interface{} { return new(encbuf) },
-}
-
-func (w *encbuf) reset() {
-	w.lhsize = 0
-	w.str = w.str[:0]
-	w.lheads = w.lheads[:0]
-}
-
-// encbuf implements io.Writer so it can be passed it into EncodeRLP.
-func (w *encbuf) Write(b []byte) (int, error) {
-	w.str = append(w.str, b...)
-	return len(b), nil
-}
-
-func (w *encbuf) encode(val interface{}) error {
-	rval := reflect.ValueOf(val)
-	writer, err := cachedWriter(rval.Type())
-	if err != nil {
-		return err
-	}
-	return writer(rval, w)
-}
-
-func (w *encbuf) encodeStringHeader(size int) {
-	if size < 56 {
-		w.str = append(w.str, 0x80+byte(size))
-	} else {
-		sizesize := putint(w.sizebuf[1:], uint64(size))
-		w.sizebuf[0] = 0xB7 + byte(sizesize)
-		w.str = append(w.str, w.sizebuf[:sizesize+1]...)
-	}
-}
-
-func (w *encbuf) encodeString(b []byte) {
-	if len(b) == 1 && b[0] <= 0x7F {
-		// fits single byte, no string header
-		w.str = append(w.str, b[0])
-	} else {
-		w.encodeStringHeader(len(b))
-		w.str = append(w.str, b...)
-	}
-}
-
-func (w *encbuf) encodeUint(i uint64) {
-	if i == 0 {
-		w.str = append(w.str, 0x80)
-	} else if i < 128 {
-		// fits single byte
-		w.str = append(w.str, byte(i))
-	} else {
-		s := putint(w.sizebuf[1:], i)
-		w.sizebuf[0] = 0x80 + byte(s)
-		w.str = append(w.str, w.sizebuf[:s+1]...)
-	}
-}
-
-// list adds a new list header to the header stack. It returns the index
-// of the header. The caller must call listEnd with this index after encoding
-// the content of the list.
-func (w *encbuf) list() int {
-	w.lheads = append(w.lheads, listhead{offset: len(w.str), size: w.lhsize})
-	return len(w.lheads) - 1
-}
-
-func (w *encbuf) listEnd(index int) {
-	lh := &w.lheads[index]
-	lh.size = w.size() - lh.offset - lh.size
-	if lh.size < 56 {
-		w.lhsize++ // length encoded into kind tag
-	} else {
-		w.lhsize += 1 + intsize(uint64(lh.size))
-	}
-}
-
-func (w *encbuf) size() int {
-	return len(w.str) + w.lhsize
-}
-
-func (w *encbuf) toBytes() []byte {
-	out := make([]byte, w.size())
-	strpos := 0
-	pos := 0
-	for _, head := range w.lheads {
-		// write string data before header
-		n := copy(out[pos:], w.str[strpos:head.offset])
-		pos += n
-		strpos += n
-		// write the header
-		enc := head.encode(out[pos:])
-		pos += len(enc)
-	}
-	// copy string data after the last list header
-	copy(out[pos:], w.str[strpos:])
-	return out
-}
-
-func (w *encbuf) toWriter(out io.Writer) (err error) {
-	strpos := 0
-	for _, head := range w.lheads {
-		// write string data before header
-		if head.offset-strpos > 0 {
-			n, err := out.Write(w.str[strpos:head.offset])
-			strpos += n
-			if err != nil {
-				return err
-			}
-		}
-		// write the header
-		enc := head.encode(w.sizebuf[:])
-		if _, err = out.Write(enc); err != nil {
-			return err
-		}
-	}
-	if strpos < len(w.str) {
-		// write string data after the last list header
-		_, err = out.Write(w.str[strpos:])
-	}
-	return err
-}
-
-// encReader is the io.Reader returned by EncodeToReader.
-// It releases its encbuf at EOF.
-type encReader struct {
-	buf    *encbuf // the buffer we're reading from. this is nil when we're at EOF.
-	lhpos  int     // index of list header that we're reading
-	strpos int     // current position in string buffer
-	piece  []byte  // next piece to be read
-}
-
-func (r *encReader) Read(b []byte) (n int, err error) {
-	for {
-		if r.piece = r.next(); r.piece == nil {
-			// Put the encode buffer back into the pool at EOF when it
-			// is first encountered. Subsequent calls still return EOF
-			// as the error but the buffer is no longer valid.
-			if r.buf != nil {
-				encbufPool.Put(r.buf)
-				r.buf = nil
-			}
-			return n, io.EOF
-		}
-		nn := copy(b[n:], r.piece)
-		n += nn
-		if nn < len(r.piece) {
-			// piece didn't fit, see you next time.
-			r.piece = r.piece[nn:]
-			return n, nil
-		}
-		r.piece = nil
-	}
-}
-
-// next returns the next piece of data to be read.
-// it returns nil at EOF.
-func (r *encReader) next() []byte {
-	switch {
-	case r.buf == nil:
-		return nil
-
-	case r.piece != nil:
-		// There is still data available for reading.
-		return r.piece
-
-	case r.lhpos < len(r.buf.lheads):
-		// We're before the last list header.
-		head := r.buf.lheads[r.lhpos]
-		sizebefore := head.offset - r.strpos
-		if sizebefore > 0 {
-			// String data before header.
-			p := r.buf.str[r.strpos:head.offset]
-			r.strpos += sizebefore
-			return p
-		}
-		r.lhpos++
-		return head.encode(r.buf.sizebuf[:])
-
-	case r.strpos < len(r.buf.str):
-		// String data at the end, after all list headers.
-		p := r.buf.str[r.strpos:]
-		r.strpos = len(r.buf.str)
-		return p
-
-	default:
-		return nil
-	}
-}
-
-=======
->>>>>>> 9a0ed706
 var encoderInterface = reflect.TypeOf(new(Encoder)).Elem()
 
 // makeWriter creates a writer function for the given type.
@@ -416,11 +216,7 @@
 		return writeLengthOneByteArray
 	default:
 		length := typ.Len()
-<<<<<<< HEAD
-		return func(val reflect.Value, w *encbuf) error {
-=======
 		return func(val reflect.Value, w *encBuffer) error {
->>>>>>> 9a0ed706
 			if !val.CanAddr() {
 				// Getting the byte slice of val requires it to be addressable. Make it
 				// addressable by copying.
@@ -451,11 +247,7 @@
 	return nil
 }
 
-<<<<<<< HEAD
-func writeString(val reflect.Value, w *encbuf) error {
-=======
 func writeString(val reflect.Value, w *encBuffer) error {
->>>>>>> 9a0ed706
 	s := val.String()
 	if len(s) == 1 && s[0] <= 0x7f {
 		// fits single byte, no string header
@@ -483,29 +275,17 @@
 	return writer(eval, w)
 }
 
-<<<<<<< HEAD
-func makeSliceWriter(typ reflect.Type, ts tags) (writer, error) {
-	etypeinfo := theTC.infoWhileGenerating(typ.Elem(), tags{})
-=======
 func makeSliceWriter(typ reflect.Type, ts rlpstruct.Tags) (writer, error) {
 	etypeinfo := theTC.infoWhileGenerating(typ.Elem(), rlpstruct.Tags{})
->>>>>>> 9a0ed706
 	if etypeinfo.writerErr != nil {
 		return nil, etypeinfo.writerErr
 	}
 
 	var wfn writer
-<<<<<<< HEAD
-	if ts.tail {
-		// This is for struct tail slices.
-		// w.list is not called for them.
-		wfn = func(val reflect.Value, w *encbuf) error {
-=======
 	if ts.Tail {
 		// This is for struct tail slices.
 		// w.list is not called for them.
 		wfn = func(val reflect.Value, w *encBuffer) error {
->>>>>>> 9a0ed706
 			vlen := val.Len()
 			for i := 0; i < vlen; i++ {
 				if err := etypeinfo.writer(val.Index(i), w); err != nil {
@@ -516,16 +296,11 @@
 		}
 	} else {
 		// This is for regular slices and arrays.
-<<<<<<< HEAD
-		wfn = func(val reflect.Value, w *encbuf) error {
-=======
 		wfn = func(val reflect.Value, w *encBuffer) error {
->>>>>>> 9a0ed706
 			vlen := val.Len()
 			if vlen == 0 {
 				w.str = append(w.str, 0xC0)
 				return nil
-<<<<<<< HEAD
 			}
 			listOffset := w.list()
 			for i := 0; i < vlen; i++ {
@@ -533,15 +308,6 @@
 					return err
 				}
 			}
-=======
-			}
-			listOffset := w.list()
-			for i := 0; i < vlen; i++ {
-				if err := etypeinfo.writer(val.Index(i), w); err != nil {
-					return err
-				}
-			}
->>>>>>> 9a0ed706
 			w.listEnd(listOffset)
 			return nil
 		}
@@ -564,11 +330,7 @@
 	firstOptionalField := firstOptionalField(fields)
 	if firstOptionalField == len(fields) {
 		// This is the writer function for structs without any optional fields.
-<<<<<<< HEAD
-		writer = func(val reflect.Value, w *encbuf) error {
-=======
 		writer = func(val reflect.Value, w *encBuffer) error {
->>>>>>> 9a0ed706
 			lh := w.list()
 			for _, f := range fields {
 				if err := f.info.writer(val.Field(f.index), w); err != nil {
@@ -581,11 +343,7 @@
 	} else {
 		// If there are any "optional" fields, the writer needs to perform additional
 		// checks to determine the output list length.
-<<<<<<< HEAD
-		writer = func(val reflect.Value, w *encbuf) error {
-=======
 		writer = func(val reflect.Value, w *encBuffer) error {
->>>>>>> 9a0ed706
 			lastField := len(fields) - 1
 			for ; lastField >= firstOptionalField; lastField-- {
 				if !val.Field(fields[lastField].index).IsZero() {
@@ -605,35 +363,6 @@
 	return writer, nil
 }
 
-<<<<<<< HEAD
-// nilEncoding returns the encoded value of a nil pointer.
-func nilEncoding(typ reflect.Type, ts tags) uint8 {
-	var nilKind Kind
-	if ts.nilOK {
-		nilKind = ts.nilKind // use struct tag if provided
-	} else {
-		nilKind = defaultNilKind(typ.Elem())
-	}
-
-	switch nilKind {
-	case String:
-		return 0x80
-	case List:
-		return 0xC0
-	default:
-		panic(fmt.Errorf("rlp: invalid nil kind %d", nilKind))
-	}
-}
-
-func makePtrWriter(typ reflect.Type, ts tags) (writer, error) {
-	etypeinfo := theTC.infoWhileGenerating(typ.Elem(), tags{})
-	if etypeinfo.writerErr != nil {
-		return nil, etypeinfo.writerErr
-	}
-	nilEncoding := nilEncoding(typ, ts)
-
-	writer := func(val reflect.Value, w *encbuf) error {
-=======
 func makePtrWriter(typ reflect.Type, ts rlpstruct.Tags) (writer, error) {
 	nilEncoding := byte(0xC0)
 	if typeNilKind(typ.Elem(), ts) == String {
@@ -646,7 +375,6 @@
 	}
 
 	writer := func(val reflect.Value, w *encBuffer) error {
->>>>>>> 9a0ed706
 		if ev := val.Elem(); ev.IsValid() {
 			return etypeinfo.writer(ev, w)
 		}
