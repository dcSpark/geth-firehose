// Copyright 2015 The go-ethereum Authors
// This file is part of the go-ethereum library.
//
// The go-ethereum library is free software: you can redistribute it and/or modify
// it under the terms of the GNU Lesser General Public License as published by
// the Free Software Foundation, either version 3 of the License, or
// (at your option) any later version.
//
// The go-ethereum library is distributed in the hope that it will be useful,
// but WITHOUT ANY WARRANTY; without even the implied warranty of
// MERCHANTABILITY or FITNESS FOR A PARTICULAR PURPOSE. See the
// GNU Lesser General Public License for more details.
//
// You should have received a copy of the GNU Lesser General Public License
// along with the go-ethereum library. If not, see <http://www.gnu.org/licenses/>.

package eth

import (
	"compress/gzip"
	"context"
	"errors"
	"fmt"
	"github.com/ethereum/go-ethereum/deepmind"
	"io"
	"math/big"
	"os"
	"runtime"
	"strings"
	"time"

	"github.com/ethereum/go-ethereum/common"
	"github.com/ethereum/go-ethereum/common/hexutil"
	"github.com/ethereum/go-ethereum/core"
	"github.com/ethereum/go-ethereum/core/rawdb"
	"github.com/ethereum/go-ethereum/core/state"
	"github.com/ethereum/go-ethereum/core/types"
	"github.com/ethereum/go-ethereum/deepmind"
	"github.com/ethereum/go-ethereum/internal/ethapi"
	"github.com/ethereum/go-ethereum/rlp"
	"github.com/ethereum/go-ethereum/rpc"
	"github.com/ethereum/go-ethereum/trie"
)

// PublicEthereumAPI provides an API to access Ethereum full node-related
// information.
type PublicEthereumAPI struct {
	e *Ethereum
}

// NewPublicEthereumAPI creates a new Ethereum protocol API for full nodes.
func NewPublicEthereumAPI(e *Ethereum) *PublicEthereumAPI {
	return &PublicEthereumAPI{e}
}

// Etherbase is the address that mining rewards will be send to
func (api *PublicEthereumAPI) Etherbase() (common.Address, error) {
	return api.e.Etherbase()
}

// Coinbase is the address that mining rewards will be send to (alias for Etherbase)
func (api *PublicEthereumAPI) Coinbase() (common.Address, error) {
	return api.Etherbase()
}

// Hashrate returns the POW hashrate
func (api *PublicEthereumAPI) Hashrate() hexutil.Uint64 {
<<<<<<< HEAD
	return hexutil.Uint64(api.e.Miner().Hashrate())
=======
	return hexutil.Uint64(api.e.Miner().HashRate())
}

// ChainId is the EIP-155 replay-protection chain id for the current ethereum chain config.
func (api *PublicEthereumAPI) ChainId() (hexutil.Uint64, error) {
	// if current block is at or past the EIP-155 replay-protection fork block, return chainID from config
	if config := api.e.blockchain.Config(); config.IsEIP155(api.e.blockchain.CurrentBlock().Number()) {
		return (hexutil.Uint64)(config.ChainID.Uint64()), nil
	}
	return hexutil.Uint64(0), fmt.Errorf("chain not synced beyond EIP-155 replay-protection fork block")
>>>>>>> 8992c1a6
}

// PublicMinerAPI provides an API to control the miner.
// It offers only methods that operate on data that pose no security risk when it is publicly accessible.
type PublicMinerAPI struct {
	e *Ethereum
}

// NewPublicMinerAPI create a new PublicMinerAPI instance.
func NewPublicMinerAPI(e *Ethereum) *PublicMinerAPI {
	return &PublicMinerAPI{e}
}

// Mining returns an indication if this node is currently mining.
func (api *PublicMinerAPI) Mining() bool {
	return api.e.IsMining()
}

// PrivateMinerAPI provides private RPC methods to control the miner.
// These methods can be abused by external users and must be considered insecure for use by untrusted users.
type PrivateMinerAPI struct {
	e *Ethereum
}

// NewPrivateMinerAPI create a new RPC service which controls the miner of this node.
func NewPrivateMinerAPI(e *Ethereum) *PrivateMinerAPI {
	return &PrivateMinerAPI{e: e}
}

// Start starts the miner with the given number of threads. If threads is nil,
// the number of workers started is equal to the number of logical CPUs that are
// usable by this process. If mining is already running, this method adjust the
// number of threads allowed to use and updates the minimum price required by the
// transaction pool.
func (api *PrivateMinerAPI) Start(threads *int) error {
	if threads == nil {
		return api.e.StartMining(runtime.NumCPU())
	}
	return api.e.StartMining(*threads)
}

// Stop terminates the miner, both at the consensus engine level as well as at
// the block creation level.
func (api *PrivateMinerAPI) Stop() {
	api.e.StopMining()
}

// SetExtra sets the extra data string that is included when this miner mines a block.
func (api *PrivateMinerAPI) SetExtra(extra string) (bool, error) {
	if err := api.e.Miner().SetExtra([]byte(extra)); err != nil {
		return false, err
	}
	return true, nil
}

// SetGasPrice sets the minimum accepted gas price for the miner.
func (api *PrivateMinerAPI) SetGasPrice(gasPrice hexutil.Big) bool {
	api.e.lock.Lock()
	api.e.gasPrice = (*big.Int)(&gasPrice)
	api.e.lock.Unlock()

	api.e.txPool.SetGasPrice((*big.Int)(&gasPrice))
	return true
}

// SetEtherbase sets the etherbase of the miner
func (api *PrivateMinerAPI) SetEtherbase(etherbase common.Address) bool {
	api.e.SetEtherbase(etherbase)
	return true
}

// SetRecommitInterval updates the interval for miner sealing work recommitting.
func (api *PrivateMinerAPI) SetRecommitInterval(interval int) {
	api.e.Miner().SetRecommitInterval(time.Duration(interval) * time.Millisecond)
}

// PrivateAdminAPI is the collection of Ethereum full node-related APIs
// exposed over the private admin endpoint.
type PrivateAdminAPI struct {
	eth *Ethereum
}

// NewPrivateAdminAPI creates a new API definition for the full node private
// admin methods of the Ethereum service.
func NewPrivateAdminAPI(eth *Ethereum) *PrivateAdminAPI {
	return &PrivateAdminAPI{eth: eth}
}

// ExportChain exports the current blockchain into a local file,
// or a range of blocks if first and last are non-nil
func (api *PrivateAdminAPI) ExportChain(file string, first *uint64, last *uint64) (bool, error) {
	if first == nil && last != nil {
		return false, errors.New("last cannot be specified without first")
	}
	if first != nil && last == nil {
		head := api.eth.BlockChain().CurrentHeader().Number.Uint64()
		last = &head
	}
	if _, err := os.Stat(file); err == nil {
		// File already exists. Allowing overwrite could be a DoS vecotor,
		// since the 'file' may point to arbitrary paths on the drive
		return false, errors.New("location would overwrite an existing file")
	}
	// Make sure we can create the file to export into
	out, err := os.OpenFile(file, os.O_CREATE|os.O_WRONLY|os.O_TRUNC, os.ModePerm)
	if err != nil {
		return false, err
	}
	defer out.Close()

	var writer io.Writer = out
	if strings.HasSuffix(file, ".gz") {
		writer = gzip.NewWriter(writer)
		defer writer.(*gzip.Writer).Close()
	}

	// Export the blockchain
	if first != nil {
		if err := api.eth.BlockChain().ExportN(writer, *first, *last); err != nil {
			return false, err
		}
	} else if err := api.eth.BlockChain().Export(writer); err != nil {
		return false, err
	}
	return true, nil
}

func hasAllBlocks(chain *core.BlockChain, bs []*types.Block) bool {
	for _, b := range bs {
		if !chain.HasBlock(b.Hash(), b.NumberU64()) {
			return false
		}
	}

	return true
}

// ImportChain imports a blockchain from a local file.
func (api *PrivateAdminAPI) ImportChain(file string) (bool, error) {
	// Make sure the can access the file to import
	in, err := os.Open(file)
	if err != nil {
		return false, err
	}
	defer in.Close()

	var reader io.Reader = in
	if strings.HasSuffix(file, ".gz") {
		if reader, err = gzip.NewReader(reader); err != nil {
			return false, err
		}
	}

	// Run actual the import in pre-configured batches
	stream := rlp.NewStream(reader, 0)

	blocks, index := make([]*types.Block, 0, 2500), 0
	for batch := 0; ; batch++ {
		// Load a batch of blocks from the input file
		for len(blocks) < cap(blocks) {
			block := new(types.Block)
			if err := stream.Decode(block); err == io.EOF {
				break
			} else if err != nil {
				return false, fmt.Errorf("block %d: failed to parse: %v", index, err)
			}
			blocks = append(blocks, block)
			index++
		}
		if len(blocks) == 0 {
			break
		}

		if hasAllBlocks(api.eth.BlockChain(), blocks) {
			blocks = blocks[:0]
			continue
		}
		// Import the batch and reset the buffer
		if _, err := api.eth.BlockChain().InsertChain(blocks); err != nil {
			return false, fmt.Errorf("batch %d: failed to insert: %v", batch, err)
		}
		blocks = blocks[:0]
	}
	return true, nil
}

// PublicDebugAPI is the collection of Ethereum full node APIs exposed
// over the public debugging endpoint.
type PublicDebugAPI struct {
	eth *Ethereum
}

// NewPublicDebugAPI creates a new API definition for the full node-
// related public debug methods of the Ethereum service.
func NewPublicDebugAPI(eth *Ethereum) *PublicDebugAPI {
	return &PublicDebugAPI{eth: eth}
}

// DumpBlock retrieves the entire state of the database at a given block.
func (api *PublicDebugAPI) DumpBlock(blockNr rpc.BlockNumber) (state.Dump, error) {
	if blockNr == rpc.PendingBlockNumber {
		// If we're dumping the pending state, we need to request
		// both the pending block as well as the pending state from
		// the miner and operate on those
		_, stateDb := api.eth.miner.Pending()
		return stateDb.RawDump(false, false, true), nil
	}
	var block *types.Block
	if blockNr == rpc.LatestBlockNumber {
		block = api.eth.blockchain.CurrentBlock()
	} else {
		block = api.eth.blockchain.GetBlockByNumber(uint64(blockNr))
	}
	if block == nil {
		return state.Dump{}, fmt.Errorf("block #%d not found", blockNr)
	}
	stateDb, err := api.eth.BlockChain().StateAt(block.Root())
	if err != nil {
		return state.Dump{}, err
	}
	return stateDb.RawDump(false, false, true), nil
}

// PrivateDebugAPI is the collection of Ethereum full node APIs exposed over
// the private debugging endpoint.
type PrivateDebugAPI struct {
	eth *Ethereum
}

// NewPrivateDebugAPI creates a new API definition for the full node-related
// private debug methods of the Ethereum service.
func NewPrivateDebugAPI(eth *Ethereum) *PrivateDebugAPI {
	return &PrivateDebugAPI{eth: eth}
}

// Preimage is a debug API function that returns the preimage for a sha3 hash, if known.
func (api *PrivateDebugAPI) Preimage(ctx context.Context, hash common.Hash) (hexutil.Bytes, error) {
	if preimage := rawdb.ReadPreimage(api.eth.ChainDb(), hash); preimage != nil {
		return preimage, nil
	}
	return nil, errors.New("unknown preimage")
}

// BadBlockArgs represents the entries in the list returned when bad blocks are queried.
type BadBlockArgs struct {
	Hash  common.Hash            `json:"hash"`
	Block map[string]interface{} `json:"block"`
	RLP   string                 `json:"rlp"`
}

// GetBadBlocks returns a list of the last 'bad blocks' that the client has seen on the network
// and returns them as a JSON list of block-hashes
func (api *PrivateDebugAPI) GetBadBlocks(ctx context.Context) ([]*BadBlockArgs, error) {
	var (
		err     error
		blocks  = rawdb.ReadAllBadBlocks(api.eth.chainDb)
		results = make([]*BadBlockArgs, 0, len(blocks))
	)
	for _, block := range blocks {
		var (
			blockRlp  string
			blockJSON map[string]interface{}
		)
		if rlpBytes, err := rlp.EncodeToBytes(block); err != nil {
			blockRlp = err.Error() // Hacky, but hey, it works
		} else {
			blockRlp = fmt.Sprintf("0x%x", rlpBytes)
		}
		if blockJSON, err = ethapi.RPCMarshalBlock(block, true, true); err != nil {
			blockJSON = map[string]interface{}{"error": err.Error()}
		}
		results = append(results, &BadBlockArgs{
			Hash:  block.Hash(),
			RLP:   blockRlp,
			Block: blockJSON,
		})
	}
	return results, nil
}

// AccountRangeMaxResults is the maximum number of results to be returned per call
const AccountRangeMaxResults = 256

// AccountRange enumerates all accounts in the given block and start point in paging request
func (api *PublicDebugAPI) AccountRange(blockNrOrHash rpc.BlockNumberOrHash, start []byte, maxResults int, nocode, nostorage, incompletes bool) (state.IteratorDump, error) {
	var stateDb *state.StateDB
	var err error

	if number, ok := blockNrOrHash.Number(); ok {
		if number == rpc.PendingBlockNumber {
			// If we're dumping the pending state, we need to request
			// both the pending block as well as the pending state from
			// the miner and operate on those
			_, stateDb = api.eth.miner.Pending()
		} else {
			var block *types.Block
			if number == rpc.LatestBlockNumber {
				block = api.eth.blockchain.CurrentBlock()
			} else {
				block = api.eth.blockchain.GetBlockByNumber(uint64(number))
			}
			if block == nil {
				return state.IteratorDump{}, fmt.Errorf("block #%d not found", number)
			}
			stateDb, err = api.eth.BlockChain().StateAt(block.Root())
			if err != nil {
				return state.IteratorDump{}, err
			}
		}
	} else if hash, ok := blockNrOrHash.Hash(); ok {
		block := api.eth.blockchain.GetBlockByHash(hash)
		if block == nil {
			return state.IteratorDump{}, fmt.Errorf("block %s not found", hash.Hex())
		}
		stateDb, err = api.eth.BlockChain().StateAt(block.Root())
		if err != nil {
			return state.IteratorDump{}, err
		}
	} else {
		return state.IteratorDump{}, errors.New("either block number or block hash must be specified")
	}

	if maxResults > AccountRangeMaxResults || maxResults <= 0 {
		maxResults = AccountRangeMaxResults
	}
	return stateDb.IteratorDump(nocode, nostorage, incompletes, start, maxResults), nil
}

// StorageRangeResult is the result of a debug_storageRangeAt API call.
type StorageRangeResult struct {
	Storage storageMap   `json:"storage"`
	NextKey *common.Hash `json:"nextKey"` // nil if Storage includes the last key in the trie.
}

type storageMap map[common.Hash]storageEntry

type storageEntry struct {
	Key   *common.Hash `json:"key"`
	Value common.Hash  `json:"value"`
}

// StorageRangeAt returns the storage at the given block height and transaction index.
func (api *PrivateDebugAPI) StorageRangeAt(blockHash common.Hash, txIndex int, contractAddress common.Address, keyStart hexutil.Bytes, maxResult int) (StorageRangeResult, error) {
	// Retrieve the block
	block := api.eth.blockchain.GetBlockByHash(blockHash)
	if block == nil {
		return StorageRangeResult{}, fmt.Errorf("block %#x not found", blockHash)
	}
<<<<<<< HEAD
	_, _, statedb, err := api.eth.stateAtTransaction(block, txIndex, 0, deepmind.NoOpContext)
=======
	_, _, statedb, release, err := api.eth.stateAtTransaction(block, txIndex, 0, deepmind.NoOpContext)
>>>>>>> 8992c1a6
	if err != nil {
		return StorageRangeResult{}, err
	}
	defer release()
	st := statedb.StorageTrie(contractAddress)
	if st == nil {
		return StorageRangeResult{}, fmt.Errorf("account %x doesn't exist", contractAddress)
	}
	return storageRangeAt(st, keyStart, maxResult)
}

func storageRangeAt(st state.Trie, start []byte, maxResult int) (StorageRangeResult, error) {
	it := trie.NewIterator(st.NodeIterator(start))
	result := StorageRangeResult{Storage: storageMap{}}
	for i := 0; i < maxResult && it.Next(); i++ {
		_, content, _, err := rlp.Split(it.Value)
		if err != nil {
			return StorageRangeResult{}, err
		}
		e := storageEntry{Value: common.BytesToHash(content)}
		if preimage := st.GetKey(it.Key); preimage != nil {
			preimage := common.BytesToHash(preimage)
			e.Key = &preimage
		}
		result.Storage[common.BytesToHash(it.Key)] = e
	}
	// Add the 'next key' so clients can continue downloading.
	if it.Next() {
		next := common.BytesToHash(it.Key)
		result.NextKey = &next
	}
	return result, nil
}

// GetModifiedAccountsByNumber returns all accounts that have changed between the
// two blocks specified. A change is defined as a difference in nonce, balance,
// code hash, or storage hash.
//
// With one parameter, returns the list of accounts modified in the specified block.
func (api *PrivateDebugAPI) GetModifiedAccountsByNumber(startNum uint64, endNum *uint64) ([]common.Address, error) {
	var startBlock, endBlock *types.Block

	startBlock = api.eth.blockchain.GetBlockByNumber(startNum)
	if startBlock == nil {
		return nil, fmt.Errorf("start block %x not found", startNum)
	}

	if endNum == nil {
		endBlock = startBlock
		startBlock = api.eth.blockchain.GetBlockByHash(startBlock.ParentHash())
		if startBlock == nil {
			return nil, fmt.Errorf("block %x has no parent", endBlock.Number())
		}
	} else {
		endBlock = api.eth.blockchain.GetBlockByNumber(*endNum)
		if endBlock == nil {
			return nil, fmt.Errorf("end block %d not found", *endNum)
		}
	}
	return api.getModifiedAccounts(startBlock, endBlock)
}

// GetModifiedAccountsByHash returns all accounts that have changed between the
// two blocks specified. A change is defined as a difference in nonce, balance,
// code hash, or storage hash.
//
// With one parameter, returns the list of accounts modified in the specified block.
func (api *PrivateDebugAPI) GetModifiedAccountsByHash(startHash common.Hash, endHash *common.Hash) ([]common.Address, error) {
	var startBlock, endBlock *types.Block
	startBlock = api.eth.blockchain.GetBlockByHash(startHash)
	if startBlock == nil {
		return nil, fmt.Errorf("start block %x not found", startHash)
	}

	if endHash == nil {
		endBlock = startBlock
		startBlock = api.eth.blockchain.GetBlockByHash(startBlock.ParentHash())
		if startBlock == nil {
			return nil, fmt.Errorf("block %x has no parent", endBlock.Number())
		}
	} else {
		endBlock = api.eth.blockchain.GetBlockByHash(*endHash)
		if endBlock == nil {
			return nil, fmt.Errorf("end block %x not found", *endHash)
		}
	}
	return api.getModifiedAccounts(startBlock, endBlock)
}

func (api *PrivateDebugAPI) getModifiedAccounts(startBlock, endBlock *types.Block) ([]common.Address, error) {
	if startBlock.Number().Uint64() >= endBlock.Number().Uint64() {
		return nil, fmt.Errorf("start block height (%d) must be less than end block height (%d)", startBlock.Number().Uint64(), endBlock.Number().Uint64())
	}
	triedb := api.eth.BlockChain().StateCache().TrieDB()

	oldTrie, err := trie.NewSecure(startBlock.Root(), triedb)
	if err != nil {
		return nil, err
	}
	newTrie, err := trie.NewSecure(endBlock.Root(), triedb)
	if err != nil {
		return nil, err
	}
	diff, _ := trie.NewDifferenceIterator(oldTrie.NodeIterator([]byte{}), newTrie.NodeIterator([]byte{}))
	iter := trie.NewIterator(diff)

	var dirty []common.Address
	for iter.Next() {
		key := newTrie.GetKey(iter.Key)
		if key == nil {
			return nil, fmt.Errorf("no preimage found for hash %x", iter.Key)
		}
		dirty = append(dirty, common.BytesToAddress(key))
	}
	return dirty, nil
}<|MERGE_RESOLUTION|>--- conflicted
+++ resolved
@@ -21,7 +21,6 @@
 	"context"
 	"errors"
 	"fmt"
-	"github.com/ethereum/go-ethereum/deepmind"
 	"io"
 	"math/big"
 	"os"
@@ -65,20 +64,7 @@
 
 // Hashrate returns the POW hashrate
 func (api *PublicEthereumAPI) Hashrate() hexutil.Uint64 {
-<<<<<<< HEAD
 	return hexutil.Uint64(api.e.Miner().Hashrate())
-=======
-	return hexutil.Uint64(api.e.Miner().HashRate())
-}
-
-// ChainId is the EIP-155 replay-protection chain id for the current ethereum chain config.
-func (api *PublicEthereumAPI) ChainId() (hexutil.Uint64, error) {
-	// if current block is at or past the EIP-155 replay-protection fork block, return chainID from config
-	if config := api.e.blockchain.Config(); config.IsEIP155(api.e.blockchain.CurrentBlock().Number()) {
-		return (hexutil.Uint64)(config.ChainID.Uint64()), nil
-	}
-	return hexutil.Uint64(0), fmt.Errorf("chain not synced beyond EIP-155 replay-protection fork block")
->>>>>>> 8992c1a6
 }
 
 // PublicMinerAPI provides an API to control the miner.
@@ -427,15 +413,10 @@
 	if block == nil {
 		return StorageRangeResult{}, fmt.Errorf("block %#x not found", blockHash)
 	}
-<<<<<<< HEAD
 	_, _, statedb, err := api.eth.stateAtTransaction(block, txIndex, 0, deepmind.NoOpContext)
-=======
-	_, _, statedb, release, err := api.eth.stateAtTransaction(block, txIndex, 0, deepmind.NoOpContext)
->>>>>>> 8992c1a6
 	if err != nil {
 		return StorageRangeResult{}, err
 	}
-	defer release()
 	st := statedb.StorageTrie(contractAddress)
 	if st == nil {
 		return StorageRangeResult{}, fmt.Errorf("account %x doesn't exist", contractAddress)
