// Copyright 2015 The go-ethereum Authors
// This file is part of the go-ethereum library.
//
// The go-ethereum library is free software: you can redistribute it and/or modify
// it under the terms of the GNU Lesser General Public License as published by
// the Free Software Foundation, either version 3 of the License, or
// (at your option) any later version.
//
// The go-ethereum library is distributed in the hope that it will be useful,
// but WITHOUT ANY WARRANTY; without even the implied warranty of
// MERCHANTABILITY or FITNESS FOR A PARTICULAR PURPOSE. See the
// GNU Lesser General Public License for more details.
//
// You should have received a copy of the GNU Lesser General Public License
// along with the go-ethereum library. If not, see <http://www.gnu.org/licenses/>.

package eth

import (
	"compress/gzip"
	"context"
	"errors"
	"fmt"
	"io"
	"math/big"
	"os"
	"runtime"
	"strings"
	"time"

	"github.com/ethereum/go-ethereum/common"
	"github.com/ethereum/go-ethereum/common/hexutil"
	"github.com/ethereum/go-ethereum/core"
	"github.com/ethereum/go-ethereum/core/rawdb"
	"github.com/ethereum/go-ethereum/core/state"
	"github.com/ethereum/go-ethereum/core/types"
	"github.com/ethereum/go-ethereum/firehose"
	"github.com/ethereum/go-ethereum/internal/ethapi"
	"github.com/ethereum/go-ethereum/log"
	"github.com/ethereum/go-ethereum/rlp"
	"github.com/ethereum/go-ethereum/rpc"
	"github.com/ethereum/go-ethereum/trie"
)

// EthereumAPI provides an API to access Ethereum full node-related information.
type EthereumAPI struct {
	e *Ethereum
}

// NewEthereumAPI creates a new Ethereum protocol API for full nodes.
func NewEthereumAPI(e *Ethereum) *EthereumAPI {
	return &EthereumAPI{e}
}

// Etherbase is the address that mining rewards will be send to.
func (api *EthereumAPI) Etherbase() (common.Address, error) {
	return api.e.Etherbase()
}

// Coinbase is the address that mining rewards will be send to (alias for Etherbase).
func (api *EthereumAPI) Coinbase() (common.Address, error) {
	return api.Etherbase()
}

// Hashrate returns the POW hashrate.
func (api *EthereumAPI) Hashrate() hexutil.Uint64 {
	return hexutil.Uint64(api.e.Miner().Hashrate())
}

// Mining returns an indication if this node is currently mining.
func (api *EthereumAPI) Mining() bool {
	return api.e.IsMining()
}

// MinerAPI provides an API to control the miner.
type MinerAPI struct {
	e *Ethereum
}

// NewMinerAPI create a new MinerAPI instance.
func NewMinerAPI(e *Ethereum) *MinerAPI {
	return &MinerAPI{e}
}

// Start starts the miner with the given number of threads. If threads is nil,
// the number of workers started is equal to the number of logical CPUs that are
// usable by this process. If mining is already running, this method adjust the
// number of threads allowed to use and updates the minimum price required by the
// transaction pool.
func (api *MinerAPI) Start(threads *int) error {
	if threads == nil {
		return api.e.StartMining(runtime.NumCPU())
	}
	return api.e.StartMining(*threads)
}

// Stop terminates the miner, both at the consensus engine level as well as at
// the block creation level.
func (api *MinerAPI) Stop() {
	api.e.StopMining()
}

// SetExtra sets the extra data string that is included when this miner mines a block.
func (api *MinerAPI) SetExtra(extra string) (bool, error) {
	if err := api.e.Miner().SetExtra([]byte(extra)); err != nil {
		return false, err
	}
	return true, nil
}

// SetGasPrice sets the minimum accepted gas price for the miner.
func (api *MinerAPI) SetGasPrice(gasPrice hexutil.Big) bool {
	api.e.lock.Lock()
	api.e.gasPrice = (*big.Int)(&gasPrice)
	api.e.lock.Unlock()

	api.e.txPool.SetGasPrice((*big.Int)(&gasPrice))
	return true
}

// SetGasLimit sets the gaslimit to target towards during mining.
func (api *MinerAPI) SetGasLimit(gasLimit hexutil.Uint64) bool {
	api.e.Miner().SetGasCeil(uint64(gasLimit))
	return true
}

// SetEtherbase sets the etherbase of the miner.
func (api *MinerAPI) SetEtherbase(etherbase common.Address) bool {
	api.e.SetEtherbase(etherbase)
	return true
}

// SetRecommitInterval updates the interval for miner sealing work recommitting.
func (api *MinerAPI) SetRecommitInterval(interval int) {
	api.e.Miner().SetRecommitInterval(time.Duration(interval) * time.Millisecond)
}

// AdminAPI is the collection of Ethereum full node related APIs for node
// administration.
type AdminAPI struct {
	eth *Ethereum
}

// NewAdminAPI creates a new instance of AdminAPI.
func NewAdminAPI(eth *Ethereum) *AdminAPI {
	return &AdminAPI{eth: eth}
}

// ExportChain exports the current blockchain into a local file,
// or a range of blocks if first and last are non-nil.
func (api *AdminAPI) ExportChain(file string, first *uint64, last *uint64) (bool, error) {
	if first == nil && last != nil {
		return false, errors.New("last cannot be specified without first")
	}
	if first != nil && last == nil {
		head := api.eth.BlockChain().CurrentHeader().Number.Uint64()
		last = &head
	}
	if _, err := os.Stat(file); err == nil {
		// File already exists. Allowing overwrite could be a DoS vector,
		// since the 'file' may point to arbitrary paths on the drive.
		return false, errors.New("location would overwrite an existing file")
	}
	// Make sure we can create the file to export into
	out, err := os.OpenFile(file, os.O_CREATE|os.O_WRONLY|os.O_TRUNC, os.ModePerm)
	if err != nil {
		return false, err
	}
	defer out.Close()

	var writer io.Writer = out
	if strings.HasSuffix(file, ".gz") {
		writer = gzip.NewWriter(writer)
		defer writer.(*gzip.Writer).Close()
	}

	// Export the blockchain
	if first != nil {
		if err := api.eth.BlockChain().ExportN(writer, *first, *last); err != nil {
			return false, err
		}
	} else if err := api.eth.BlockChain().Export(writer); err != nil {
		return false, err
	}
	return true, nil
}

func hasAllBlocks(chain *core.BlockChain, bs []*types.Block) bool {
	for _, b := range bs {
		if !chain.HasBlock(b.Hash(), b.NumberU64()) {
			return false
		}
	}

	return true
}

// ImportChain imports a blockchain from a local file.
func (api *AdminAPI) ImportChain(file string) (bool, error) {
	// Make sure the can access the file to import
	in, err := os.Open(file)
	if err != nil {
		return false, err
	}
	defer in.Close()

	var reader io.Reader = in
	if strings.HasSuffix(file, ".gz") {
		if reader, err = gzip.NewReader(reader); err != nil {
			return false, err
		}
	}

	// Run actual the import in pre-configured batches
	stream := rlp.NewStream(reader, 0)

	blocks, index := make([]*types.Block, 0, 2500), 0
	for batch := 0; ; batch++ {
		// Load a batch of blocks from the input file
		for len(blocks) < cap(blocks) {
			block := new(types.Block)
			if err := stream.Decode(block); err == io.EOF {
				break
			} else if err != nil {
				return false, fmt.Errorf("block %d: failed to parse: %v", index, err)
			}
			blocks = append(blocks, block)
			index++
		}
		if len(blocks) == 0 {
			break
		}

		if hasAllBlocks(api.eth.BlockChain(), blocks) {
			blocks = blocks[:0]
			continue
		}
		// Import the batch and reset the buffer
		if _, err := api.eth.BlockChain().InsertChain(blocks); err != nil {
			return false, fmt.Errorf("batch %d: failed to insert: %v", batch, err)
		}
		blocks = blocks[:0]
	}
	return true, nil
}

// DebugAPI is the collection of Ethereum full node APIs for debugging the
// protocol.
type DebugAPI struct {
	eth *Ethereum
}

// NewDebugAPI creates a new DebugAPI instance.
func NewDebugAPI(eth *Ethereum) *DebugAPI {
	return &DebugAPI{eth: eth}
}

// DumpBlock retrieves the entire state of the database at a given block.
func (api *DebugAPI) DumpBlock(blockNr rpc.BlockNumber) (state.Dump, error) {
	opts := &state.DumpConfig{
		OnlyWithAddresses: true,
		Max:               AccountRangeMaxResults, // Sanity limit over RPC
	}
	if blockNr == rpc.PendingBlockNumber {
		// If we're dumping the pending state, we need to request
		// both the pending block as well as the pending state from
		// the miner and operate on those
		_, stateDb := api.eth.miner.Pending()
		return stateDb.RawDump(opts), nil
	}
	var block *types.Block
	if blockNr == rpc.LatestBlockNumber {
		block = api.eth.blockchain.CurrentBlock()
	} else if blockNr == rpc.FinalizedBlockNumber {
		block = api.eth.blockchain.CurrentFinalizedBlock()
	} else if blockNr == rpc.SafeBlockNumber {
		block = api.eth.blockchain.CurrentSafeBlock()
	} else {
		block = api.eth.blockchain.GetBlockByNumber(uint64(blockNr))
	}
	if block == nil {
		return state.Dump{}, fmt.Errorf("block #%d not found", blockNr)
	}
	stateDb, err := api.eth.BlockChain().StateAt(block.Root())
	if err != nil {
		return state.Dump{}, err
	}
	return stateDb.RawDump(opts), nil
}

// Preimage is a debug API function that returns the preimage for a sha3 hash, if known.
func (api *DebugAPI) Preimage(ctx context.Context, hash common.Hash) (hexutil.Bytes, error) {
	if preimage := rawdb.ReadPreimage(api.eth.ChainDb(), hash); preimage != nil {
		return preimage, nil
	}
	return nil, errors.New("unknown preimage")
}

// BadBlockArgs represents the entries in the list returned when bad blocks are queried.
type BadBlockArgs struct {
	Hash  common.Hash            `json:"hash"`
	Block map[string]interface{} `json:"block"`
	RLP   string                 `json:"rlp"`
}

// GetBadBlocks returns a list of the last 'bad blocks' that the client has seen on the network
// and returns them as a JSON list of block hashes.
func (api *DebugAPI) GetBadBlocks(ctx context.Context) ([]*BadBlockArgs, error) {
	var (
		err     error
		blocks  = rawdb.ReadAllBadBlocks(api.eth.chainDb)
		results = make([]*BadBlockArgs, 0, len(blocks))
	)
	for _, block := range blocks {
		var (
			blockRlp  string
			blockJSON map[string]interface{}
		)
		if rlpBytes, err := rlp.EncodeToBytes(block); err != nil {
			blockRlp = err.Error() // Hacky, but hey, it works
		} else {
			blockRlp = fmt.Sprintf("%#x", rlpBytes)
		}
		if blockJSON, err = ethapi.RPCMarshalBlock(block, true, true, api.eth.APIBackend.ChainConfig()); err != nil {
			blockJSON = map[string]interface{}{"error": err.Error()}
		}
		results = append(results, &BadBlockArgs{
			Hash:  block.Hash(),
			RLP:   blockRlp,
			Block: blockJSON,
		})
	}
	return results, nil
}

// AccountRangeMaxResults is the maximum number of results to be returned per call
const AccountRangeMaxResults = 256

// AccountRange enumerates all accounts in the given block and start point in paging request
func (api *DebugAPI) AccountRange(blockNrOrHash rpc.BlockNumberOrHash, start hexutil.Bytes, maxResults int, nocode, nostorage, incompletes bool) (state.IteratorDump, error) {
	var stateDb *state.StateDB
	var err error

	if number, ok := blockNrOrHash.Number(); ok {
		if number == rpc.PendingBlockNumber {
			// If we're dumping the pending state, we need to request
			// both the pending block as well as the pending state from
			// the miner and operate on those
			_, stateDb = api.eth.miner.Pending()
		} else {
			var block *types.Block
			if number == rpc.LatestBlockNumber {
				block = api.eth.blockchain.CurrentBlock()
			} else if number == rpc.FinalizedBlockNumber {
				block = api.eth.blockchain.CurrentFinalizedBlock()
			} else if number == rpc.SafeBlockNumber {
				block = api.eth.blockchain.CurrentSafeBlock()
			} else {
				block = api.eth.blockchain.GetBlockByNumber(uint64(number))
			}
			if block == nil {
				return state.IteratorDump{}, fmt.Errorf("block #%d not found", number)
			}
			stateDb, err = api.eth.BlockChain().StateAt(block.Root())
			if err != nil {
				return state.IteratorDump{}, err
			}
		}
	} else if hash, ok := blockNrOrHash.Hash(); ok {
		block := api.eth.blockchain.GetBlockByHash(hash)
		if block == nil {
			return state.IteratorDump{}, fmt.Errorf("block %s not found", hash.Hex())
		}
		stateDb, err = api.eth.BlockChain().StateAt(block.Root())
		if err != nil {
			return state.IteratorDump{}, err
		}
	} else {
		return state.IteratorDump{}, errors.New("either block number or block hash must be specified")
	}

	opts := &state.DumpConfig{
		SkipCode:          nocode,
		SkipStorage:       nostorage,
		OnlyWithAddresses: !incompletes,
		Start:             start,
		Max:               uint64(maxResults),
	}
	if maxResults > AccountRangeMaxResults || maxResults <= 0 {
		opts.Max = AccountRangeMaxResults
	}
	return stateDb.IteratorDump(opts), nil
}

// StorageRangeResult is the result of a debug_storageRangeAt API call.
type StorageRangeResult struct {
	Storage storageMap   `json:"storage"`
	NextKey *common.Hash `json:"nextKey"` // nil if Storage includes the last key in the trie.
}

type storageMap map[common.Hash]storageEntry

type storageEntry struct {
	Key   *common.Hash `json:"key"`
	Value common.Hash  `json:"value"`
}

// StorageRangeAt returns the storage at the given block height and transaction index.
func (api *DebugAPI) StorageRangeAt(blockHash common.Hash, txIndex int, contractAddress common.Address, keyStart hexutil.Bytes, maxResult int) (StorageRangeResult, error) {
	// Retrieve the block
	block := api.eth.blockchain.GetBlockByHash(blockHash)
	if block == nil {
		return StorageRangeResult{}, fmt.Errorf("block %#x not found", blockHash)
	}
<<<<<<< HEAD
	_, _, statedb, err := api.eth.stateAtTransaction(block, txIndex, 0, deepmind.NoOpContext)
=======
	_, _, statedb, release, err := api.eth.stateAtTransaction(block, txIndex, 0, firehose.NoOpContext)
>>>>>>> 3904d0d3
	if err != nil {
		return StorageRangeResult{}, err
	}
	st := statedb.StorageTrie(contractAddress)
	if st == nil {
		return StorageRangeResult{}, fmt.Errorf("account %x doesn't exist", contractAddress)
	}
	return storageRangeAt(st, keyStart, maxResult)
}

func storageRangeAt(st state.Trie, start []byte, maxResult int) (StorageRangeResult, error) {
	it := trie.NewIterator(st.NodeIterator(start))
	result := StorageRangeResult{Storage: storageMap{}}
	for i := 0; i < maxResult && it.Next(); i++ {
		_, content, _, err := rlp.Split(it.Value)
		if err != nil {
			return StorageRangeResult{}, err
		}
		e := storageEntry{Value: common.BytesToHash(content)}
		if preimage := st.GetKey(it.Key); preimage != nil {
			preimage := common.BytesToHash(preimage)
			e.Key = &preimage
		}
		result.Storage[common.BytesToHash(it.Key)] = e
	}
	// Add the 'next key' so clients can continue downloading.
	if it.Next() {
		next := common.BytesToHash(it.Key)
		result.NextKey = &next
	}
	return result, nil
}

// GetModifiedAccountsByNumber returns all accounts that have changed between the
// two blocks specified. A change is defined as a difference in nonce, balance,
// code hash, or storage hash.
//
// With one parameter, returns the list of accounts modified in the specified block.
func (api *DebugAPI) GetModifiedAccountsByNumber(startNum uint64, endNum *uint64) ([]common.Address, error) {
	var startBlock, endBlock *types.Block

	startBlock = api.eth.blockchain.GetBlockByNumber(startNum)
	if startBlock == nil {
		return nil, fmt.Errorf("start block %x not found", startNum)
	}

	if endNum == nil {
		endBlock = startBlock
		startBlock = api.eth.blockchain.GetBlockByHash(startBlock.ParentHash())
		if startBlock == nil {
			return nil, fmt.Errorf("block %x has no parent", endBlock.Number())
		}
	} else {
		endBlock = api.eth.blockchain.GetBlockByNumber(*endNum)
		if endBlock == nil {
			return nil, fmt.Errorf("end block %d not found", *endNum)
		}
	}
	return api.getModifiedAccounts(startBlock, endBlock)
}

// GetModifiedAccountsByHash returns all accounts that have changed between the
// two blocks specified. A change is defined as a difference in nonce, balance,
// code hash, or storage hash.
//
// With one parameter, returns the list of accounts modified in the specified block.
func (api *DebugAPI) GetModifiedAccountsByHash(startHash common.Hash, endHash *common.Hash) ([]common.Address, error) {
	var startBlock, endBlock *types.Block
	startBlock = api.eth.blockchain.GetBlockByHash(startHash)
	if startBlock == nil {
		return nil, fmt.Errorf("start block %x not found", startHash)
	}

	if endHash == nil {
		endBlock = startBlock
		startBlock = api.eth.blockchain.GetBlockByHash(startBlock.ParentHash())
		if startBlock == nil {
			return nil, fmt.Errorf("block %x has no parent", endBlock.Number())
		}
	} else {
		endBlock = api.eth.blockchain.GetBlockByHash(*endHash)
		if endBlock == nil {
			return nil, fmt.Errorf("end block %x not found", *endHash)
		}
	}
	return api.getModifiedAccounts(startBlock, endBlock)
}

func (api *DebugAPI) getModifiedAccounts(startBlock, endBlock *types.Block) ([]common.Address, error) {
	if startBlock.Number().Uint64() >= endBlock.Number().Uint64() {
		return nil, fmt.Errorf("start block height (%d) must be less than end block height (%d)", startBlock.Number().Uint64(), endBlock.Number().Uint64())
	}
	triedb := api.eth.BlockChain().StateCache().TrieDB()

	oldTrie, err := trie.NewStateTrie(common.Hash{}, startBlock.Root(), triedb)
	if err != nil {
		return nil, err
	}
	newTrie, err := trie.NewStateTrie(common.Hash{}, endBlock.Root(), triedb)
	if err != nil {
		return nil, err
	}
	diff, _ := trie.NewDifferenceIterator(oldTrie.NodeIterator([]byte{}), newTrie.NodeIterator([]byte{}))
	iter := trie.NewIterator(diff)

	var dirty []common.Address
	for iter.Next() {
		key := newTrie.GetKey(iter.Key)
		if key == nil {
			return nil, fmt.Errorf("no preimage found for hash %x", iter.Key)
		}
		dirty = append(dirty, common.BytesToAddress(key))
	}
	return dirty, nil
}

// GetAccessibleState returns the first number where the node has accessible
// state on disk. Note this being the post-state of that block and the pre-state
// of the next block.
// The (from, to) parameters are the sequence of blocks to search, which can go
// either forwards or backwards
func (api *DebugAPI) GetAccessibleState(from, to rpc.BlockNumber) (uint64, error) {
	db := api.eth.ChainDb()
	var pivot uint64
	if p := rawdb.ReadLastPivotNumber(db); p != nil {
		pivot = *p
		log.Info("Found fast-sync pivot marker", "number", pivot)
	}
	var resolveNum = func(num rpc.BlockNumber) (uint64, error) {
		// We don't have state for pending (-2), so treat it as latest
		if num.Int64() < 0 {
			block := api.eth.blockchain.CurrentBlock()
			if block == nil {
				return 0, fmt.Errorf("current block missing")
			}
			return block.NumberU64(), nil
		}
		return uint64(num.Int64()), nil
	}
	var (
		start   uint64
		end     uint64
		delta   = int64(1)
		lastLog time.Time
		err     error
	)
	if start, err = resolveNum(from); err != nil {
		return 0, err
	}
	if end, err = resolveNum(to); err != nil {
		return 0, err
	}
	if start == end {
		return 0, fmt.Errorf("from and to needs to be different")
	}
	if start > end {
		delta = -1
	}
	for i := int64(start); i != int64(end); i += delta {
		if time.Since(lastLog) > 8*time.Second {
			log.Info("Finding roots", "from", start, "to", end, "at", i)
			lastLog = time.Now()
		}
		if i < int64(pivot) {
			continue
		}
		h := api.eth.BlockChain().GetHeaderByNumber(uint64(i))
		if h == nil {
			return 0, fmt.Errorf("missing header %d", i)
		}
		if ok, _ := api.eth.ChainDb().Has(h.Root[:]); ok {
			return uint64(i), nil
		}
	}
	return 0, errors.New("no state found")
}<|MERGE_RESOLUTION|>--- conflicted
+++ resolved
@@ -412,11 +412,7 @@
 	if block == nil {
 		return StorageRangeResult{}, fmt.Errorf("block %#x not found", blockHash)
 	}
-<<<<<<< HEAD
-	_, _, statedb, err := api.eth.stateAtTransaction(block, txIndex, 0, deepmind.NoOpContext)
-=======
-	_, _, statedb, release, err := api.eth.stateAtTransaction(block, txIndex, 0, firehose.NoOpContext)
->>>>>>> 3904d0d3
+	_, _, statedb, err := api.eth.stateAtTransaction(block, txIndex, 0, firehose.NoOpContext)
 	if err != nil {
 		return StorageRangeResult{}, err
 	}
