// Copyright 2015 The go-ethereum Authors
// This file is part of the go-ethereum library.
//
// The go-ethereum library is free software: you can redistribute it and/or modify
// it under the terms of the GNU Lesser General Public License as published by
// the Free Software Foundation, either version 3 of the License, or
// (at your option) any later version.
//
// The go-ethereum library is distributed in the hope that it will be useful,
// but WITHOUT ANY WARRANTY; without even the implied warranty of
// MERCHANTABILITY or FITNESS FOR A PARTICULAR PURPOSE. See the
// GNU Lesser General Public License for more details.
//
// You should have received a copy of the GNU Lesser General Public License
// along with the go-ethereum library. If not, see <http://www.gnu.org/licenses/>.

package eth

import (
	"compress/gzip"
	"context"
	"errors"
	"fmt"
	"io"
	"math/big"
	"os"
	"runtime"
	"strings"
	"time"

	"github.com/ethereum/go-ethereum/common"
	"github.com/ethereum/go-ethereum/common/hexutil"
	"github.com/ethereum/go-ethereum/core"
	"github.com/ethereum/go-ethereum/core/rawdb"
	"github.com/ethereum/go-ethereum/core/state"
	"github.com/ethereum/go-ethereum/core/types"
	"github.com/ethereum/go-ethereum/firehose"
	"github.com/ethereum/go-ethereum/internal/ethapi"
	"github.com/ethereum/go-ethereum/log"
	"github.com/ethereum/go-ethereum/rlp"
	"github.com/ethereum/go-ethereum/rpc"
	"github.com/ethereum/go-ethereum/trie"
)

// PublicEthereumAPI provides an API to access Ethereum full node-related
// information.
type PublicEthereumAPI struct {
	e *Ethereum
}

// NewPublicEthereumAPI creates a new Ethereum protocol API for full nodes.
func NewPublicEthereumAPI(e *Ethereum) *PublicEthereumAPI {
	return &PublicEthereumAPI{e}
}

// Etherbase is the address that mining rewards will be send to
func (api *PublicEthereumAPI) Etherbase() (common.Address, error) {
	return api.e.Etherbase()
}

// Coinbase is the address that mining rewards will be send to (alias for Etherbase)
func (api *PublicEthereumAPI) Coinbase() (common.Address, error) {
	return api.Etherbase()
}

// Hashrate returns the POW hashrate
func (api *PublicEthereumAPI) Hashrate() hexutil.Uint64 {
	return hexutil.Uint64(api.e.Miner().Hashrate())
}

// PublicMinerAPI provides an API to control the miner.
// It offers only methods that operate on data that pose no security risk when it is publicly accessible.
type PublicMinerAPI struct {
	e *Ethereum
}

// NewPublicMinerAPI create a new PublicMinerAPI instance.
func NewPublicMinerAPI(e *Ethereum) *PublicMinerAPI {
	return &PublicMinerAPI{e}
}

// Mining returns an indication if this node is currently mining.
func (api *PublicMinerAPI) Mining() bool {
	return api.e.IsMining()
}

// PrivateMinerAPI provides private RPC methods to control the miner.
// These methods can be abused by external users and must be considered insecure for use by untrusted users.
type PrivateMinerAPI struct {
	e *Ethereum
}

// NewPrivateMinerAPI create a new RPC service which controls the miner of this node.
func NewPrivateMinerAPI(e *Ethereum) *PrivateMinerAPI {
	return &PrivateMinerAPI{e: e}
}

// Start starts the miner with the given number of threads. If threads is nil,
// the number of workers started is equal to the number of logical CPUs that are
// usable by this process. If mining is already running, this method adjust the
// number of threads allowed to use and updates the minimum price required by the
// transaction pool.
func (api *PrivateMinerAPI) Start(threads *int) error {
	if threads == nil {
		return api.e.StartMining(runtime.NumCPU())
	}
	return api.e.StartMining(*threads)
}

// Stop terminates the miner, both at the consensus engine level as well as at
// the block creation level.
func (api *PrivateMinerAPI) Stop() {
	api.e.StopMining()
}

// SetExtra sets the extra data string that is included when this miner mines a block.
func (api *PrivateMinerAPI) SetExtra(extra string) (bool, error) {
	if err := api.e.Miner().SetExtra([]byte(extra)); err != nil {
		return false, err
	}
	return true, nil
}

// SetGasPrice sets the minimum accepted gas price for the miner.
func (api *PrivateMinerAPI) SetGasPrice(gasPrice hexutil.Big) bool {
	api.e.lock.Lock()
	api.e.gasPrice = (*big.Int)(&gasPrice)
	api.e.lock.Unlock()

	api.e.txPool.SetGasPrice((*big.Int)(&gasPrice))
	return true
}

// SetGasLimit sets the gaslimit to target towards during mining.
func (api *PrivateMinerAPI) SetGasLimit(gasLimit hexutil.Uint64) bool {
	api.e.Miner().SetGasCeil(uint64(gasLimit))
	return true
}

// SetEtherbase sets the etherbase of the miner
func (api *PrivateMinerAPI) SetEtherbase(etherbase common.Address) bool {
	api.e.SetEtherbase(etherbase)
	return true
}

// SetRecommitInterval updates the interval for miner sealing work recommitting.
func (api *PrivateMinerAPI) SetRecommitInterval(interval int) {
	api.e.Miner().SetRecommitInterval(time.Duration(interval) * time.Millisecond)
}

// PrivateAdminAPI is the collection of Ethereum full node-related APIs
// exposed over the private admin endpoint.
type PrivateAdminAPI struct {
	eth *Ethereum
}

// NewPrivateAdminAPI creates a new API definition for the full node private
// admin methods of the Ethereum service.
func NewPrivateAdminAPI(eth *Ethereum) *PrivateAdminAPI {
	return &PrivateAdminAPI{eth: eth}
}

// ExportChain exports the current blockchain into a local file,
// or a range of blocks if first and last are non-nil
func (api *PrivateAdminAPI) ExportChain(file string, first *uint64, last *uint64) (bool, error) {
	if first == nil && last != nil {
		return false, errors.New("last cannot be specified without first")
	}
	if first != nil && last == nil {
		head := api.eth.BlockChain().CurrentHeader().Number.Uint64()
		last = &head
	}
	if _, err := os.Stat(file); err == nil {
		// File already exists. Allowing overwrite could be a DoS vector,
		// since the 'file' may point to arbitrary paths on the drive
		return false, errors.New("location would overwrite an existing file")
	}
	// Make sure we can create the file to export into
	out, err := os.OpenFile(file, os.O_CREATE|os.O_WRONLY|os.O_TRUNC, os.ModePerm)
	if err != nil {
		return false, err
	}
	defer out.Close()

	var writer io.Writer = out
	if strings.HasSuffix(file, ".gz") {
		writer = gzip.NewWriter(writer)
		defer writer.(*gzip.Writer).Close()
	}

	// Export the blockchain
	if first != nil {
		if err := api.eth.BlockChain().ExportN(writer, *first, *last); err != nil {
			return false, err
		}
	} else if err := api.eth.BlockChain().Export(writer); err != nil {
		return false, err
	}
	return true, nil
}

func hasAllBlocks(chain *core.BlockChain, bs []*types.Block) bool {
	for _, b := range bs {
		if !chain.HasBlock(b.Hash(), b.NumberU64()) {
			return false
		}
	}

	return true
}

// ImportChain imports a blockchain from a local file.
func (api *PrivateAdminAPI) ImportChain(file string) (bool, error) {
	// Make sure the can access the file to import
	in, err := os.Open(file)
	if err != nil {
		return false, err
	}
	defer in.Close()

	var reader io.Reader = in
	if strings.HasSuffix(file, ".gz") {
		if reader, err = gzip.NewReader(reader); err != nil {
			return false, err
		}
	}

	// Run actual the import in pre-configured batches
	stream := rlp.NewStream(reader, 0)

	blocks, index := make([]*types.Block, 0, 2500), 0
	for batch := 0; ; batch++ {
		// Load a batch of blocks from the input file
		for len(blocks) < cap(blocks) {
			block := new(types.Block)
			if err := stream.Decode(block); err == io.EOF {
				break
			} else if err != nil {
				return false, fmt.Errorf("block %d: failed to parse: %v", index, err)
			}
			blocks = append(blocks, block)
			index++
		}
		if len(blocks) == 0 {
			break
		}

		if hasAllBlocks(api.eth.BlockChain(), blocks) {
			blocks = blocks[:0]
			continue
		}
		// Import the batch and reset the buffer
		if _, err := api.eth.BlockChain().InsertChain(blocks); err != nil {
			return false, fmt.Errorf("batch %d: failed to insert: %v", batch, err)
		}
		blocks = blocks[:0]
	}
	return true, nil
}

// PublicDebugAPI is the collection of Ethereum full node APIs exposed
// over the public debugging endpoint.
type PublicDebugAPI struct {
	eth *Ethereum
}

// NewPublicDebugAPI creates a new API definition for the full node-
// related public debug methods of the Ethereum service.
func NewPublicDebugAPI(eth *Ethereum) *PublicDebugAPI {
	return &PublicDebugAPI{eth: eth}
}

// DumpBlock retrieves the entire state of the database at a given block.
func (api *PublicDebugAPI) DumpBlock(blockNr rpc.BlockNumber) (state.Dump, error) {
	opts := &state.DumpConfig{
		OnlyWithAddresses: true,
		Max:               AccountRangeMaxResults, // Sanity limit over RPC
	}
	if blockNr == rpc.PendingBlockNumber {
		// If we're dumping the pending state, we need to request
		// both the pending block as well as the pending state from
		// the miner and operate on those
		_, stateDb := api.eth.miner.Pending()
		return stateDb.RawDump(opts), nil
	}
	var block *types.Block
	if blockNr == rpc.LatestBlockNumber {
		block = api.eth.blockchain.CurrentBlock()
	} else {
		block = api.eth.blockchain.GetBlockByNumber(uint64(blockNr))
	}
	if block == nil {
		return state.Dump{}, fmt.Errorf("block #%d not found", blockNr)
	}
	stateDb, err := api.eth.BlockChain().StateAt(block.Root())
	if err != nil {
		return state.Dump{}, err
	}
	return stateDb.RawDump(opts), nil
}

// PrivateDebugAPI is the collection of Ethereum full node APIs exposed over
// the private debugging endpoint.
type PrivateDebugAPI struct {
	eth *Ethereum
}

// NewPrivateDebugAPI creates a new API definition for the full node-related
// private debug methods of the Ethereum service.
func NewPrivateDebugAPI(eth *Ethereum) *PrivateDebugAPI {
	return &PrivateDebugAPI{eth: eth}
}

// Preimage is a debug API function that returns the preimage for a sha3 hash, if known.
func (api *PrivateDebugAPI) Preimage(ctx context.Context, hash common.Hash) (hexutil.Bytes, error) {
	if preimage := rawdb.ReadPreimage(api.eth.ChainDb(), hash); preimage != nil {
		return preimage, nil
	}
	return nil, errors.New("unknown preimage")
}

// BadBlockArgs represents the entries in the list returned when bad blocks are queried.
type BadBlockArgs struct {
	Hash  common.Hash            `json:"hash"`
	Block map[string]interface{} `json:"block"`
	RLP   string                 `json:"rlp"`
}

// GetBadBlocks returns a list of the last 'bad blocks' that the client has seen on the network
// and returns them as a JSON list of block-hashes
func (api *PrivateDebugAPI) GetBadBlocks(ctx context.Context) ([]*BadBlockArgs, error) {
	var (
		err     error
		blocks  = rawdb.ReadAllBadBlocks(api.eth.chainDb)
		results = make([]*BadBlockArgs, 0, len(blocks))
	)
	for _, block := range blocks {
		var (
			blockRlp  string
			blockJSON map[string]interface{}
		)
		if rlpBytes, err := rlp.EncodeToBytes(block); err != nil {
			blockRlp = err.Error() // Hacky, but hey, it works
		} else {
			blockRlp = fmt.Sprintf("0x%x", rlpBytes)
		}
		if blockJSON, err = ethapi.RPCMarshalBlock(block, true, true, api.eth.APIBackend.ChainConfig()); err != nil {
			blockJSON = map[string]interface{}{"error": err.Error()}
		}
		results = append(results, &BadBlockArgs{
			Hash:  block.Hash(),
			RLP:   blockRlp,
			Block: blockJSON,
		})
	}
	return results, nil
}

// AccountRangeMaxResults is the maximum number of results to be returned per call
const AccountRangeMaxResults = 256

// AccountRange enumerates all accounts in the given block and start point in paging request
func (api *PublicDebugAPI) AccountRange(blockNrOrHash rpc.BlockNumberOrHash, start []byte, maxResults int, nocode, nostorage, incompletes bool) (state.IteratorDump, error) {
	var stateDb *state.StateDB
	var err error

	if number, ok := blockNrOrHash.Number(); ok {
		if number == rpc.PendingBlockNumber {
			// If we're dumping the pending state, we need to request
			// both the pending block as well as the pending state from
			// the miner and operate on those
			_, stateDb = api.eth.miner.Pending()
		} else {
			var block *types.Block
			if number == rpc.LatestBlockNumber {
				block = api.eth.blockchain.CurrentBlock()
			} else {
				block = api.eth.blockchain.GetBlockByNumber(uint64(number))
			}
			if block == nil {
				return state.IteratorDump{}, fmt.Errorf("block #%d not found", number)
			}
			stateDb, err = api.eth.BlockChain().StateAt(block.Root())
			if err != nil {
				return state.IteratorDump{}, err
			}
		}
	} else if hash, ok := blockNrOrHash.Hash(); ok {
		block := api.eth.blockchain.GetBlockByHash(hash)
		if block == nil {
			return state.IteratorDump{}, fmt.Errorf("block %s not found", hash.Hex())
		}
		stateDb, err = api.eth.BlockChain().StateAt(block.Root())
		if err != nil {
			return state.IteratorDump{}, err
		}
	} else {
		return state.IteratorDump{}, errors.New("either block number or block hash must be specified")
	}

	opts := &state.DumpConfig{
		SkipCode:          nocode,
		SkipStorage:       nostorage,
		OnlyWithAddresses: !incompletes,
		Start:             start,
		Max:               uint64(maxResults),
	}
	if maxResults > AccountRangeMaxResults || maxResults <= 0 {
		opts.Max = AccountRangeMaxResults
	}
	return stateDb.IteratorDump(opts), nil
}

// StorageRangeResult is the result of a debug_storageRangeAt API call.
type StorageRangeResult struct {
	Storage storageMap   `json:"storage"`
	NextKey *common.Hash `json:"nextKey"` // nil if Storage includes the last key in the trie.
}

type storageMap map[common.Hash]storageEntry

type storageEntry struct {
	Key   *common.Hash `json:"key"`
	Value common.Hash  `json:"value"`
}

// StorageRangeAt returns the storage at the given block height and transaction index.
func (api *PrivateDebugAPI) StorageRangeAt(blockHash common.Hash, txIndex int, contractAddress common.Address, keyStart hexutil.Bytes, maxResult int) (StorageRangeResult, error) {
	// Retrieve the block
	block := api.eth.blockchain.GetBlockByHash(blockHash)
	if block == nil {
		return StorageRangeResult{}, fmt.Errorf("block %#x not found", blockHash)
	}
<<<<<<< HEAD
	_, _, statedb, err := api.eth.stateAtTransaction(block, txIndex, 0, deepmind.NoOpContext)
=======
	_, _, statedb, release, err := api.eth.stateAtTransaction(block, txIndex, 0, firehose.NoOpContext)
>>>>>>> b9f05274
	if err != nil {
		return StorageRangeResult{}, err
	}
	st := statedb.StorageTrie(contractAddress)
	if st == nil {
		return StorageRangeResult{}, fmt.Errorf("account %x doesn't exist", contractAddress)
	}
	return storageRangeAt(st, keyStart, maxResult)
}

func storageRangeAt(st state.Trie, start []byte, maxResult int) (StorageRangeResult, error) {
	it := trie.NewIterator(st.NodeIterator(start))
	result := StorageRangeResult{Storage: storageMap{}}
	for i := 0; i < maxResult && it.Next(); i++ {
		_, content, _, err := rlp.Split(it.Value)
		if err != nil {
			return StorageRangeResult{}, err
		}
		e := storageEntry{Value: common.BytesToHash(content)}
		if preimage := st.GetKey(it.Key); preimage != nil {
			preimage := common.BytesToHash(preimage)
			e.Key = &preimage
		}
		result.Storage[common.BytesToHash(it.Key)] = e
	}
	// Add the 'next key' so clients can continue downloading.
	if it.Next() {
		next := common.BytesToHash(it.Key)
		result.NextKey = &next
	}
	return result, nil
}

// GetModifiedAccountsByNumber returns all accounts that have changed between the
// two blocks specified. A change is defined as a difference in nonce, balance,
// code hash, or storage hash.
//
// With one parameter, returns the list of accounts modified in the specified block.
func (api *PrivateDebugAPI) GetModifiedAccountsByNumber(startNum uint64, endNum *uint64) ([]common.Address, error) {
	var startBlock, endBlock *types.Block

	startBlock = api.eth.blockchain.GetBlockByNumber(startNum)
	if startBlock == nil {
		return nil, fmt.Errorf("start block %x not found", startNum)
	}

	if endNum == nil {
		endBlock = startBlock
		startBlock = api.eth.blockchain.GetBlockByHash(startBlock.ParentHash())
		if startBlock == nil {
			return nil, fmt.Errorf("block %x has no parent", endBlock.Number())
		}
	} else {
		endBlock = api.eth.blockchain.GetBlockByNumber(*endNum)
		if endBlock == nil {
			return nil, fmt.Errorf("end block %d not found", *endNum)
		}
	}
	return api.getModifiedAccounts(startBlock, endBlock)
}

// GetModifiedAccountsByHash returns all accounts that have changed between the
// two blocks specified. A change is defined as a difference in nonce, balance,
// code hash, or storage hash.
//
// With one parameter, returns the list of accounts modified in the specified block.
func (api *PrivateDebugAPI) GetModifiedAccountsByHash(startHash common.Hash, endHash *common.Hash) ([]common.Address, error) {
	var startBlock, endBlock *types.Block
	startBlock = api.eth.blockchain.GetBlockByHash(startHash)
	if startBlock == nil {
		return nil, fmt.Errorf("start block %x not found", startHash)
	}

	if endHash == nil {
		endBlock = startBlock
		startBlock = api.eth.blockchain.GetBlockByHash(startBlock.ParentHash())
		if startBlock == nil {
			return nil, fmt.Errorf("block %x has no parent", endBlock.Number())
		}
	} else {
		endBlock = api.eth.blockchain.GetBlockByHash(*endHash)
		if endBlock == nil {
			return nil, fmt.Errorf("end block %x not found", *endHash)
		}
	}
	return api.getModifiedAccounts(startBlock, endBlock)
}

func (api *PrivateDebugAPI) getModifiedAccounts(startBlock, endBlock *types.Block) ([]common.Address, error) {
	if startBlock.Number().Uint64() >= endBlock.Number().Uint64() {
		return nil, fmt.Errorf("start block height (%d) must be less than end block height (%d)", startBlock.Number().Uint64(), endBlock.Number().Uint64())
	}
	triedb := api.eth.BlockChain().StateCache().TrieDB()

	oldTrie, err := trie.NewSecure(startBlock.Root(), triedb)
	if err != nil {
		return nil, err
	}
	newTrie, err := trie.NewSecure(endBlock.Root(), triedb)
	if err != nil {
		return nil, err
	}
	diff, _ := trie.NewDifferenceIterator(oldTrie.NodeIterator([]byte{}), newTrie.NodeIterator([]byte{}))
	iter := trie.NewIterator(diff)

	var dirty []common.Address
	for iter.Next() {
		key := newTrie.GetKey(iter.Key)
		if key == nil {
			return nil, fmt.Errorf("no preimage found for hash %x", iter.Key)
		}
		dirty = append(dirty, common.BytesToAddress(key))
	}
	return dirty, nil
}

// GetAccessibleState returns the first number where the node has accessible
// state on disk. Note this being the post-state of that block and the pre-state
// of the next block.
// The (from, to) parameters are the sequence of blocks to search, which can go
// either forwards or backwards
func (api *PrivateDebugAPI) GetAccessibleState(from, to rpc.BlockNumber) (uint64, error) {
	db := api.eth.ChainDb()
	var pivot uint64
	if p := rawdb.ReadLastPivotNumber(db); p != nil {
		pivot = *p
		log.Info("Found fast-sync pivot marker", "number", pivot)
	}
	var resolveNum = func(num rpc.BlockNumber) (uint64, error) {
		// We don't have state for pending (-2), so treat it as latest
		if num.Int64() < 0 {
			block := api.eth.blockchain.CurrentBlock()
			if block == nil {
				return 0, fmt.Errorf("current block missing")
			}
			return block.NumberU64(), nil
		}
		return uint64(num.Int64()), nil
	}
	var (
		start   uint64
		end     uint64
		delta   = int64(1)
		lastLog time.Time
		err     error
	)
	if start, err = resolveNum(from); err != nil {
		return 0, err
	}
	if end, err = resolveNum(to); err != nil {
		return 0, err
	}
	if start == end {
		return 0, fmt.Errorf("from and to needs to be different")
	}
	if start > end {
		delta = -1
	}
	for i := int64(start); i != int64(end); i += delta {
		if time.Since(lastLog) > 8*time.Second {
			log.Info("Finding roots", "from", start, "to", end, "at", i)
			lastLog = time.Now()
		}
		if i < int64(pivot) {
			continue
		}
		h := api.eth.BlockChain().GetHeaderByNumber(uint64(i))
		if h == nil {
			return 0, fmt.Errorf("missing header %d", i)
		}
		if ok, _ := api.eth.ChainDb().Has(h.Root[:]); ok {
			return uint64(i), nil
		}
	}
	return 0, fmt.Errorf("No state found")
}<|MERGE_RESOLUTION|>--- conflicted
+++ resolved
@@ -431,11 +431,7 @@
 	if block == nil {
 		return StorageRangeResult{}, fmt.Errorf("block %#x not found", blockHash)
 	}
-<<<<<<< HEAD
-	_, _, statedb, err := api.eth.stateAtTransaction(block, txIndex, 0, deepmind.NoOpContext)
-=======
-	_, _, statedb, release, err := api.eth.stateAtTransaction(block, txIndex, 0, firehose.NoOpContext)
->>>>>>> b9f05274
+	_, _, statedb, err := api.eth.stateAtTransaction(block, txIndex, 0, firehose.NoOpContext)
 	if err != nil {
 		return StorageRangeResult{}, err
 	}
