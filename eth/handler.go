// Copyright 2015 The go-ethereum Authors
// This file is part of the go-ethereum library.
//
// The go-ethereum library is free software: you can redistribute it and/or modify
// it under the terms of the GNU Lesser General Public License as published by
// the Free Software Foundation, either version 3 of the License, or
// (at your option) any later version.
//
// The go-ethereum library is distributed in the hope that it will be useful,
// but WITHOUT ANY WARRANTY; without even the implied warranty of
// MERCHANTABILITY or FITNESS FOR A PARTICULAR PURPOSE. See the
// GNU Lesser General Public License for more details.
//
// You should have received a copy of the GNU Lesser General Public License
// along with the go-ethereum library. If not, see <http://www.gnu.org/licenses/>.

package eth

import (
	"errors"
	"math"
	"math/big"
	"sync"
	"sync/atomic"
	"time"

	"github.com/ethereum/go-ethereum/common"
	"github.com/ethereum/go-ethereum/consensus"
	"github.com/ethereum/go-ethereum/consensus/beacon"
	"github.com/ethereum/go-ethereum/core"
	"github.com/ethereum/go-ethereum/core/forkid"
	"github.com/ethereum/go-ethereum/core/types"
	"github.com/ethereum/go-ethereum/eth/downloader"
	"github.com/ethereum/go-ethereum/eth/downloader/whitelist"
	"github.com/ethereum/go-ethereum/eth/fetcher"
	"github.com/ethereum/go-ethereum/eth/protocols/eth"
	"github.com/ethereum/go-ethereum/eth/protocols/snap"
	"github.com/ethereum/go-ethereum/ethdb"
	"github.com/ethereum/go-ethereum/event"
	"github.com/ethereum/go-ethereum/internal/ethapi"
	"github.com/ethereum/go-ethereum/log"
	"github.com/ethereum/go-ethereum/p2p"
	"github.com/ethereum/go-ethereum/params"
)

const (
	// txChanSize is the size of channel listening to NewTxsEvent.
	// The number is referenced from the size of tx pool.
	txChanSize = 4096
)

var (
	syncChallengeTimeout = 15 * time.Second // Time allowance for a node to reply to the sync progress challenge
)

// txPool defines the methods needed from a transaction pool implementation to
// support all the operations needed by the Ethereum chain protocols.
type txPool interface {
	// Has returns an indicator whether txpool has a transaction
	// cached with the given hash.
	Has(hash common.Hash) bool

	// Get retrieves the transaction from local txpool with given
	// tx hash.
	Get(hash common.Hash) *types.Transaction

	// AddRemotes should add the given transactions to the pool.
	AddRemotes([]*types.Transaction) []error

	// Pending should return pending transactions.
	// The slice should be modifiable by the caller.
	Pending(enforceTips bool) map[common.Address]types.Transactions

	// SubscribeNewTxsEvent should return an event subscription of
	// NewTxsEvent and send events to the given channel.
	SubscribeNewTxsEvent(chan<- core.NewTxsEvent) event.Subscription
}

// handlerConfig is the collection of initialization parameters to create a full
// node network handler.
type handlerConfig struct {
	Database   ethdb.Database              // Database for direct sync insertions
	Chain      *core.BlockChain            // Blockchain to serve data from
	TxPool     txPool                      // Transaction pool to propagate from
	Merger     *consensus.Merger           // The manager for eth1/2 transition
	Network    uint64                      // Network identifier to adfvertise
	Sync       downloader.SyncMode         // Whether to snap or full sync
	BloomCache uint64                      // Megabytes to alloc for snap sync bloom
	EventMux   *event.TypeMux              //nolint:staticcheck // Legacy event mux, deprecate for `feed`
	Checkpoint *params.TrustedCheckpoint   // Hard coded checkpoint for sync challenges
	EthAPI     *ethapi.PublicBlockChainAPI // EthAPI to interact

	RequiredBlocks map[uint64]common.Hash // Hard coded map of required block hashes for sync challenges
}

type handler struct {
	networkID  uint64
	forkFilter forkid.Filter // Fork ID filter, constant across the lifetime of the node

	snapSync  uint32 // Flag whether snap sync is enabled (gets disabled if we already have blocks)
	acceptTxs uint32 // Flag whether we're considered synchronised (enables transaction processing)

	checkpointNumber uint64      // Block number for the sync progress validator to cross reference
	checkpointHash   common.Hash // Block hash for the sync progress validator to cross reference

	database ethdb.Database
	txpool   txPool
	chain    *core.BlockChain
	maxPeers int

	downloader   *downloader.Downloader
	blockFetcher *fetcher.BlockFetcher
	txFetcher    *fetcher.TxFetcher
	peers        *peerSet
	merger       *consensus.Merger

	ethAPI *ethapi.PublicBlockChainAPI // EthAPI to interact

	eventMux      *event.TypeMux
	txsCh         chan core.NewTxsEvent
	txsSub        event.Subscription
	minedBlockSub *event.TypeMuxSubscription

	requiredBlocks map[uint64]common.Hash

	// channels for fetcher, syncer, txsyncLoop
	quitSync chan struct{}

	chainSync *chainSyncer
	wg        sync.WaitGroup
	peerWG    sync.WaitGroup
}

// newHandler returns a handler for all Ethereum chain management protocol.
func newHandler(config *handlerConfig) (*handler, error) {
	// Create the protocol manager with the base fields
	if config.EventMux == nil {
		config.EventMux = new(event.TypeMux) // Nicety initialization for tests
	}
	h := &handler{
<<<<<<< HEAD
		networkID:      config.Network,
		forkFilter:     forkid.NewFilter(config.Chain),
		eventMux:       config.EventMux,
		database:       config.Database,
		txpool:         config.TxPool,
		chain:          config.Chain,
		peers:          newPeerSet(),
		merger:         config.Merger,
		requiredBlocks: config.RequiredBlocks,
		quitSync:       make(chan struct{}),
=======
		networkID:          config.Network,
		forkFilter:         forkid.NewFilter(config.Chain),
		eventMux:           config.EventMux,
		database:           config.Database,
		txpool:             config.TxPool,
		chain:              config.Chain,
		peers:              newPeerSet(),
		merger:             config.Merger,
		ethAPI:             config.EthAPI,
		peerRequiredBlocks: config.PeerRequiredBlocks,
		quitSync:           make(chan struct{}),
>>>>>>> 31da9729
	}
	if config.Sync == downloader.FullSync {
		// The database seems empty as the current block is the genesis. Yet the snap
		// block is ahead, so snap sync was enabled for this node at a certain point.
		// The scenarios where this can happen is
		// * if the user manually (or via a bad block) rolled back a snap sync node
		//   below the sync point.
		// * the last snap sync is not finished while user specifies a full sync this
		//   time. But we don't have any recent state for full sync.
		// In these cases however it's safe to reenable snap sync.
		fullBlock, fastBlock := h.chain.CurrentBlock(), h.chain.CurrentFastBlock()
		if fullBlock.NumberU64() == 0 && fastBlock.NumberU64() > 0 {
			// Note: Ideally this should never happen with bor, but to be extra
			// preventive we won't allow it to roll over to snap sync until
			// we have it working

			// TODO(snap): Uncomment when we have snap sync working
			// h.snapSync = uint32(1)
			// log.Warn("Switch sync mode from full sync to snap sync")

			log.Warn("Preventing switching sync mode from full sync to snap sync")
		}
	} else {
		if h.chain.CurrentBlock().NumberU64() > 0 {
			// Print warning log if database is not empty to run snap sync.
			log.Warn("Switch sync mode from snap sync to full sync")
		} else {
			// If snap sync was requested and our database is empty, grant it
			h.snapSync = uint32(1)
		}
	}
	// If we have trusted checkpoints, enforce them on the chain
	if config.Checkpoint != nil {
		h.checkpointNumber = (config.Checkpoint.SectionIndex+1)*params.CHTFrequency - 1
		h.checkpointHash = config.Checkpoint.SectionHead
	}
	// If sync succeeds, pass a callback to potentially disable snap sync mode
	// and enable transaction propagation.
	success := func() {
		// If we were running snap sync and it finished, disable doing another
		// round on next sync cycle
		if atomic.LoadUint32(&h.snapSync) == 1 {
			log.Info("Snap sync complete, auto disabling")
			atomic.StoreUint32(&h.snapSync, 0)
		}
		// If we've successfully finished a sync cycle and passed any required
		// checkpoint, enable accepting transactions from the network
		head := h.chain.CurrentBlock()
		if head.NumberU64() >= h.checkpointNumber {
			// Checkpoint passed, sanity check the timestamp to have a fallback mechanism
			// for non-checkpointed (number = 0) private networks.
			if head.Time() >= uint64(time.Now().AddDate(0, -1, 0).Unix()) {
				atomic.StoreUint32(&h.acceptTxs, 1)
			}
		}
	}
	// Construct the downloader (long sync) and its backing state bloom if snap
	// sync is requested. The downloader is responsible for deallocating the state
	// bloom when it's done.
	// todo: it'd better to extract maxCapacity into config
	h.downloader = downloader.New(h.checkpointNumber, config.Database, h.eventMux, h.chain, nil, h.removePeer, success, whitelist.NewService(10))

	// Construct the fetcher (short sync)
	validator := func(header *types.Header) error {
		// All the block fetcher activities should be disabled
		// after the transition. Print the warning log.
		if h.merger.PoSFinalized() {
			log.Warn("Unexpected validation activity", "hash", header.Hash(), "number", header.Number)
			return errors.New("unexpected behavior after transition")
		}
		// Reject all the PoS style headers in the first place. No matter
		// the chain has finished the transition or not, the PoS headers
		// should only come from the trusted consensus layer instead of
		// p2p network.
		if beacon, ok := h.chain.Engine().(*beacon.Beacon); ok {
			if beacon.IsPoSHeader(header) {
				return errors.New("unexpected post-merge header")
			}
		}
		return h.chain.Engine().VerifyHeader(h.chain, header, true)
	}
	heighter := func() uint64 {
		return h.chain.CurrentBlock().NumberU64()
	}
	inserter := func(blocks types.Blocks) (int, error) {
		// All the block fetcher activities should be disabled
		// after the transition. Print the warning log.
		if h.merger.PoSFinalized() {
			var ctx []interface{}
			ctx = append(ctx, "blocks", len(blocks))
			if len(blocks) > 0 {
				ctx = append(ctx, "firsthash", blocks[0].Hash())
				ctx = append(ctx, "firstnumber", blocks[0].Number())
				ctx = append(ctx, "lasthash", blocks[len(blocks)-1].Hash())
				ctx = append(ctx, "lastnumber", blocks[len(blocks)-1].Number())
			}
			log.Warn("Unexpected insertion activity", ctx...)
			return 0, errors.New("unexpected behavior after transition")
		}
		// If sync hasn't reached the checkpoint yet, deny importing weird blocks.
		//
		// Ideally we would also compare the head block's timestamp and similarly reject
		// the propagated block if the head is too old. Unfortunately there is a corner
		// case when starting new networks, where the genesis might be ancient (0 unix)
		// which would prevent full nodes from accepting it.
		if h.chain.CurrentBlock().NumberU64() < h.checkpointNumber {
			log.Warn("Unsynced yet, discarded propagated block", "number", blocks[0].Number(), "hash", blocks[0].Hash())
			return 0, nil
		}
		// If snap sync is running, deny importing weird blocks. This is a problematic
		// clause when starting up a new network, because snap-syncing miners might not
		// accept each others' blocks until a restart. Unfortunately we haven't figured
		// out a way yet where nodes can decide unilaterally whether the network is new
		// or not. This should be fixed if we figure out a solution.
		if atomic.LoadUint32(&h.snapSync) == 1 {
			log.Warn("Fast syncing, discarded propagated block", "number", blocks[0].Number(), "hash", blocks[0].Hash())
			return 0, nil
		}
		if h.merger.TDDReached() {
			// The blocks from the p2p network is regarded as untrusted
			// after the transition. In theory block gossip should be disabled
			// entirely whenever the transition is started. But in order to
			// handle the transition boundary reorg in the consensus-layer,
			// the legacy blocks are still accepted, but only for the terminal
			// pow blocks. Spec: https://github.com/ethereum/EIPs/blob/master/EIPS/eip-3675.md#halt-the-importing-of-pow-blocks
			for i, block := range blocks {
				ptd := h.chain.GetTd(block.ParentHash(), block.NumberU64()-1)
				if ptd == nil {
					return 0, nil
				}
				td := new(big.Int).Add(ptd, block.Difficulty())
				if !h.chain.Config().IsTerminalPoWBlock(ptd, td) {
					log.Info("Filtered out non-termimal pow block", "number", block.NumberU64(), "hash", block.Hash())
					return 0, nil
				}
				if err := h.chain.InsertBlockWithoutSetHead(block); err != nil {
					return i, err
				}
			}
			return 0, nil
		}
		n, err := h.chain.InsertChain(blocks)
		if err == nil {
			atomic.StoreUint32(&h.acceptTxs, 1) // Mark initial sync done on any fetcher import
		}
		return n, err
	}
	h.blockFetcher = fetcher.NewBlockFetcher(false, nil, h.chain.GetBlockByHash, validator, h.BroadcastBlock, heighter, nil, inserter, h.removePeer)

	fetchTx := func(peer string, hashes []common.Hash) error {
		p := h.peers.peer(peer)
		if p == nil {
			return errors.New("unknown peer")
		}
		return p.RequestTxs(hashes)
	}
	h.txFetcher = fetcher.NewTxFetcher(h.txpool.Has, h.txpool.AddRemotes, fetchTx)
	h.chainSync = newChainSyncer(h)
	return h, nil
}

// runEthPeer registers an eth peer into the joint eth/snap peerset, adds it to
// various subsistems and starts handling messages.
func (h *handler) runEthPeer(peer *eth.Peer, handler eth.Handler) error {
	// If the peer has a `snap` extension, wait for it to connect so we can have
	// a uniform initialization/teardown mechanism
	snap, err := h.peers.waitSnapExtension(peer)
	if err != nil {
		peer.Log().Error("Snapshot extension barrier failed", "err", err)
		return err
	}
	// TODO(karalabe): Not sure why this is needed
	if !h.chainSync.handlePeerEvent(peer) {
		return p2p.DiscQuitting
	}
	h.peerWG.Add(1)
	defer h.peerWG.Done()

	// Execute the Ethereum handshake
	var (
		genesis = h.chain.Genesis()
		head    = h.chain.CurrentHeader()
		hash    = head.Hash()
		number  = head.Number.Uint64()
		td      = h.chain.GetTd(hash, number)
	)
	forkID := forkid.NewID(h.chain.Config(), h.chain.Genesis().Hash(), h.chain.CurrentHeader().Number.Uint64())
	if err := peer.Handshake(h.networkID, td, hash, genesis.Hash(), forkID, h.forkFilter); err != nil {
		peer.Log().Debug("Ethereum handshake failed", "err", err)
		return err
	}
	reject := false // reserved peer slots
	if atomic.LoadUint32(&h.snapSync) == 1 {
		if snap == nil {
			// If we are running snap-sync, we want to reserve roughly half the peer
			// slots for peers supporting the snap protocol.
			// The logic here is; we only allow up to 5 more non-snap peers than snap-peers.
			if all, snp := h.peers.len(), h.peers.snapLen(); all-snp > snp+5 {
				reject = true
			}
		}
	}
	// Ignore maxPeers if this is a trusted peer
	if !peer.Peer.Info().Network.Trusted {
		if reject || h.peers.len() >= h.maxPeers {
			return p2p.DiscTooManyPeers
		}
	}
	peer.Log().Debug("Ethereum peer connected", "name", peer.Name())

	// Register the peer locally
	if err := h.peers.registerPeer(peer, snap); err != nil {
		peer.Log().Error("Ethereum peer registration failed", "err", err)
		return err
	}
	defer h.unregisterPeer(peer.ID())

	p := h.peers.peer(peer.ID())
	if p == nil {
		return errors.New("peer dropped during handling")
	}
	// Register the peer in the downloader. If the downloader considers it banned, we disconnect
	if err := h.downloader.RegisterPeer(peer.ID(), peer.Version(), peer); err != nil {
		peer.Log().Error("Failed to register peer in eth syncer", "err", err)
		return err
	}
	if snap != nil {
		if err := h.downloader.SnapSyncer.Register(snap); err != nil {
			peer.Log().Error("Failed to register peer in snap syncer", "err", err)
			return err
		}
	}
	h.chainSync.handlePeerEvent(peer)

	// Propagate existing transactions. new transactions appearing
	// after this will be sent via broadcasts.
	h.syncTransactions(peer)

	// Create a notification channel for pending requests if the peer goes down
	dead := make(chan struct{})
	defer close(dead)

	// If we have a trusted CHT, reject all peers below that (avoid fast sync eclipse)
	if h.checkpointHash != (common.Hash{}) {
		// Request the peer's checkpoint header for chain height/weight validation
		resCh := make(chan *eth.Response)
		if _, err := peer.RequestHeadersByNumber(h.checkpointNumber, 1, 0, false, resCh); err != nil {
			return err
		}
		// Start a timer to disconnect if the peer doesn't reply in time
		go func() {
			timeout := time.NewTimer(syncChallengeTimeout)
			defer timeout.Stop()

			select {
			case res := <-resCh:
				headers := ([]*types.Header)(*res.Res.(*eth.BlockHeadersPacket))
				if len(headers) == 0 {
					// If we're doing a snap sync, we must enforce the checkpoint
					// block to avoid eclipse attacks. Unsynced nodes are welcome
					// to connect after we're done joining the network.
					if atomic.LoadUint32(&h.snapSync) == 1 {
						peer.Log().Warn("Dropping unsynced node during sync", "addr", peer.RemoteAddr(), "type", peer.Name())
						res.Done <- errors.New("unsynced node cannot serve sync")
						return
					}
					res.Done <- nil
					return
				}
				// Validate the header and either drop the peer or continue
				if len(headers) > 1 {
					res.Done <- errors.New("too many headers in checkpoint response")
					return
				}
				if headers[0].Hash() != h.checkpointHash {
					res.Done <- errors.New("checkpoint hash mismatch")
					return
				}
				res.Done <- nil

			case <-timeout.C:
				peer.Log().Warn("Checkpoint challenge timed out, dropping", "addr", peer.RemoteAddr(), "type", peer.Name())
				h.removePeer(peer.ID())

			case <-dead:
				// Peer handler terminated, abort all goroutines
			}
		}()
	}
	// If we have any explicit peer required block hashes, request them
	for number, hash := range h.requiredBlocks {
		resCh := make(chan *eth.Response)
		if _, err := peer.RequestHeadersByNumber(number, 1, 0, false, resCh); err != nil {
			return err
		}
		go func(number uint64, hash common.Hash) {
			timeout := time.NewTimer(syncChallengeTimeout)
			defer timeout.Stop()

			select {
			case res := <-resCh:
				headers := ([]*types.Header)(*res.Res.(*eth.BlockHeadersPacket))
				if len(headers) == 0 {
					// Required blocks are allowed to be missing if the remote
					// node is not yet synced
					res.Done <- nil
					return
				}
				// Validate the header and either drop the peer or continue
				if len(headers) > 1 {
					res.Done <- errors.New("too many headers in required block response")
					return
				}
				if headers[0].Number.Uint64() != number || headers[0].Hash() != hash {
					peer.Log().Info("Required block mismatch, dropping peer", "number", number, "hash", headers[0].Hash(), "want", hash)
					res.Done <- errors.New("required block mismatch")
					return
				}
				peer.Log().Debug("Peer required block verified", "number", number, "hash", hash)
				res.Done <- nil
			case <-timeout.C:
				peer.Log().Warn("Required block challenge timed out, dropping", "addr", peer.RemoteAddr(), "type", peer.Name())
				h.removePeer(peer.ID())
			}
		}(number, hash)
	}
	// Handle incoming messages until the connection is torn down
	return handler(peer)
}

// runSnapExtension registers a `snap` peer into the joint eth/snap peerset and
// starts handling inbound messages. As `snap` is only a satellite protocol to
// `eth`, all subsystem registrations and lifecycle management will be done by
// the main `eth` handler to prevent strange races.
func (h *handler) runSnapExtension(peer *snap.Peer, handler snap.Handler) error {
	h.peerWG.Add(1)
	defer h.peerWG.Done()

	if err := h.peers.registerSnapExtension(peer); err != nil {
		peer.Log().Error("Snapshot extension registration failed", "err", err)
		return err
	}
	return handler(peer)
}

// removePeer requests disconnection of a peer.
func (h *handler) removePeer(id string) {
	peer := h.peers.peer(id)
	if peer != nil {
		peer.Peer.Disconnect(p2p.DiscUselessPeer)
	}
}

// unregisterPeer removes a peer from the downloader, fetchers and main peer set.
func (h *handler) unregisterPeer(id string) {
	// Create a custom logger to avoid printing the entire id
	var logger log.Logger
	if len(id) < 16 {
		// Tests use short IDs, don't choke on them
		logger = log.New("peer", id)
	} else {
		logger = log.New("peer", id[:8])
	}
	// Abort if the peer does not exist
	peer := h.peers.peer(id)
	if peer == nil {
		logger.Error("Ethereum peer removal failed", "err", errPeerNotRegistered)
		return
	}
	// Remove the `eth` peer if it exists
	logger.Debug("Removing Ethereum peer", "snap", peer.snapExt != nil)

	// Remove the `snap` extension if it exists
	if peer.snapExt != nil {
		h.downloader.SnapSyncer.Unregister(id)
	}
	h.downloader.UnregisterPeer(id)
	h.txFetcher.Drop(id)

	if err := h.peers.unregisterPeer(id); err != nil {
		logger.Error("Ethereum peer removal failed", "err", err)
	}
}

func (h *handler) Start(maxPeers int) {
	h.maxPeers = maxPeers

	// broadcast transactions
	h.wg.Add(1)
	h.txsCh = make(chan core.NewTxsEvent, txChanSize)
	h.txsSub = h.txpool.SubscribeNewTxsEvent(h.txsCh)
	go h.txBroadcastLoop()

	// broadcast mined blocks
	h.wg.Add(1)
	h.minedBlockSub = h.eventMux.Subscribe(core.NewMinedBlockEvent{})
	go h.minedBroadcastLoop()

	// start sync handlers
	h.wg.Add(1)
	go h.chainSync.loop()
}

func (h *handler) Stop() {
	h.txsSub.Unsubscribe()        // quits txBroadcastLoop
	h.minedBlockSub.Unsubscribe() // quits blockBroadcastLoop

	// Quit chainSync and txsync64.
	// After this is done, no new peers will be accepted.
	close(h.quitSync)
	h.wg.Wait()

	// Disconnect existing sessions.
	// This also closes the gate for any new registrations on the peer set.
	// sessions which are already established but not added to h.peers yet
	// will exit when they try to register.
	h.peers.close()
	h.peerWG.Wait()

	log.Info("Ethereum protocol stopped")
}

// BroadcastBlock will either propagate a block to a subset of its peers, or
// will only announce its availability (depending what's requested).
func (h *handler) BroadcastBlock(block *types.Block, propagate bool) {
	// Disable the block propagation if the chain has already entered the PoS
	// stage. The block propagation is delegated to the consensus layer.
	if h.merger.PoSFinalized() {
		return
	}
	// Disable the block propagation if it's the post-merge block.
	if beacon, ok := h.chain.Engine().(*beacon.Beacon); ok {
		if beacon.IsPoSHeader(block.Header()) {
			return
		}
	}
	hash := block.Hash()
	peers := h.peers.peersWithoutBlock(hash)

	// If propagation is requested, send to a subset of the peer
	if propagate {
		// Calculate the TD of the block (it's not imported yet, so block.Td is not valid)
		var td *big.Int
		if parent := h.chain.GetBlock(block.ParentHash(), block.NumberU64()-1); parent != nil {
			td = new(big.Int).Add(block.Difficulty(), h.chain.GetTd(block.ParentHash(), block.NumberU64()-1))
		} else {
			log.Error("Propagating dangling block", "number", block.Number(), "hash", hash)
			return
		}
		// Send the block to a subset of our peers
		transfer := peers[:int(math.Sqrt(float64(len(peers))))]
		for _, peer := range transfer {
			peer.AsyncSendNewBlock(block, td)
		}
		log.Trace("Propagated block", "hash", hash, "recipients", len(transfer), "duration", common.PrettyDuration(time.Since(block.ReceivedAt)))
		return
	}
	// Otherwise if the block is indeed in out own chain, announce it
	if h.chain.HasBlock(hash, block.NumberU64()) {
		for _, peer := range peers {
			peer.AsyncSendNewBlockHash(block)
		}
		log.Trace("Announced block", "hash", hash, "recipients", len(peers), "duration", common.PrettyDuration(time.Since(block.ReceivedAt)))
	}
}

// BroadcastTransactions will propagate a batch of transactions
// - To a square root of all peers
// - And, separately, as announcements to all peers which are not known to
// already have the given transaction.
func (h *handler) BroadcastTransactions(txs types.Transactions) {
	var (
		annoCount   int // Count of announcements made
		annoPeers   int
		directCount int // Count of the txs sent directly to peers
		directPeers int // Count of the peers that were sent transactions directly

		txset = make(map[*ethPeer][]common.Hash) // Set peer->hash to transfer directly
		annos = make(map[*ethPeer][]common.Hash) // Set peer->hash to announce

	)
	// Broadcast transactions to a batch of peers not knowing about it
	for _, tx := range txs {
		peers := h.peers.peersWithoutTransaction(tx.Hash())
		// Send the tx unconditionally to a subset of our peers
		numDirect := int(math.Sqrt(float64(len(peers))))
		for _, peer := range peers[:numDirect] {
			txset[peer] = append(txset[peer], tx.Hash())
		}
		// For the remaining peers, send announcement only
		for _, peer := range peers[numDirect:] {
			annos[peer] = append(annos[peer], tx.Hash())
		}
	}
	for peer, hashes := range txset {
		directPeers++
		directCount += len(hashes)
		peer.AsyncSendTransactions(hashes)
	}
	for peer, hashes := range annos {
		annoPeers++
		annoCount += len(hashes)
		peer.AsyncSendPooledTransactionHashes(hashes)
	}
	log.Debug("Transaction broadcast", "txs", len(txs),
		"announce packs", annoPeers, "announced hashes", annoCount,
		"tx packs", directPeers, "broadcast txs", directCount)
}

// minedBroadcastLoop sends mined blocks to connected peers.
func (h *handler) minedBroadcastLoop() {
	defer h.wg.Done()

	for obj := range h.minedBlockSub.Chan() {
		if ev, ok := obj.Data.(core.NewMinedBlockEvent); ok {
			h.BroadcastBlock(ev.Block, true)  // First propagate block to peers
			h.BroadcastBlock(ev.Block, false) // Only then announce to the rest
		}
	}
}

// txBroadcastLoop announces new transactions to connected peers.
func (h *handler) txBroadcastLoop() {
	defer h.wg.Done()
	for {
		select {
		case event := <-h.txsCh:
			h.BroadcastTransactions(event.Txs)
		case <-h.txsSub.Err():
			return
		}
	}
}<|MERGE_RESOLUTION|>--- conflicted
+++ resolved
@@ -90,7 +90,7 @@
 	Checkpoint *params.TrustedCheckpoint   // Hard coded checkpoint for sync challenges
 	EthAPI     *ethapi.PublicBlockChainAPI // EthAPI to interact
 
-	RequiredBlocks map[uint64]common.Hash // Hard coded map of required block hashes for sync challenges
+	PeerRequiredBlocks map[uint64]common.Hash // Hard coded map of required block hashes for sync challenges
 }
 
 type handler struct {
@@ -121,7 +121,7 @@
 	txsSub        event.Subscription
 	minedBlockSub *event.TypeMuxSubscription
 
-	requiredBlocks map[uint64]common.Hash
+	peerRequiredBlocks map[uint64]common.Hash
 
 	// channels for fetcher, syncer, txsyncLoop
 	quitSync chan struct{}
@@ -138,18 +138,6 @@
 		config.EventMux = new(event.TypeMux) // Nicety initialization for tests
 	}
 	h := &handler{
-<<<<<<< HEAD
-		networkID:      config.Network,
-		forkFilter:     forkid.NewFilter(config.Chain),
-		eventMux:       config.EventMux,
-		database:       config.Database,
-		txpool:         config.TxPool,
-		chain:          config.Chain,
-		peers:          newPeerSet(),
-		merger:         config.Merger,
-		requiredBlocks: config.RequiredBlocks,
-		quitSync:       make(chan struct{}),
-=======
 		networkID:          config.Network,
 		forkFilter:         forkid.NewFilter(config.Chain),
 		eventMux:           config.EventMux,
@@ -161,7 +149,6 @@
 		ethAPI:             config.EthAPI,
 		peerRequiredBlocks: config.PeerRequiredBlocks,
 		quitSync:           make(chan struct{}),
->>>>>>> 31da9729
 	}
 	if config.Sync == downloader.FullSync {
 		// The database seems empty as the current block is the genesis. Yet the snap
@@ -452,7 +439,7 @@
 		}()
 	}
 	// If we have any explicit peer required block hashes, request them
-	for number, hash := range h.requiredBlocks {
+	for number := range h.peerRequiredBlocks {
 		resCh := make(chan *eth.Response)
 		if _, err := peer.RequestHeadersByNumber(number, 1, 0, false, resCh); err != nil {
 			return err
