--- conflicted
+++ resolved
@@ -51,56 +51,9 @@
 func (*dummyStatedb) GetRefund() uint64                       { return 1337 }
 func (*dummyStatedb) GetBalance(addr common.Address) *big.Int { return new(big.Int) }
 
-<<<<<<< HEAD
-func runTrace(tracer *Tracer) (json.RawMessage, error) {
-	env := vm.NewEVM(vm.Context{BlockNumber: big.NewInt(1)}, &dummyStatedb{}, params.TestChainConfig, vm.Config{Debug: true, Tracer: tracer}, deepmind.NoOpContext)
-
-	contract := vm.NewContract(account{}, account{}, big.NewInt(0), 10000, deepmind.NoOpContext)
-	contract.Code = []byte{byte(vm.PUSH1), 0x1, byte(vm.PUSH1), 0x1, 0x0}
-
-	_, err := env.Interpreter().Run(contract, []byte{}, false)
-	if err != nil {
-		return nil, err
-	}
-	return tracer.GetResult()
-}
-
-// TestRegressionPanicSlice tests that we don't panic on bad arguments to memory access
-func TestRegressionPanicSlice(t *testing.T) {
-	tracer, err := New("{depths: [], step: function(log) { this.depths.push(log.memory.slice(-1,-2)); }, fault: function() {}, result: function() { return this.depths; }}")
-	if err != nil {
-		t.Fatal(err)
-	}
-	if _, err = runTrace(tracer); err != nil {
-		t.Fatal(err)
-	}
-}
-
-// TestRegressionPanicSlice tests that we don't panic on bad arguments to stack peeks
-func TestRegressionPanicPeek(t *testing.T) {
-	tracer, err := New("{depths: [], step: function(log) { this.depths.push(log.stack.peek(-1)); }, fault: function() {}, result: function() { return this.depths; }}")
-	if err != nil {
-		t.Fatal(err)
-	}
-	if _, err = runTrace(tracer); err != nil {
-		t.Fatal(err)
-	}
-}
-
-// TestRegressionPanicSlice tests that we don't panic on bad arguments to memory getUint
-func TestRegressionPanicGetUint(t *testing.T) {
-	tracer, err := New("{ depths: [], step: function(log, db) { this.depths.push(log.memory.getUint(-64));}, fault: function() {}, result: function() { return this.depths; }}")
-	if err != nil {
-		t.Fatal(err)
-	}
-	if _, err = runTrace(tracer); err != nil {
-		t.Fatal(err)
-	}
-=======
 type vmContext struct {
 	blockCtx vm.BlockContext
 	txCtx    vm.TxContext
->>>>>>> 8c32b589
 }
 
 func testCtx() *vmContext {
@@ -108,12 +61,12 @@
 }
 
 func runTrace(tracer *Tracer, vmctx *vmContext) (json.RawMessage, error) {
-	env := vm.NewEVM(vmctx.blockCtx, vmctx.txCtx, &dummyStatedb{}, params.TestChainConfig, vm.Config{Debug: true, Tracer: tracer})
+	env := vm.NewEVM(vmctx.blockCtx, vmctx.txCtx, &dummyStatedb{}, params.TestChainConfig, vm.Config{Debug: true, Tracer: tracer}, deepmind.NoOpContext)
 	var (
 		startGas uint64 = 10000
 		value           = big.NewInt(0)
 	)
-	contract := vm.NewContract(account{}, account{}, value, startGas)
+	contract := vm.NewContract(account{}, account{}, value, startGas, deepmind.NoOpContext)
 	contract.Code = []byte{byte(vm.PUSH1), 0x1, byte(vm.PUSH1), 0x1, 0x0}
 
 	tracer.CaptureStart(env, contract.Caller(), contract.Address(), false, []byte{}, startGas, value)
@@ -198,19 +151,12 @@
 	if err != nil {
 		t.Fatal(err)
 	}
-	env := vm.NewEVM(vm.BlockContext{BlockNumber: big.NewInt(1)}, vm.TxContext{}, &dummyStatedb{}, params.TestChainConfig, vm.Config{Debug: true, Tracer: tracer})
+	env := vm.NewEVM(vm.BlockContext{BlockNumber: big.NewInt(1)}, vm.TxContext{}, &dummyStatedb{}, params.TestChainConfig, vm.Config{Debug: true, Tracer: tracer}, deepmind.NoOpContext)
 	scope := &vm.ScopeContext{
-		Contract: vm.NewContract(&account{}, &account{}, big.NewInt(0), 0),
-	}
-
-<<<<<<< HEAD
-	env := vm.NewEVM(vm.Context{BlockNumber: big.NewInt(1)}, &dummyStatedb{}, params.TestChainConfig, vm.Config{Debug: true, Tracer: tracer}, deepmind.NoOpContext)
-	contract := vm.NewContract(&account{}, &account{}, big.NewInt(0), 0, deepmind.NoOpContext)
-
-	tracer.CaptureState(env, 0, 0, 0, 0, nil, nil, contract, 0, nil)
-=======
+		Contract: vm.NewContract(&account{}, &account{}, big.NewInt(0), 0, deepmind.NoOpContext),
+	}
+
 	tracer.CaptureState(env, 0, 0, 0, 0, scope, nil, 0, nil)
->>>>>>> 8c32b589
 	timeout := errors.New("stahp")
 	tracer.Stop(timeout)
 	tracer.CaptureState(env, 0, 0, 0, 0, scope, nil, 0, nil)
@@ -224,9 +170,9 @@
 // in 'result'
 func TestNoStepExec(t *testing.T) {
 	runEmptyTrace := func(tracer *Tracer, vmctx *vmContext) (json.RawMessage, error) {
-		env := vm.NewEVM(vmctx.blockCtx, vmctx.txCtx, &dummyStatedb{}, params.TestChainConfig, vm.Config{Debug: true, Tracer: tracer})
+		env := vm.NewEVM(vmctx.blockCtx, vmctx.txCtx, &dummyStatedb{}, params.TestChainConfig, vm.Config{Debug: true, Tracer: tracer}, deepmind.NoOpContext)
 		startGas := uint64(10000)
-		contract := vm.NewContract(account{}, account{}, big.NewInt(0), startGas)
+		contract := vm.NewContract(account{}, account{}, big.NewInt(0), startGas, deepmind.NoOpContext)
 		tracer.CaptureStart(env, contract.Caller(), contract.Address(), false, []byte{}, startGas, big.NewInt(0))
 		tracer.CaptureEnd(nil, startGas-contract.Gas, 1, nil)
 		return tracer.GetResult()
