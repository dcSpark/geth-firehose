--- conflicted
+++ resolved
@@ -151,15 +151,10 @@
 	if err != nil {
 		t.Fatal(err)
 	}
-<<<<<<< HEAD
 	env := vm.NewEVM(vm.BlockContext{BlockNumber: big.NewInt(1)}, vm.TxContext{}, &dummyStatedb{}, params.TestChainConfig, vm.Config{Debug: true, Tracer: tracer}, deepmind.NoOpContext)
-	contract := vm.NewContract(&account{}, &account{}, big.NewInt(0), 0, deepmind.NoOpContext)
-=======
-	env := vm.NewEVM(vm.BlockContext{BlockNumber: big.NewInt(1)}, vm.TxContext{}, &dummyStatedb{}, params.TestChainConfig, vm.Config{Debug: true, Tracer: tracer})
 	scope := &vm.ScopeContext{
-		Contract: vm.NewContract(&account{}, &account{}, big.NewInt(0), 0),
-	}
->>>>>>> 97d11b01
+		Contract: vm.NewContract(&account{}, &account{}, big.NewInt(0), 0, deepmind.NoOpContext),
+	}
 
 	tracer.CaptureState(env, 0, 0, 0, 0, scope, nil, 0, nil)
 	timeout := errors.New("stahp")
@@ -175,9 +170,9 @@
 // in 'result'
 func TestNoStepExec(t *testing.T) {
 	runEmptyTrace := func(tracer *Tracer, vmctx *vmContext) (json.RawMessage, error) {
-		env := vm.NewEVM(vmctx.blockCtx, vmctx.txCtx, &dummyStatedb{}, params.TestChainConfig, vm.Config{Debug: true, Tracer: tracer})
+		env := vm.NewEVM(vmctx.blockCtx, vmctx.txCtx, &dummyStatedb{}, params.TestChainConfig, vm.Config{Debug: true, Tracer: tracer}, deepmind.NoOpContext)
 		startGas := uint64(10000)
-		contract := vm.NewContract(account{}, account{}, big.NewInt(0), startGas)
+		contract := vm.NewContract(account{}, account{}, big.NewInt(0), startGas, deepmind.NoOpContext)
 		tracer.CaptureStart(env, contract.Caller(), contract.Address(), false, []byte{}, startGas, big.NewInt(0))
 		tracer.CaptureEnd(nil, startGas-contract.Gas, 1, nil)
 		return tracer.GetResult()
