--- conflicted
+++ resolved
@@ -139,11 +139,7 @@
 	return b.chaindb
 }
 
-<<<<<<< HEAD
-func (b *testBackend) StateAtBlock(ctx context.Context, block *types.Block, reexec uint64, base *state.StateDB, checkLive bool) (*state.StateDB, error) {
-=======
 func (b *testBackend) StateAtBlock(ctx context.Context, block *types.Block, reexec uint64, base *state.StateDB, checkLive bool, preferDisk bool) (*state.StateDB, error) {
->>>>>>> 9a0ed706
 	statedb, err := b.chain.StateAt(block.Root())
 	if err != nil {
 		return nil, errStateNotFound
@@ -306,147 +302,6 @@
 			}
 			if !reflect.DeepEqual(result, testspec.expect) {
 				t.Errorf("Result mismatch, want %v, get %v", testspec.expect, result)
-			}
-		}
-	}
-}
-
-func TestOverriddenTraceCall(t *testing.T) {
-	t.Parallel()
-
-	// Initialize test accounts
-	accounts := newAccounts(3)
-	genesis := &core.Genesis{Alloc: core.GenesisAlloc{
-		accounts[0].addr: {Balance: big.NewInt(params.Ether)},
-		accounts[1].addr: {Balance: big.NewInt(params.Ether)},
-		accounts[2].addr: {Balance: big.NewInt(params.Ether)},
-	}}
-	genBlocks := 10
-	signer := types.HomesteadSigner{}
-	api := NewAPI(newTestBackend(t, genBlocks, genesis, func(i int, b *core.BlockGen) {
-		// Transfer from account[0] to account[1]
-		//    value: 1000 wei
-		//    fee:   0 wei
-		tx, _ := types.SignTx(types.NewTransaction(uint64(i), accounts[1].addr, big.NewInt(1000), params.TxGas, b.BaseFee(), nil), signer, accounts[0].key)
-		b.AddTx(tx)
-	}))
-	randomAccounts, tracer := newAccounts(3), "callTracer"
-
-	var testSuite = []struct {
-		blockNumber rpc.BlockNumber
-		call        ethapi.TransactionArgs
-		config      *TraceCallConfig
-		expectErr   error
-		expect      *callTrace
-	}{
-		// Succcessful call with state overriding
-		{
-			blockNumber: rpc.PendingBlockNumber,
-			call: ethapi.TransactionArgs{
-				From:  &randomAccounts[0].addr,
-				To:    &randomAccounts[1].addr,
-				Value: (*hexutil.Big)(big.NewInt(1000)),
-			},
-			config: &TraceCallConfig{
-				Tracer: &tracer,
-				StateOverrides: &ethapi.StateOverride{
-					randomAccounts[0].addr: ethapi.OverrideAccount{Balance: newRPCBalance(new(big.Int).Mul(big.NewInt(1), big.NewInt(params.Ether)))},
-				},
-			},
-			expectErr: nil,
-			expect: &callTrace{
-				Type:    "CALL",
-				From:    randomAccounts[0].addr,
-				To:      randomAccounts[1].addr,
-				Gas:     newRPCUint64(24979000),
-				GasUsed: newRPCUint64(0),
-				Value:   (*hexutil.Big)(big.NewInt(1000)),
-			},
-		},
-		// Invalid call without state overriding
-		{
-			blockNumber: rpc.PendingBlockNumber,
-			call: ethapi.TransactionArgs{
-				From:  &randomAccounts[0].addr,
-				To:    &randomAccounts[1].addr,
-				Value: (*hexutil.Big)(big.NewInt(1000)),
-			},
-			config: &TraceCallConfig{
-				Tracer: &tracer,
-			},
-			expectErr: core.ErrInsufficientFunds,
-			expect:    nil,
-		},
-		// Successful simple contract call
-		//
-		// // SPDX-License-Identifier: GPL-3.0
-		//
-		//  pragma solidity >=0.7.0 <0.8.0;
-		//
-		//  /**
-		//   * @title Storage
-		//   * @dev Store & retrieve value in a variable
-		//   */
-		//  contract Storage {
-		//      uint256 public number;
-		//      constructor() {
-		//          number = block.number;
-		//      }
-		//  }
-		{
-			blockNumber: rpc.PendingBlockNumber,
-			call: ethapi.TransactionArgs{
-				From: &randomAccounts[0].addr,
-				To:   &randomAccounts[2].addr,
-				Data: newRPCBytes(common.Hex2Bytes("8381f58a")), // call number()
-			},
-			config: &TraceCallConfig{
-				Tracer: &tracer,
-				StateOverrides: &ethapi.StateOverride{
-					randomAccounts[2].addr: ethapi.OverrideAccount{
-						Code:      newRPCBytes(common.Hex2Bytes("6080604052348015600f57600080fd5b506004361060285760003560e01c80638381f58a14602d575b600080fd5b60336049565b6040518082815260200191505060405180910390f35b6000548156fea2646970667358221220eab35ffa6ab2adfe380772a48b8ba78e82a1b820a18fcb6f59aa4efb20a5f60064736f6c63430007040033")),
-						StateDiff: newStates([]common.Hash{{}}, []common.Hash{common.BigToHash(big.NewInt(123))}),
-					},
-				},
-			},
-			expectErr: nil,
-			expect: &callTrace{
-				Type:    "CALL",
-				From:    randomAccounts[0].addr,
-				To:      randomAccounts[2].addr,
-				Input:   hexutil.Bytes(common.Hex2Bytes("8381f58a")),
-				Output:  hexutil.Bytes(common.BigToHash(big.NewInt(123)).Bytes()),
-				Gas:     newRPCUint64(24978936),
-				GasUsed: newRPCUint64(2283),
-				Value:   (*hexutil.Big)(big.NewInt(0)),
-			},
-		},
-	}
-	for i, testspec := range testSuite {
-		result, err := api.TraceCall(context.Background(), testspec.call, rpc.BlockNumberOrHash{BlockNumber: &testspec.blockNumber}, testspec.config)
-		if testspec.expectErr != nil {
-			if err == nil {
-				t.Errorf("test %d: want error %v, have nothing", i, testspec.expectErr)
-				continue
-			}
-			if !errors.Is(err, testspec.expectErr) {
-				t.Errorf("test %d: error mismatch, want %v, have %v", i, testspec.expectErr, err)
-			}
-		} else {
-			if err != nil {
-				t.Errorf("test %d: want no error, have %v", i, err)
-				continue
-			}
-			ret := new(callTrace)
-			if err := json.Unmarshal(result.(json.RawMessage), ret); err != nil {
-				t.Fatalf("test %d: failed to unmarshal trace result: %v", i, err)
-			}
-			if !jsonEqual(ret, testspec.expect) {
-				// uncomment this for easier debugging
-				//have, _ := json.MarshalIndent(ret, "", " ")
-				//want, _ := json.MarshalIndent(testspec.expect, "", " ")
-				//t.Fatalf("trace mismatch: \nhave %+v\nwant %+v", string(have), string(want))
-				t.Fatalf("trace mismatch: \nhave %+v\nwant %+v", ret, testspec.expect)
 			}
 		}
 	}
@@ -709,14 +564,6 @@
 	return &rpcBalance
 }
 
-<<<<<<< HEAD
-func newRPCUint64(number uint64) *hexutil.Uint64 {
-	rpcUint64 := hexutil.Uint64(number)
-	return &rpcUint64
-}
-
-=======
->>>>>>> 9a0ed706
 func newRPCBytes(bytes []byte) *hexutil.Bytes {
 	rpcBytes := hexutil.Bytes(bytes)
 	return &rpcBytes
