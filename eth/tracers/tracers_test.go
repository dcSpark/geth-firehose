--- conflicted
+++ resolved
@@ -46,206 +46,6 @@
 	Calls   []callTrace     `json:"calls,omitempty"`
 }
 
-<<<<<<< HEAD
-type callContext struct {
-	Number     math.HexOrDecimal64   `json:"number"`
-	Difficulty *math.HexOrDecimal256 `json:"difficulty"`
-	Time       math.HexOrDecimal64   `json:"timestamp"`
-	GasLimit   math.HexOrDecimal64   `json:"gasLimit"`
-	Miner      common.Address        `json:"miner"`
-}
-
-// callTracerTest defines a single test to check the call tracer against.
-type callTracerTest struct {
-	Genesis *core.Genesis `json:"genesis"`
-	Context *callContext  `json:"context"`
-	Input   string        `json:"input"`
-	Result  *callTrace    `json:"result"`
-}
-
-func TestPrestateTracerCreate2(t *testing.T) {
-	unsignedTx := types.NewTransaction(1, common.HexToAddress("0x00000000000000000000000000000000deadbeef"),
-		new(big.Int), 5000000, big.NewInt(1), []byte{})
-
-	privateKeyECDSA, err := ecdsa.GenerateKey(crypto.S256(), rand.Reader)
-	if err != nil {
-		t.Fatalf("err %v", err)
-	}
-	signer := types.NewEIP155Signer(big.NewInt(1))
-	tx, err := types.SignTx(unsignedTx, signer, privateKeyECDSA)
-	if err != nil {
-		t.Fatalf("err %v", err)
-	}
-	/**
-		This comes from one of the test-vectors on the Skinny Create2 - EIP
-
-	    address 0x00000000000000000000000000000000deadbeef
-	    salt 0x00000000000000000000000000000000000000000000000000000000cafebabe
-	    init_code 0xdeadbeef
-	    gas (assuming no mem expansion): 32006
-	    result: 0x60f3f640a8508fC6a86d45DF051962668E1e8AC7
-	*/
-	origin, _ := signer.Sender(tx)
-	txContext := vm.TxContext{
-		Origin:   origin,
-		GasPrice: big.NewInt(1),
-	}
-	context := vm.BlockContext{
-		CanTransfer: core.CanTransfer,
-		Transfer:    core.Transfer,
-		Coinbase:    common.Address{},
-		BlockNumber: new(big.Int).SetUint64(8000000),
-		Time:        new(big.Int).SetUint64(5),
-		Difficulty:  big.NewInt(0x30000),
-		GasLimit:    uint64(6000000),
-	}
-	alloc := core.GenesisAlloc{}
-
-	// The code pushes 'deadbeef' into memory, then the other params, and calls CREATE2, then returns
-	// the address
-	alloc[common.HexToAddress("0x00000000000000000000000000000000deadbeef")] = core.GenesisAccount{
-		Nonce:   1,
-		Code:    hexutil.MustDecode("0x63deadbeef60005263cafebabe6004601c6000F560005260206000F3"),
-		Balance: big.NewInt(1),
-	}
-	alloc[origin] = core.GenesisAccount{
-		Nonce:   1,
-		Code:    []byte{},
-		Balance: big.NewInt(500000000000000),
-	}
-	_, statedb := tests.MakePreState(rawdb.NewMemoryDatabase(), alloc, false)
-
-	// Create the tracer, the EVM environment and run it
-	tracer, err := New("prestateTracer", txContext)
-	if err != nil {
-		t.Fatalf("failed to create call tracer: %v", err)
-	}
-	evm := vm.NewEVM(context, txContext, statedb, params.MainnetChainConfig, vm.Config{Debug: true, Tracer: tracer}, deepmind.NoOpContext)
-
-	msg, err := tx.AsMessage(signer)
-	if err != nil {
-		t.Fatalf("failed to prepare transaction for tracing: %v", err)
-	}
-	st := core.NewStateTransition(evm, msg, new(core.GasPool).AddGas(tx.Gas()))
-	if _, err = st.TransitionDb(); err != nil {
-		t.Fatalf("failed to execute transaction: %v", err)
-	}
-	// Retrieve the trace result and compare against the etalon
-	res, err := tracer.GetResult()
-	if err != nil {
-		t.Fatalf("failed to retrieve trace result: %v", err)
-	}
-	ret := make(map[string]interface{})
-	if err := json.Unmarshal(res, &ret); err != nil {
-		t.Fatalf("failed to unmarshal trace result: %v", err)
-	}
-	if _, has := ret["0x60f3f640a8508fc6a86d45df051962668e1e8ac7"]; !has {
-		t.Fatalf("Expected 0x60f3f640a8508fc6a86d45df051962668e1e8ac7 in result")
-	}
-}
-
-// Iterates over all the input-output datasets in the tracer test harness and
-// runs the JavaScript tracers against them.
-func TestCallTracer(t *testing.T) {
-	files, err := ioutil.ReadDir("testdata")
-	if err != nil {
-		t.Fatalf("failed to retrieve tracer test suite: %v", err)
-	}
-	for _, file := range files {
-		if !strings.HasPrefix(file.Name(), "call_tracer_") {
-			continue
-		}
-		file := file // capture range variable
-		t.Run(camel(strings.TrimSuffix(strings.TrimPrefix(file.Name(), "call_tracer_"), ".json")), func(t *testing.T) {
-			t.Parallel()
-
-			// Call tracer test found, read if from disk
-			blob, err := ioutil.ReadFile(filepath.Join("testdata", file.Name()))
-			if err != nil {
-				t.Fatalf("failed to read testcase: %v", err)
-			}
-			test := new(callTracerTest)
-			if err := json.Unmarshal(blob, test); err != nil {
-				t.Fatalf("failed to parse testcase: %v", err)
-			}
-			// Configure a blockchain with the given prestate
-			tx := new(types.Transaction)
-			if err := rlp.DecodeBytes(common.FromHex(test.Input), tx); err != nil {
-				t.Fatalf("failed to parse testcase input: %v", err)
-			}
-			signer := types.MakeSigner(test.Genesis.Config, new(big.Int).SetUint64(uint64(test.Context.Number)))
-			origin, _ := signer.Sender(tx)
-			txContext := vm.TxContext{
-				Origin:   origin,
-				GasPrice: tx.GasPrice(),
-			}
-			context := vm.BlockContext{
-				CanTransfer: core.CanTransfer,
-				Transfer:    core.Transfer,
-				Coinbase:    test.Context.Miner,
-				BlockNumber: new(big.Int).SetUint64(uint64(test.Context.Number)),
-				Time:        new(big.Int).SetUint64(uint64(test.Context.Time)),
-				Difficulty:  (*big.Int)(test.Context.Difficulty),
-				GasLimit:    uint64(test.Context.GasLimit),
-			}
-			_, statedb := tests.MakePreState(rawdb.NewMemoryDatabase(), test.Genesis.Alloc, false)
-
-			// Create the tracer, the EVM environment and run it
-			tracer, err := New("callTracer", txContext)
-			if err != nil {
-				t.Fatalf("failed to create call tracer: %v", err)
-			}
-			evm := vm.NewEVM(context, txContext, statedb, test.Genesis.Config, vm.Config{Debug: true, Tracer: tracer}, deepmind.NoOpContext)
-
-			msg, err := tx.AsMessage(signer)
-			if err != nil {
-				t.Fatalf("failed to prepare transaction for tracing: %v", err)
-			}
-			st := core.NewStateTransition(evm, msg, new(core.GasPool).AddGas(tx.Gas()))
-			if _, err = st.TransitionDb(); err != nil {
-				t.Fatalf("failed to execute transaction: %v", err)
-			}
-			// Retrieve the trace result and compare against the etalon
-			res, err := tracer.GetResult()
-			if err != nil {
-				t.Fatalf("failed to retrieve trace result: %v", err)
-			}
-			ret := new(callTrace)
-			if err := json.Unmarshal(res, ret); err != nil {
-				t.Fatalf("failed to unmarshal trace result: %v", err)
-			}
-
-			if !jsonEqual(ret, test.Result) {
-				// uncomment this for easier debugging
-				have, _ := json.MarshalIndent(ret, "", " ")
-				want, _ := json.MarshalIndent(test.Result, "", " ")
-				t.Fatalf("trace mismatch: \nhave %+v\nwant %+v", string(have), string(want))
-				// t.Fatalf("trace mismatch: \nhave %+v\nwant %+v", ret, test.Result)
-			}
-		})
-	}
-}
-
-// jsonEqual is similar to reflect.DeepEqual, but does a 'bounce' via json prior to
-// comparison
-func jsonEqual(x, y interface{}) bool {
-	xTrace := new(callTrace)
-	yTrace := new(callTrace)
-	if xj, err := json.Marshal(x); err == nil {
-		json.Unmarshal(xj, xTrace)
-	} else {
-		return false
-	}
-	if yj, err := json.Marshal(y); err == nil {
-		json.Unmarshal(yj, yTrace)
-	} else {
-		return false
-	}
-	return reflect.DeepEqual(xTrace, yTrace)
-}
-
-=======
->>>>>>> 859186f2
 func BenchmarkTransactionTrace(b *testing.B) {
 	key, _ := crypto.HexToECDSA("b71c71a67e1177ad4e901695e1b4b9ee17ae16c6668d313eac2f96dbcda3f291")
 	from := crypto.PubkeyToAddress(key.PublicKey)
