// Copyright 2022 The go-ethereum Authors
// This file is part of the go-ethereum library.
//
// The go-ethereum library is free software: you can redistribute it and/or modify
// it under the terms of the GNU Lesser General Public License as published by
// the Free Software Foundation, either version 3 of the License, or
// (at your option) any later version.
//
// The go-ethereum library is distributed in the hope that it will be useful,
// but WITHOUT ANY WARRANTY; without even the implied warranty of
// MERCHANTABILITY or FITNESS FOR A PARTICULAR PURPOSE. See the
// GNU Lesser General Public License for more details.
//
// You should have received a copy of the GNU Lesser General Public License
// along with the go-ethereum library. If not, see <http://www.gnu.org/licenses/>.

package js

import (
	"encoding/json"
	"errors"
	"math/big"
	"strings"
	"testing"
	"time"

	"github.com/ethereum/go-ethereum/common"
	"github.com/ethereum/go-ethereum/core/state"
	"github.com/ethereum/go-ethereum/core/vm"
	"github.com/ethereum/go-ethereum/deepmind"
	"github.com/ethereum/go-ethereum/eth/tracers"
	"github.com/ethereum/go-ethereum/params"
)

type account struct{}

func (account) SubBalance(amount *big.Int)                          {}
func (account) AddBalance(amount *big.Int)                          {}
func (account) SetAddress(common.Address)                           {}
func (account) Value() *big.Int                                     { return nil }
func (account) SetBalance(*big.Int)                                 {}
func (account) SetNonce(uint64)                                     {}
func (account) Balance() *big.Int                                   { return nil }
func (account) Address() common.Address                             { return common.Address{} }
func (account) SetCode(common.Hash, []byte)                         {}
func (account) ForEachStorage(cb func(key, value common.Hash) bool) {}

type dummyStatedb struct {
	state.StateDB
}

func (*dummyStatedb) GetRefund() uint64                       { return 1337 }
func (*dummyStatedb) GetBalance(addr common.Address) *big.Int { return new(big.Int) }

type vmContext struct {
	blockCtx vm.BlockContext
	txCtx    vm.TxContext
}

func testCtx() *vmContext {
	return &vmContext{blockCtx: vm.BlockContext{BlockNumber: big.NewInt(1)}, txCtx: vm.TxContext{GasPrice: big.NewInt(100000)}}
}

func runTrace(tracer tracers.Tracer, vmctx *vmContext, chaincfg *params.ChainConfig) (json.RawMessage, error) {
	var (
<<<<<<< HEAD
		env             = vm.NewEVM(vmctx.blockCtx, vmctx.txCtx, &dummyStatedb{}, chaincfg, vm.Config{Debug: true, Tracer: tracer}, deepmind.NoOpContext)
=======
		env             = vm.NewEVM(vmctx.blockCtx, vmctx.txCtx, &dummyStatedb{}, chaincfg, vm.Config{Debug: true, Tracer: tracer})
		gasLimit uint64 = 31000
>>>>>>> 790f6e76
		startGas uint64 = 10000
		value           = big.NewInt(0)
		contract        = vm.NewContract(account{}, account{}, value, startGas, deepmind.NoOpContext)
	)
	contract.Code = []byte{byte(vm.PUSH1), 0x1, byte(vm.PUSH1), 0x1, 0x0}

	tracer.CaptureTxStart(gasLimit)
	tracer.CaptureStart(env, contract.Caller(), contract.Address(), false, []byte{}, startGas, value)
	ret, err := env.Interpreter().Run(contract, []byte{}, false)
	tracer.CaptureEnd(ret, startGas-contract.Gas, 1, err)
	// Rest gas assumes no refund
	tracer.CaptureTxEnd(startGas - contract.Gas)
	if err != nil {
		return nil, err
	}
	return tracer.GetResult()
}

func TestTracer(t *testing.T) {
	execTracer := func(code string) ([]byte, string) {
		t.Helper()
		tracer, err := newJsTracer(code, nil, nil)
		if err != nil {
			t.Fatal(err)
		}
		ret, err := runTrace(tracer, testCtx(), params.TestChainConfig)
		if err != nil {
			return nil, err.Error() // Stringify to allow comparison without nil checks
		}
		return ret, ""
	}
	for i, tt := range []struct {
		code string
		want string
		fail string
	}{
		{ // tests that we don't panic on bad arguments to memory access
			code: "{depths: [], step: function(log) { this.depths.push(log.memory.slice(-1,-2)); }, fault: function() {}, result: function() { return this.depths; }}",
			want: ``,
			fail: "Tracer accessed out of bound memory: offset -1, end -2 at step (<eval>:1:53(15))    in server-side tracer function 'step'",
		}, { // tests that we don't panic on bad arguments to stack peeks
			code: "{depths: [], step: function(log) { this.depths.push(log.stack.peek(-1)); }, fault: function() {}, result: function() { return this.depths; }}",
			want: ``,
			fail: "Tracer accessed out of bound stack: size 0, index -1 at step (<eval>:1:53(13))    in server-side tracer function 'step'",
		}, { //  tests that we don't panic on bad arguments to memory getUint
			code: "{ depths: [], step: function(log, db) { this.depths.push(log.memory.getUint(-64));}, fault: function() {}, result: function() { return this.depths; }}",
			want: ``,
			fail: "Tracer accessed out of bound memory: available 0, offset -64, size 32 at step (<eval>:1:58(13))    in server-side tracer function 'step'",
		}, { // tests some general counting
			code: "{count: 0, step: function() { this.count += 1; }, fault: function() {}, result: function() { return this.count; }}",
			want: `3`,
		}, { // tests that depth is reported correctly
			code: "{depths: [], step: function(log) { this.depths.push(log.stack.length()); }, fault: function() {}, result: function() { return this.depths; }}",
			want: `[0,1,2]`,
		}, { // tests memory length
			code: "{lengths: [], step: function(log) { this.lengths.push(log.memory.length()); }, fault: function() {}, result: function() { return this.lengths; }}",
			want: `[0,0,0]`,
		}, { // tests to-string of opcodes
			code: "{opcodes: [], step: function(log) { this.opcodes.push(log.op.toString()); }, fault: function() {}, result: function() { return this.opcodes; }}",
			want: `["PUSH1","PUSH1","STOP"]`,
		}, { // tests intrinsic gas
			code: "{depths: [], step: function() {}, fault: function() {}, result: function(ctx) { return ctx.gasPrice+'.'+ctx.gasUsed+'.'+ctx.intrinsicGas; }}",
			want: `"100000.6.21000"`,
		}, {
			code: "{res: null, step: function(log) {}, fault: function() {}, result: function() { return toWord('0xffaa') }}",
			want: `{"0":0,"1":0,"2":0,"3":0,"4":0,"5":0,"6":0,"7":0,"8":0,"9":0,"10":0,"11":0,"12":0,"13":0,"14":0,"15":0,"16":0,"17":0,"18":0,"19":0,"20":0,"21":0,"22":0,"23":0,"24":0,"25":0,"26":0,"27":0,"28":0,"29":0,"30":255,"31":170}`,
		}, { // test feeding a buffer back into go
			code: "{res: null, step: function(log) { var address = log.contract.getAddress(); this.res = toAddress(address); }, fault: function() {}, result: function() { return this.res }}",
			want: `{"0":0,"1":0,"2":0,"3":0,"4":0,"5":0,"6":0,"7":0,"8":0,"9":0,"10":0,"11":0,"12":0,"13":0,"14":0,"15":0,"16":0,"17":0,"18":0,"19":0}`,
		}, {
			code: "{res: null, step: function(log) { var address = '0x0000000000000000000000000000000000000000'; this.res = toAddress(address); }, fault: function() {}, result: function() { return this.res }}",
			want: `{"0":0,"1":0,"2":0,"3":0,"4":0,"5":0,"6":0,"7":0,"8":0,"9":0,"10":0,"11":0,"12":0,"13":0,"14":0,"15":0,"16":0,"17":0,"18":0,"19":0}`,
		}, {
			code: "{res: null, step: function(log) { var address = Array.prototype.slice.call(log.contract.getAddress()); this.res = toAddress(address); }, fault: function() {}, result: function() { return this.res }}",
			want: `{"0":0,"1":0,"2":0,"3":0,"4":0,"5":0,"6":0,"7":0,"8":0,"9":0,"10":0,"11":0,"12":0,"13":0,"14":0,"15":0,"16":0,"17":0,"18":0,"19":0}`,
		},
	} {
		if have, err := execTracer(tt.code); tt.want != string(have) || tt.fail != err {
			t.Errorf("testcase %d: expected return value to be '%s' got '%s', error to be '%s' got '%s'\n\tcode: %v", i, tt.want, string(have), tt.fail, err, tt.code)
		}
	}
}

func TestHalt(t *testing.T) {
	timeout := errors.New("stahp")
	tracer, err := newJsTracer("{step: function() { while(1); }, result: function() { return null; }, fault: function(){}}", nil, nil)
	if err != nil {
		t.Fatal(err)
	}
	go func() {
		time.Sleep(1 * time.Second)
		tracer.Stop(timeout)
	}()
	if _, err = runTrace(tracer, testCtx(), params.TestChainConfig); !strings.Contains(err.Error(), "stahp") {
		t.Errorf("Expected timeout error, got %v", err)
	}
}

func TestHaltBetweenSteps(t *testing.T) {
	tracer, err := newJsTracer("{step: function() {}, fault: function() {}, result: function() { return null; }}", nil, nil)
	if err != nil {
		t.Fatal(err)
	}
	env := vm.NewEVM(vm.BlockContext{BlockNumber: big.NewInt(1)}, vm.TxContext{GasPrice: big.NewInt(1)}, &dummyStatedb{}, params.TestChainConfig, vm.Config{Debug: true, Tracer: tracer}, deepmind.NoOpContext)
	scope := &vm.ScopeContext{
		Contract: vm.NewContract(&account{}, &account{}, big.NewInt(0), 0, deepmind.NoOpContext),
	}
	tracer.CaptureStart(env, common.Address{}, common.Address{}, false, []byte{}, 0, big.NewInt(0))
	tracer.CaptureState(0, 0, 0, 0, scope, nil, 0, nil)
	timeout := errors.New("stahp")
	tracer.Stop(timeout)
	tracer.CaptureState(0, 0, 0, 0, scope, nil, 0, nil)

	if _, err := tracer.GetResult(); !strings.Contains(err.Error(), timeout.Error()) {
		t.Errorf("Expected timeout error, got %v", err)
	}
}

// testNoStepExec tests a regular value transfer (no exec), and accessing the statedb
// in 'result'
func TestNoStepExec(t *testing.T) {
	execTracer := func(code string) []byte {
		t.Helper()
		tracer, err := newJsTracer(code, nil, nil)
		if err != nil {
			t.Fatal(err)
		}
		env := vm.NewEVM(vm.BlockContext{BlockNumber: big.NewInt(1)}, vm.TxContext{GasPrice: big.NewInt(100)}, &dummyStatedb{}, params.TestChainConfig, vm.Config{Debug: true, Tracer: tracer}, deepmind.NoOpContext)
		tracer.CaptureStart(env, common.Address{}, common.Address{}, false, []byte{}, 1000, big.NewInt(0))
		tracer.CaptureEnd(nil, 0, 1, nil)
		ret, err := tracer.GetResult()
		if err != nil {
			t.Fatal(err)
		}
		return ret
	}
	for i, tt := range []struct {
		code string
		want string
	}{
		{ // tests that we don't panic on accessing the db methods
			code: "{depths: [], step: function() {}, fault: function() {},  result: function(ctx, db){ return db.getBalance(ctx.to)} }",
			want: `"0"`,
		},
	} {
		if have := execTracer(tt.code); tt.want != string(have) {
			t.Errorf("testcase %d: expected return value to be %s got %s\n\tcode: %v", i, tt.want, string(have), tt.code)
		}
	}
}

func TestIsPrecompile(t *testing.T) {
	chaincfg := &params.ChainConfig{ChainID: big.NewInt(1), HomesteadBlock: big.NewInt(0), DAOForkBlock: nil, DAOForkSupport: false, EIP150Block: big.NewInt(0), EIP150Hash: common.Hash{}, EIP155Block: big.NewInt(0), EIP158Block: big.NewInt(0), ByzantiumBlock: big.NewInt(100), ConstantinopleBlock: big.NewInt(0), PetersburgBlock: big.NewInt(0), IstanbulBlock: big.NewInt(200), MuirGlacierBlock: big.NewInt(0), BerlinBlock: big.NewInt(300), LondonBlock: big.NewInt(0), TerminalTotalDifficulty: nil, Ethash: new(params.EthashConfig), Clique: nil}
	chaincfg.ByzantiumBlock = big.NewInt(100)
	chaincfg.IstanbulBlock = big.NewInt(200)
	chaincfg.BerlinBlock = big.NewInt(300)
	txCtx := vm.TxContext{GasPrice: big.NewInt(100000)}
	tracer, err := newJsTracer("{addr: toAddress('0000000000000000000000000000000000000009'), res: null, step: function() { this.res = isPrecompiled(this.addr); }, fault: function() {}, result: function() { return this.res; }}", nil, nil)
	if err != nil {
		t.Fatal(err)
	}

	blockCtx := vm.BlockContext{BlockNumber: big.NewInt(150)}
	res, err := runTrace(tracer, &vmContext{blockCtx, txCtx}, chaincfg)
	if err != nil {
		t.Error(err)
	}
	if string(res) != "false" {
		t.Errorf("Tracer should not consider blake2f as precompile in byzantium")
	}

	tracer, _ = newJsTracer("{addr: toAddress('0000000000000000000000000000000000000009'), res: null, step: function() { this.res = isPrecompiled(this.addr); }, fault: function() {}, result: function() { return this.res; }}", nil, nil)
	blockCtx = vm.BlockContext{BlockNumber: big.NewInt(250)}
	res, err = runTrace(tracer, &vmContext{blockCtx, txCtx}, chaincfg)
	if err != nil {
		t.Error(err)
	}
	if string(res) != "true" {
		t.Errorf("Tracer should consider blake2f as precompile in istanbul")
	}
}

func TestEnterExit(t *testing.T) {
	// test that either both or none of enter() and exit() are defined
	if _, err := newJsTracer("{step: function() {}, fault: function() {}, result: function() { return null; }, enter: function() {}}", new(tracers.Context), nil); err == nil {
		t.Fatal("tracer creation should've failed without exit() definition")
	}
	if _, err := newJsTracer("{step: function() {}, fault: function() {}, result: function() { return null; }, enter: function() {}, exit: function() {}}", new(tracers.Context), nil); err != nil {
		t.Fatal(err)
	}
	// test that the enter and exit method are correctly invoked and the values passed
	tracer, err := newJsTracer("{enters: 0, exits: 0, enterGas: 0, gasUsed: 0, step: function() {}, fault: function() {}, result: function() { return {enters: this.enters, exits: this.exits, enterGas: this.enterGas, gasUsed: this.gasUsed} }, enter: function(frame) { this.enters++; this.enterGas = frame.getGas(); }, exit: function(res) { this.exits++; this.gasUsed = res.getGasUsed(); }}", new(tracers.Context), nil)
	if err != nil {
		t.Fatal(err)
	}
	scope := &vm.ScopeContext{
		Contract: vm.NewContract(&account{}, &account{}, big.NewInt(0), 0, deepmind.NoOpContext),
	}
	tracer.CaptureEnter(vm.CALL, scope.Contract.Caller(), scope.Contract.Address(), []byte{}, 1000, new(big.Int))
	tracer.CaptureExit([]byte{}, 400, nil)

	have, err := tracer.GetResult()
	if err != nil {
		t.Fatal(err)
	}
	want := `{"enters":1,"exits":1,"enterGas":1000,"gasUsed":400}`
	if string(have) != want {
		t.Errorf("Number of invocations of enter() and exit() is wrong. Have %s, want %s\n", have, want)
	}
}

func TestSetup(t *testing.T) {
	// Test empty config
	_, err := newJsTracer(`{setup: function(cfg) { if (cfg !== "{}") { throw("invalid empty config") } }, fault: function() {}, result: function() {}}`, new(tracers.Context), nil)
	if err != nil {
		t.Error(err)
	}

	cfg, err := json.Marshal(map[string]string{"foo": "bar"})
	if err != nil {
		t.Fatal(err)
	}
	// Test no setup func
	_, err = newJsTracer(`{fault: function() {}, result: function() {}}`, new(tracers.Context), cfg)
	if err != nil {
		t.Fatal(err)
	}
	// Test config value
	tracer, err := newJsTracer("{config: null, setup: function(cfg) { this.config = JSON.parse(cfg) }, step: function() {}, fault: function() {}, result: function() { return this.config.foo }}", new(tracers.Context), cfg)
	if err != nil {
		t.Fatal(err)
	}
	have, err := tracer.GetResult()
	if err != nil {
		t.Fatal(err)
	}
	if string(have) != `"bar"` {
		t.Errorf("tracer returned wrong result. have: %s, want: \"bar\"\n", string(have))
	}
}<|MERGE_RESOLUTION|>--- conflicted
+++ resolved
@@ -63,12 +63,8 @@
 
 func runTrace(tracer tracers.Tracer, vmctx *vmContext, chaincfg *params.ChainConfig) (json.RawMessage, error) {
 	var (
-<<<<<<< HEAD
 		env             = vm.NewEVM(vmctx.blockCtx, vmctx.txCtx, &dummyStatedb{}, chaincfg, vm.Config{Debug: true, Tracer: tracer}, deepmind.NoOpContext)
-=======
-		env             = vm.NewEVM(vmctx.blockCtx, vmctx.txCtx, &dummyStatedb{}, chaincfg, vm.Config{Debug: true, Tracer: tracer})
 		gasLimit uint64 = 31000
->>>>>>> 790f6e76
 		startGas uint64 = 10000
 		value           = big.NewInt(0)
 		contract        = vm.NewContract(account{}, account{}, value, startGas, deepmind.NoOpContext)
