--- conflicted
+++ resolved
@@ -63,12 +63,8 @@
 
 func runTrace(tracer tracers.Tracer, vmctx *vmContext, chaincfg *params.ChainConfig) (json.RawMessage, error) {
 	var (
-<<<<<<< HEAD
 		env             = vm.NewEVM(vmctx.blockCtx, vmctx.txCtx, &dummyStatedb{}, chaincfg, vm.Config{Debug: true, Tracer: tracer}, firehose.NoOpContext)
-=======
-		env             = vm.NewEVM(vmctx.blockCtx, vmctx.txCtx, &dummyStatedb{}, chaincfg, vm.Config{Debug: true, Tracer: tracer}, deepmind.NoOpContext)
 		gasLimit uint64 = 31000
->>>>>>> 1ec1d452
 		startGas uint64 = 10000
 		value           = big.NewInt(0)
 		contract        = vm.NewContract(account{}, account{}, value, startGas, firehose.NoOpContext)
