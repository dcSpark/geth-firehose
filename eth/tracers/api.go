// Copyright 2021 The go-ethereum Authors
// This file is part of the go-ethereum library.
//
// The go-ethereum library is free software: you can redistribute it and/or modify
// it under the terms of the GNU Lesser General Public License as published by
// the Free Software Foundation, either version 3 of the License, or
// (at your option) any later version.
//
// The go-ethereum library is distributed in the hope that it will be useful,
// but WITHOUT ANY WARRANTY; without even the implied warranty of
// MERCHANTABILITY or FITNESS FOR A PARTICULAR PURPOSE. See the
// GNU Lesser General Public License for more details.
//
// You should have received a copy of the GNU Lesser General Public License
// along with the go-ethereum library. If not, see <http://www.gnu.org/licenses/>.

package tracers

import (
	"bufio"
	"bytes"
	"context"
	"errors"
	"fmt"
	"io/ioutil"
	"os"
	"runtime"
	"sync"
	"time"

	"github.com/ethereum/go-ethereum"
	"github.com/ethereum/go-ethereum/common"
	"github.com/ethereum/go-ethereum/common/hexutil"
	"github.com/ethereum/go-ethereum/consensus"
	"github.com/ethereum/go-ethereum/consensus/bor/statefull"
	"github.com/ethereum/go-ethereum/core"
	"github.com/ethereum/go-ethereum/core/rawdb"
	"github.com/ethereum/go-ethereum/core/state"
	"github.com/ethereum/go-ethereum/core/types"
	"github.com/ethereum/go-ethereum/core/vm"
	"github.com/ethereum/go-ethereum/eth/tracers/logger"
	"github.com/ethereum/go-ethereum/ethdb"
	"github.com/ethereum/go-ethereum/firehose"
	"github.com/ethereum/go-ethereum/internal/ethapi"
	"github.com/ethereum/go-ethereum/log"
	"github.com/ethereum/go-ethereum/params"
	"github.com/ethereum/go-ethereum/rlp"
	"github.com/ethereum/go-ethereum/rpc"
)

const (
	// defaultTraceTimeout is the amount of time a single transaction can execute
	// by default before being forcefully aborted.
	defaultTraceTimeout = 5 * time.Second

	// defaultTraceReexec is the number of blocks the tracer is willing to go back
	// and reexecute to produce missing historical state necessary to run a specific
	// trace.
	defaultTraceReexec = uint64(128)

	// defaultTracechainMemLimit is the size of the triedb, at which traceChain
	// switches over and tries to use a disk-backed database instead of building
	// on top of memory.
	// For non-archive nodes, this limit _will_ be overblown, as disk-backed tries
	// will only be found every ~15K blocks or so.
	defaultTracechainMemLimit = common.StorageSize(500 * 1024 * 1024)
)

var defaultBorTraceEnabled = newBoolPtr(false)

// Backend interface provides the common API services (that are provided by
// both full and light clients) with access to necessary functions.
type Backend interface {
	HeaderByHash(ctx context.Context, hash common.Hash) (*types.Header, error)
	HeaderByNumber(ctx context.Context, number rpc.BlockNumber) (*types.Header, error)
	BlockByHash(ctx context.Context, hash common.Hash) (*types.Block, error)
	BlockByNumber(ctx context.Context, number rpc.BlockNumber) (*types.Block, error)
	GetTransaction(ctx context.Context, txHash common.Hash) (*types.Transaction, common.Hash, uint64, uint64, error)
	RPCGasCap() uint64
	ChainConfig() *params.ChainConfig
	Engine() consensus.Engine
	ChainDb() ethdb.Database
	// StateAtBlock returns the state corresponding to the stateroot of the block.
	// N.B: For executing transactions on block N, the required stateRoot is block N-1,
	// so this method should be called with the parent.
	StateAtBlock(ctx context.Context, block *types.Block, reexec uint64, base *state.StateDB, checkLive, preferDisk bool) (*state.StateDB, error)
	StateAtTransaction(ctx context.Context, block *types.Block, txIndex int, reexec uint64) (core.Message, vm.BlockContext, *state.StateDB, error)

	// Bor related APIs
	GetBorBlockTransactionWithBlockHash(ctx context.Context, txHash common.Hash, blockHash common.Hash) (*types.Transaction, common.Hash, uint64, uint64, error)
}

// API is the collection of tracing APIs exposed over the private debugging endpoint.
type API struct {
	backend Backend
}

// NewAPI creates a new API definition for the tracing methods of the Ethereum service.
func NewAPI(backend Backend) *API {
	return &API{backend: backend}
}

type chainContext struct {
	api *API
	ctx context.Context
}

func (context *chainContext) Engine() consensus.Engine {
	return context.api.backend.Engine()
}

func (context *chainContext) GetHeader(hash common.Hash, number uint64) *types.Header {
	header, err := context.api.backend.HeaderByNumber(context.ctx, rpc.BlockNumber(number))
	if err != nil {
		return nil
	}
	if header.Hash() == hash {
		return header
	}
	header, err = context.api.backend.HeaderByHash(context.ctx, hash)
	if err != nil {
		return nil
	}
	return header
}

// chainContext construts the context reader which is used by the evm for reading
// the necessary chain context.
func (api *API) chainContext(ctx context.Context) core.ChainContext {
	return &chainContext{api: api, ctx: ctx}
}

// blockByNumber is the wrapper of the chain access function offered by the backend.
// It will return an error if the block is not found.
func (api *API) blockByNumber(ctx context.Context, number rpc.BlockNumber) (*types.Block, error) {
	block, err := api.backend.BlockByNumber(ctx, number)
	if err != nil {
		return nil, err
	}
	if block == nil {
		return nil, fmt.Errorf("block #%d not found", number)
	}
	return block, nil
}

// blockByHash is the wrapper of the chain access function offered by the backend.
// It will return an error if the block is not found.
func (api *API) blockByHash(ctx context.Context, hash common.Hash) (*types.Block, error) {
	block, err := api.backend.BlockByHash(ctx, hash)
	if err != nil {
		return nil, err
	}
	if block == nil {
		return nil, fmt.Errorf("block %s not found", hash.Hex())
	}
	return block, nil
}

// blockByNumberAndHash is the wrapper of the chain access function offered by
// the backend. It will return an error if the block is not found.
//
// Note this function is friendly for the light client which can only retrieve the
// historical(before the CHT) header/block by number.
func (api *API) blockByNumberAndHash(ctx context.Context, number rpc.BlockNumber, hash common.Hash) (*types.Block, error) {
	block, err := api.blockByNumber(ctx, number)
	if err != nil {
		return nil, err
	}
	if block.Hash() == hash {
		return block, nil
	}
	return api.blockByHash(ctx, hash)
}

// returns block transactions along with state-sync transaction if present
func (api *API) getAllBlockTransactions(ctx context.Context, block *types.Block) (types.Transactions, bool) {
	txs := block.Transactions()

	stateSyncPresent := false

	borReceipt := rawdb.ReadBorReceipt(api.backend.ChainDb(), block.Hash(), block.NumberU64())
	if borReceipt != nil {
		txHash := types.GetDerivedBorTxHash(types.BorReceiptKey(block.Number().Uint64(), block.Hash()))
		if txHash != (common.Hash{}) {
			borTx, _, _, _, _ := api.backend.GetBorBlockTransactionWithBlockHash(ctx, txHash, block.Hash())
			txs = append(txs, borTx)
			stateSyncPresent = true
		}
	}

	return txs, stateSyncPresent
}

// TraceConfig holds extra parameters to trace functions.
type TraceConfig struct {
	*logger.Config
	Tracer          *string
	Timeout         *string
	Reexec          *uint64
	BorTraceEnabled *bool
	BorTx           *bool
}

// TraceCallConfig is the config for traceCall API. It holds one more
// field to override the state for tracing.
type TraceCallConfig struct {
	*logger.Config
	Tracer         *string
	Timeout        *string
	Reexec         *uint64
	StateOverrides *ethapi.StateOverride
}

// StdTraceConfig holds extra parameters to standard-json trace functions.
type StdTraceConfig struct {
	logger.Config
	Reexec          *uint64
	TxHash          common.Hash
	BorTraceEnabled *bool
}

// txTraceResult is the result of a single transaction trace.
type txTraceResult struct {
	Result interface{} `json:"result,omitempty"` // Trace results produced by the tracer
	Error  string      `json:"error,omitempty"`  // Trace failure produced by the tracer
}

// blockTraceTask represents a single block trace task when an entire chain is
// being traced.
type blockTraceTask struct {
	statedb *state.StateDB   // Intermediate state prepped for tracing
	block   *types.Block     // Block to trace the transactions from
	rootref common.Hash      // Trie root reference held for this task
	results []*txTraceResult // Trace results procudes by the task
}

// blockTraceResult represets the results of tracing a single block when an entire
// chain is being traced.
type blockTraceResult struct {
	Block  hexutil.Uint64   `json:"block"`  // Block number corresponding to this trace
	Hash   common.Hash      `json:"hash"`   // Block hash corresponding to this trace
	Traces []*txTraceResult `json:"traces"` // Trace results produced by the task
}

// txTraceTask represents a single transaction trace task when an entire block
// is being traced.
type txTraceTask struct {
	statedb *state.StateDB // Intermediate state prepped for tracing
	index   int            // Transaction offset in the block
}

// TraceChain returns the structured logs created during the execution of EVM
// between two blocks (excluding start) and returns them as a JSON object.
func (api *API) TraceChain(ctx context.Context, start, end rpc.BlockNumber, config *TraceConfig) (*rpc.Subscription, error) { // Fetch the block interval that we want to trace
	from, err := api.blockByNumber(ctx, start)
	if err != nil {
		return nil, err
	}
	to, err := api.blockByNumber(ctx, end)
	if err != nil {
		return nil, err
	}
	if from.Number().Cmp(to.Number()) >= 0 {
		return nil, fmt.Errorf("end block (#%d) needs to come after start block (#%d)", end, start)
	}
	return api.traceChain(ctx, from, to, config)
}

// traceChain configures a new tracer according to the provided configuration, and
// executes all the transactions contained within. The return value will be one item
// per transaction, dependent on the requested tracer.
func (api *API) traceChain(ctx context.Context, start, end *types.Block, config *TraceConfig) (*rpc.Subscription, error) {
	if config == nil {
		config = &TraceConfig{
			BorTraceEnabled: defaultBorTraceEnabled,
			BorTx:           newBoolPtr(false),
		}
	}

	if config.BorTraceEnabled == nil {
		config.BorTraceEnabled = defaultBorTraceEnabled
	}
	// Tracing a chain is a **long** operation, only do with subscriptions
	notifier, supported := rpc.NotifierFromContext(ctx)
	if !supported {
		return &rpc.Subscription{}, rpc.ErrNotificationsUnsupported
	}
	sub := notifier.CreateSubscription()

	// Prepare all the states for tracing. Note this procedure can take very
	// long time. Timeout mechanism is necessary.
	reexec := defaultTraceReexec
	if config != nil && config.Reexec != nil {
		reexec = *config.Reexec
	}
	blocks := int(end.NumberU64() - start.NumberU64())
	threads := runtime.NumCPU()
	if threads > blocks {
		threads = blocks
	}
	var (
		pend     = new(sync.WaitGroup)
		tasks    = make(chan *blockTraceTask, threads)
		results  = make(chan *blockTraceTask, threads)
		localctx = context.Background()
	)
	for th := 0; th < threads; th++ {
		pend.Add(1)
		go func() {
			defer pend.Done()

			// Fetch and execute the next block trace tasks
			for task := range tasks {
				signer := types.MakeSigner(api.backend.ChainConfig(), task.block.Number())
				blockCtx := core.NewEVMBlockContext(task.block.Header(), api.chainContext(localctx), nil)
				// Trace all the transactions contained within
				txs, stateSyncPresent := api.getAllBlockTransactions(ctx, task.block)
				if !*config.BorTraceEnabled && stateSyncPresent {
					txs = txs[:len(txs)-1]
					stateSyncPresent = false
				}

				for i, tx := range txs {
					msg, _ := tx.AsMessage(signer, task.block.BaseFee())
					txctx := &Context{
						BlockHash: task.block.Hash(),
						TxIndex:   i,
						TxHash:    tx.Hash(),
					}

					var res interface{}

					var err error

					if stateSyncPresent && i == len(txs)-1 {
						if *config.BorTraceEnabled {
							config.BorTx = newBoolPtr(true)
							res, err = api.traceTx(localctx, msg, txctx, blockCtx, task.statedb, config)
						}
					} else {
						res, err = api.traceTx(localctx, msg, txctx, blockCtx, task.statedb, config)
					}

					if err != nil {
						task.results[i] = &txTraceResult{Error: err.Error()}
						log.Warn("Tracing failed", "hash", tx.Hash(), "block", task.block.NumberU64(), "err", err)
						break
					}

					// Only delete empty objects if EIP158/161 (a.k.a Spurious Dragon) is in effect
					task.statedb.Finalise(api.backend.ChainConfig().IsEIP158(task.block.Number()))
					task.results[i] = &txTraceResult{Result: res}
				}
				// Stream the result back to the user or abort on teardown
				select {
				case results <- task:
				case <-notifier.Closed():
					return
				}
			}
		}()
	}
	// Start a goroutine to feed all the blocks into the tracers
	var (
		begin     = time.Now()
		derefTodo []common.Hash // list of hashes to dereference from the db
		derefsMu  sync.Mutex    // mutex for the derefs
	)

	go func() {
		var (
			logged  time.Time
			number  uint64
			traced  uint64
			failed  error
			parent  common.Hash
			statedb *state.StateDB
		)
		// Ensure everything is properly cleaned up on any exit path
		defer func() {
			close(tasks)
			pend.Wait()

			switch {
			case failed != nil:
				log.Warn("Chain tracing failed", "start", start.NumberU64(), "end", end.NumberU64(), "transactions", traced, "elapsed", time.Since(begin), "err", failed)
			case number < end.NumberU64():
				log.Warn("Chain tracing aborted", "start", start.NumberU64(), "end", end.NumberU64(), "abort", number, "transactions", traced, "elapsed", time.Since(begin))
			default:
				log.Info("Chain tracing finished", "start", start.NumberU64(), "end", end.NumberU64(), "transactions", traced, "elapsed", time.Since(begin))
			}
			close(results)
		}()
		var preferDisk bool
		// Feed all the blocks both into the tracer, as well as fast process concurrently
		for number = start.NumberU64(); number < end.NumberU64(); number++ {
			// Stop tracing if interruption was requested
			select {
			case <-notifier.Closed():
				return
			default:
			}
			// clean out any derefs
			derefsMu.Lock()
			for _, h := range derefTodo {
				statedb.Database().TrieDB().Dereference(h)
			}
			derefTodo = derefTodo[:0]
			derefsMu.Unlock()

			// Print progress logs if long enough time elapsed
			if time.Since(logged) > 8*time.Second {
				logged = time.Now()
				log.Info("Tracing chain segment", "start", start.NumberU64(), "end", end.NumberU64(), "current", number, "transactions", traced, "elapsed", time.Since(begin))
			}
			// Retrieve the parent state to trace on top
			block, err := api.blockByNumber(localctx, rpc.BlockNumber(number))
			if err != nil {
				failed = err
				break
			}
			// Prepare the statedb for tracing. Don't use the live database for
			// tracing to avoid persisting state junks into the database.
			statedb, err = api.backend.StateAtBlock(localctx, block, reexec, statedb, false, preferDisk)
			if err != nil {
				failed = err
				break
			}
			if trieDb := statedb.Database().TrieDB(); trieDb != nil {
				// Hold the reference for tracer, will be released at the final stage
				trieDb.Reference(block.Root(), common.Hash{})

				// Release the parent state because it's already held by the tracer
				if parent != (common.Hash{}) {
					trieDb.Dereference(parent)
				}
				// Prefer disk if the trie db memory grows too much
				s1, s2 := trieDb.Size()
				if !preferDisk && (s1+s2) > defaultTracechainMemLimit {
					log.Info("Switching to prefer-disk mode for tracing", "size", s1+s2)
					preferDisk = true
				}
			}
			parent = block.Root()

			next, err := api.blockByNumber(localctx, rpc.BlockNumber(number+1))
			if err != nil {
				failed = err
				break
			}
			// Send the block over to the concurrent tracers (if not in the fast-forward phase)
			txs := next.Transactions()
			select {
			case tasks <- &blockTraceTask{statedb: statedb.Copy(), block: next, rootref: block.Root(), results: make([]*txTraceResult, len(txs))}:
			case <-notifier.Closed():
				return
			}
			traced += uint64(len(txs))
		}
	}()

	// Keep reading the trace results and stream the to the user
	go func() {
		var (
			done = make(map[uint64]*blockTraceResult)
			next = start.NumberU64() + 1
		)
		for res := range results {
			// Queue up next received result
			result := &blockTraceResult{
				Block:  hexutil.Uint64(res.block.NumberU64()),
				Hash:   res.block.Hash(),
				Traces: res.results,
			}
			// Schedule any parent tries held in memory by this task for dereferencing
			done[uint64(result.Block)] = result
			derefsMu.Lock()
			derefTodo = append(derefTodo, res.rootref)
			derefsMu.Unlock()
			// Stream completed traces to the user, aborting on the first error
			for result, ok := done[next]; ok; result, ok = done[next] {
				if len(result.Traces) > 0 || next == end.NumberU64() {
					notifier.Notify(sub.ID, result)
				}
				delete(done, next)
				next++
			}
		}
	}()
	return sub, nil
}

func newBoolPtr(bb bool) *bool {
	b := bb
	return &b
}

// TraceBlockByNumber returns the structured logs created during the execution of
// EVM and returns them as a JSON object.
func (api *API) TraceBlockByNumber(ctx context.Context, number rpc.BlockNumber, config *TraceConfig) ([]*txTraceResult, error) {
	block, err := api.blockByNumber(ctx, number)
	if err != nil {
		return nil, err
	}
	return api.traceBlock(ctx, block, config)
}

// TraceBlockByHash returns the structured logs created during the execution of
// EVM and returns them as a JSON object.
func (api *API) TraceBlockByHash(ctx context.Context, hash common.Hash, config *TraceConfig) ([]*txTraceResult, error) {
	block, err := api.blockByHash(ctx, hash)
	if err != nil {
		return nil, err
	}
	return api.traceBlock(ctx, block, config)
}

// TraceBlock returns the structured logs created during the execution of EVM
// and returns them as a JSON object.
func (api *API) TraceBlock(ctx context.Context, blob hexutil.Bytes, config *TraceConfig) ([]*txTraceResult, error) {
	block := new(types.Block)
	if err := rlp.Decode(bytes.NewReader(blob), block); err != nil {
		return nil, fmt.Errorf("could not decode block: %v", err)
	}
	return api.traceBlock(ctx, block, config)
}

// TraceBlockFromFile returns the structured logs created during the execution of
// EVM and returns them as a JSON object.
func (api *API) TraceBlockFromFile(ctx context.Context, file string, config *TraceConfig) ([]*txTraceResult, error) {
	blob, err := ioutil.ReadFile(file)
	if err != nil {
		return nil, fmt.Errorf("could not read file: %v", err)
	}
	return api.TraceBlock(ctx, blob, config)
}

// TraceBadBlock returns the structured logs created during the execution of
// EVM against a block pulled from the pool of bad ones and returns them as a JSON
// object.
func (api *API) TraceBadBlock(ctx context.Context, hash common.Hash, config *TraceConfig) ([]*txTraceResult, error) {
	block := rawdb.ReadBadBlock(api.backend.ChainDb(), hash)
	if block == nil {
		return nil, fmt.Errorf("bad block %#x not found", hash)
	}
	return api.traceBlock(ctx, block, config)
}

// StandardTraceBlockToFile dumps the structured logs created during the
// execution of EVM to the local file system and returns a list of files
// to the caller.
func (api *API) StandardTraceBlockToFile(ctx context.Context, hash common.Hash, config *StdTraceConfig) ([]string, error) {
	block, err := api.blockByHash(ctx, hash)
	if err != nil {
		return nil, err
	}
	return api.standardTraceBlockToFile(ctx, block, config)
}

func prepareCallMessage(msg core.Message) statefull.Callmsg {
	return statefull.Callmsg{
		CallMsg: ethereum.CallMsg{
			From:       msg.From(),
			To:         msg.To(),
			Gas:        msg.Gas(),
			GasPrice:   msg.GasPrice(),
			GasFeeCap:  msg.GasFeeCap(),
			GasTipCap:  msg.GasTipCap(),
			Value:      msg.Value(),
			Data:       msg.Data(),
			AccessList: msg.AccessList(),
		}}
}

// IntermediateRoots executes a block (bad- or canon- or side-), and returns a list
// of intermediate roots: the stateroot after each transaction.
func (api *API) IntermediateRoots(ctx context.Context, hash common.Hash, config *TraceConfig) ([]common.Hash, error) {
	if config == nil {
		config = &TraceConfig{
			BorTraceEnabled: defaultBorTraceEnabled,
			BorTx:           newBoolPtr(false),
		}
	}

	if config.BorTraceEnabled == nil {
		config.BorTraceEnabled = defaultBorTraceEnabled
	}

	block, _ := api.blockByHash(ctx, hash)
	if block == nil {
		// Check in the bad blocks
		block = rawdb.ReadBadBlock(api.backend.ChainDb(), hash)
	}
	if block == nil {
		return nil, fmt.Errorf("block %#x not found", hash)
	}
	if block.NumberU64() == 0 {
		return nil, errors.New("genesis is not traceable")
	}
	parent, err := api.blockByNumberAndHash(ctx, rpc.BlockNumber(block.NumberU64()-1), block.ParentHash())
	if err != nil {
		return nil, err
	}
	reexec := defaultTraceReexec
	if config != nil && config.Reexec != nil {
		reexec = *config.Reexec
	}
	statedb, err := api.backend.StateAtBlock(ctx, parent, reexec, nil, true, false)
	if err != nil {
		return nil, err
	}
	var (
		roots              []common.Hash
		signer             = types.MakeSigner(api.backend.ChainConfig(), block.Number())
		chainConfig        = api.backend.ChainConfig()
		vmctx              = core.NewEVMBlockContext(block.Header(), api.chainContext(ctx), nil)
		deleteEmptyObjects = chainConfig.IsEIP158(block.Number())
	)

	txs, stateSyncPresent := api.getAllBlockTransactions(ctx, block)
	for i, tx := range txs {
		var (
			msg, _    = tx.AsMessage(signer, block.BaseFee())
			txContext = core.NewEVMTxContext(msg)
			vmenv     = vm.NewEVM(vmctx, txContext, statedb, chainConfig, vm.Config{}, firehose.NoOpContext)
		)
		statedb.Prepare(tx.Hash(), i)
		//nolint: nestif
		if stateSyncPresent && i == len(txs)-1 {
			if *config.BorTraceEnabled {
				callmsg := prepareCallMessage(msg)

				if _, err := statefull.ApplyMessage(callmsg, statedb, block.Header(), api.backend.ChainConfig(), api.chainContext(ctx)); err != nil {
					log.Warn("Tracing intermediate roots did not complete", "txindex", i, "txhash", tx.Hash(), "err", err)
					// We intentionally don't return the error here: if we do, then the RPC server will not
					// return the roots. Most likely, the caller already knows that a certain transaction fails to
					// be included, but still want the intermediate roots that led to that point.
					// It may happen the tx_N causes an erroneous state, which in turn causes tx_N+M to not be
					// executable.
					// N.B: This should never happen while tracing canon blocks, only when tracing bad blocks.
					return roots, nil
				}
			} else {
				break
			}
		} else {
			if _, err := core.ApplyMessage(vmenv, msg, new(core.GasPool).AddGas(msg.Gas())); err != nil {
				log.Warn("Tracing intermediate roots did not complete", "txindex", i, "txhash", tx.Hash(), "err", err)
				// We intentionally don't return the error here: if we do, then the RPC server will not
				// return the roots. Most likely, the caller already knows that a certain transaction fails to
				// be included, but still want the intermediate roots that led to that point.
				// It may happen the tx_N causes an erroneous state, which in turn causes tx_N+M to not be
				// executable.
				// N.B: This should never happen while tracing canon blocks, only when tracing bad blocks.
				return roots, nil
			}

		}

		// calling IntermediateRoot will internally call Finalize on the state
		// so any modifications are written to the trie
		roots = append(roots, statedb.IntermediateRoot(deleteEmptyObjects))
	}
	return roots, nil
}

// StandardTraceBadBlockToFile dumps the structured logs created during the
// execution of EVM against a block pulled from the pool of bad ones to the
// local file system and returns a list of files to the caller.
func (api *API) StandardTraceBadBlockToFile(ctx context.Context, hash common.Hash, config *StdTraceConfig) ([]string, error) {
	block := rawdb.ReadBadBlock(api.backend.ChainDb(), hash)
	if block == nil {
		return nil, fmt.Errorf("bad block %#x not found", hash)
	}
	return api.standardTraceBlockToFile(ctx, block, config)
}

// traceBlock configures a new tracer according to the provided configuration, and
// executes all the transactions contained within. The return value will be one item
// per transaction, dependent on the requestd tracer.
func (api *API) traceBlock(ctx context.Context, block *types.Block, config *TraceConfig) ([]*txTraceResult, error) {

	if config == nil {
		config = &TraceConfig{
			BorTraceEnabled: defaultBorTraceEnabled,
			BorTx:           newBoolPtr(false),
		}
	}

	if config.BorTraceEnabled == nil {
		config.BorTraceEnabled = defaultBorTraceEnabled
	}

	if block.NumberU64() == 0 {
		return nil, errors.New("genesis is not traceable")
	}
	parent, err := api.blockByNumberAndHash(ctx, rpc.BlockNumber(block.NumberU64()-1), block.ParentHash())
	if err != nil {
		return nil, err
	}
	reexec := defaultTraceReexec
	if config != nil && config.Reexec != nil {
		reexec = *config.Reexec
	}
	statedb, err := api.backend.StateAtBlock(ctx, parent, reexec, nil, true, false)
	if err != nil {
		return nil, err
	}
	// Execute all the transaction contained within the block concurrently
	var (
		signer                = types.MakeSigner(api.backend.ChainConfig(), block.Number())
		txs, stateSyncPresent = api.getAllBlockTransactions(ctx, block)
		results               = make([]*txTraceResult, len(txs))

		pend = new(sync.WaitGroup)
		jobs = make(chan *txTraceTask, len(txs))
	)
	threads := runtime.NumCPU()
	if threads > len(txs) {
		threads = len(txs)
	}
	blockHash := block.Hash()
	for th := 0; th < threads; th++ {
		pend.Add(1)
		go func() {
			blockCtx := core.NewEVMBlockContext(block.Header(), api.chainContext(ctx), nil)
			defer pend.Done()
			// Fetch and execute the next transaction trace tasks
			for task := range jobs {
				msg, _ := txs[task.index].AsMessage(signer, block.BaseFee())
				txctx := &Context{
					BlockHash: blockHash,
					TxIndex:   task.index,
					TxHash:    txs[task.index].Hash(),
				}

				var res interface{}

				var err error

				if stateSyncPresent && task.index == len(txs)-1 {
					if *config.BorTraceEnabled {
						config.BorTx = newBoolPtr(true)
						res, err = api.traceTx(ctx, msg, txctx, blockCtx, task.statedb, config)
					} else {
						break
					}
				} else {
					res, err = api.traceTx(ctx, msg, txctx, blockCtx, task.statedb, config)
				}
				if err != nil {
					results[task.index] = &txTraceResult{Error: err.Error()}
					continue
				}
				results[task.index] = &txTraceResult{Result: res}
			}
		}()
	}
	// Feed the transactions into the tracers and return
	var failed error
	blockCtx := core.NewEVMBlockContext(block.Header(), api.chainContext(ctx), nil)
	for i, tx := range txs {
		// Send the trace task over for execution
		jobs <- &txTraceTask{statedb: statedb.Copy(), index: i}

		// Generate the next state snapshot fast without tracing
		msg, _ := tx.AsMessage(signer, block.BaseFee())
		statedb.Prepare(tx.Hash(), i)
<<<<<<< HEAD
		vmenv := vm.NewEVM(blockCtx, core.NewEVMTxContext(msg), statedb, api.backend.ChainConfig(), vm.Config{}, firehose.NoOpContext)
		if _, err := core.ApplyMessage(vmenv, msg, new(core.GasPool).AddGas(msg.Gas())); err != nil {
			failed = err
			break
=======

		vmenv := vm.NewEVM(blockCtx, core.NewEVMTxContext(msg), statedb, api.backend.ChainConfig(), vm.Config{})
		//nolint: nestif
		if stateSyncPresent && i == len(txs)-1 {
			if *config.BorTraceEnabled {
				callmsg := prepareCallMessage(msg)
				if _, err := statefull.ApplyBorMessage(*vmenv, callmsg); err != nil {
					failed = err
					break
				}
			} else {
				break
			}
		} else {
			if _, err := core.ApplyMessage(vmenv, msg, new(core.GasPool).AddGas(msg.Gas())); err != nil {
				failed = err
				break
			}
>>>>>>> 31da9729
		}

		// Finalize the state so any modifications are written to the trie
		// Only delete empty objects if EIP158/161 (a.k.a Spurious Dragon) is in effect
		statedb.Finalise(vmenv.ChainConfig().IsEIP158(block.Number()))
	}
	close(jobs)
	pend.Wait()

	// If execution failed in between, abort
	if failed != nil {
		return nil, failed
	}

	if !*config.BorTraceEnabled && stateSyncPresent {
		return results[:len(results)-1], nil
	} else {
		return results, nil
	}
}

// standardTraceBlockToFile configures a new tracer which uses standard JSON output,
// and traces either a full block or an individual transaction. The return value will
// be one filename per transaction traced.
func (api *API) standardTraceBlockToFile(ctx context.Context, block *types.Block, config *StdTraceConfig) ([]string, error) {
	if config == nil {
		config = &StdTraceConfig{
			BorTraceEnabled: defaultBorTraceEnabled,
		}
	}

	if config.BorTraceEnabled == nil {
		config.BorTraceEnabled = defaultBorTraceEnabled
	}
	// If we're tracing a single transaction, make sure it's present
	if config != nil && config.TxHash != (common.Hash{}) {
		if !api.containsTx(ctx, block, config.TxHash) {
			return nil, fmt.Errorf("transaction %#x not found in block", config.TxHash)
		}
	}
	if block.NumberU64() == 0 {
		return nil, errors.New("genesis is not traceable")
	}
	parent, err := api.blockByNumberAndHash(ctx, rpc.BlockNumber(block.NumberU64()-1), block.ParentHash())
	if err != nil {
		return nil, err
	}
	reexec := defaultTraceReexec
	if config != nil && config.Reexec != nil {
		reexec = *config.Reexec
	}
	statedb, err := api.backend.StateAtBlock(ctx, parent, reexec, nil, true, false)
	if err != nil {
		return nil, err
	}
	// Retrieve the tracing configurations, or use default values
	var (
		logConfig logger.Config
		txHash    common.Hash
	)
	if config != nil {
		logConfig = config.Config
		txHash = config.TxHash
	}
	logConfig.Debug = true

	// Execute transaction, either tracing all or just the requested one
	var (
		dumps       []string
		signer      = types.MakeSigner(api.backend.ChainConfig(), block.Number())
		chainConfig = api.backend.ChainConfig()
		vmctx       = core.NewEVMBlockContext(block.Header(), api.chainContext(ctx), nil)
		canon       = true
	)
	// Check if there are any overrides: the caller may wish to enable a future
	// fork when executing this block. Note, such overrides are only applicable to the
	// actual specified block, not any preceding blocks that we have to go through
	// in order to obtain the state.
	// Therefore, it's perfectly valid to specify `"futureForkBlock": 0`, to enable `futureFork`

	if config != nil && config.Overrides != nil {
		// Copy the config, to not screw up the main config
		// Note: the Clique-part is _not_ deep copied
		chainConfigCopy := new(params.ChainConfig)
		*chainConfigCopy = *chainConfig
		chainConfig = chainConfigCopy
		if berlin := config.Config.Overrides.BerlinBlock; berlin != nil {
			chainConfig.BerlinBlock = berlin
			canon = false
		}
	}

	txs, stateSyncPresent := api.getAllBlockTransactions(ctx, block)
	if !*config.BorTraceEnabled && stateSyncPresent {
		txs = txs[:len(txs)-1]
		stateSyncPresent = false
	}

	for i, tx := range txs {
		// Prepare the trasaction for un-traced execution
		var (
			msg, _    = tx.AsMessage(signer, block.BaseFee())
			txContext = core.NewEVMTxContext(msg)
			vmConf    vm.Config
			dump      *os.File
			writer    *bufio.Writer
			err       error
		)
		// If the transaction needs tracing, swap out the configs
		if tx.Hash() == txHash || txHash == (common.Hash{}) {
			// Generate a unique temporary file to dump it into
			prefix := fmt.Sprintf("block_%#x-%d-%#x-", block.Hash().Bytes()[:4], i, tx.Hash().Bytes()[:4])
			if !canon {
				prefix = fmt.Sprintf("%valt-", prefix)
			}
			dump, err = ioutil.TempFile(os.TempDir(), prefix)
			if err != nil {
				return nil, err
			}
			dumps = append(dumps, dump.Name())

			// Swap out the noop logger to the standard tracer
			writer = bufio.NewWriter(dump)
			vmConf = vm.Config{
				Debug:                   true,
				Tracer:                  logger.NewJSONLogger(&logConfig, writer),
				EnablePreimageRecording: true,
			}
		}
		// Execute the transaction and flush any traces to disk
		vmenv := vm.NewEVM(vmctx, txContext, statedb, chainConfig, vmConf, firehose.NoOpContext)
		statedb.Prepare(tx.Hash(), i)
		//nolint: nestif
		if stateSyncPresent && i == len(txs)-1 {
			if *config.BorTraceEnabled {
				callmsg := prepareCallMessage(msg)
				_, err = statefull.ApplyBorMessage(*vmenv, callmsg)

				if writer != nil {
					writer.Flush()
				}
			}
		} else {
			_, err = core.ApplyMessage(vmenv, msg, new(core.GasPool).AddGas(msg.Gas()))
			if writer != nil {
				writer.Flush()
			}
		}

		if dump != nil {
			dump.Close()
			log.Info("Wrote standard trace", "file", dump.Name())
		}
		if err != nil {
			return dumps, err
		}
		// Finalize the state so any modifications are written to the trie
		// Only delete empty objects if EIP158/161 (a.k.a Spurious Dragon) is in effect
		statedb.Finalise(vmenv.ChainConfig().IsEIP158(block.Number()))

		// If we've traced the transaction we were looking for, abort
		if tx.Hash() == txHash {
			break
		}
	}
	return dumps, nil
}

// containsTx reports whether the transaction with a certain hash
// is contained within the specified block.
func (api *API) containsTx(ctx context.Context, block *types.Block, hash common.Hash) bool {
	txs, _ := api.getAllBlockTransactions(ctx, block)
	for _, tx := range txs {
		if tx.Hash() == hash {
			return true
		}
	}
	return false
}

// TraceTransaction returns the structured logs created during the execution of EVM
// and returns them as a JSON object.
func (api *API) TraceTransaction(ctx context.Context, hash common.Hash, config *TraceConfig) (interface{}, error) {
	if config == nil {
		config = &TraceConfig{
			BorTraceEnabled: defaultBorTraceEnabled,
			BorTx:           newBoolPtr(false),
		}
	}

	if config.BorTraceEnabled == nil {
		config.BorTraceEnabled = defaultBorTraceEnabled
	}

	tx, blockHash, blockNumber, index, err := api.backend.GetTransaction(ctx, hash)
	if tx == nil {
		// For BorTransaction, there will be no trace available
		tx, _, _, _ = rawdb.ReadBorTransaction(api.backend.ChainDb(), hash)
		if tx != nil {
			return &ethapi.ExecutionResult{
				StructLogs: make([]ethapi.StructLogRes, 0),
			}, nil
		}
	}
	if err != nil {
		return nil, err
	}

	// It shouldn't happen in practice.
	if blockNumber == 0 {
		return nil, errors.New("genesis is not traceable")
	}
	reexec := defaultTraceReexec
	if config != nil && config.Reexec != nil {
		reexec = *config.Reexec
	}
	block, err := api.blockByNumberAndHash(ctx, rpc.BlockNumber(blockNumber), blockHash)
	if err != nil {
		return nil, err
	}
	msg, vmctx, statedb, err := api.backend.StateAtTransaction(ctx, block, int(index), reexec)
	if err != nil {
		return nil, err
	}
	txctx := &Context{
		BlockHash: blockHash,
		TxIndex:   int(index),
		TxHash:    hash,
	}

	return api.traceTx(ctx, msg, txctx, vmctx, statedb, config)
}

// TraceCall lets you trace a given eth_call. It collects the structured logs
// created during the execution of EVM if the given transaction was added on
// top of the provided block and returns them as a JSON object.
// You can provide -2 as a block number to trace on top of the pending block.
func (api *API) TraceCall(ctx context.Context, args ethapi.TransactionArgs, blockNrOrHash rpc.BlockNumberOrHash, config *TraceCallConfig) (interface{}, error) {
	// Try to retrieve the specified block
	var (
		err   error
		block *types.Block
	)
	if hash, ok := blockNrOrHash.Hash(); ok {
		block, err = api.blockByHash(ctx, hash)
	} else if number, ok := blockNrOrHash.Number(); ok {
		block, err = api.blockByNumber(ctx, number)
	} else {
		return nil, errors.New("invalid arguments; neither block nor hash specified")
	}
	if err != nil {
		return nil, err
	}
	// try to recompute the state
	reexec := defaultTraceReexec
	if config != nil && config.Reexec != nil {
		reexec = *config.Reexec
	}
	statedb, err := api.backend.StateAtBlock(ctx, block, reexec, nil, true, false)
	if err != nil {
		return nil, err
	}
	// Apply the customized state rules if required.
	if config != nil {
		if err := config.StateOverrides.Apply(statedb); err != nil {
			return nil, err
		}
	}
	// Execute the trace
	msg, err := args.ToMessage(api.backend.RPCGasCap(), block.BaseFee())
	if err != nil {
		return nil, err
	}
	vmctx := core.NewEVMBlockContext(block.Header(), api.chainContext(ctx), nil)

	var traceConfig *TraceConfig
	if config != nil {
		traceConfig = &TraceConfig{
			Config:  config.Config,
			Tracer:  config.Tracer,
			Timeout: config.Timeout,
			Reexec:  config.Reexec,
		}
	}

	return api.traceTx(ctx, msg, new(Context), vmctx, statedb, traceConfig)
}

// traceTx configures a new tracer according to the provided configuration, and
// executes the given message in the provided environment. The return value will
// be tracer dependent.
func (api *API) traceTx(ctx context.Context, message core.Message, txctx *Context, vmctx vm.BlockContext, statedb *state.StateDB, config *TraceConfig) (interface{}, error) {

	if config == nil {
		config = &TraceConfig{
			BorTraceEnabled: defaultBorTraceEnabled,
			BorTx:           newBoolPtr(false),
		}
	}

	if config.BorTraceEnabled == nil {
		config.BorTraceEnabled = defaultBorTraceEnabled
	}

	// Assemble the structured logger or the JavaScript tracer
	var (
		tracer    vm.EVMLogger
		err       error
		txContext = core.NewEVMTxContext(message)
	)
	switch {
	case config == nil:
		tracer = logger.NewStructLogger(nil)
	case config.Tracer != nil:
		// Define a meaningful timeout of a single transaction trace
		timeout := defaultTraceTimeout
		if config.Timeout != nil {
			if timeout, err = time.ParseDuration(*config.Timeout); err != nil {
				return nil, err
			}
		}
		if t, err := New(*config.Tracer, txctx); err != nil {
			return nil, err
		} else {
			deadlineCtx, cancel := context.WithTimeout(ctx, timeout)
			go func() {
				<-deadlineCtx.Done()
				if errors.Is(deadlineCtx.Err(), context.DeadlineExceeded) {
					t.Stop(errors.New("execution timeout"))
				}
			}()
			defer cancel()
			tracer = t
		}
	default:
		tracer = logger.NewStructLogger(config.Config)
	}
	// Run the transaction with tracing enabled.
	vmenv := vm.NewEVM(vmctx, txContext, statedb, api.backend.ChainConfig(), vm.Config{Debug: true, Tracer: tracer, NoBaseFee: true}, firehose.NoOpContext)

	// Call Prepare to clear out the statedb access list
	statedb.Prepare(txctx.TxHash, txctx.TxIndex)

	var result *core.ExecutionResult

	if config.BorTx == nil {
		config.BorTx = newBoolPtr(false)
	}

	if *config.BorTx {
		callmsg := prepareCallMessage(message)
		if result, err = statefull.ApplyBorMessage(*vmenv, callmsg); err != nil {
			return nil, fmt.Errorf("tracing failed: %w", err)
		}
	} else {
		result, err = core.ApplyMessage(vmenv, message, new(core.GasPool).AddGas(message.Gas()))
		if err != nil {
			return nil, fmt.Errorf("tracing failed: %w", err)
		}
	}

	// Depending on the tracer type, format and return the output.
	switch tracer := tracer.(type) {
	case *logger.StructLogger:
		// If the result contains a revert reason, return it.
		returnVal := fmt.Sprintf("%x", result.Return())
		if len(result.Revert()) > 0 {
			returnVal = fmt.Sprintf("%x", result.Revert())
		}
		return &ethapi.ExecutionResult{
			Gas:         result.UsedGas,
			Failed:      result.Failed(),
			ReturnValue: returnVal,
			StructLogs:  ethapi.FormatLogs(tracer.StructLogs()),
		}, nil

	case Tracer:
		return tracer.GetResult()

	default:
		panic(fmt.Sprintf("bad tracer type %T", tracer))
	}
}

// APIs return the collection of RPC services the tracer package offers.
func APIs(backend Backend) []rpc.API {
	// Append all the local APIs and return
	return []rpc.API{
		{
			Namespace: "debug",
			Version:   "1.0",
			Service:   NewAPI(backend),
			Public:    false,
		},
	}
}<|MERGE_RESOLUTION|>--- conflicted
+++ resolved
@@ -630,7 +630,7 @@
 			if *config.BorTraceEnabled {
 				callmsg := prepareCallMessage(msg)
 
-				if _, err := statefull.ApplyMessage(callmsg, statedb, block.Header(), api.backend.ChainConfig(), api.chainContext(ctx)); err != nil {
+				if _, err := statefull.ApplyMessage(callmsg, statedb, block.Header(), api.backend.ChainConfig(), api.chainContext(ctx), 0, firehose.NoOpContext); err != nil {
 					log.Warn("Tracing intermediate roots did not complete", "txindex", i, "txhash", tx.Hash(), "err", err)
 					// We intentionally don't return the error here: if we do, then the RPC server will not
 					// return the roots. Most likely, the caller already knows that a certain transaction fails to
@@ -766,14 +766,8 @@
 		// Generate the next state snapshot fast without tracing
 		msg, _ := tx.AsMessage(signer, block.BaseFee())
 		statedb.Prepare(tx.Hash(), i)
-<<<<<<< HEAD
+
 		vmenv := vm.NewEVM(blockCtx, core.NewEVMTxContext(msg), statedb, api.backend.ChainConfig(), vm.Config{}, firehose.NoOpContext)
-		if _, err := core.ApplyMessage(vmenv, msg, new(core.GasPool).AddGas(msg.Gas())); err != nil {
-			failed = err
-			break
-=======
-
-		vmenv := vm.NewEVM(blockCtx, core.NewEVMTxContext(msg), statedb, api.backend.ChainConfig(), vm.Config{})
 		//nolint: nestif
 		if stateSyncPresent && i == len(txs)-1 {
 			if *config.BorTraceEnabled {
@@ -790,7 +784,6 @@
 				failed = err
 				break
 			}
->>>>>>> 31da9729
 		}
 
 		// Finalize the state so any modifications are written to the trie
