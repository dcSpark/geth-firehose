// Copyright 2021 The go-ethereum Authors
// This file is part of the go-ethereum library.
//
// The go-ethereum library is free software: you can redistribute it and/or modify
// it under the terms of the GNU Lesser General Public License as published by
// the Free Software Foundation, either version 3 of the License, or
// (at your option) any later version.
//
// The go-ethereum library is distributed in the hope that it will be useful,
// but WITHOUT ANY WARRANTY; without even the implied warranty of
// MERCHANTABILITY or FITNESS FOR A PARTICULAR PURPOSE. See the
// GNU Lesser General Public License for more details.
//
// You should have received a copy of the GNU Lesser General Public License
// along with the go-ethereum library. If not, see <http://www.gnu.org/licenses/>.

package tracers

import (
	"bufio"
	"bytes"
	"context"
	"errors"
	"fmt"
	"io/ioutil"
	"os"
	"runtime"
	"sync"
	"time"

	"github.com/ethereum/go-ethereum/common"
	"github.com/ethereum/go-ethereum/common/hexutil"
	"github.com/ethereum/go-ethereum/consensus"
	"github.com/ethereum/go-ethereum/core"
	"github.com/ethereum/go-ethereum/core/rawdb"
	"github.com/ethereum/go-ethereum/core/state"
	"github.com/ethereum/go-ethereum/core/types"
	"github.com/ethereum/go-ethereum/core/vm"
	"github.com/ethereum/go-ethereum/deepmind"
	"github.com/ethereum/go-ethereum/eth/tracers/logger"
	"github.com/ethereum/go-ethereum/ethdb"
	"github.com/ethereum/go-ethereum/internal/ethapi"
	"github.com/ethereum/go-ethereum/log"
	"github.com/ethereum/go-ethereum/params"
	"github.com/ethereum/go-ethereum/rlp"
	"github.com/ethereum/go-ethereum/rpc"
)

const (
	// defaultTraceTimeout is the amount of time a single transaction can execute
	// by default before being forcefully aborted.
	defaultTraceTimeout = 5 * time.Second

	// defaultTraceReexec is the number of blocks the tracer is willing to go back
	// and reexecute to produce missing historical state necessary to run a specific
	// trace.
	defaultTraceReexec = uint64(128)

	// defaultTracechainMemLimit is the size of the triedb, at which traceChain
	// switches over and tries to use a disk-backed database instead of building
	// on top of memory.
	// For non-archive nodes, this limit _will_ be overblown, as disk-backed tries
	// will only be found every ~15K blocks or so.
	defaultTracechainMemLimit = common.StorageSize(500 * 1024 * 1024)
)

// Backend interface provides the common API services (that are provided by
// both full and light clients) with access to necessary functions.
type Backend interface {
	HeaderByHash(ctx context.Context, hash common.Hash) (*types.Header, error)
	HeaderByNumber(ctx context.Context, number rpc.BlockNumber) (*types.Header, error)
	BlockByHash(ctx context.Context, hash common.Hash) (*types.Block, error)
	BlockByNumber(ctx context.Context, number rpc.BlockNumber) (*types.Block, error)
	GetTransaction(ctx context.Context, txHash common.Hash) (*types.Transaction, common.Hash, uint64, uint64, error)
	RPCGasCap() uint64
	ChainConfig() *params.ChainConfig
	Engine() consensus.Engine
	ChainDb() ethdb.Database
<<<<<<< HEAD
	StateAtBlock(ctx context.Context, block *types.Block, reexec uint64, base *state.StateDB, checkLive bool) (*state.StateDB, error)
=======
	// StateAtBlock returns the state corresponding to the stateroot of the block.
	// N.B: For executing transactions on block N, the required stateRoot is block N-1,
	// so this method should be called with the parent.
	StateAtBlock(ctx context.Context, block *types.Block, reexec uint64, base *state.StateDB, checkLive, preferDisk bool) (*state.StateDB, error)
>>>>>>> 9a0ed706
	StateAtTransaction(ctx context.Context, block *types.Block, txIndex int, reexec uint64) (core.Message, vm.BlockContext, *state.StateDB, error)
}

// API is the collection of tracing APIs exposed over the private debugging endpoint.
type API struct {
	backend Backend
}

// NewAPI creates a new API definition for the tracing methods of the Ethereum service.
func NewAPI(backend Backend) *API {
	return &API{backend: backend}
}

type chainContext struct {
	api *API
	ctx context.Context
}

func (context *chainContext) Engine() consensus.Engine {
	return context.api.backend.Engine()
}

func (context *chainContext) GetHeader(hash common.Hash, number uint64) *types.Header {
	header, err := context.api.backend.HeaderByNumber(context.ctx, rpc.BlockNumber(number))
	if err != nil {
		return nil
	}
	if header.Hash() == hash {
		return header
	}
	header, err = context.api.backend.HeaderByHash(context.ctx, hash)
	if err != nil {
		return nil
	}
	return header
}

// chainContext construts the context reader which is used by the evm for reading
// the necessary chain context.
func (api *API) chainContext(ctx context.Context) core.ChainContext {
	return &chainContext{api: api, ctx: ctx}
}

// blockByNumber is the wrapper of the chain access function offered by the backend.
// It will return an error if the block is not found.
func (api *API) blockByNumber(ctx context.Context, number rpc.BlockNumber) (*types.Block, error) {
	block, err := api.backend.BlockByNumber(ctx, number)
	if err != nil {
		return nil, err
	}
	if block == nil {
		return nil, fmt.Errorf("block #%d not found", number)
	}
	return block, nil
}

// blockByHash is the wrapper of the chain access function offered by the backend.
// It will return an error if the block is not found.
func (api *API) blockByHash(ctx context.Context, hash common.Hash) (*types.Block, error) {
	block, err := api.backend.BlockByHash(ctx, hash)
	if err != nil {
		return nil, err
	}
	if block == nil {
		return nil, fmt.Errorf("block %s not found", hash.Hex())
	}
	return block, nil
}

// blockByNumberAndHash is the wrapper of the chain access function offered by
// the backend. It will return an error if the block is not found.
//
// Note this function is friendly for the light client which can only retrieve the
// historical(before the CHT) header/block by number.
func (api *API) blockByNumberAndHash(ctx context.Context, number rpc.BlockNumber, hash common.Hash) (*types.Block, error) {
	block, err := api.blockByNumber(ctx, number)
	if err != nil {
		return nil, err
	}
	if block.Hash() == hash {
		return block, nil
	}
	return api.blockByHash(ctx, hash)
}

// TraceConfig holds extra parameters to trace functions.
type TraceConfig struct {
	*logger.Config
	Tracer  *string
	Timeout *string
	Reexec  *uint64
}

// TraceCallConfig is the config for traceCall API. It holds one more
// field to override the state for tracing.
type TraceCallConfig struct {
<<<<<<< HEAD
	*vm.LogConfig
=======
	*logger.Config
>>>>>>> 9a0ed706
	Tracer         *string
	Timeout        *string
	Reexec         *uint64
	StateOverrides *ethapi.StateOverride
}

// StdTraceConfig holds extra parameters to standard-json trace functions.
type StdTraceConfig struct {
	logger.Config
	Reexec *uint64
	TxHash common.Hash
}

// txTraceResult is the result of a single transaction trace.
type txTraceResult struct {
	Result interface{} `json:"result,omitempty"` // Trace results produced by the tracer
	Error  string      `json:"error,omitempty"`  // Trace failure produced by the tracer
}

// blockTraceTask represents a single block trace task when an entire chain is
// being traced.
type blockTraceTask struct {
	statedb *state.StateDB   // Intermediate state prepped for tracing
	block   *types.Block     // Block to trace the transactions from
	rootref common.Hash      // Trie root reference held for this task
	results []*txTraceResult // Trace results procudes by the task
}

// blockTraceResult represets the results of tracing a single block when an entire
// chain is being traced.
type blockTraceResult struct {
	Block  hexutil.Uint64   `json:"block"`  // Block number corresponding to this trace
	Hash   common.Hash      `json:"hash"`   // Block hash corresponding to this trace
	Traces []*txTraceResult `json:"traces"` // Trace results produced by the task
}

// txTraceTask represents a single transaction trace task when an entire block
// is being traced.
type txTraceTask struct {
	statedb *state.StateDB // Intermediate state prepped for tracing
	index   int            // Transaction offset in the block
}

// TraceChain returns the structured logs created during the execution of EVM
// between two blocks (excluding start) and returns them as a JSON object.
func (api *API) TraceChain(ctx context.Context, start, end rpc.BlockNumber, config *TraceConfig) (*rpc.Subscription, error) { // Fetch the block interval that we want to trace
	from, err := api.blockByNumber(ctx, start)
	if err != nil {
		return nil, err
	}
	to, err := api.blockByNumber(ctx, end)
	if err != nil {
		return nil, err
	}
	if from.Number().Cmp(to.Number()) >= 0 {
		return nil, fmt.Errorf("end block (#%d) needs to come after start block (#%d)", end, start)
	}
	return api.traceChain(ctx, from, to, config)
}

// traceChain configures a new tracer according to the provided configuration, and
// executes all the transactions contained within. The return value will be one item
// per transaction, dependent on the requested tracer.
func (api *API) traceChain(ctx context.Context, start, end *types.Block, config *TraceConfig) (*rpc.Subscription, error) {
	// Tracing a chain is a **long** operation, only do with subscriptions
	notifier, supported := rpc.NotifierFromContext(ctx)
	if !supported {
		return &rpc.Subscription{}, rpc.ErrNotificationsUnsupported
	}
	sub := notifier.CreateSubscription()

	// Prepare all the states for tracing. Note this procedure can take very
	// long time. Timeout mechanism is necessary.
	reexec := defaultTraceReexec
	if config != nil && config.Reexec != nil {
		reexec = *config.Reexec
	}
	blocks := int(end.NumberU64() - start.NumberU64())
	threads := runtime.NumCPU()
	if threads > blocks {
		threads = blocks
	}
	var (
		pend     = new(sync.WaitGroup)
		tasks    = make(chan *blockTraceTask, threads)
		results  = make(chan *blockTraceTask, threads)
		localctx = context.Background()
	)
	for th := 0; th < threads; th++ {
		pend.Add(1)
		go func() {
			defer pend.Done()

			// Fetch and execute the next block trace tasks
			for task := range tasks {
				signer := types.MakeSigner(api.backend.ChainConfig(), task.block.Number())
				blockCtx := core.NewEVMBlockContext(task.block.Header(), api.chainContext(localctx), nil)
				// Trace all the transactions contained within
				for i, tx := range task.block.Transactions() {
					msg, _ := tx.AsMessage(signer, task.block.BaseFee())
					txctx := &Context{
						BlockHash: task.block.Hash(),
						TxIndex:   i,
						TxHash:    tx.Hash(),
					}
					res, err := api.traceTx(localctx, msg, txctx, blockCtx, task.statedb, config)
					if err != nil {
						task.results[i] = &txTraceResult{Error: err.Error()}
						log.Warn("Tracing failed", "hash", tx.Hash(), "block", task.block.NumberU64(), "err", err)
						break
					}
					// Only delete empty objects if EIP158/161 (a.k.a Spurious Dragon) is in effect
					task.statedb.Finalise(api.backend.ChainConfig().IsEIP158(task.block.Number()))
					task.results[i] = &txTraceResult{Result: res}
				}
				// Stream the result back to the user or abort on teardown
				select {
				case results <- task:
				case <-notifier.Closed():
					return
				}
			}
		}()
	}
	// Start a goroutine to feed all the blocks into the tracers
	var (
		begin     = time.Now()
		derefTodo []common.Hash // list of hashes to dereference from the db
		derefsMu  sync.Mutex    // mutex for the derefs
	)

	go func() {
		var (
			logged  time.Time
			number  uint64
			traced  uint64
			failed  error
			parent  common.Hash
			statedb *state.StateDB
		)
		// Ensure everything is properly cleaned up on any exit path
		defer func() {
			close(tasks)
			pend.Wait()

			switch {
			case failed != nil:
				log.Warn("Chain tracing failed", "start", start.NumberU64(), "end", end.NumberU64(), "transactions", traced, "elapsed", time.Since(begin), "err", failed)
			case number < end.NumberU64():
				log.Warn("Chain tracing aborted", "start", start.NumberU64(), "end", end.NumberU64(), "abort", number, "transactions", traced, "elapsed", time.Since(begin))
			default:
				log.Info("Chain tracing finished", "start", start.NumberU64(), "end", end.NumberU64(), "transactions", traced, "elapsed", time.Since(begin))
			}
			close(results)
		}()
		var preferDisk bool
		// Feed all the blocks both into the tracer, as well as fast process concurrently
		for number = start.NumberU64(); number < end.NumberU64(); number++ {
			// Stop tracing if interruption was requested
			select {
			case <-notifier.Closed():
				return
			default:
			}
			// clean out any derefs
			derefsMu.Lock()
			for _, h := range derefTodo {
				statedb.Database().TrieDB().Dereference(h)
			}
			derefTodo = derefTodo[:0]
			derefsMu.Unlock()

			// Print progress logs if long enough time elapsed
			if time.Since(logged) > 8*time.Second {
				logged = time.Now()
				log.Info("Tracing chain segment", "start", start.NumberU64(), "end", end.NumberU64(), "current", number, "transactions", traced, "elapsed", time.Since(begin))
			}
			// Retrieve the parent state to trace on top
			block, err := api.blockByNumber(localctx, rpc.BlockNumber(number))
			if err != nil {
				failed = err
				break
			}
			// Prepare the statedb for tracing. Don't use the live database for
			// tracing to avoid persisting state junks into the database.
<<<<<<< HEAD
			statedb, err = api.backend.StateAtBlock(localctx, block, reexec, statedb, false)
=======
			statedb, err = api.backend.StateAtBlock(localctx, block, reexec, statedb, false, preferDisk)
>>>>>>> 9a0ed706
			if err != nil {
				failed = err
				break
			}
<<<<<<< HEAD
			if statedb.Database().TrieDB() != nil {
				// Hold the reference for tracer, will be released at the final stage
				statedb.Database().TrieDB().Reference(block.Root(), common.Hash{})

				// Release the parent state because it's already held by the tracer
				if parent != (common.Hash{}) {
					statedb.Database().TrieDB().Dereference(parent)
=======
			if trieDb := statedb.Database().TrieDB(); trieDb != nil {
				// Hold the reference for tracer, will be released at the final stage
				trieDb.Reference(block.Root(), common.Hash{})

				// Release the parent state because it's already held by the tracer
				if parent != (common.Hash{}) {
					trieDb.Dereference(parent)
				}
				// Prefer disk if the trie db memory grows too much
				s1, s2 := trieDb.Size()
				if !preferDisk && (s1+s2) > defaultTracechainMemLimit {
					log.Info("Switching to prefer-disk mode for tracing", "size", s1+s2)
					preferDisk = true
>>>>>>> 9a0ed706
				}
			}
			parent = block.Root()

			next, err := api.blockByNumber(localctx, rpc.BlockNumber(number+1))
			if err != nil {
				failed = err
				break
			}
			// Send the block over to the concurrent tracers (if not in the fast-forward phase)
			txs := next.Transactions()
			select {
			case tasks <- &blockTraceTask{statedb: statedb.Copy(), block: next, rootref: block.Root(), results: make([]*txTraceResult, len(txs))}:
			case <-notifier.Closed():
				return
			}
			traced += uint64(len(txs))
		}
	}()

	// Keep reading the trace results and stream the to the user
	go func() {
		var (
			done = make(map[uint64]*blockTraceResult)
			next = start.NumberU64() + 1
		)
		for res := range results {
			// Queue up next received result
			result := &blockTraceResult{
				Block:  hexutil.Uint64(res.block.NumberU64()),
				Hash:   res.block.Hash(),
				Traces: res.results,
			}
			// Schedule any parent tries held in memory by this task for dereferencing
			done[uint64(result.Block)] = result
			derefsMu.Lock()
			derefTodo = append(derefTodo, res.rootref)
			derefsMu.Unlock()
			// Stream completed traces to the user, aborting on the first error
			for result, ok := done[next]; ok; result, ok = done[next] {
				if len(result.Traces) > 0 || next == end.NumberU64() {
					notifier.Notify(sub.ID, result)
				}
				delete(done, next)
				next++
			}
		}
	}()
	return sub, nil
}

// TraceBlockByNumber returns the structured logs created during the execution of
// EVM and returns them as a JSON object.
func (api *API) TraceBlockByNumber(ctx context.Context, number rpc.BlockNumber, config *TraceConfig) ([]*txTraceResult, error) {
	block, err := api.blockByNumber(ctx, number)
	if err != nil {
		return nil, err
	}
	return api.traceBlock(ctx, block, config)
}

// TraceBlockByHash returns the structured logs created during the execution of
// EVM and returns them as a JSON object.
func (api *API) TraceBlockByHash(ctx context.Context, hash common.Hash, config *TraceConfig) ([]*txTraceResult, error) {
	block, err := api.blockByHash(ctx, hash)
	if err != nil {
		return nil, err
	}
	return api.traceBlock(ctx, block, config)
}

// TraceBlock returns the structured logs created during the execution of EVM
// and returns them as a JSON object.
func (api *API) TraceBlock(ctx context.Context, blob hexutil.Bytes, config *TraceConfig) ([]*txTraceResult, error) {
	block := new(types.Block)
	if err := rlp.Decode(bytes.NewReader(blob), block); err != nil {
		return nil, fmt.Errorf("could not decode block: %v", err)
	}
	return api.traceBlock(ctx, block, config)
}

// TraceBlockFromFile returns the structured logs created during the execution of
// EVM and returns them as a JSON object.
func (api *API) TraceBlockFromFile(ctx context.Context, file string, config *TraceConfig) ([]*txTraceResult, error) {
	blob, err := ioutil.ReadFile(file)
	if err != nil {
		return nil, fmt.Errorf("could not read file: %v", err)
	}
	return api.TraceBlock(ctx, blob, config)
}

// TraceBadBlock returns the structured logs created during the execution of
// EVM against a block pulled from the pool of bad ones and returns them as a JSON
// object.
func (api *API) TraceBadBlock(ctx context.Context, hash common.Hash, config *TraceConfig) ([]*txTraceResult, error) {
	block := rawdb.ReadBadBlock(api.backend.ChainDb(), hash)
	if block == nil {
		return nil, fmt.Errorf("bad block %#x not found", hash)
	}
	return api.traceBlock(ctx, block, config)
}

// StandardTraceBlockToFile dumps the structured logs created during the
// execution of EVM to the local file system and returns a list of files
// to the caller.
func (api *API) StandardTraceBlockToFile(ctx context.Context, hash common.Hash, config *StdTraceConfig) ([]string, error) {
	block, err := api.blockByHash(ctx, hash)
	if err != nil {
		return nil, err
	}
	return api.standardTraceBlockToFile(ctx, block, config)
}

// IntermediateRoots executes a block (bad- or canon- or side-), and returns a list
// of intermediate roots: the stateroot after each transaction.
func (api *API) IntermediateRoots(ctx context.Context, hash common.Hash, config *TraceConfig) ([]common.Hash, error) {
	block, _ := api.blockByHash(ctx, hash)
	if block == nil {
		// Check in the bad blocks
		block = rawdb.ReadBadBlock(api.backend.ChainDb(), hash)
	}
	if block == nil {
		return nil, fmt.Errorf("block %#x not found", hash)
	}
	if block.NumberU64() == 0 {
		return nil, errors.New("genesis is not traceable")
	}
	parent, err := api.blockByNumberAndHash(ctx, rpc.BlockNumber(block.NumberU64()-1), block.ParentHash())
	if err != nil {
		return nil, err
	}
	reexec := defaultTraceReexec
	if config != nil && config.Reexec != nil {
		reexec = *config.Reexec
	}
<<<<<<< HEAD
	statedb, err := api.backend.StateAtBlock(ctx, parent, reexec, nil, true)
=======
	statedb, err := api.backend.StateAtBlock(ctx, parent, reexec, nil, true, false)
>>>>>>> 9a0ed706
	if err != nil {
		return nil, err
	}
	var (
		roots              []common.Hash
		signer             = types.MakeSigner(api.backend.ChainConfig(), block.Number())
		chainConfig        = api.backend.ChainConfig()
		vmctx              = core.NewEVMBlockContext(block.Header(), api.chainContext(ctx), nil)
		deleteEmptyObjects = chainConfig.IsEIP158(block.Number())
	)
	for i, tx := range block.Transactions() {
		var (
			msg, _    = tx.AsMessage(signer, block.BaseFee())
			txContext = core.NewEVMTxContext(msg)
			vmenv     = vm.NewEVM(vmctx, txContext, statedb, chainConfig, vm.Config{}, deepmind.NoOpContext)
		)
		statedb.Prepare(tx.Hash(), i)
		if _, err := core.ApplyMessage(vmenv, msg, new(core.GasPool).AddGas(msg.Gas())); err != nil {
			log.Warn("Tracing intermediate roots did not complete", "txindex", i, "txhash", tx.Hash(), "err", err)
			// We intentionally don't return the error here: if we do, then the RPC server will not
			// return the roots. Most likely, the caller already knows that a certain transaction fails to
			// be included, but still want the intermediate roots that led to that point.
			// It may happen the tx_N causes an erroneous state, which in turn causes tx_N+M to not be
			// executable.
			// N.B: This should never happen while tracing canon blocks, only when tracing bad blocks.
			return roots, nil
		}
		// calling IntermediateRoot will internally call Finalize on the state
		// so any modifications are written to the trie
		roots = append(roots, statedb.IntermediateRoot(deleteEmptyObjects))
	}
	return roots, nil
}

// StandardTraceBadBlockToFile dumps the structured logs created during the
// execution of EVM against a block pulled from the pool of bad ones to the
// local file system and returns a list of files to the caller.
func (api *API) StandardTraceBadBlockToFile(ctx context.Context, hash common.Hash, config *StdTraceConfig) ([]string, error) {
	block := rawdb.ReadBadBlock(api.backend.ChainDb(), hash)
	if block == nil {
		return nil, fmt.Errorf("bad block %#x not found", hash)
	}
	return api.standardTraceBlockToFile(ctx, block, config)
}

// traceBlock configures a new tracer according to the provided configuration, and
// executes all the transactions contained within. The return value will be one item
// per transaction, dependent on the requestd tracer.
func (api *API) traceBlock(ctx context.Context, block *types.Block, config *TraceConfig) ([]*txTraceResult, error) {
	if block.NumberU64() == 0 {
		return nil, errors.New("genesis is not traceable")
	}
	parent, err := api.blockByNumberAndHash(ctx, rpc.BlockNumber(block.NumberU64()-1), block.ParentHash())
	if err != nil {
		return nil, err
	}
	reexec := defaultTraceReexec
	if config != nil && config.Reexec != nil {
		reexec = *config.Reexec
	}
<<<<<<< HEAD
	statedb, err := api.backend.StateAtBlock(ctx, parent, reexec, nil, true)
=======
	statedb, err := api.backend.StateAtBlock(ctx, parent, reexec, nil, true, false)
>>>>>>> 9a0ed706
	if err != nil {
		return nil, err
	}
	// Execute all the transaction contained within the block concurrently
	var (
		signer  = types.MakeSigner(api.backend.ChainConfig(), block.Number())
		txs     = block.Transactions()
		results = make([]*txTraceResult, len(txs))

		pend = new(sync.WaitGroup)
		jobs = make(chan *txTraceTask, len(txs))
	)
	threads := runtime.NumCPU()
	if threads > len(txs) {
		threads = len(txs)
	}
<<<<<<< HEAD
	blockCtx := core.NewEVMBlockContext(block.Header(), api.chainContext(ctx), nil)
=======
>>>>>>> 9a0ed706
	blockHash := block.Hash()
	for th := 0; th < threads; th++ {
		pend.Add(1)
		go func() {
			blockCtx := core.NewEVMBlockContext(block.Header(), api.chainContext(ctx), nil)
			defer pend.Done()
			// Fetch and execute the next transaction trace tasks
			for task := range jobs {
				msg, _ := txs[task.index].AsMessage(signer, block.BaseFee())
				txctx := &Context{
					BlockHash: blockHash,
					TxIndex:   task.index,
					TxHash:    txs[task.index].Hash(),
				}
				res, err := api.traceTx(ctx, msg, txctx, blockCtx, task.statedb, config)
				if err != nil {
					results[task.index] = &txTraceResult{Error: err.Error()}
					continue
				}
				results[task.index] = &txTraceResult{Result: res}
			}
		}()
	}
	// Feed the transactions into the tracers and return
	var failed error
	blockCtx := core.NewEVMBlockContext(block.Header(), api.chainContext(ctx), nil)
	for i, tx := range txs {
		// Send the trace task over for execution
		jobs <- &txTraceTask{statedb: statedb.Copy(), index: i}

		// Generate the next state snapshot fast without tracing
		msg, _ := tx.AsMessage(signer, block.BaseFee())
		statedb.Prepare(tx.Hash(), i)
		vmenv := vm.NewEVM(blockCtx, core.NewEVMTxContext(msg), statedb, api.backend.ChainConfig(), vm.Config{}, deepmind.NoOpContext)
		if _, err := core.ApplyMessage(vmenv, msg, new(core.GasPool).AddGas(msg.Gas())); err != nil {
			failed = err
			break
		}
		// Finalize the state so any modifications are written to the trie
		// Only delete empty objects if EIP158/161 (a.k.a Spurious Dragon) is in effect
		statedb.Finalise(vmenv.ChainConfig().IsEIP158(block.Number()))
	}
	close(jobs)
	pend.Wait()

	// If execution failed in between, abort
	if failed != nil {
		return nil, failed
	}
	return results, nil
}

// standardTraceBlockToFile configures a new tracer which uses standard JSON output,
// and traces either a full block or an individual transaction. The return value will
// be one filename per transaction traced.
func (api *API) standardTraceBlockToFile(ctx context.Context, block *types.Block, config *StdTraceConfig) ([]string, error) {
	// If we're tracing a single transaction, make sure it's present
	if config != nil && config.TxHash != (common.Hash{}) {
		if !containsTx(block, config.TxHash) {
			return nil, fmt.Errorf("transaction %#x not found in block", config.TxHash)
		}
	}
	if block.NumberU64() == 0 {
		return nil, errors.New("genesis is not traceable")
	}
	parent, err := api.blockByNumberAndHash(ctx, rpc.BlockNumber(block.NumberU64()-1), block.ParentHash())
	if err != nil {
		return nil, err
	}
	reexec := defaultTraceReexec
	if config != nil && config.Reexec != nil {
		reexec = *config.Reexec
	}
<<<<<<< HEAD
	statedb, err := api.backend.StateAtBlock(ctx, parent, reexec, nil, true)
=======
	statedb, err := api.backend.StateAtBlock(ctx, parent, reexec, nil, true, false)
>>>>>>> 9a0ed706
	if err != nil {
		return nil, err
	}
	// Retrieve the tracing configurations, or use default values
	var (
		logConfig logger.Config
		txHash    common.Hash
	)
	if config != nil {
		logConfig = config.Config
		txHash = config.TxHash
	}
	logConfig.Debug = true

	// Execute transaction, either tracing all or just the requested one
	var (
		dumps       []string
		signer      = types.MakeSigner(api.backend.ChainConfig(), block.Number())
		chainConfig = api.backend.ChainConfig()
		vmctx       = core.NewEVMBlockContext(block.Header(), api.chainContext(ctx), nil)
		canon       = true
	)
	// Check if there are any overrides: the caller may wish to enable a future
	// fork when executing this block. Note, such overrides are only applicable to the
	// actual specified block, not any preceding blocks that we have to go through
	// in order to obtain the state.
	// Therefore, it's perfectly valid to specify `"futureForkBlock": 0`, to enable `futureFork`

	if config != nil && config.Overrides != nil {
		// Copy the config, to not screw up the main config
		// Note: the Clique-part is _not_ deep copied
		chainConfigCopy := new(params.ChainConfig)
		*chainConfigCopy = *chainConfig
		chainConfig = chainConfigCopy
		if berlin := config.Config.Overrides.BerlinBlock; berlin != nil {
			chainConfig.BerlinBlock = berlin
			canon = false
		}
	}
	for i, tx := range block.Transactions() {
		// Prepare the trasaction for un-traced execution
		var (
			msg, _    = tx.AsMessage(signer, block.BaseFee())
			txContext = core.NewEVMTxContext(msg)
			vmConf    vm.Config
			dump      *os.File
			writer    *bufio.Writer
			err       error
		)
		// If the transaction needs tracing, swap out the configs
		if tx.Hash() == txHash || txHash == (common.Hash{}) {
			// Generate a unique temporary file to dump it into
			prefix := fmt.Sprintf("block_%#x-%d-%#x-", block.Hash().Bytes()[:4], i, tx.Hash().Bytes()[:4])
			if !canon {
				prefix = fmt.Sprintf("%valt-", prefix)
			}
			dump, err = ioutil.TempFile(os.TempDir(), prefix)
			if err != nil {
				return nil, err
			}
			dumps = append(dumps, dump.Name())

			// Swap out the noop logger to the standard tracer
			writer = bufio.NewWriter(dump)
			vmConf = vm.Config{
				Debug:                   true,
				Tracer:                  logger.NewJSONLogger(&logConfig, writer),
				EnablePreimageRecording: true,
			}
		}
		// Execute the transaction and flush any traces to disk
		vmenv := vm.NewEVM(vmctx, txContext, statedb, chainConfig, vmConf, deepmind.NoOpContext)
		statedb.Prepare(tx.Hash(), i)
		_, err = core.ApplyMessage(vmenv, msg, new(core.GasPool).AddGas(msg.Gas()))
		if writer != nil {
			writer.Flush()
		}
		if dump != nil {
			dump.Close()
			log.Info("Wrote standard trace", "file", dump.Name())
		}
		if err != nil {
			return dumps, err
		}
		// Finalize the state so any modifications are written to the trie
		// Only delete empty objects if EIP158/161 (a.k.a Spurious Dragon) is in effect
		statedb.Finalise(vmenv.ChainConfig().IsEIP158(block.Number()))

		// If we've traced the transaction we were looking for, abort
		if tx.Hash() == txHash {
			break
		}
	}
	return dumps, nil
}

// containsTx reports whether the transaction with a certain hash
// is contained within the specified block.
func containsTx(block *types.Block, hash common.Hash) bool {
	for _, tx := range block.Transactions() {
		if tx.Hash() == hash {
			return true
		}
	}
	return false
}

// TraceTransaction returns the structured logs created during the execution of EVM
// and returns them as a JSON object.
func (api *API) TraceTransaction(ctx context.Context, hash common.Hash, config *TraceConfig) (interface{}, error) {
	tx, blockHash, blockNumber, index, err := api.backend.GetTransaction(ctx, hash)
	if tx == nil {
		// For BorTransaction, there will be no trace available
		tx, _, _, _ = rawdb.ReadBorTransaction(api.backend.ChainDb(), hash)
		if tx != nil {
			return &ethapi.ExecutionResult{
				StructLogs: make([]ethapi.StructLogRes, 0),
			}, nil
		}
	}
	if err != nil {
		return nil, err
	}

	// It shouldn't happen in practice.
	if blockNumber == 0 {
		return nil, errors.New("genesis is not traceable")
	}
	reexec := defaultTraceReexec
	if config != nil && config.Reexec != nil {
		reexec = *config.Reexec
	}
	block, err := api.blockByNumberAndHash(ctx, rpc.BlockNumber(blockNumber), blockHash)
	if err != nil {
		return nil, err
	}
	msg, vmctx, statedb, err := api.backend.StateAtTransaction(ctx, block, int(index), reexec)
	if err != nil {
		return nil, err
	}
	txctx := &Context{
		BlockHash: blockHash,
		TxIndex:   int(index),
		TxHash:    hash,
	}
	return api.traceTx(ctx, msg, txctx, vmctx, statedb, config)
}

// TraceCall lets you trace a given eth_call. It collects the structured logs
// created during the execution of EVM if the given transaction was added on
// top of the provided block and returns them as a JSON object.
// You can provide -2 as a block number to trace on top of the pending block.
func (api *API) TraceCall(ctx context.Context, args ethapi.TransactionArgs, blockNrOrHash rpc.BlockNumberOrHash, config *TraceCallConfig) (interface{}, error) {
	// Try to retrieve the specified block
	var (
		err   error
		block *types.Block
	)
	if hash, ok := blockNrOrHash.Hash(); ok {
		block, err = api.blockByHash(ctx, hash)
	} else if number, ok := blockNrOrHash.Number(); ok {
		block, err = api.blockByNumber(ctx, number)
	} else {
		return nil, errors.New("invalid arguments; neither block nor hash specified")
	}
	if err != nil {
		return nil, err
	}
	// try to recompute the state
	reexec := defaultTraceReexec
	if config != nil && config.Reexec != nil {
		reexec = *config.Reexec
	}
<<<<<<< HEAD
	statedb, err := api.backend.StateAtBlock(ctx, block, reexec, nil, true)
=======
	statedb, err := api.backend.StateAtBlock(ctx, block, reexec, nil, true, false)
>>>>>>> 9a0ed706
	if err != nil {
		return nil, err
	}
	// Apply the customized state rules if required.
	if config != nil {
		if err := config.StateOverrides.Apply(statedb); err != nil {
			return nil, err
		}
	}
	// Execute the trace
	msg, err := args.ToMessage(api.backend.RPCGasCap(), block.BaseFee())
	if err != nil {
		return nil, err
	}
	vmctx := core.NewEVMBlockContext(block.Header(), api.chainContext(ctx), nil)

	var traceConfig *TraceConfig
	if config != nil {
		traceConfig = &TraceConfig{
<<<<<<< HEAD
			LogConfig: config.LogConfig,
			Tracer:    config.Tracer,
			Timeout:   config.Timeout,
			Reexec:    config.Reexec,
=======
			Config:  config.Config,
			Tracer:  config.Tracer,
			Timeout: config.Timeout,
			Reexec:  config.Reexec,
>>>>>>> 9a0ed706
		}
	}
	return api.traceTx(ctx, msg, new(Context), vmctx, statedb, traceConfig)
}

// traceTx configures a new tracer according to the provided configuration, and
// executes the given message in the provided environment. The return value will
// be tracer dependent.
func (api *API) traceTx(ctx context.Context, message core.Message, txctx *Context, vmctx vm.BlockContext, statedb *state.StateDB, config *TraceConfig) (interface{}, error) {
	// Assemble the structured logger or the JavaScript tracer
	var (
		tracer    vm.EVMLogger
		err       error
		txContext = core.NewEVMTxContext(message)
	)
	switch {
	case config == nil:
		tracer = logger.NewStructLogger(nil)
	case config.Tracer != nil:
		// Define a meaningful timeout of a single transaction trace
		timeout := defaultTraceTimeout
		if config.Timeout != nil {
			if timeout, err = time.ParseDuration(*config.Timeout); err != nil {
				return nil, err
			}
		}
<<<<<<< HEAD
		// Construct the JavaScript tracer to execute with
		if tracer, err = New(*config.Tracer, txctx); err != nil {
=======
		if t, err := New(*config.Tracer, txctx); err != nil {
>>>>>>> 9a0ed706
			return nil, err
		} else {
			deadlineCtx, cancel := context.WithTimeout(ctx, timeout)
			go func() {
				<-deadlineCtx.Done()
				if errors.Is(deadlineCtx.Err(), context.DeadlineExceeded) {
					t.Stop(errors.New("execution timeout"))
				}
			}()
			defer cancel()
			tracer = t
		}
<<<<<<< HEAD
		// Handle timeouts and RPC cancellations
		deadlineCtx, cancel := context.WithTimeout(ctx, timeout)
		go func() {
			<-deadlineCtx.Done()
			if deadlineCtx.Err() == context.DeadlineExceeded {
				tracer.(*Tracer).Stop(errors.New("execution timeout"))
			}
		}()
		defer cancel()

	case config == nil:
		tracer = vm.NewStructLogger(nil)

=======
>>>>>>> 9a0ed706
	default:
		tracer = logger.NewStructLogger(config.Config)
	}
	// Run the transaction with tracing enabled.
	vmenv := vm.NewEVM(vmctx, txContext, statedb, api.backend.ChainConfig(), vm.Config{Debug: true, Tracer: tracer, NoBaseFee: true}, deepmind.NoOpContext)

	// Call Prepare to clear out the statedb access list
	statedb.Prepare(txctx.TxHash, txctx.TxIndex)

	result, err := core.ApplyMessage(vmenv, message, new(core.GasPool).AddGas(message.Gas()))
	if err != nil {
		return nil, fmt.Errorf("tracing failed: %w", err)
	}

	// Depending on the tracer type, format and return the output.
	switch tracer := tracer.(type) {
	case *logger.StructLogger:
		// If the result contains a revert reason, return it.
		returnVal := fmt.Sprintf("%x", result.Return())
		if len(result.Revert()) > 0 {
			returnVal = fmt.Sprintf("%x", result.Revert())
		}
		return &ethapi.ExecutionResult{
			Gas:         result.UsedGas,
			Failed:      result.Failed(),
			ReturnValue: returnVal,
			StructLogs:  ethapi.FormatLogs(tracer.StructLogs()),
		}, nil

	case Tracer:
		return tracer.GetResult()

	default:
		panic(fmt.Sprintf("bad tracer type %T", tracer))
	}
}

// APIs return the collection of RPC services the tracer package offers.
func APIs(backend Backend) []rpc.API {
	// Append all the local APIs and return
	return []rpc.API{
		{
			Namespace: "debug",
			Version:   "1.0",
			Service:   NewAPI(backend),
			Public:    false,
		},
	}
}<|MERGE_RESOLUTION|>--- conflicted
+++ resolved
@@ -76,14 +76,10 @@
 	ChainConfig() *params.ChainConfig
 	Engine() consensus.Engine
 	ChainDb() ethdb.Database
-<<<<<<< HEAD
-	StateAtBlock(ctx context.Context, block *types.Block, reexec uint64, base *state.StateDB, checkLive bool) (*state.StateDB, error)
-=======
 	// StateAtBlock returns the state corresponding to the stateroot of the block.
 	// N.B: For executing transactions on block N, the required stateRoot is block N-1,
 	// so this method should be called with the parent.
 	StateAtBlock(ctx context.Context, block *types.Block, reexec uint64, base *state.StateDB, checkLive, preferDisk bool) (*state.StateDB, error)
->>>>>>> 9a0ed706
 	StateAtTransaction(ctx context.Context, block *types.Block, txIndex int, reexec uint64) (core.Message, vm.BlockContext, *state.StateDB, error)
 }
 
@@ -180,11 +176,7 @@
 // TraceCallConfig is the config for traceCall API. It holds one more
 // field to override the state for tracing.
 type TraceCallConfig struct {
-<<<<<<< HEAD
-	*vm.LogConfig
-=======
 	*logger.Config
->>>>>>> 9a0ed706
 	Tracer         *string
 	Timeout        *string
 	Reexec         *uint64
@@ -370,24 +362,11 @@
 			}
 			// Prepare the statedb for tracing. Don't use the live database for
 			// tracing to avoid persisting state junks into the database.
-<<<<<<< HEAD
-			statedb, err = api.backend.StateAtBlock(localctx, block, reexec, statedb, false)
-=======
 			statedb, err = api.backend.StateAtBlock(localctx, block, reexec, statedb, false, preferDisk)
->>>>>>> 9a0ed706
 			if err != nil {
 				failed = err
 				break
 			}
-<<<<<<< HEAD
-			if statedb.Database().TrieDB() != nil {
-				// Hold the reference for tracer, will be released at the final stage
-				statedb.Database().TrieDB().Reference(block.Root(), common.Hash{})
-
-				// Release the parent state because it's already held by the tracer
-				if parent != (common.Hash{}) {
-					statedb.Database().TrieDB().Dereference(parent)
-=======
 			if trieDb := statedb.Database().TrieDB(); trieDb != nil {
 				// Hold the reference for tracer, will be released at the final stage
 				trieDb.Reference(block.Root(), common.Hash{})
@@ -401,7 +380,6 @@
 				if !preferDisk && (s1+s2) > defaultTracechainMemLimit {
 					log.Info("Switching to prefer-disk mode for tracing", "size", s1+s2)
 					preferDisk = true
->>>>>>> 9a0ed706
 				}
 			}
 			parent = block.Root()
@@ -537,11 +515,7 @@
 	if config != nil && config.Reexec != nil {
 		reexec = *config.Reexec
 	}
-<<<<<<< HEAD
-	statedb, err := api.backend.StateAtBlock(ctx, parent, reexec, nil, true)
-=======
 	statedb, err := api.backend.StateAtBlock(ctx, parent, reexec, nil, true, false)
->>>>>>> 9a0ed706
 	if err != nil {
 		return nil, err
 	}
@@ -602,11 +576,7 @@
 	if config != nil && config.Reexec != nil {
 		reexec = *config.Reexec
 	}
-<<<<<<< HEAD
-	statedb, err := api.backend.StateAtBlock(ctx, parent, reexec, nil, true)
-=======
 	statedb, err := api.backend.StateAtBlock(ctx, parent, reexec, nil, true, false)
->>>>>>> 9a0ed706
 	if err != nil {
 		return nil, err
 	}
@@ -623,10 +593,6 @@
 	if threads > len(txs) {
 		threads = len(txs)
 	}
-<<<<<<< HEAD
-	blockCtx := core.NewEVMBlockContext(block.Header(), api.chainContext(ctx), nil)
-=======
->>>>>>> 9a0ed706
 	blockHash := block.Hash()
 	for th := 0; th < threads; th++ {
 		pend.Add(1)
@@ -700,11 +666,7 @@
 	if config != nil && config.Reexec != nil {
 		reexec = *config.Reexec
 	}
-<<<<<<< HEAD
-	statedb, err := api.backend.StateAtBlock(ctx, parent, reexec, nil, true)
-=======
 	statedb, err := api.backend.StateAtBlock(ctx, parent, reexec, nil, true, false)
->>>>>>> 9a0ed706
 	if err != nil {
 		return nil, err
 	}
@@ -878,11 +840,7 @@
 	if config != nil && config.Reexec != nil {
 		reexec = *config.Reexec
 	}
-<<<<<<< HEAD
-	statedb, err := api.backend.StateAtBlock(ctx, block, reexec, nil, true)
-=======
 	statedb, err := api.backend.StateAtBlock(ctx, block, reexec, nil, true, false)
->>>>>>> 9a0ed706
 	if err != nil {
 		return nil, err
 	}
@@ -902,17 +860,10 @@
 	var traceConfig *TraceConfig
 	if config != nil {
 		traceConfig = &TraceConfig{
-<<<<<<< HEAD
-			LogConfig: config.LogConfig,
-			Tracer:    config.Tracer,
-			Timeout:   config.Timeout,
-			Reexec:    config.Reexec,
-=======
 			Config:  config.Config,
 			Tracer:  config.Tracer,
 			Timeout: config.Timeout,
 			Reexec:  config.Reexec,
->>>>>>> 9a0ed706
 		}
 	}
 	return api.traceTx(ctx, msg, new(Context), vmctx, statedb, traceConfig)
@@ -939,12 +890,7 @@
 				return nil, err
 			}
 		}
-<<<<<<< HEAD
-		// Construct the JavaScript tracer to execute with
-		if tracer, err = New(*config.Tracer, txctx); err != nil {
-=======
 		if t, err := New(*config.Tracer, txctx); err != nil {
->>>>>>> 9a0ed706
 			return nil, err
 		} else {
 			deadlineCtx, cancel := context.WithTimeout(ctx, timeout)
@@ -957,22 +903,6 @@
 			defer cancel()
 			tracer = t
 		}
-<<<<<<< HEAD
-		// Handle timeouts and RPC cancellations
-		deadlineCtx, cancel := context.WithTimeout(ctx, timeout)
-		go func() {
-			<-deadlineCtx.Done()
-			if deadlineCtx.Err() == context.DeadlineExceeded {
-				tracer.(*Tracer).Stop(errors.New("execution timeout"))
-			}
-		}()
-		defer cancel()
-
-	case config == nil:
-		tracer = vm.NewStructLogger(nil)
-
-=======
->>>>>>> 9a0ed706
 	default:
 		tracer = logger.NewStructLogger(config.Config)
 	}
