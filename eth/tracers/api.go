--- conflicted
+++ resolved
@@ -38,11 +38,8 @@
 	"github.com/ethereum/go-ethereum/core/state"
 	"github.com/ethereum/go-ethereum/core/types"
 	"github.com/ethereum/go-ethereum/core/vm"
-<<<<<<< HEAD
 	"github.com/ethereum/go-ethereum/deepmind"
-=======
 	"github.com/ethereum/go-ethereum/eth/tracers/logger"
->>>>>>> f68965a6
 	"github.com/ethereum/go-ethereum/ethdb"
 	"github.com/ethereum/go-ethereum/internal/ethapi"
 	"github.com/ethereum/go-ethereum/log"
@@ -652,14 +649,8 @@
 				}
 			}
 		}
-<<<<<<< HEAD
-
-		statedb.Prepare(tx.Hash(), block.Hash(), i)
+		statedb.Prepare(tx.Hash(), i)
 		vmenv := vm.NewEVM(blockCtx, core.NewEVMTxContext(msg), statedb, api.backend.ChainConfig(), vm.Config{}, deepmind.NoOpContext)
-=======
-		statedb.Prepare(tx.Hash(), i)
-		vmenv := vm.NewEVM(blockCtx, core.NewEVMTxContext(msg), statedb, api.backend.ChainConfig(), vm.Config{})
->>>>>>> f68965a6
 		if _, err := core.ApplyMessage(vmenv, msg, new(core.GasPool).AddGas(msg.Gas())); err != nil {
 			failed = err
 			break
@@ -940,11 +931,7 @@
 		tracer = logger.NewStructLogger(config.Config)
 	}
 	// Run the transaction with tracing enabled.
-<<<<<<< HEAD
-	vmenv := vm.NewEVM(vmctx, txContext, statedb, api.backend.ChainConfig(), vm.Config{Debug: true, Tracer: tracer}, deepmind.NoOpContext)
-=======
-	vmenv := vm.NewEVM(vmctx, txContext, statedb, api.backend.ChainConfig(), vm.Config{Debug: true, Tracer: tracer, NoBaseFee: true})
->>>>>>> f68965a6
+	vmenv := vm.NewEVM(vmctx, txContext, statedb, api.backend.ChainConfig(), vm.Config{Debug: true, Tracer: tracer, NoBaseFee: true}, deepmind.NoOpContext)
 
 	if posa, ok := api.backend.Engine().(consensus.PoSA); ok && message.From() == vmctx.Coinbase &&
 		posa.IsSystemContract(message.To()) && message.GasPrice().Cmp(big.NewInt(0)) == 0 {
