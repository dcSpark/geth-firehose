// Copyright 2016 The go-ethereum Authors
// This file is part of the go-ethereum library.
//
// The go-ethereum library is free software: you can redistribute it and/or modify
// it under the terms of the GNU Lesser General Public License as published by
// the Free Software Foundation, either version 3 of the License, or
// (at your option) any later version.
//
// The go-ethereum library is distributed in the hope that it will be useful,
// but WITHOUT ANY WARRANTY; without even the implied warranty of
// MERCHANTABILITY or FITNESS FOR A PARTICULAR PURPOSE. See the
// GNU Lesser General Public License for more details.
//
// You should have received a copy of the GNU Lesser General Public License
// along with the go-ethereum library. If not, see <http://www.gnu.org/licenses/>.

package logger

import (
	"math/big"
	"testing"

	"github.com/ethereum/go-ethereum/common"
	"github.com/ethereum/go-ethereum/core/state"
	"github.com/ethereum/go-ethereum/core/vm"
	"github.com/ethereum/go-ethereum/firehose"
	"github.com/ethereum/go-ethereum/params"
)

type dummyContractRef struct {
	calledForEach bool
}

func (dummyContractRef) Address() common.Address                        { return common.Address{} }
func (dummyContractRef) Value() *big.Int                                { return new(big.Int) }
<<<<<<< HEAD
func (dummyContractRef) SetCode(common.Hash, []byte, *firehose.Context) {}
func (d *dummyContractRef) ForEachStorage(callback func(key, value common.Hash) bool) {
	d.calledForEach = true
}
func (d *dummyContractRef) SubBalance(amount *big.Int, firehoseContext *firehose.Context, reason firehose.BalanceChangeReason) {
}
func (d *dummyContractRef) AddBalance(amount *big.Int, isPrecompile bool, firehoseContext *firehose.Context, reason firehose.BalanceChangeReason) {
}
func (d *dummyContractRef) SetBalance(*big.Int, *firehose.Context)             {}
func (d *dummyContractRef) SetNonce(uint64, firehoseContext *firehose.Context) {}
func (d *dummyContractRef) Balance() *big.Int                                  { return new(big.Int) }
=======
func (dummyContractRef) SetCode(common.Hash, []byte, *deepmind.Context) {}
func (d *dummyContractRef) ForEachStorage(callback func(key, value common.Hash) bool) {
	d.calledForEach = true
}
func (d *dummyContractRef) SubBalance(amount *big.Int, dmContext *deepmind.Context) {}
func (d *dummyContractRef) AddBalance(amount *big.Int, isPrecompile bool, dmContext *deepmind.Context, dmReason deepmind.BalanceChangeReason) {
}
func (d *dummyContractRef) SetBalance(*big.Int, *deepmind.Context) {}
func (d *dummyContractRef) SetNonce(uint64, *deepmind.Context)     {}
func (d *dummyContractRef) Balance() *big.Int                      { return new(big.Int) }
>>>>>>> e5dce5ec

type dummyStatedb struct {
	state.StateDB
}

<<<<<<< HEAD
func (*dummyStatedb) GetRefund() uint64                                    { return 1337 }
func (*dummyStatedb) GetState(_ common.Address, _ common.Hash) common.Hash { return common.Hash{} }
func (*dummyStatedb) SetState(_ common.Address, _ common.Hash, _ common.Hash, firehoseContext *firehose.Context) {
}
=======
func (*dummyStatedb) GetRefund() uint64                                                            { return 1337 }
func (*dummyStatedb) GetState(_ common.Address, _ common.Hash) common.Hash                         { return common.Hash{} }
func (*dummyStatedb) SetState(_ common.Address, _ common.Hash, _ common.Hash, _ *deepmind.Context) {}
>>>>>>> e5dce5ec

func TestStoreCapture(t *testing.T) {
	var (
		logger   = NewStructLogger(nil)
		env      = vm.NewEVM(vm.BlockContext{}, vm.TxContext{}, &dummyStatedb{}, params.TestChainConfig, vm.Config{Debug: true, Tracer: logger}, firehose.NoOpContext)
		contract = vm.NewContract(&dummyContractRef{}, &dummyContractRef{}, new(big.Int), 100000, firehose.NoOpContext)
	)
	contract.Code = []byte{byte(vm.PUSH1), 0x1, byte(vm.PUSH1), 0x0, byte(vm.SSTORE)}
	var index common.Hash
	logger.CaptureStart(env, common.Address{}, contract.Address(), false, nil, 0, nil)
	_, err := env.Interpreter().Run(contract, []byte{}, false)
	if err != nil {
		t.Fatal(err)
	}
	if len(logger.storage[contract.Address()]) == 0 {
		t.Fatalf("expected exactly 1 changed value on address %x, got %d", contract.Address(),
			len(logger.storage[contract.Address()]))
	}
	exp := common.BigToHash(big.NewInt(1))
	if logger.storage[contract.Address()][index] != exp {
		t.Errorf("expected %x, got %x", exp, logger.storage[contract.Address()][index])
	}
}<|MERGE_RESOLUTION|>--- conflicted
+++ resolved
@@ -33,7 +33,6 @@
 
 func (dummyContractRef) Address() common.Address                        { return common.Address{} }
 func (dummyContractRef) Value() *big.Int                                { return new(big.Int) }
-<<<<<<< HEAD
 func (dummyContractRef) SetCode(common.Hash, []byte, *firehose.Context) {}
 func (d *dummyContractRef) ForEachStorage(callback func(key, value common.Hash) bool) {
 	d.calledForEach = true
@@ -45,33 +44,15 @@
 func (d *dummyContractRef) SetBalance(*big.Int, *firehose.Context)             {}
 func (d *dummyContractRef) SetNonce(uint64, firehoseContext *firehose.Context) {}
 func (d *dummyContractRef) Balance() *big.Int                                  { return new(big.Int) }
-=======
-func (dummyContractRef) SetCode(common.Hash, []byte, *deepmind.Context) {}
-func (d *dummyContractRef) ForEachStorage(callback func(key, value common.Hash) bool) {
-	d.calledForEach = true
-}
-func (d *dummyContractRef) SubBalance(amount *big.Int, dmContext *deepmind.Context) {}
-func (d *dummyContractRef) AddBalance(amount *big.Int, isPrecompile bool, dmContext *deepmind.Context, dmReason deepmind.BalanceChangeReason) {
-}
-func (d *dummyContractRef) SetBalance(*big.Int, *deepmind.Context) {}
-func (d *dummyContractRef) SetNonce(uint64, *deepmind.Context)     {}
-func (d *dummyContractRef) Balance() *big.Int                      { return new(big.Int) }
->>>>>>> e5dce5ec
 
 type dummyStatedb struct {
 	state.StateDB
 }
 
-<<<<<<< HEAD
 func (*dummyStatedb) GetRefund() uint64                                    { return 1337 }
 func (*dummyStatedb) GetState(_ common.Address, _ common.Hash) common.Hash { return common.Hash{} }
-func (*dummyStatedb) SetState(_ common.Address, _ common.Hash, _ common.Hash, firehoseContext *firehose.Context) {
+func (*dummyStatedb) SetState(_ common.Address, _ common.Hash, _ common.Hash, _ *firehose.Context) {
 }
-=======
-func (*dummyStatedb) GetRefund() uint64                                                            { return 1337 }
-func (*dummyStatedb) GetState(_ common.Address, _ common.Hash) common.Hash                         { return common.Hash{} }
-func (*dummyStatedb) SetState(_ common.Address, _ common.Hash, _ common.Hash, _ *deepmind.Context) {}
->>>>>>> e5dce5ec
 
 func TestStoreCapture(t *testing.T) {
 	var (
