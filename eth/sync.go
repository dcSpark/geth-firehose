// Copyright 2015 The go-ethereum Authors
// This file is part of the go-ethereum library.
//
// The go-ethereum library is free software: you can redistribute it and/or modify
// it under the terms of the GNU Lesser General Public License as published by
// the Free Software Foundation, either version 3 of the License, or
// (at your option) any later version.
//
// The go-ethereum library is distributed in the hope that it will be useful,
// but WITHOUT ANY WARRANTY; without even the implied warranty of
// MERCHANTABILITY or FITNESS FOR A PARTICULAR PURPOSE. See the
// GNU Lesser General Public License for more details.
//
// You should have received a copy of the GNU Lesser General Public License
// along with the go-ethereum library. If not, see <http://www.gnu.org/licenses/>.

package eth

import (
	"errors"
	"math/big"
	"sync/atomic"
	"time"

	"github.com/ethereum/go-ethereum/common"
	"github.com/ethereum/go-ethereum/core/rawdb"
	"github.com/ethereum/go-ethereum/core/types"
	"github.com/ethereum/go-ethereum/deepmind"
	"github.com/ethereum/go-ethereum/eth/downloader"
	"github.com/ethereum/go-ethereum/eth/protocols/eth"
	"github.com/ethereum/go-ethereum/log"
)

const (
	forceSyncCycle      = 10 * time.Second // Time interval to force syncs, even if few peers are available
	defaultMinSyncPeers = 5                // Amount of peers desired to start syncing
)

// syncTransactions starts sending all currently pending transactions to the given peer.
func (h *handler) syncTransactions(p *eth.Peer) {
	// Assemble the set of transaction to broadcast or announce to the remote
	// peer. Fun fact, this is quite an expensive operation as it needs to sort
	// the transactions if the sorting is not cached yet. However, with a random
	// order, insertions could overflow the non-executable queues and get dropped.
	//
	// TODO(karalabe): Figure out if we could get away with random order somehow
	var txs types.Transactions
	pending := h.txpool.Pending(false)
	for _, batch := range pending {
		txs = append(txs, batch...)
	}
	if len(txs) == 0 {
		return
	}
	// The eth/65 protocol introduces proper transaction announcements, so instead
	// of dripping transactions across multiple peers, just send the entire list as
	// an announcement and let the remote side decide what they need (likely nothing).
	hashes := make([]common.Hash, len(txs))
	for i, tx := range txs {
		hashes[i] = tx.Hash()
	}
	p.AsyncSendPooledTransactionHashes(hashes)
}

// chainSyncer coordinates blockchain sync components.
type chainSyncer struct {
	handler     *handler
	force       *time.Timer
	forced      bool // true when force timer fired
	warned      time.Time
	peerEventCh chan struct{}
	doneCh      chan error // non-nil when sync is running
}

// chainSyncOp is a scheduled sync operation.
type chainSyncOp struct {
	mode downloader.SyncMode
	peer *eth.Peer
	td   *big.Int
	head common.Hash
}

// newChainSyncer creates a chainSyncer.
func newChainSyncer(handler *handler) *chainSyncer {
	return &chainSyncer{
		handler:     handler,
		peerEventCh: make(chan struct{}),
	}
}

// handlePeerEvent notifies the syncer about a change in the peer set.
// This is called for new peers and every time a peer announces a new
// chain head.
func (cs *chainSyncer) handlePeerEvent(peer *eth.Peer) bool {
	select {
	case cs.peerEventCh <- struct{}{}:
		return true
	case <-cs.handler.quitSync:
		return false
	}
}

// loop runs in its own goroutine and launches the sync when necessary.
func (cs *chainSyncer) loop() {
	defer cs.handler.wg.Done()

	cs.handler.blockFetcher.Start()
	cs.handler.txFetcher.Start()
	defer cs.handler.blockFetcher.Stop()
	defer cs.handler.txFetcher.Stop()
	defer cs.handler.downloader.Terminate()

	// The force timer lowers the peer count threshold down to one when it fires.
	// This ensures we'll always start sync even if there aren't enough peers.
	cs.force = time.NewTimer(forceSyncCycle)
	defer cs.force.Stop()

	for {
		if op := cs.nextSyncOp(); op != nil {
			cs.startSync(op)
		}
		select {
		case <-cs.peerEventCh:
			// Peer information changed, recheck.
		case err := <-cs.doneCh:
			cs.doneCh = nil
			cs.force.Reset(forceSyncCycle)
			cs.forced = false

			// If we've reached the merge transition but no beacon client is available, or
			// it has not yet switched us over, keep warning the user that their infra is
			// potentially flaky.
			if errors.Is(err, downloader.ErrMergeTransition) && time.Since(cs.warned) > 10*time.Second {
				log.Warn("Local chain is post-merge, waiting for beacon client sync switch-over...")
				cs.warned = time.Now()
			}
		case <-cs.force.C:
			cs.forced = true

		case <-cs.handler.quitSync:
			// Disable all insertion on the blockchain. This needs to happen before
			// terminating the downloader because the downloader waits for blockchain
			// inserts, and these can take a long time to finish.
			cs.handler.chain.StopInsert()
			cs.handler.downloader.Terminate()
			if cs.doneCh != nil {
				<-cs.doneCh
			}
			return
		}
	}
}

// nextSyncOp determines whether sync is required at this time.
func (cs *chainSyncer) nextSyncOp() *chainSyncOp {
	if cs.doneCh != nil {
		return nil // Sync already running
	}
	// If a beacon client once took over control, disable the entire legacy sync
	// path from here on end. Note, there is a slight "race" between reaching TTD
	// and the beacon client taking over. The downloader will enforce that nothing
	// above the first TTD will be delivered to the chain for import.
	//
	// An alternative would be to check the local chain for exceeding the TTD and
	// avoid triggering a sync in that case, but that could also miss sibling or
	// other family TTD block being accepted.
	if cs.handler.merger.TDDReached() {
		return nil
	}
	// Ensure we're at minimum peer count.
	minPeers := defaultMinSyncPeers
	if cs.forced {
		minPeers = 1
	} else if minPeers > cs.handler.maxPeers {
		minPeers = cs.handler.maxPeers
	}
	if cs.handler.peers.len() < minPeers {
		return nil
	}
	// We have enough peers, pick the one with the highest TD, but avoid going
	// over the terminal total difficulty. Above that we expect the consensus
	// clients to direct the chain head to sync to.
	peer := cs.handler.peers.peerWithHighestTD()
	if peer == nil {
		return nil
	}
	mode, ourTD := cs.modeAndLocalHead()
	op := peerToSyncOp(mode, peer)
	if op.td.Cmp(ourTD) <= 0 {
		// We seem to be in sync according to the legacy rules. In the merge
		// world, it can also mean we're stuck on the merge block, waiting for
		// a beacon client. In the latter case, notify the user.
		if ttd := cs.handler.chain.Config().TerminalTotalDifficulty; ttd != nil && ourTD.Cmp(ttd) >= 0 && time.Since(cs.warned) > 10*time.Second {
			log.Warn("Local chain is post-merge, waiting for beacon client sync switch-over...")
			cs.warned = time.Now()
		}
		return nil // We're in sync
	}
	return op
}

func peerToSyncOp(mode downloader.SyncMode, p *eth.Peer) *chainSyncOp {
	peerHead, peerTD := p.Head()
	return &chainSyncOp{mode: mode, peer: p, td: peerTD, head: peerHead}
}

func (cs *chainSyncer) modeAndLocalHead() (downloader.SyncMode, *big.Int) {
	// If we're in snap sync mode, return that directly
	if atomic.LoadUint32(&cs.handler.snapSync) == 1 {
		block := cs.handler.chain.CurrentFastBlock()
		td := cs.handler.chain.GetTd(block.Hash(), block.NumberU64())
		return downloader.SnapSync, td
	}
	// We are probably in full sync, but we might have rewound to before the
	// snap sync pivot, check if we should reenable
	if pivot := rawdb.ReadLastPivotNumber(cs.handler.database); pivot != nil {
		if head := cs.handler.chain.CurrentBlock(); head.NumberU64() < *pivot {
			block := cs.handler.chain.CurrentFastBlock()
			td := cs.handler.chain.GetTd(block.Hash(), block.NumberU64())
			return downloader.SnapSync, td
		}
	}
	// Nope, we're really full syncing
	head := cs.handler.chain.CurrentBlock()
	td := cs.handler.chain.GetTd(head.Hash(), head.NumberU64())
	return downloader.FullSync, td
}

// startSync launches doSync in a new goroutine.
func (cs *chainSyncer) startSync(op *chainSyncOp) {
	cs.doneCh = make(chan error, 1)
	go func() { cs.doneCh <- cs.handler.doSync(op) }()
}

// doSync synchronizes the local blockchain with a remote peer.
func (h *handler) doSync(op *chainSyncOp) error {
<<<<<<< HEAD
	if deepmind.Enabled {
		// If deepmind is enabled, we force the mode to be a FullSync mode to ensure we correctly
		// process all transactions. It should probably be adapter so that speculative execution
		// node could use fast sync which is not the case here.
		if op.mode != downloader.FullSync {
			log.Warn("Firehose changed syncing mode to 'full', it is required for proper extraction of the data when enabling Firehose instrumentation through --firehose-deep-mind-enabled", "old", op.mode, "new", downloader.FullSync)
		}

		op.mode = downloader.FullSync
		atomic.StoreUint32(&h.fastSync, 0)
		atomic.StoreUint32(&h.snapSync, 0)
	}

	if op.mode == downloader.FastSync || op.mode == downloader.SnapSync {
		// Before launch the fast sync, we have to ensure user uses the same
=======
	if op.mode == downloader.SnapSync {
		// Before launch the snap sync, we have to ensure user uses the same
>>>>>>> 429deab9
		// txlookup limit.
		// The main concern here is: during the snap sync Geth won't index the
		// block(generate tx indices) before the HEAD-limit. But if user changes
		// the limit in the next snap sync(e.g. user kill Geth manually and
		// restart) then it will be hard for Geth to figure out the oldest block
		// has been indexed. So here for the user-experience wise, it's non-optimal
		// that user can't change limit during the snap sync. If changed, Geth
		// will just blindly use the original one.
		limit := h.chain.TxLookupLimit()
		if stored := rawdb.ReadFastTxLookupLimit(h.database); stored == nil {
			rawdb.WriteFastTxLookupLimit(h.database, limit)
		} else if *stored != limit {
			h.chain.SetTxLookupLimit(*stored)
			log.Warn("Update txLookup limit", "provided", limit, "updated", *stored)
		}
	}
<<<<<<< HEAD

	// Run the sync cycle, and disable fast sync if we're past the pivot block
	err := h.downloader.Synchronise(op.peer.ID(), op.head, op.td, op.mode)
=======
	// Run the sync cycle, and disable snap sync if we're past the pivot block
	err := h.downloader.LegacySync(op.peer.ID(), op.head, op.td, h.chain.Config().TerminalTotalDifficulty, op.mode)
>>>>>>> 429deab9
	if err != nil {
		return err
	}
	if atomic.LoadUint32(&h.snapSync) == 1 {
		log.Info("Snap sync complete, auto disabling")
		atomic.StoreUint32(&h.snapSync, 0)
	}
	// If we've successfully finished a sync cycle and passed any required checkpoint,
	// enable accepting transactions from the network.
	head := h.chain.CurrentBlock()
	if head.NumberU64() >= h.checkpointNumber {
		// Checkpoint passed, sanity check the timestamp to have a fallback mechanism
		// for non-checkpointed (number = 0) private networks.
		if head.Time() >= uint64(time.Now().AddDate(0, -1, 0).Unix()) {
			atomic.StoreUint32(&h.acceptTxs, 1)
		}
	}
	if head.NumberU64() > 0 {
		// We've completed a sync cycle, notify all peers of new state. This path is
		// essential in star-topology networks where a gateway node needs to notify
		// all its out-of-date peers of the availability of a new block. This failure
		// scenario will most often crop up in private and hackathon networks with
		// degenerate connectivity, but it should be healthy for the mainnet too to
		// more reliably update peers or the local TD state.
		h.BroadcastBlock(head, false)
	}
	return nil
}<|MERGE_RESOLUTION|>--- conflicted
+++ resolved
@@ -234,7 +234,6 @@
 
 // doSync synchronizes the local blockchain with a remote peer.
 func (h *handler) doSync(op *chainSyncOp) error {
-<<<<<<< HEAD
 	if deepmind.Enabled {
 		// If deepmind is enabled, we force the mode to be a FullSync mode to ensure we correctly
 		// process all transactions. It should probably be adapter so that speculative execution
@@ -244,16 +243,11 @@
 		}
 
 		op.mode = downloader.FullSync
-		atomic.StoreUint32(&h.fastSync, 0)
 		atomic.StoreUint32(&h.snapSync, 0)
 	}
 
-	if op.mode == downloader.FastSync || op.mode == downloader.SnapSync {
-		// Before launch the fast sync, we have to ensure user uses the same
-=======
 	if op.mode == downloader.SnapSync {
 		// Before launch the snap sync, we have to ensure user uses the same
->>>>>>> 429deab9
 		// txlookup limit.
 		// The main concern here is: during the snap sync Geth won't index the
 		// block(generate tx indices) before the HEAD-limit. But if user changes
@@ -270,14 +264,8 @@
 			log.Warn("Update txLookup limit", "provided", limit, "updated", *stored)
 		}
 	}
-<<<<<<< HEAD
-
-	// Run the sync cycle, and disable fast sync if we're past the pivot block
-	err := h.downloader.Synchronise(op.peer.ID(), op.head, op.td, op.mode)
-=======
 	// Run the sync cycle, and disable snap sync if we're past the pivot block
 	err := h.downloader.LegacySync(op.peer.ID(), op.head, op.td, h.chain.Config().TerminalTotalDifficulty, op.mode)
->>>>>>> 429deab9
 	if err != nil {
 		return err
 	}
