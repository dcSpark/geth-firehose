--- conflicted
+++ resolved
@@ -287,34 +287,28 @@
 			return downloader.FastSync, td
 		}
 	}
-<<<<<<< HEAD
-
+	// Nope, we're really full syncing
+	head := cs.pm.blockchain.CurrentHeader()
+	td := cs.pm.blockchain.GetTd(head.Hash(), head.Number.Uint64())
+	return downloader.FullSync, td
+}
+
+// startSync launches doSync in a new goroutine.
+func (cs *chainSyncer) startSync(op *chainSyncOp) {
+	cs.doneCh = make(chan error, 1)
+	go func() { cs.doneCh <- cs.pm.doSync(op) }()
+}
+
+// doSync synchronizes the local blockchain with a remote peer.
+func (pm *ProtocolManager) doSync(op *chainSyncOp) error {
 	if deepmind.Enabled {
 		// We want to override the feature up here that bases its fast sync decision on
 		// CurrentFastBlock.
 		// Our goal is to process everything at the slow speed, to extract all computations.
-		mode = downloader.FullSync
-	}
-
-	if mode == downloader.FastSync {
-		// Make sure the peer's total difficulty we are synchronizing is higher.
-		if pm.blockchain.GetTdByHash(pm.blockchain.CurrentFastBlock().Hash()).Cmp(pTd) >= 0 {
-			return
-=======
-	// Nope, we're really full syncing
-	head := cs.pm.blockchain.CurrentHeader()
-	td := cs.pm.blockchain.GetTd(head.Hash(), head.Number.Uint64())
-	return downloader.FullSync, td
-}
-
-// startSync launches doSync in a new goroutine.
-func (cs *chainSyncer) startSync(op *chainSyncOp) {
-	cs.doneCh = make(chan error, 1)
-	go func() { cs.doneCh <- cs.pm.doSync(op) }()
-}
-
-// doSync synchronizes the local blockchain with a remote peer.
-func (pm *ProtocolManager) doSync(op *chainSyncOp) error {
+		op.mode = downloader.FullSync
+		atomic.StoreUint32(&pm.fastSync, 0)
+	}
+
 	if op.mode == downloader.FastSync {
 		// Before launch the fast sync, we have to ensure user uses the same
 		// txlookup limit.
@@ -331,7 +325,6 @@
 		} else if *stored != limit {
 			pm.blockchain.SetTxLookupLimit(*stored)
 			log.Warn("Update txLookup limit", "provided", limit, "updated", *stored)
->>>>>>> 0287d548
 		}
 	}
 	// Run the sync cycle, and disable fast sync if we're past the pivot block
