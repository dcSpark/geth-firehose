// Copyright 2015 The go-ethereum Authors
// This file is part of the go-ethereum library.
//
// The go-ethereum library is free software: you can redistribute it and/or modify
// it under the terms of the GNU Lesser General Public License as published by
// the Free Software Foundation, either version 3 of the License, or
// (at your option) any later version.
//
// The go-ethereum library is distributed in the hope that it will be useful,
// but WITHOUT ANY WARRANTY; without even the implied warranty of
// MERCHANTABILITY or FITNESS FOR A PARTICULAR PURPOSE. See the
// GNU Lesser General Public License for more details.
//
// You should have received a copy of the GNU Lesser General Public License
// along with the go-ethereum library. If not, see <http://www.gnu.org/licenses/>.

package eth

import (
	"math/big"
<<<<<<< HEAD
=======
	"math/rand"
>>>>>>> 8992c1a6
	"sync/atomic"
	"time"

	"github.com/ethereum/go-ethereum/common"
	"github.com/ethereum/go-ethereum/core/rawdb"
	"github.com/ethereum/go-ethereum/core/types"
	"github.com/ethereum/go-ethereum/deepmind"
	"github.com/ethereum/go-ethereum/eth/downloader"
	"github.com/ethereum/go-ethereum/eth/protocols/eth"
	"github.com/ethereum/go-ethereum/log"
)

const (
	forceSyncCycle      = 10 * time.Second // Time interval to force syncs, even if few peers are available
	defaultMinSyncPeers = 5                // Amount of peers desired to start syncing
<<<<<<< HEAD
)

=======

	// This is the target size for the packs of transactions sent by txsyncLoop64.
	// A pack can get larger than this if a single transactions exceeds this size.
	txsyncPackSize = 100 * 1024
)

type txsync struct {
	p   *eth.Peer
	txs []*types.Transaction
}

>>>>>>> 8992c1a6
// syncTransactions starts sending all currently pending transactions to the given peer.
func (h *handler) syncTransactions(p *eth.Peer) {
	// Assemble the set of transaction to broadcast or announce to the remote
	// peer. Fun fact, this is quite an expensive operation as it needs to sort
	// the transactions if the sorting is not cached yet. However, with a random
	// order, insertions could overflow the non-executable queues and get dropped.
	//
	// TODO(karalabe): Figure out if we could get away with random order somehow
	var txs types.Transactions
<<<<<<< HEAD
	pending := h.txpool.Pending(false)
=======
	pending, _ := h.txpool.Pending()
>>>>>>> 8992c1a6
	for _, batch := range pending {
		txs = append(txs, batch...)
	}
	if len(txs) == 0 {
		return
	}
	// The eth/65 protocol introduces proper transaction announcements, so instead
	// of dripping transactions across multiple peers, just send the entire list as
	// an announcement and let the remote side decide what they need (likely nothing).
<<<<<<< HEAD
	hashes := make([]common.Hash, len(txs))
	for i, tx := range txs {
		hashes[i] = tx.Hash()
=======
	if p.Version() >= eth.ETH65 {
		hashes := make([]common.Hash, len(txs))
		for i, tx := range txs {
			hashes[i] = tx.Hash()
		}
		p.AsyncSendPooledTransactionHashes(hashes)
		return
	}
	// Out of luck, peer is running legacy protocols, drop the txs over
	select {
	case h.txsyncCh <- &txsync{p: p, txs: txs}:
	case <-h.quitSync:
>>>>>>> 8992c1a6
	}
	p.AsyncSendPooledTransactionHashes(hashes)
}

<<<<<<< HEAD
// chainSyncer coordinates blockchain sync components.
type chainSyncer struct {
	handler     *handler
	force       *time.Timer
	forced      bool // true when force timer fired
	peerEventCh chan struct{}
	doneCh      chan error // non-nil when sync is running
}

// chainSyncOp is a scheduled sync operation.
type chainSyncOp struct {
	mode downloader.SyncMode
	peer *eth.Peer
	td   *big.Int
	head common.Hash
}

// newChainSyncer creates a chainSyncer.
func newChainSyncer(handler *handler) *chainSyncer {
	return &chainSyncer{
		handler:     handler,
		peerEventCh: make(chan struct{}),
=======
// txsyncLoop64 takes care of the initial transaction sync for each new
// connection. When a new peer appears, we relay all currently pending
// transactions. In order to minimise egress bandwidth usage, we send
// the transactions in small packs to one peer at a time.
func (h *handler) txsyncLoop64() {
	defer h.wg.Done()

	var (
		pending = make(map[enode.ID]*txsync)
		sending = false               // whether a send is active
		pack    = new(txsync)         // the pack that is being sent
		done    = make(chan error, 1) // result of the send
	)

	// send starts a sending a pack of transactions from the sync.
	send := func(s *txsync) {
		if s.p.Version() >= eth.ETH65 {
			panic("initial transaction syncer running on eth/65+")
		}
		// Fill pack with transactions up to the target size.
		size := common.StorageSize(0)
		pack.p = s.p
		pack.txs = pack.txs[:0]
		for i := 0; i < len(s.txs) && size < txsyncPackSize; i++ {
			pack.txs = append(pack.txs, s.txs[i])
			size += s.txs[i].Size()
		}
		// Remove the transactions that will be sent.
		s.txs = s.txs[:copy(s.txs, s.txs[len(pack.txs):])]
		if len(s.txs) == 0 {
			delete(pending, s.p.Peer.ID())
		}
		// Send the pack in the background.
		s.p.Log().Trace("Sending batch of transactions", "count", len(pack.txs), "bytes", size)
		sending = true
		go func() { done <- pack.p.SendTransactions(pack.txs) }()
	}
	// pick chooses the next pending sync.
	pick := func() *txsync {
		if len(pending) == 0 {
			return nil
		}
		n := rand.Intn(len(pending)) + 1
		for _, s := range pending {
			if n--; n == 0 {
				return s
			}
		}
		return nil
>>>>>>> 8992c1a6
	}
}

<<<<<<< HEAD
// handlePeerEvent notifies the syncer about a change in the peer set.
// This is called for new peers and every time a peer announces a new
// chain head.
func (cs *chainSyncer) handlePeerEvent(peer *eth.Peer) bool {
	select {
	case cs.peerEventCh <- struct{}{}:
		return true
	case <-cs.handler.quitSync:
		return false
	}
}

// loop runs in its own goroutine and launches the sync when necessary.
func (cs *chainSyncer) loop() {
	defer cs.handler.wg.Done()

	cs.handler.blockFetcher.Start()
	cs.handler.txFetcher.Start()
	defer cs.handler.blockFetcher.Stop()
	defer cs.handler.txFetcher.Stop()
	defer cs.handler.downloader.Terminate()

=======
	for {
		select {
		case s := <-h.txsyncCh:
			pending[s.p.Peer.ID()] = s
			if !sending {
				send(s)
			}
		case err := <-done:
			sending = false
			// Stop tracking peers that cause send failures.
			if err != nil {
				pack.p.Log().Debug("Transaction send failed", "err", err)
				delete(pending, pack.p.Peer.ID())
			}
			// Schedule the next send.
			if s := pick(); s != nil {
				send(s)
			}
		case <-h.quitSync:
			return
		}
	}
}

// chainSyncer coordinates blockchain sync components.
type chainSyncer struct {
	handler     *handler
	force       *time.Timer
	forced      bool // true when force timer fired
	peerEventCh chan struct{}
	doneCh      chan error // non-nil when sync is running
}

// chainSyncOp is a scheduled sync operation.
type chainSyncOp struct {
	mode downloader.SyncMode
	peer *eth.Peer
	td   *big.Int
	head common.Hash
}

// newChainSyncer creates a chainSyncer.
func newChainSyncer(handler *handler) *chainSyncer {
	return &chainSyncer{
		handler:     handler,
		peerEventCh: make(chan struct{}),
	}
}

// handlePeerEvent notifies the syncer about a change in the peer set.
// This is called for new peers and every time a peer announces a new
// chain head.
func (cs *chainSyncer) handlePeerEvent(peer *eth.Peer) bool {
	select {
	case cs.peerEventCh <- struct{}{}:
		return true
	case <-cs.handler.quitSync:
		return false
	}
}

// loop runs in its own goroutine and launches the sync when necessary.
func (cs *chainSyncer) loop() {
	defer cs.handler.wg.Done()

	cs.handler.blockFetcher.Start()
	cs.handler.txFetcher.Start()
	defer cs.handler.blockFetcher.Stop()
	defer cs.handler.txFetcher.Stop()
	defer cs.handler.downloader.Terminate()

>>>>>>> 8992c1a6
	// The force timer lowers the peer count threshold down to one when it fires.
	// This ensures we'll always start sync even if there aren't enough peers.
	cs.force = time.NewTimer(forceSyncCycle)
	defer cs.force.Stop()

	for {
		if op := cs.nextSyncOp(); op != nil {
			cs.startSync(op)
		}
		select {
		case <-cs.peerEventCh:
			// Peer information changed, recheck.
		case <-cs.doneCh:
			cs.doneCh = nil
			cs.force.Reset(forceSyncCycle)
			cs.forced = false
		case <-cs.force.C:
			cs.forced = true

		case <-cs.handler.quitSync:
			// Disable all insertion on the blockchain. This needs to happen before
			// terminating the downloader because the downloader waits for blockchain
			// inserts, and these can take a long time to finish.
			cs.handler.chain.StopInsert()
			cs.handler.downloader.Terminate()
			if cs.doneCh != nil {
				<-cs.doneCh
			}
			return
		}
	}
}

// nextSyncOp determines whether sync is required at this time.
func (cs *chainSyncer) nextSyncOp() *chainSyncOp {
	if cs.doneCh != nil {
		return nil // Sync already running.
	}

	// Ensure we're at minimum peer count.
	minPeers := defaultMinSyncPeers
	if cs.forced {
		minPeers = 1
	} else if minPeers > cs.handler.maxPeers {
		minPeers = cs.handler.maxPeers
	}
	if cs.handler.peers.len() < minPeers {
		return nil
	}
	// We have enough peers, check TD
	peer := cs.handler.peers.peerWithHighestTD()
	if peer == nil {
		return nil
	}
	mode, ourTD := cs.modeAndLocalHead()
	if mode == downloader.FastSync && atomic.LoadUint32(&cs.handler.snapSync) == 1 {
		// Fast sync via the snap protocol
		mode = downloader.SnapSync
	}
	op := peerToSyncOp(mode, peer)
	if op.td.Cmp(ourTD) <= 0 {
		return nil // We're in sync.
	}
	return op
}

func peerToSyncOp(mode downloader.SyncMode, p *eth.Peer) *chainSyncOp {
	peerHead, peerTD := p.Head()
	return &chainSyncOp{mode: mode, peer: p, td: peerTD, head: peerHead}
}

func (cs *chainSyncer) modeAndLocalHead() (downloader.SyncMode, *big.Int) {
	// If we're in fast sync mode, return that directly
	if atomic.LoadUint32(&cs.handler.fastSync) == 1 {
		block := cs.handler.chain.CurrentFastBlock()
<<<<<<< HEAD
		td := cs.handler.chain.GetTd(block.Hash(), block.NumberU64())
=======
		td := cs.handler.chain.GetTdByHash(block.Hash())
>>>>>>> 8992c1a6
		return downloader.FastSync, td
	}
	// We are probably in full sync, but we might have rewound to before the
	// fast sync pivot, check if we should reenable
	if pivot := rawdb.ReadLastPivotNumber(cs.handler.database); pivot != nil {
		if head := cs.handler.chain.CurrentBlock(); head.NumberU64() < *pivot {
			block := cs.handler.chain.CurrentFastBlock()
<<<<<<< HEAD
			td := cs.handler.chain.GetTd(block.Hash(), block.NumberU64())
=======
			td := cs.handler.chain.GetTdByHash(block.Hash())
>>>>>>> 8992c1a6
			return downloader.FastSync, td
		}
	}
	// Nope, we're really full syncing
<<<<<<< HEAD
	head := cs.handler.chain.CurrentBlock()
	td := cs.handler.chain.GetTd(head.Hash(), head.NumberU64())
=======
	head := cs.handler.chain.CurrentHeader()
	td := cs.handler.chain.GetTd(head.Hash(), head.Number.Uint64())
>>>>>>> 8992c1a6
	return downloader.FullSync, td
}

// startSync launches doSync in a new goroutine.
func (cs *chainSyncer) startSync(op *chainSyncOp) {
	cs.doneCh = make(chan error, 1)
	go func() { cs.doneCh <- cs.handler.doSync(op) }()
}

// doSync synchronizes the local blockchain with a remote peer.
func (h *handler) doSync(op *chainSyncOp) error {
	if deepmind.Enabled {
<<<<<<< HEAD
		// We want to override the feature up here that bases its fast sync decision on
		// CurrentFastBlock.
		// Our goal is to process everything at the slow speed, to extract all computations.
=======
		// If deepmind is enabled, we force the mode to be a FullSync mode to ensure we correctly
		// process all transactions. It should probably be adapter so that speculative execution
		// node could use fast sync which is not the case here.
		if op.mode != downloader.FullSync {
			log.Warn("Firehose changed syncing mode to 'full', it is required for proper extraction of the data when enabling Firehose instrumentation through --firehose-deep-mind-enabled", "old", op.mode, "new", downloader.FullSync)
		}

>>>>>>> 8992c1a6
		op.mode = downloader.FullSync
		atomic.StoreUint32(&h.fastSync, 0)
		atomic.StoreUint32(&h.snapSync, 0)
	}

	if op.mode == downloader.FastSync || op.mode == downloader.SnapSync {
		// Before launch the fast sync, we have to ensure user uses the same
		// txlookup limit.
		// The main concern here is: during the fast sync Geth won't index the
		// block(generate tx indices) before the HEAD-limit. But if user changes
		// the limit in the next fast sync(e.g. user kill Geth manually and
		// restart) then it will be hard for Geth to figure out the oldest block
		// has been indexed. So here for the user-experience wise, it's non-optimal
		// that user can't change limit during the fast sync. If changed, Geth
		// will just blindly use the original one.
		limit := h.chain.TxLookupLimit()
		if stored := rawdb.ReadFastTxLookupLimit(h.database); stored == nil {
			rawdb.WriteFastTxLookupLimit(h.database, limit)
		} else if *stored != limit {
			h.chain.SetTxLookupLimit(*stored)
			log.Warn("Update txLookup limit", "provided", limit, "updated", *stored)
		}
	}
<<<<<<< HEAD

=======
>>>>>>> 8992c1a6
	// Run the sync cycle, and disable fast sync if we're past the pivot block
	err := h.downloader.Synchronise(op.peer.ID(), op.head, op.td, op.mode)
	if err != nil {
		return err
	}
	if atomic.LoadUint32(&h.fastSync) == 1 {
		log.Info("Fast sync complete, auto disabling")
		atomic.StoreUint32(&h.fastSync, 0)
	}
	if atomic.LoadUint32(&h.snapSync) == 1 {
		log.Info("Snap sync complete, auto disabling")
		atomic.StoreUint32(&h.snapSync, 0)
	}
	// If we've successfully finished a sync cycle and passed any required checkpoint,
	// enable accepting transactions from the network.
	head := h.chain.CurrentBlock()
	if head.NumberU64() >= h.checkpointNumber {
		// Checkpoint passed, sanity check the timestamp to have a fallback mechanism
		// for non-checkpointed (number = 0) private networks.
		if head.Time() >= uint64(time.Now().AddDate(0, -1, 0).Unix()) {
			atomic.StoreUint32(&h.acceptTxs, 1)
		}
	}
	if head.NumberU64() > 0 {
		// We've completed a sync cycle, notify all peers of new state. This path is
		// essential in star-topology networks where a gateway node needs to notify
		// all its out-of-date peers of the availability of a new block. This failure
		// scenario will most often crop up in private and hackathon networks with
		// degenerate connectivity, but it should be healthy for the mainnet too to
		// more reliably update peers or the local TD state.
		h.BroadcastBlock(head, false)
	}
	return nil
}<|MERGE_RESOLUTION|>--- conflicted
+++ resolved
@@ -18,10 +18,6 @@
 
 import (
 	"math/big"
-<<<<<<< HEAD
-=======
-	"math/rand"
->>>>>>> 8992c1a6
 	"sync/atomic"
 	"time"
 
@@ -37,22 +33,8 @@
 const (
 	forceSyncCycle      = 10 * time.Second // Time interval to force syncs, even if few peers are available
 	defaultMinSyncPeers = 5                // Amount of peers desired to start syncing
-<<<<<<< HEAD
 )
 
-=======
-
-	// This is the target size for the packs of transactions sent by txsyncLoop64.
-	// A pack can get larger than this if a single transactions exceeds this size.
-	txsyncPackSize = 100 * 1024
-)
-
-type txsync struct {
-	p   *eth.Peer
-	txs []*types.Transaction
-}
-
->>>>>>> 8992c1a6
 // syncTransactions starts sending all currently pending transactions to the given peer.
 func (h *handler) syncTransactions(p *eth.Peer) {
 	// Assemble the set of transaction to broadcast or announce to the remote
@@ -62,11 +44,7 @@
 	//
 	// TODO(karalabe): Figure out if we could get away with random order somehow
 	var txs types.Transactions
-<<<<<<< HEAD
 	pending := h.txpool.Pending(false)
-=======
-	pending, _ := h.txpool.Pending()
->>>>>>> 8992c1a6
 	for _, batch := range pending {
 		txs = append(txs, batch...)
 	}
@@ -76,29 +54,13 @@
 	// The eth/65 protocol introduces proper transaction announcements, so instead
 	// of dripping transactions across multiple peers, just send the entire list as
 	// an announcement and let the remote side decide what they need (likely nothing).
-<<<<<<< HEAD
 	hashes := make([]common.Hash, len(txs))
 	for i, tx := range txs {
 		hashes[i] = tx.Hash()
-=======
-	if p.Version() >= eth.ETH65 {
-		hashes := make([]common.Hash, len(txs))
-		for i, tx := range txs {
-			hashes[i] = tx.Hash()
-		}
-		p.AsyncSendPooledTransactionHashes(hashes)
-		return
-	}
-	// Out of luck, peer is running legacy protocols, drop the txs over
-	select {
-	case h.txsyncCh <- &txsync{p: p, txs: txs}:
-	case <-h.quitSync:
->>>>>>> 8992c1a6
 	}
 	p.AsyncSendPooledTransactionHashes(hashes)
 }
 
-<<<<<<< HEAD
 // chainSyncer coordinates blockchain sync components.
 type chainSyncer struct {
 	handler     *handler
@@ -121,61 +83,9 @@
 	return &chainSyncer{
 		handler:     handler,
 		peerEventCh: make(chan struct{}),
-=======
-// txsyncLoop64 takes care of the initial transaction sync for each new
-// connection. When a new peer appears, we relay all currently pending
-// transactions. In order to minimise egress bandwidth usage, we send
-// the transactions in small packs to one peer at a time.
-func (h *handler) txsyncLoop64() {
-	defer h.wg.Done()
-
-	var (
-		pending = make(map[enode.ID]*txsync)
-		sending = false               // whether a send is active
-		pack    = new(txsync)         // the pack that is being sent
-		done    = make(chan error, 1) // result of the send
-	)
-
-	// send starts a sending a pack of transactions from the sync.
-	send := func(s *txsync) {
-		if s.p.Version() >= eth.ETH65 {
-			panic("initial transaction syncer running on eth/65+")
-		}
-		// Fill pack with transactions up to the target size.
-		size := common.StorageSize(0)
-		pack.p = s.p
-		pack.txs = pack.txs[:0]
-		for i := 0; i < len(s.txs) && size < txsyncPackSize; i++ {
-			pack.txs = append(pack.txs, s.txs[i])
-			size += s.txs[i].Size()
-		}
-		// Remove the transactions that will be sent.
-		s.txs = s.txs[:copy(s.txs, s.txs[len(pack.txs):])]
-		if len(s.txs) == 0 {
-			delete(pending, s.p.Peer.ID())
-		}
-		// Send the pack in the background.
-		s.p.Log().Trace("Sending batch of transactions", "count", len(pack.txs), "bytes", size)
-		sending = true
-		go func() { done <- pack.p.SendTransactions(pack.txs) }()
-	}
-	// pick chooses the next pending sync.
-	pick := func() *txsync {
-		if len(pending) == 0 {
-			return nil
-		}
-		n := rand.Intn(len(pending)) + 1
-		for _, s := range pending {
-			if n--; n == 0 {
-				return s
-			}
-		}
-		return nil
->>>>>>> 8992c1a6
-	}
-}
-
-<<<<<<< HEAD
+	}
+}
+
 // handlePeerEvent notifies the syncer about a change in the peer set.
 // This is called for new peers and every time a peer announces a new
 // chain head.
@@ -198,79 +108,6 @@
 	defer cs.handler.txFetcher.Stop()
 	defer cs.handler.downloader.Terminate()
 
-=======
-	for {
-		select {
-		case s := <-h.txsyncCh:
-			pending[s.p.Peer.ID()] = s
-			if !sending {
-				send(s)
-			}
-		case err := <-done:
-			sending = false
-			// Stop tracking peers that cause send failures.
-			if err != nil {
-				pack.p.Log().Debug("Transaction send failed", "err", err)
-				delete(pending, pack.p.Peer.ID())
-			}
-			// Schedule the next send.
-			if s := pick(); s != nil {
-				send(s)
-			}
-		case <-h.quitSync:
-			return
-		}
-	}
-}
-
-// chainSyncer coordinates blockchain sync components.
-type chainSyncer struct {
-	handler     *handler
-	force       *time.Timer
-	forced      bool // true when force timer fired
-	peerEventCh chan struct{}
-	doneCh      chan error // non-nil when sync is running
-}
-
-// chainSyncOp is a scheduled sync operation.
-type chainSyncOp struct {
-	mode downloader.SyncMode
-	peer *eth.Peer
-	td   *big.Int
-	head common.Hash
-}
-
-// newChainSyncer creates a chainSyncer.
-func newChainSyncer(handler *handler) *chainSyncer {
-	return &chainSyncer{
-		handler:     handler,
-		peerEventCh: make(chan struct{}),
-	}
-}
-
-// handlePeerEvent notifies the syncer about a change in the peer set.
-// This is called for new peers and every time a peer announces a new
-// chain head.
-func (cs *chainSyncer) handlePeerEvent(peer *eth.Peer) bool {
-	select {
-	case cs.peerEventCh <- struct{}{}:
-		return true
-	case <-cs.handler.quitSync:
-		return false
-	}
-}
-
-// loop runs in its own goroutine and launches the sync when necessary.
-func (cs *chainSyncer) loop() {
-	defer cs.handler.wg.Done()
-
-	cs.handler.blockFetcher.Start()
-	cs.handler.txFetcher.Start()
-	defer cs.handler.blockFetcher.Stop()
-	defer cs.handler.txFetcher.Stop()
-	defer cs.handler.downloader.Terminate()
-
->>>>>>> 8992c1a6
 	// The force timer lowers the peer count threshold down to one when it fires.
 	// This ensures we'll always start sync even if there aren't enough peers.
 	cs.force = time.NewTimer(forceSyncCycle)
@@ -346,11 +183,7 @@
 	// If we're in fast sync mode, return that directly
 	if atomic.LoadUint32(&cs.handler.fastSync) == 1 {
 		block := cs.handler.chain.CurrentFastBlock()
-<<<<<<< HEAD
 		td := cs.handler.chain.GetTd(block.Hash(), block.NumberU64())
-=======
-		td := cs.handler.chain.GetTdByHash(block.Hash())
->>>>>>> 8992c1a6
 		return downloader.FastSync, td
 	}
 	// We are probably in full sync, but we might have rewound to before the
@@ -358,22 +191,13 @@
 	if pivot := rawdb.ReadLastPivotNumber(cs.handler.database); pivot != nil {
 		if head := cs.handler.chain.CurrentBlock(); head.NumberU64() < *pivot {
 			block := cs.handler.chain.CurrentFastBlock()
-<<<<<<< HEAD
 			td := cs.handler.chain.GetTd(block.Hash(), block.NumberU64())
-=======
-			td := cs.handler.chain.GetTdByHash(block.Hash())
->>>>>>> 8992c1a6
 			return downloader.FastSync, td
 		}
 	}
 	// Nope, we're really full syncing
-<<<<<<< HEAD
 	head := cs.handler.chain.CurrentBlock()
 	td := cs.handler.chain.GetTd(head.Hash(), head.NumberU64())
-=======
-	head := cs.handler.chain.CurrentHeader()
-	td := cs.handler.chain.GetTd(head.Hash(), head.Number.Uint64())
->>>>>>> 8992c1a6
 	return downloader.FullSync, td
 }
 
@@ -386,11 +210,6 @@
 // doSync synchronizes the local blockchain with a remote peer.
 func (h *handler) doSync(op *chainSyncOp) error {
 	if deepmind.Enabled {
-<<<<<<< HEAD
-		// We want to override the feature up here that bases its fast sync decision on
-		// CurrentFastBlock.
-		// Our goal is to process everything at the slow speed, to extract all computations.
-=======
 		// If deepmind is enabled, we force the mode to be a FullSync mode to ensure we correctly
 		// process all transactions. It should probably be adapter so that speculative execution
 		// node could use fast sync which is not the case here.
@@ -398,7 +217,6 @@
 			log.Warn("Firehose changed syncing mode to 'full', it is required for proper extraction of the data when enabling Firehose instrumentation through --firehose-deep-mind-enabled", "old", op.mode, "new", downloader.FullSync)
 		}
 
->>>>>>> 8992c1a6
 		op.mode = downloader.FullSync
 		atomic.StoreUint32(&h.fastSync, 0)
 		atomic.StoreUint32(&h.snapSync, 0)
@@ -422,10 +240,7 @@
 			log.Warn("Update txLookup limit", "provided", limit, "updated", *stored)
 		}
 	}
-<<<<<<< HEAD
-
-=======
->>>>>>> 8992c1a6
+
 	// Run the sync cycle, and disable fast sync if we're past the pivot block
 	err := h.downloader.Synchronise(op.peer.ID(), op.head, op.td, op.mode)
 	if err != nil {
