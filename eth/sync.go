--- conflicted
+++ resolved
@@ -231,11 +231,7 @@
 	// 		return downloader.SnapSync, td
 	// 	}
 	// }
-<<<<<<< HEAD
-	// // Nope, we're really full syncing
-=======
 	// Nope, we're really full syncing
->>>>>>> 31da9729
 	// head := cs.handler.chain.CurrentBlock()
 	// td := cs.handler.chain.GetTd(head.Hash(), head.NumberU64())
 	// return downloader.FullSync, td
