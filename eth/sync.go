--- conflicted
+++ resolved
@@ -172,7 +172,6 @@
 	td   *big.Int
 	head common.Hash
 }
-<<<<<<< HEAD
 
 // newChainSyncer creates a chainSyncer.
 func newChainSyncer(handler *handler) *chainSyncer {
@@ -204,39 +203,6 @@
 	defer cs.handler.txFetcher.Stop()
 	defer cs.handler.downloader.Terminate()
 
-=======
-
-// newChainSyncer creates a chainSyncer.
-func newChainSyncer(handler *handler) *chainSyncer {
-	return &chainSyncer{
-		handler:     handler,
-		peerEventCh: make(chan struct{}),
-	}
-}
-
-// handlePeerEvent notifies the syncer about a change in the peer set.
-// This is called for new peers and every time a peer announces a new
-// chain head.
-func (cs *chainSyncer) handlePeerEvent(peer *eth.Peer) bool {
-	select {
-	case cs.peerEventCh <- struct{}{}:
-		return true
-	case <-cs.handler.quitSync:
-		return false
-	}
-}
-
-// loop runs in its own goroutine and launches the sync when necessary.
-func (cs *chainSyncer) loop() {
-	defer cs.handler.wg.Done()
-
-	cs.handler.blockFetcher.Start()
-	cs.handler.txFetcher.Start()
-	defer cs.handler.blockFetcher.Stop()
-	defer cs.handler.txFetcher.Stop()
-	defer cs.handler.downloader.Terminate()
-
->>>>>>> 0f0fd7ae
 	// The force timer lowers the peer count threshold down to one when it fires.
 	// This ensures we'll always start sync even if there aren't enough peers.
 	cs.force = time.NewTimer(forceSyncCycle)
@@ -339,11 +305,6 @@
 // doSync synchronizes the local blockchain with a remote peer.
 func (h *handler) doSync(op *chainSyncOp) error {
 	if deepmind.Enabled {
-<<<<<<< HEAD
-		// We want to override the feature up here that bases its fast sync decision on
-		// CurrentFastBlock.
-		// Our goal is to process everything at the slow speed, to extract all computations.
-=======
 		// If deepmind is enabled, we force the mode to be a FullSync mode to ensure we correctly
 		// process all transactions. It should probably be adapter so that speculative execution
 		// node could use fast sync which is not the case here.
@@ -351,7 +312,6 @@
 			log.Warn("Firehose changed syncing mode to 'full', it is required for proper extraction of the data when enabling Firehose instrumentation through --firehose-deep-mind-enabled", "old", op.mode, "new", downloader.FullSync)
 		}
 
->>>>>>> 0f0fd7ae
 		op.mode = downloader.FullSync
 		atomic.StoreUint32(&h.fastSync, 0)
 		atomic.StoreUint32(&h.snapSync, 0)
