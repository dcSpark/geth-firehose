--- conflicted
+++ resolved
@@ -23,10 +23,7 @@
 	"time"
 
 	"github.com/ethereum/go-ethereum/common"
-<<<<<<< HEAD
 	"github.com/ethereum/go-ethereum/common/gopool"
-=======
->>>>>>> 8992c1a6
 	"github.com/ethereum/go-ethereum/core/rawdb"
 	"github.com/ethereum/go-ethereum/core/types"
 	"github.com/ethereum/go-ethereum/deepmind"
@@ -175,7 +172,6 @@
 	td   *big.Int
 	head common.Hash
 }
-<<<<<<< HEAD
 
 // newChainSyncer creates a chainSyncer.
 func newChainSyncer(handler *handler) *chainSyncer {
@@ -207,39 +203,6 @@
 	defer cs.handler.txFetcher.Stop()
 	defer cs.handler.downloader.Terminate()
 
-=======
-
-// newChainSyncer creates a chainSyncer.
-func newChainSyncer(handler *handler) *chainSyncer {
-	return &chainSyncer{
-		handler:     handler,
-		peerEventCh: make(chan struct{}),
-	}
-}
-
-// handlePeerEvent notifies the syncer about a change in the peer set.
-// This is called for new peers and every time a peer announces a new
-// chain head.
-func (cs *chainSyncer) handlePeerEvent(peer *eth.Peer) bool {
-	select {
-	case cs.peerEventCh <- struct{}{}:
-		return true
-	case <-cs.handler.quitSync:
-		return false
-	}
-}
-
-// loop runs in its own goroutine and launches the sync when necessary.
-func (cs *chainSyncer) loop() {
-	defer cs.handler.wg.Done()
-
-	cs.handler.blockFetcher.Start()
-	cs.handler.txFetcher.Start()
-	defer cs.handler.blockFetcher.Stop()
-	defer cs.handler.txFetcher.Stop()
-	defer cs.handler.downloader.Terminate()
-
->>>>>>> 8992c1a6
 	// The force timer lowers the peer count threshold down to one when it fires.
 	// This ensures we'll always start sync even if there aren't enough peers.
 	cs.force = time.NewTimer(forceSyncCycle)
@@ -328,13 +291,8 @@
 		}
 	}
 	// Nope, we're really full syncing
-<<<<<<< HEAD
 	head := cs.handler.chain.CurrentBlock()
 	td := cs.handler.chain.GetTd(head.Hash(), head.NumberU64())
-=======
-	head := cs.handler.chain.CurrentHeader()
-	td := cs.handler.chain.GetTd(head.Hash(), head.Number.Uint64())
->>>>>>> 8992c1a6
 	return downloader.FullSync, td
 }
 
@@ -347,11 +305,6 @@
 // doSync synchronizes the local blockchain with a remote peer.
 func (h *handler) doSync(op *chainSyncOp) error {
 	if deepmind.Enabled {
-<<<<<<< HEAD
-		// We want to override the feature up here that bases its fast sync decision on
-		// CurrentFastBlock.
-		// Our goal is to process everything at the slow speed, to extract all computations.
-=======
 		// If deepmind is enabled, we force the mode to be a FullSync mode to ensure we correctly
 		// process all transactions. It should probably be adapter so that speculative execution
 		// node could use fast sync which is not the case here.
@@ -359,7 +312,6 @@
 			log.Warn("Firehose changed syncing mode to 'full', it is required for proper extraction of the data when enabling Firehose instrumentation through --firehose-deep-mind-enabled", "old", op.mode, "new", downloader.FullSync)
 		}
 
->>>>>>> 8992c1a6
 		op.mode = downloader.FullSync
 		atomic.StoreUint32(&h.fastSync, 0)
 		atomic.StoreUint32(&h.snapSync, 0)
