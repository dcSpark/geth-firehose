// Copyright 2020 The go-ethereum Authors
// This file is part of the go-ethereum library.
//
// The go-ethereum library is free software: you can redistribute it and/or modify
// it under the terms of the GNU Lesser General Public License as published by
// the Free Software Foundation, either version 3 of the License, or
// (at your option) any later version.
//
// The go-ethereum library is distributed in the hope that it will be useful,
// but WITHOUT ANY WARRANTY; without even the implied warranty of
// MERCHANTABILITY or FITNESS FOR A PARTICULAR PURPOSE. See the
// GNU Lesser General Public License for more details.
//
// You should have received a copy of the GNU Lesser General Public License
// along with the go-ethereum library. If not, see <http://www.gnu.org/licenses/>.

// Package catalyst implements the temporary eth1/eth2 RPC integration.
package catalyst

import (
	"crypto/sha256"
	"encoding/binary"
	"errors"
	"fmt"
	"time"

	"github.com/ethereum/go-ethereum/common"
	"github.com/ethereum/go-ethereum/common/hexutil"
	"github.com/ethereum/go-ethereum/core/beacon"
	"github.com/ethereum/go-ethereum/core/rawdb"
	"github.com/ethereum/go-ethereum/core/types"
	"github.com/ethereum/go-ethereum/deepmind"
	"github.com/ethereum/go-ethereum/eth"
	"github.com/ethereum/go-ethereum/log"
	"github.com/ethereum/go-ethereum/node"
	"github.com/ethereum/go-ethereum/rpc"
)

// Register adds catalyst APIs to the full node.
func Register(stack *node.Node, backend *eth.Ethereum) error {
	log.Warn("Catalyst mode enabled", "protocol", "eth")
	stack.RegisterAPIs([]rpc.API{
		{
			Namespace:     "engine",
			Version:       "1.0",
			Service:       NewConsensusAPI(backend),
			Public:        true,
			Authenticated: true,
		},
		{
			Namespace:     "engine",
			Version:       "1.0",
			Service:       NewConsensusAPI(backend),
			Public:        true,
			Authenticated: false,
		},
	})
	return nil
}

<<<<<<< HEAD
type consensusAPI struct {
	eth *eth.Ethereum
}

func newConsensusAPI(eth *eth.Ethereum) *consensusAPI {
	return &consensusAPI{eth: eth}
}

// blockExecutionEnv gathers all the data required to execute
// a block, either when assembling it or when inserting it.
type blockExecutionEnv struct {
	chain   *core.BlockChain
	state   *state.StateDB
	tcount  int
	gasPool *core.GasPool

	header   *types.Header
	txs      []*types.Transaction
	receipts []*types.Receipt
}

func (env *blockExecutionEnv) commitTransaction(tx *types.Transaction, coinbase common.Address) error {
	vmconfig := *env.chain.GetVMConfig()
	snap := env.state.Snapshot()
	receipt, err := core.ApplyTransaction(env.chain.Config(), env.chain, &coinbase, env.gasPool, env.state, env.header, tx, &env.header.GasUsed, vmconfig, deepmind.CatalystContext)
	if err != nil {
		env.state.RevertToSnapshot(snap)
		return err
	}
	env.txs = append(env.txs, tx)
	env.receipts = append(env.receipts, receipt)
	return nil
=======
type ConsensusAPI struct {
	eth          *eth.Ethereum
	remoteBlocks *headerQueue  // Cache of remote payloads received
	localBlocks  *payloadQueue // Cache of local payloads generated
>>>>>>> 429deab9
}

// NewConsensusAPI creates a new consensus api for the given backend.
// The underlying blockchain needs to have a valid terminal total difficulty set.
func NewConsensusAPI(eth *eth.Ethereum) *ConsensusAPI {
	if eth.BlockChain().Config().TerminalTotalDifficulty == nil {
		panic("Catalyst started without valid total difficulty")
	}
	return &ConsensusAPI{
		eth:          eth,
		remoteBlocks: newHeaderQueue(),
		localBlocks:  newPayloadQueue(),
	}
}

// ForkchoiceUpdatedV1 has several responsibilities:
// If the method is called with an empty head block:
// 		we return success, which can be used to check if the catalyst mode is enabled
// If the total difficulty was not reached:
// 		we return INVALID
// If the finalizedBlockHash is set:
// 		we check if we have the finalizedBlockHash in our db, if not we start a sync
// We try to set our blockchain to the headBlock
// If there are payloadAttributes:
// 		we try to assemble a block with the payloadAttributes and return its payloadID
func (api *ConsensusAPI) ForkchoiceUpdatedV1(update beacon.ForkchoiceStateV1, payloadAttributes *beacon.PayloadAttributesV1) (beacon.ForkChoiceResponse, error) {
	log.Trace("Engine API request received", "method", "ForkchoiceUpdated", "head", update.HeadBlockHash, "finalized", update.FinalizedBlockHash, "safe", update.SafeBlockHash)
	if update.HeadBlockHash == (common.Hash{}) {
		log.Warn("Forkchoice requested update to zero hash")
		return beacon.STATUS_INVALID, nil // TODO(karalabe): Why does someone send us this?
	}
	// Check whether we have the block yet in our database or not. If not, we'll
	// need to either trigger a sync, or to reject this forkchoice update for a
	// reason.
	block := api.eth.BlockChain().GetBlockByHash(update.HeadBlockHash)
	if block == nil {
		// If the head hash is unknown (was not given to us in a newPayload request),
		// we cannot resolve the header, so not much to do. This could be extended in
		// the future to resolve from the `eth` network, but it's an unexpected case
		// that should be fixed, not papered over.
		header := api.remoteBlocks.get(update.HeadBlockHash)
		if header == nil {
			log.Warn("Forkchoice requested unknown head", "hash", update.HeadBlockHash)
			return beacon.STATUS_SYNCING, nil
		}
		// Header advertised via a past newPayload request. Start syncing to it.
		// Before we do however, make sure any legacy sync in switched off so we
		// don't accidentally have 2 cycles running.
		if merger := api.eth.Merger(); !merger.TDDReached() {
			merger.ReachTTD()
			api.eth.Downloader().Cancel()
		}
		log.Info("Forkchoice requested sync to new head", "number", header.Number, "hash", header.Hash())
		if err := api.eth.Downloader().BeaconSync(api.eth.SyncMode(), header); err != nil {
			return beacon.STATUS_SYNCING, err
		}
		return beacon.STATUS_SYNCING, nil
	}
	// Block is known locally, just sanity check that the beacon client does not
	// attempt to push us back to before the merge.
	if block.Difficulty().BitLen() > 0 || block.NumberU64() == 0 {
		var (
			td  = api.eth.BlockChain().GetTd(update.HeadBlockHash, block.NumberU64())
			ptd = api.eth.BlockChain().GetTd(block.ParentHash(), block.NumberU64()-1)
			ttd = api.eth.BlockChain().Config().TerminalTotalDifficulty
		)
		if td == nil || (block.NumberU64() > 0 && ptd == nil) {
			log.Error("TDs unavailable for TTD check", "number", block.NumberU64(), "hash", update.HeadBlockHash, "td", td, "parent", block.ParentHash(), "ptd", ptd)
			return beacon.STATUS_INVALID, errors.New("TDs unavailable for TDD check")
		}
		if td.Cmp(ttd) < 0 || (block.NumberU64() > 0 && ptd.Cmp(ttd) > 0) {
			log.Error("Refusing beacon update to pre-merge", "number", block.NumberU64(), "hash", update.HeadBlockHash, "diff", block.Difficulty(), "age", common.PrettyAge(time.Unix(int64(block.Time()), 0)))
			return beacon.ForkChoiceResponse{PayloadStatus: beacon.PayloadStatusV1{Status: beacon.INVALIDTERMINALBLOCK}, PayloadID: nil}, nil
		}
	}

	if rawdb.ReadCanonicalHash(api.eth.ChainDb(), block.NumberU64()) != update.HeadBlockHash {
		// Block is not canonical, set head.
		if err := api.eth.BlockChain().SetChainHead(block); err != nil {
			return beacon.STATUS_INVALID, err
		}
	} else {
		// If the head block is already in our canonical chain, the beacon client is
		// probably resyncing. Ignore the update.
		log.Info("Ignoring beacon update to old head", "number", block.NumberU64(), "hash", update.HeadBlockHash, "age", common.PrettyAge(time.Unix(int64(block.Time()), 0)), "have", api.eth.BlockChain().CurrentBlock().NumberU64())
	}
	api.eth.SetSynced()

	// If the beacon client also advertised a finalized block, mark the local
	// chain final and completely in PoS mode.
	if update.FinalizedBlockHash != (common.Hash{}) {
		if merger := api.eth.Merger(); !merger.PoSFinalized() {
			merger.FinalizePoS()
		}
		// TODO (MariusVanDerWijden): If the finalized block is not in our canonical tree, somethings wrong
		finalBlock := api.eth.BlockChain().GetBlockByHash(update.FinalizedBlockHash)
		if finalBlock == nil {
			log.Warn("Final block not available in database", "hash", update.FinalizedBlockHash)
			return beacon.STATUS_INVALID, errors.New("final block not available")
		} else if rawdb.ReadCanonicalHash(api.eth.ChainDb(), finalBlock.NumberU64()) != update.FinalizedBlockHash {
			log.Warn("Final block not in canonical chain", "number", block.NumberU64(), "hash", update.HeadBlockHash)
			return beacon.STATUS_INVALID, errors.New("final block not canonical")
		}
	}
	// TODO (MariusVanDerWijden): Check if the safe block hash is in our canonical tree, if not somethings wrong
	if update.SafeBlockHash != (common.Hash{}) {
		safeBlock := api.eth.BlockChain().GetBlockByHash(update.SafeBlockHash)
		if safeBlock == nil {
			log.Warn("Safe block not available in database")
			return beacon.STATUS_INVALID, errors.New("safe head not available")
		}
		if rawdb.ReadCanonicalHash(api.eth.ChainDb(), safeBlock.NumberU64()) != update.SafeBlockHash {
			log.Warn("Safe block not in canonical chain")
			return beacon.STATUS_INVALID, errors.New("safe head not canonical")
		}
	}
	// If payload generation was requested, create a new block to be potentially
	// sealed by the beacon client. The payload will be requested later, and we
	// might replace it arbitrarily many times in between.
	if payloadAttributes != nil {
		log.Info("Creating new payload for sealing")
		start := time.Now()

		data, err := api.assembleBlock(update.HeadBlockHash, payloadAttributes)
		if err != nil {
			log.Error("Failed to create sealing payload", "err", err)
			return api.validForkChoiceResponse(nil), err // valid setHead, invalid payload
		}
		id := computePayloadId(update.HeadBlockHash, payloadAttributes)
		api.localBlocks.put(id, data)

<<<<<<< HEAD
	// Create the block.
	block, err := api.eth.Engine().FinalizeAndAssemble(bc, header, env.state, transactions, nil /* uncles */, env.receipts, deepmind.CatalystContext)
	if err != nil {
		return nil, err
=======
		log.Info("Created payload for sealing", "id", id, "elapsed", time.Since(start))
		return api.validForkChoiceResponse(&id), nil
>>>>>>> 429deab9
	}
	return api.validForkChoiceResponse(nil), nil
}

// validForkChoiceResponse returns the ForkChoiceResponse{VALID}
// with the latest valid hash and an optional payloadID.
func (api *ConsensusAPI) validForkChoiceResponse(id *beacon.PayloadID) beacon.ForkChoiceResponse {
	currentHash := api.eth.BlockChain().CurrentBlock().Hash()
	return beacon.ForkChoiceResponse{
		PayloadStatus: beacon.PayloadStatusV1{Status: beacon.VALID, LatestValidHash: &currentHash},
		PayloadID:     id,
	}
}

// ExchangeTransitionConfigurationV1 checks the given configuration against
// the configuration of the node.
func (api *ConsensusAPI) ExchangeTransitionConfigurationV1(config beacon.TransitionConfigurationV1) (*beacon.TransitionConfigurationV1, error) {
	if config.TerminalTotalDifficulty == nil {
		return nil, errors.New("invalid terminal total difficulty")
	}
	ttd := api.eth.BlockChain().Config().TerminalTotalDifficulty
	if ttd.Cmp(config.TerminalTotalDifficulty.ToInt()) != 0 {
		log.Warn("Invalid TTD configured", "geth", ttd, "beacon", config.TerminalTotalDifficulty)
		return nil, fmt.Errorf("invalid ttd: execution %v consensus %v", ttd, config.TerminalTotalDifficulty)
	}

	if config.TerminalBlockHash != (common.Hash{}) {
		if hash := api.eth.BlockChain().GetCanonicalHash(uint64(config.TerminalBlockNumber)); hash == config.TerminalBlockHash {
			return &beacon.TransitionConfigurationV1{
				TerminalTotalDifficulty: (*hexutil.Big)(ttd),
				TerminalBlockHash:       config.TerminalBlockHash,
				TerminalBlockNumber:     config.TerminalBlockNumber,
			}, nil
		}
		return nil, fmt.Errorf("invalid terminal block hash")
	}
	return &beacon.TransitionConfigurationV1{TerminalTotalDifficulty: (*hexutil.Big)(ttd)}, nil
}

// GetPayloadV1 returns a cached payload by id.
func (api *ConsensusAPI) GetPayloadV1(payloadID beacon.PayloadID) (*beacon.ExecutableDataV1, error) {
	log.Trace("Engine API request received", "method", "GetPayload", "id", payloadID)
	data := api.localBlocks.get(payloadID)
	if data == nil {
		return nil, &beacon.UnknownPayload
	}
	return data, nil
}

// NewPayloadV1 creates an Eth1 block, inserts it in the chain, and returns the status of the chain.
func (api *ConsensusAPI) NewPayloadV1(params beacon.ExecutableDataV1) (beacon.PayloadStatusV1, error) {
	log.Trace("Engine API request received", "method", "ExecutePayload", "number", params.Number, "hash", params.BlockHash)
	block, err := beacon.ExecutableDataToBlock(params)
	if err != nil {
		log.Debug("Invalid NewPayload params", "params", params, "error", err)
		return beacon.PayloadStatusV1{Status: beacon.INVALIDBLOCKHASH}, nil
	}
	// If we already have the block locally, ignore the entire execution and just
	// return a fake success.
	if block := api.eth.BlockChain().GetBlockByHash(params.BlockHash); block != nil {
		log.Warn("Ignoring already known beacon payload", "number", params.Number, "hash", params.BlockHash, "age", common.PrettyAge(time.Unix(int64(block.Time()), 0)))
		hash := block.Hash()
		return beacon.PayloadStatusV1{Status: beacon.VALID, LatestValidHash: &hash}, nil
	}
	// If the parent is missing, we - in theory - could trigger a sync, but that
	// would also entail a reorg. That is problematic if multiple sibling blocks
	// are being fed to us, and even more so, if some semi-distant uncle shortens
	// our live chain. As such, payload execution will not permit reorgs and thus
	// will not trigger a sync cycle. That is fine though, if we get a fork choice
	// update after legit payload executions.
	parent := api.eth.BlockChain().GetBlock(block.ParentHash(), block.NumberU64()-1)
	if parent == nil {
		// Stash the block away for a potential forced forckchoice update to it
		// at a later time.
		api.remoteBlocks.put(block.Hash(), block.Header())

		// Although we don't want to trigger a sync, if there is one already in
		// progress, try to extend if with the current payload request to relieve
		// some strain from the forkchoice update.
		if err := api.eth.Downloader().BeaconExtend(api.eth.SyncMode(), block.Header()); err == nil {
			log.Debug("Payload accepted for sync extension", "number", params.Number, "hash", params.BlockHash)
			return beacon.PayloadStatusV1{Status: beacon.SYNCING}, nil
		}
		// Either no beacon sync was started yet, or it rejected the delivered
		// payload as non-integratable on top of the existing sync. We'll just
		// have to rely on the beacon client to forcefully update the head with
		// a forkchoice update request.
		log.Warn("Ignoring payload with missing parent", "number", params.Number, "hash", params.BlockHash, "parent", params.ParentHash)
		return beacon.PayloadStatusV1{Status: beacon.ACCEPTED}, nil
	}
	// We have an existing parent, do some sanity checks to avoid the beacon client
	// triggering too early
	var (
		td  = api.eth.BlockChain().GetTd(parent.Hash(), parent.NumberU64())
		ttd = api.eth.BlockChain().Config().TerminalTotalDifficulty
	)
	if td.Cmp(ttd) < 0 {
		log.Warn("Ignoring pre-merge payload", "number", params.Number, "hash", params.BlockHash, "td", td, "ttd", ttd)
		return beacon.PayloadStatusV1{Status: beacon.INVALIDTERMINALBLOCK}, nil
	}
	if block.Time() <= parent.Time() {
		log.Warn("Invalid timestamp", "parent", block.Time(), "block", block.Time())
		return api.invalid(errors.New("invalid timestamp")), nil
	}
	if !api.eth.BlockChain().HasBlockAndState(block.ParentHash(), block.NumberU64()-1) {
		api.remoteBlocks.put(block.Hash(), block.Header())
		log.Warn("State not available, ignoring new payload")
		return beacon.PayloadStatusV1{Status: beacon.ACCEPTED}, nil
	}
	log.Trace("Inserting block without sethead", "hash", block.Hash(), "number", block.Number)
	if err := api.eth.BlockChain().InsertBlockWithoutSetHead(block); err != nil {
		log.Warn("NewPayloadV1: inserting block failed", "error", err)
		return api.invalid(err), nil
	}
	// We've accepted a valid payload from the beacon client. Mark the local
	// chain transitions to notify other subsystems (e.g. downloader) of the
	// behavioral change.
	if merger := api.eth.Merger(); !merger.TDDReached() {
		merger.ReachTTD()
		api.eth.Downloader().Cancel()
	}
	hash := block.Hash()
	return beacon.PayloadStatusV1{Status: beacon.VALID, LatestValidHash: &hash}, nil
}

// computePayloadId computes a pseudo-random payloadid, based on the parameters.
func computePayloadId(headBlockHash common.Hash, params *beacon.PayloadAttributesV1) beacon.PayloadID {
	// Hash
	hasher := sha256.New()
	hasher.Write(headBlockHash[:])
	binary.Write(hasher, binary.BigEndian, params.Timestamp)
	hasher.Write(params.Random[:])
	hasher.Write(params.SuggestedFeeRecipient[:])
	var out beacon.PayloadID
	copy(out[:], hasher.Sum(nil)[:8])
	return out
}

// invalid returns a response "INVALID" with the latest valid hash set to the current head.
func (api *ConsensusAPI) invalid(err error) beacon.PayloadStatusV1 {
	currentHash := api.eth.BlockChain().CurrentHeader().Hash()
	errorMsg := err.Error()
	return beacon.PayloadStatusV1{Status: beacon.INVALID, LatestValidHash: &currentHash, ValidationError: &errorMsg}
}

// assembleBlock creates a new block and returns the "execution
// data" required for beacon clients to process the new block.
func (api *ConsensusAPI) assembleBlock(parentHash common.Hash, params *beacon.PayloadAttributesV1) (*beacon.ExecutableDataV1, error) {
	log.Info("Producing block", "parentHash", parentHash)
	block, err := api.eth.Miner().GetSealingBlock(parentHash, params.Timestamp, params.SuggestedFeeRecipient, params.Random)
	if err != nil {
		return nil, err
	}
	return beacon.BlockToExecutableData(block), nil
}

// Used in tests to add a the list of transactions from a block to the tx pool.
func (api *ConsensusAPI) insertTransactions(txs types.Transactions) error {
	for _, tx := range txs {
		api.eth.TxPool().AddLocal(tx)
	}
	return nil
}<|MERGE_RESOLUTION|>--- conflicted
+++ resolved
@@ -29,7 +29,6 @@
 	"github.com/ethereum/go-ethereum/core/beacon"
 	"github.com/ethereum/go-ethereum/core/rawdb"
 	"github.com/ethereum/go-ethereum/core/types"
-	"github.com/ethereum/go-ethereum/deepmind"
 	"github.com/ethereum/go-ethereum/eth"
 	"github.com/ethereum/go-ethereum/log"
 	"github.com/ethereum/go-ethereum/node"
@@ -58,45 +57,10 @@
 	return nil
 }
 
-<<<<<<< HEAD
-type consensusAPI struct {
-	eth *eth.Ethereum
-}
-
-func newConsensusAPI(eth *eth.Ethereum) *consensusAPI {
-	return &consensusAPI{eth: eth}
-}
-
-// blockExecutionEnv gathers all the data required to execute
-// a block, either when assembling it or when inserting it.
-type blockExecutionEnv struct {
-	chain   *core.BlockChain
-	state   *state.StateDB
-	tcount  int
-	gasPool *core.GasPool
-
-	header   *types.Header
-	txs      []*types.Transaction
-	receipts []*types.Receipt
-}
-
-func (env *blockExecutionEnv) commitTransaction(tx *types.Transaction, coinbase common.Address) error {
-	vmconfig := *env.chain.GetVMConfig()
-	snap := env.state.Snapshot()
-	receipt, err := core.ApplyTransaction(env.chain.Config(), env.chain, &coinbase, env.gasPool, env.state, env.header, tx, &env.header.GasUsed, vmconfig, deepmind.CatalystContext)
-	if err != nil {
-		env.state.RevertToSnapshot(snap)
-		return err
-	}
-	env.txs = append(env.txs, tx)
-	env.receipts = append(env.receipts, receipt)
-	return nil
-=======
 type ConsensusAPI struct {
 	eth          *eth.Ethereum
 	remoteBlocks *headerQueue  // Cache of remote payloads received
 	localBlocks  *payloadQueue // Cache of local payloads generated
->>>>>>> 429deab9
 }
 
 // NewConsensusAPI creates a new consensus api for the given backend.
@@ -228,15 +192,8 @@
 		id := computePayloadId(update.HeadBlockHash, payloadAttributes)
 		api.localBlocks.put(id, data)
 
-<<<<<<< HEAD
-	// Create the block.
-	block, err := api.eth.Engine().FinalizeAndAssemble(bc, header, env.state, transactions, nil /* uncles */, env.receipts, deepmind.CatalystContext)
-	if err != nil {
-		return nil, err
-=======
 		log.Info("Created payload for sealing", "id", id, "elapsed", time.Since(start))
 		return api.validForkChoiceResponse(&id), nil
->>>>>>> 429deab9
 	}
 	return api.validForkChoiceResponse(nil), nil
 }
