// Copyright 2020 The go-ethereum Authors
// This file is part of the go-ethereum library.
//
// The go-ethereum library is free software: you can redistribute it and/or modify
// it under the terms of the GNU Lesser General Public License as published by
// the Free Software Foundation, either version 3 of the License, or
// (at your option) any later version.
//
// The go-ethereum library is distributed in the hope that it will be useful,
// but WITHOUT ANY WARRANTY; without even the implied warranty of
// MERCHANTABILITY or FITNESS FOR A PARTICULAR PURPOSE. See the
// GNU Lesser General Public License for more details.
//
// You should have received a copy of the GNU Lesser General Public License
// along with the go-ethereum library. If not, see <http://www.gnu.org/licenses/>.

// Package catalyst implements the temporary eth1/eth2 RPC integration.
package catalyst

import (
	"crypto/sha256"
	"encoding/binary"
	"fmt"

	"github.com/ethereum/go-ethereum/common"
	"github.com/ethereum/go-ethereum/core/beacon"
	"github.com/ethereum/go-ethereum/core/types"
	"github.com/ethereum/go-ethereum/deepmind"
	"github.com/ethereum/go-ethereum/eth"
	"github.com/ethereum/go-ethereum/log"
	"github.com/ethereum/go-ethereum/node"
	"github.com/ethereum/go-ethereum/rpc"
)

// Register adds catalyst APIs to the full node.
func Register(stack *node.Node, backend *eth.Ethereum) error {
	log.Warn("Catalyst mode enabled", "protocol", "eth")
	stack.RegisterAPIs([]rpc.API{
		{
			Namespace: "engine",
			Version:   "1.0",
			Service:   NewConsensusAPI(backend),
			Public:    true,
		},
	})
	return nil
}

type ConsensusAPI struct {
	eth            *eth.Ethereum
	preparedBlocks *payloadQueue // preparedBlocks caches payloads (*ExecutableDataV1) by payload ID (PayloadID)
}

<<<<<<< HEAD
func newConsensusAPI(eth *eth.Ethereum) *consensusAPI {
	return &consensusAPI{eth: eth}
}

// blockExecutionEnv gathers all the data required to execute
// a block, either when assembling it or when inserting it.
type blockExecutionEnv struct {
	chain   *core.BlockChain
	state   *state.StateDB
	tcount  int
	gasPool *core.GasPool

	header   *types.Header
	txs      []*types.Transaction
	receipts []*types.Receipt
}

func (env *blockExecutionEnv) commitTransaction(tx *types.Transaction, coinbase common.Address) error {
	vmconfig := *env.chain.GetVMConfig()
	receipt, err := core.ApplyTransaction(env.chain.Config(), env.chain, &coinbase, env.gasPool, env.state, env.header, tx, &env.header.GasUsed, vmconfig, deepmind.NoOpContext, core.NewReceiptBloomGenerator())
	if err != nil {
		return err
=======
// NewConsensusAPI creates a new consensus api for the given backend.
// The underlying blockchain needs to have a valid terminal total difficulty set.
func NewConsensusAPI(eth *eth.Ethereum) *ConsensusAPI {
	if eth.BlockChain().Config().TerminalTotalDifficulty == nil {
		panic("Catalyst started without valid total difficulty")
>>>>>>> f68965a6
	}
	return &ConsensusAPI{
		eth:            eth,
		preparedBlocks: newPayloadQueue(),
	}
}

// ForkchoiceUpdatedV1 has several responsibilities:
// If the method is called with an empty head block:
// 		we return success, which can be used to check if the catalyst mode is enabled
// If the total difficulty was not reached:
// 		we return INVALID
// If the finalizedBlockHash is set:
// 		we check if we have the finalizedBlockHash in our db, if not we start a sync
// We try to set our blockchain to the headBlock
// If there are payloadAttributes:
// 		we try to assemble a block with the payloadAttributes and return its payloadID
func (api *ConsensusAPI) ForkchoiceUpdatedV1(heads beacon.ForkchoiceStateV1, payloadAttributes *beacon.PayloadAttributesV1) (beacon.ForkChoiceResponse, error) {
	log.Trace("Engine API request received", "method", "ForkChoiceUpdated", "head", heads.HeadBlockHash, "finalized", heads.FinalizedBlockHash, "safe", heads.SafeBlockHash)
	if heads.HeadBlockHash == (common.Hash{}) {
		return beacon.ForkChoiceResponse{Status: beacon.SUCCESS.Status, PayloadID: nil}, nil
	}
	if err := api.checkTerminalTotalDifficulty(heads.HeadBlockHash); err != nil {
		if block := api.eth.BlockChain().GetBlockByHash(heads.HeadBlockHash); block == nil {
			// TODO (MariusVanDerWijden) trigger sync
			return beacon.SYNCING, nil
		}
		return beacon.INVALID, err
	}
	// If the finalized block is set, check if it is in our blockchain
	if heads.FinalizedBlockHash != (common.Hash{}) {
		if block := api.eth.BlockChain().GetBlockByHash(heads.FinalizedBlockHash); block == nil {
			// TODO (MariusVanDerWijden) trigger sync
			return beacon.SYNCING, nil
		}
	}
	// SetHead
	if err := api.setHead(heads.HeadBlockHash); err != nil {
		return beacon.INVALID, err
	}
	// Assemble block (if needed). It only works for full node.
	if payloadAttributes != nil {
		data, err := api.assembleBlock(heads.HeadBlockHash, payloadAttributes)
		if err != nil {
			return beacon.INVALID, err
		}
		id := computePayloadId(heads.HeadBlockHash, payloadAttributes)
		api.preparedBlocks.put(id, data)
		log.Info("Created payload", "payloadID", id)
		return beacon.ForkChoiceResponse{Status: beacon.SUCCESS.Status, PayloadID: &id}, nil
	}
	return beacon.ForkChoiceResponse{Status: beacon.SUCCESS.Status, PayloadID: nil}, nil
}

// GetPayloadV1 returns a cached payload by id.
func (api *ConsensusAPI) GetPayloadV1(payloadID beacon.PayloadID) (*beacon.ExecutableDataV1, error) {
	log.Trace("Engine API request received", "method", "GetPayload", "id", payloadID)
	data := api.preparedBlocks.get(payloadID)
	if data == nil {
		return nil, &beacon.UnknownPayload
	}
	return data, nil
}

// ExecutePayloadV1 creates an Eth1 block, inserts it in the chain, and returns the status of the chain.
func (api *ConsensusAPI) ExecutePayloadV1(params beacon.ExecutableDataV1) (beacon.ExecutePayloadResponse, error) {
	log.Trace("Engine API request received", "method", "ExecutePayload", params.BlockHash, "number", params.Number)
	block, err := beacon.ExecutableDataToBlock(params)
	if err != nil {
		return api.invalid(), err
	}
	if !api.eth.BlockChain().HasBlock(block.ParentHash(), block.NumberU64()-1) {
		/*
			TODO (MariusVanDerWijden) reenable once sync is merged
			if err := api.eth.Downloader().BeaconSync(api.eth.SyncMode(), block.Header()); err != nil {
				return SYNCING, err
			}
		*/
		// TODO (MariusVanDerWijden) we should return nil here not empty hash
		return beacon.ExecutePayloadResponse{Status: beacon.SYNCING.Status, LatestValidHash: common.Hash{}}, nil
	}
	parent := api.eth.BlockChain().GetBlockByHash(params.ParentHash)
	td := api.eth.BlockChain().GetTd(parent.Hash(), block.NumberU64()-1)
	ttd := api.eth.BlockChain().Config().TerminalTotalDifficulty
	if td.Cmp(ttd) < 0 {
		return api.invalid(), fmt.Errorf("can not execute payload on top of block with low td got: %v threshold %v", td, ttd)
	}
<<<<<<< HEAD

	// Create the block.
	block, _, err := api.eth.Engine().FinalizeAndAssemble(bc, header, env.state, transactions, nil /* uncles */, env.receipts, deepmind.NoOpContext)
	if err != nil {
		return nil, err
=======
	log.Trace("Inserting block without head", "hash", block.Hash(), "number", block.Number)
	if err := api.eth.BlockChain().InsertBlockWithoutSetHead(block); err != nil {
		return api.invalid(), err
>>>>>>> f68965a6
	}

	if merger := api.eth.Merger(); !merger.TDDReached() {
		merger.ReachTTD()
	}
	return beacon.ExecutePayloadResponse{Status: beacon.VALID.Status, LatestValidHash: block.Hash()}, nil
}

// computePayloadId computes a pseudo-random payloadid, based on the parameters.
func computePayloadId(headBlockHash common.Hash, params *beacon.PayloadAttributesV1) beacon.PayloadID {
	// Hash
	hasher := sha256.New()
	hasher.Write(headBlockHash[:])
	binary.Write(hasher, binary.BigEndian, params.Timestamp)
	hasher.Write(params.Random[:])
	hasher.Write(params.SuggestedFeeRecipient[:])
	var out beacon.PayloadID
	copy(out[:], hasher.Sum(nil)[:8])
	return out
}

// invalid returns a response "INVALID" with the latest valid hash set to the current head.
func (api *ConsensusAPI) invalid() beacon.ExecutePayloadResponse {
	return beacon.ExecutePayloadResponse{Status: beacon.INVALID.Status, LatestValidHash: api.eth.BlockChain().CurrentHeader().Hash()}
}

// assembleBlock creates a new block and returns the "execution
// data" required for beacon clients to process the new block.
func (api *ConsensusAPI) assembleBlock(parentHash common.Hash, params *beacon.PayloadAttributesV1) (*beacon.ExecutableDataV1, error) {
	log.Info("Producing block", "parentHash", parentHash)
	block, err := api.eth.Miner().GetSealingBlock(parentHash, params.Timestamp, params.SuggestedFeeRecipient, params.Random)
	if err != nil {
		return nil, err
	}
	return beacon.BlockToExecutableData(block), nil
}

// Used in tests to add a the list of transactions from a block to the tx pool.
func (api *ConsensusAPI) insertTransactions(txs types.Transactions) error {
	for _, tx := range txs {
		api.eth.TxPool().AddLocal(tx)
	}
	return nil
}

func (api *ConsensusAPI) checkTerminalTotalDifficulty(head common.Hash) error {
	// shortcut if we entered PoS already
	if api.eth.Merger().PoSFinalized() {
		return nil
	}
	// make sure the parent has enough terminal total difficulty
	newHeadBlock := api.eth.BlockChain().GetBlockByHash(head)
	if newHeadBlock == nil {
		return &beacon.GenericServerError
	}
	td := api.eth.BlockChain().GetTd(newHeadBlock.Hash(), newHeadBlock.NumberU64())
	if td != nil && td.Cmp(api.eth.BlockChain().Config().TerminalTotalDifficulty) < 0 {
		return &beacon.InvalidTB
	}
	return nil
}

// setHead is called to perform a force choice.
func (api *ConsensusAPI) setHead(newHead common.Hash) error {
	log.Info("Setting head", "head", newHead)
	headBlock := api.eth.BlockChain().CurrentBlock()
	if headBlock.Hash() == newHead {
		return nil
	}
	newHeadBlock := api.eth.BlockChain().GetBlockByHash(newHead)
	if newHeadBlock == nil {
		return &beacon.GenericServerError
	}
	if err := api.eth.BlockChain().SetChainHead(newHeadBlock); err != nil {
		return err
	}
	// Trigger the transition if it's the first `NewHead` event.
	if merger := api.eth.Merger(); !merger.PoSFinalized() {
		merger.FinalizePoS()
	}
	// TODO (MariusVanDerWijden) are we really synced now?
	api.eth.SetSynced()
	return nil
}<|MERGE_RESOLUTION|>--- conflicted
+++ resolved
@@ -25,7 +25,6 @@
 	"github.com/ethereum/go-ethereum/common"
 	"github.com/ethereum/go-ethereum/core/beacon"
 	"github.com/ethereum/go-ethereum/core/types"
-	"github.com/ethereum/go-ethereum/deepmind"
 	"github.com/ethereum/go-ethereum/eth"
 	"github.com/ethereum/go-ethereum/log"
 	"github.com/ethereum/go-ethereum/node"
@@ -51,36 +50,11 @@
 	preparedBlocks *payloadQueue // preparedBlocks caches payloads (*ExecutableDataV1) by payload ID (PayloadID)
 }
 
-<<<<<<< HEAD
-func newConsensusAPI(eth *eth.Ethereum) *consensusAPI {
-	return &consensusAPI{eth: eth}
-}
-
-// blockExecutionEnv gathers all the data required to execute
-// a block, either when assembling it or when inserting it.
-type blockExecutionEnv struct {
-	chain   *core.BlockChain
-	state   *state.StateDB
-	tcount  int
-	gasPool *core.GasPool
-
-	header   *types.Header
-	txs      []*types.Transaction
-	receipts []*types.Receipt
-}
-
-func (env *blockExecutionEnv) commitTransaction(tx *types.Transaction, coinbase common.Address) error {
-	vmconfig := *env.chain.GetVMConfig()
-	receipt, err := core.ApplyTransaction(env.chain.Config(), env.chain, &coinbase, env.gasPool, env.state, env.header, tx, &env.header.GasUsed, vmconfig, deepmind.NoOpContext, core.NewReceiptBloomGenerator())
-	if err != nil {
-		return err
-=======
 // NewConsensusAPI creates a new consensus api for the given backend.
 // The underlying blockchain needs to have a valid terminal total difficulty set.
 func NewConsensusAPI(eth *eth.Ethereum) *ConsensusAPI {
 	if eth.BlockChain().Config().TerminalTotalDifficulty == nil {
 		panic("Catalyst started without valid total difficulty")
->>>>>>> f68965a6
 	}
 	return &ConsensusAPI{
 		eth:            eth,
@@ -168,17 +142,9 @@
 	if td.Cmp(ttd) < 0 {
 		return api.invalid(), fmt.Errorf("can not execute payload on top of block with low td got: %v threshold %v", td, ttd)
 	}
-<<<<<<< HEAD
-
-	// Create the block.
-	block, _, err := api.eth.Engine().FinalizeAndAssemble(bc, header, env.state, transactions, nil /* uncles */, env.receipts, deepmind.NoOpContext)
-	if err != nil {
-		return nil, err
-=======
 	log.Trace("Inserting block without head", "hash", block.Hash(), "number", block.Number)
 	if err := api.eth.BlockChain().InsertBlockWithoutSetHead(block); err != nil {
 		return api.invalid(), err
->>>>>>> f68965a6
 	}
 
 	if merger := api.eth.Merger(); !merger.TDDReached() {
