--- conflicted
+++ resolved
@@ -167,11 +167,7 @@
 }
 
 // stateAtTransaction returns the execution environment of a certain transaction.
-<<<<<<< HEAD
-func (eth *Ethereum) stateAtTransaction(block *types.Block, txIndex int, reexec uint64, dmContext *deepmind.Context) (core.Message, vm.BlockContext, *state.StateDB, error) {
-=======
-func (eth *Ethereum) stateAtTransaction(block *types.Block, txIndex int, reexec uint64, firehoseContext *firehose.Context) (core.Message, vm.BlockContext, *state.StateDB, func(), error) {
->>>>>>> b9f05274
+func (eth *Ethereum) stateAtTransaction(block *types.Block, txIndex int, reexec uint64, firehoseContext *firehose.Context) (core.Message, vm.BlockContext, *state.StateDB, error) {
 	// Short circuit if it's genesis block.
 	if block.NumberU64() == 0 {
 		return nil, vm.BlockContext{}, nil, errors.New("no transaction in genesis")
@@ -201,20 +197,16 @@
 			return msg, context, statedb, nil
 		}
 		// Not yet the searched for transaction, execute on top of the current state
-<<<<<<< HEAD
-		vmenv := vm.NewEVM(context, txContext, statedb, eth.blockchain.Config(), vm.Config{}, dmContext)
+		vmenv := vm.NewEVM(context, txContext, statedb, eth.blockchain.Config(), vm.Config{}, firehoseContext)
 		if posa, ok := eth.Engine().(consensus.PoSA); ok && msg.From() == context.Coinbase &&
 			posa.IsSystemContract(msg.To()) && msg.GasPrice().Cmp(big.NewInt(0)) == 0 {
 			balance := statedb.GetBalance(consensus.SystemAddress)
 			if balance.Cmp(common.Big0) > 0 {
-				statedb.SetBalance(consensus.SystemAddress, big.NewInt(0), dmContext, deepmind.BalanceChangeReason("reward_transfaction_fee"))
-				statedb.AddBalance(context.Coinbase, balance, false, dmContext, deepmind.BalanceChangeReason("reward_transfaction_fee"))
+				statedb.SetBalance(consensus.SystemAddress, big.NewInt(0), firehoseContext, firehose.BalanceChangeReason("reward_transfaction_fee"))
+				statedb.AddBalance(context.Coinbase, balance, false, firehoseContext, firehose.BalanceChangeReason("reward_transfaction_fee"))
 			}
 		}
 		statedb.Prepare(tx.Hash(), idx)
-=======
-		vmenv := vm.NewEVM(context, txContext, statedb, eth.blockchain.Config(), vm.Config{}, firehoseContext)
->>>>>>> b9f05274
 		if _, err := core.ApplyMessage(vmenv, msg, new(core.GasPool).AddGas(tx.Gas())); err != nil {
 			return nil, vm.BlockContext{}, nil, fmt.Errorf("transaction %#x failed: %v", tx.Hash(), err)
 		}
