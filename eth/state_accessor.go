--- conflicted
+++ resolved
@@ -31,18 +31,11 @@
 	"github.com/ethereum/go-ethereum/trie"
 )
 
-<<<<<<< HEAD
-// stateAtBlock retrieves the state database associated with a certain block.
-=======
 // StateAtBlock retrieves the state database associated with a certain block.
->>>>>>> 9a0ed706
 // If no state is locally available for the given block, a number of blocks
 // are attempted to be reexecuted to generate the desired state. The optional
 // base layer statedb can be passed then it's regarded as the statedb of the
 // parent block.
-<<<<<<< HEAD
-func (eth *Ethereum) stateAtBlock(block *types.Block, reexec uint64, base *state.StateDB, checkLive bool) (statedb *state.StateDB, err error) {
-=======
 // Parameters:
 // - block: The block for which we want the state (== state at the stateRoot of the parent)
 // - reexec: The maximum number of blocks to reprocess trying to obtain the desired state
@@ -54,7 +47,6 @@
 // - preferDisk: this arg can be used by the caller to signal that even though the 'base' is provided,
 //        it would be preferrable to start from a fresh state, if we have it on disk.
 func (eth *Ethereum) StateAtBlock(block *types.Block, reexec uint64, base *state.StateDB, checkLive bool, preferDisk bool) (statedb *state.StateDB, err error) {
->>>>>>> 9a0ed706
 	var (
 		current  *types.Block
 		database state.Database
@@ -69,8 +61,6 @@
 		}
 	}
 	if base != nil {
-<<<<<<< HEAD
-=======
 		if preferDisk {
 			// Create an ephemeral trie.Database for isolating the live one. Otherwise
 			// the internal junks created by tracing will be persisted into the disk.
@@ -80,7 +70,6 @@
 				return statedb, nil
 			}
 		}
->>>>>>> 9a0ed706
 		// The optional base statedb is given, mark the start point as parent block
 		statedb, database, report = base, base.Database(), false
 		current = eth.blockchain.GetBlock(block.ParentHash(), block.NumberU64()-1)
@@ -183,11 +172,7 @@
 	}
 	// Lookup the statedb of parent block from the live database,
 	// otherwise regenerate it on the flight.
-<<<<<<< HEAD
-	statedb, err := eth.stateAtBlock(parent, reexec, nil, true)
-=======
 	statedb, err := eth.StateAtBlock(parent, reexec, nil, true, false)
->>>>>>> 9a0ed706
 	if err != nil {
 		return nil, vm.BlockContext{}, nil, err
 	}
