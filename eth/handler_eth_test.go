--- conflicted
+++ resolved
@@ -353,11 +353,7 @@
 	seen := make(map[common.Hash]struct{})
 	for len(seen) < len(insert) {
 		switch protocol {
-<<<<<<< HEAD
-		case 65, 66:
-=======
 		case 66:
->>>>>>> 9a0ed706
 			select {
 			case hashes := <-anns:
 				for _, hash := range hashes {
@@ -410,11 +406,7 @@
 		defer sourcePipe.Close()
 		defer sinkPipe.Close()
 
-<<<<<<< HEAD
-		sourcePeer := eth.NewPeer(protocol, p2p.NewPeerPipe(enode.ID{byte(i)}, "", nil, sourcePipe), sourcePipe, source.txpool)
-=======
 		sourcePeer := eth.NewPeer(protocol, p2p.NewPeerPipe(enode.ID{byte(i + 1)}, "", nil, sourcePipe), sourcePipe, source.txpool)
->>>>>>> 9a0ed706
 		sinkPeer := eth.NewPeer(protocol, p2p.NewPeerPipe(enode.ID{0}, "", nil, sinkPipe), sinkPipe, sink.txpool)
 		defer sourcePeer.Close()
 		defer sinkPeer.Close()
@@ -569,17 +561,6 @@
 		// Create a block to reply to the challenge if no timeout is simulated.
 		if !timeout {
 			if empty {
-<<<<<<< HEAD
-				if err := remote.ReplyBlockHeaders(request.RequestId, []*types.Header{}); err != nil {
-					t.Fatalf("failed to answer challenge: %v", err)
-				}
-			} else if match {
-				if err := remote.ReplyBlockHeaders(request.RequestId, []*types.Header{response}); err != nil {
-					t.Fatalf("failed to answer challenge: %v", err)
-				}
-			} else {
-				if err := remote.ReplyBlockHeaders(request.RequestId, []*types.Header{{Number: response.Number}}); err != nil {
-=======
 				if err := remote.ReplyBlockHeadersRLP(request.RequestId, []rlp.RawValue{}); err != nil {
 					t.Fatalf("failed to answer challenge: %v", err)
 				}
@@ -591,7 +572,6 @@
 			} else {
 				responseRlp, _ := rlp.EncodeToBytes(&types.Header{Number: response.Number})
 				if err := remote.ReplyBlockHeadersRLP(request.RequestId, []rlp.RawValue{responseRlp}); err != nil {
->>>>>>> 9a0ed706
 					t.Fatalf("failed to answer challenge: %v", err)
 				}
 			}
