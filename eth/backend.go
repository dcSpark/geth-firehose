--- conflicted
+++ resolved
@@ -266,23 +266,6 @@
 	}
 	eth.APIBackend.gpo = gasprice.NewOracle(eth.APIBackend, gpoParams)
 
-<<<<<<< HEAD
-	eth.dialCandiates, err = eth.setupDiscovery(&ctx.Config.P2P)
-	if err != nil {
-		return nil, err
-	}
-
-	// Set Security plugin in eth
-	var pluginManager *plugin.PluginManager
-	if err := ctx.Service(&pluginManager); err == nil {
-		sp := new(plugin.SecurityPluginTemplate)
-		if err := pluginManager.GetPluginTemplate(plugin.SecurityPluginInterfaceName, sp); err == nil {
-			eth.securityPlugin = sp
-		}
-	}
-
-=======
->>>>>>> e854f8d2
 	return eth, nil
 }
 
