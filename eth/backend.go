// Copyright 2014 The go-ethereum Authors
// This file is part of the go-ethereum library.
//
// The go-ethereum library is free software: you can redistribute it and/or modify
// it under the terms of the GNU Lesser General Public License as published by
// the Free Software Foundation, either version 3 of the License, or
// (at your option) any later version.
//
// The go-ethereum library is distributed in the hope that it will be useful,
// but WITHOUT ANY WARRANTY; without even the implied warranty of
// MERCHANTABILITY or FITNESS FOR A PARTICULAR PURPOSE. See the
// GNU Lesser General Public License for more details.
//
// You should have received a copy of the GNU Lesser General Public License
// along with the go-ethereum library. If not, see <http://www.gnu.org/licenses/>.

// Package eth implements the Ethereum protocol.
package eth

import (
	"errors"
	"fmt"
	"math/big"
	"runtime"
	"sync"
	"sync/atomic"
	"time"

	"github.com/ethereum/go-ethereum/accounts"
	"github.com/ethereum/go-ethereum/common"
	"github.com/ethereum/go-ethereum/common/hexutil"
	"github.com/ethereum/go-ethereum/consensus"
	"github.com/ethereum/go-ethereum/consensus/clique"
	"github.com/ethereum/go-ethereum/consensus/parlia"
	"github.com/ethereum/go-ethereum/core"
	"github.com/ethereum/go-ethereum/core/bloombits"
	"github.com/ethereum/go-ethereum/core/rawdb"
	"github.com/ethereum/go-ethereum/core/state/pruner"
	"github.com/ethereum/go-ethereum/core/types"
	"github.com/ethereum/go-ethereum/core/vm"
	"github.com/ethereum/go-ethereum/eth/downloader"
	"github.com/ethereum/go-ethereum/eth/ethconfig"
	"github.com/ethereum/go-ethereum/eth/filters"
	"github.com/ethereum/go-ethereum/eth/gasprice"
	"github.com/ethereum/go-ethereum/eth/protocols/eth"
	"github.com/ethereum/go-ethereum/eth/protocols/snap"
	"github.com/ethereum/go-ethereum/ethdb"
	"github.com/ethereum/go-ethereum/event"
	"github.com/ethereum/go-ethereum/internal/ethapi"
	"github.com/ethereum/go-ethereum/log"
	"github.com/ethereum/go-ethereum/miner"
	"github.com/ethereum/go-ethereum/node"
	"github.com/ethereum/go-ethereum/p2p"
	"github.com/ethereum/go-ethereum/p2p/enode"
	"github.com/ethereum/go-ethereum/params"
	"github.com/ethereum/go-ethereum/rlp"
	"github.com/ethereum/go-ethereum/rpc"
)

// Config contains the configuration options of the ETH protocol.
// Deprecated: use ethconfig.Config instead.
type Config = ethconfig.Config

// Ethereum implements the Ethereum full node service.
type Ethereum struct {
	config *ethconfig.Config

	// Handlers
	txPool             *core.TxPool
	blockchain         *core.BlockChain
	handler            *handler
	ethDialCandidates  enode.Iterator
	snapDialCandidates enode.Iterator

	// DB interfaces
	chainDb ethdb.Database // Block chain database

	eventMux       *event.TypeMux
	engine         consensus.Engine
	accountManager *accounts.Manager

	bloomRequests     chan chan *bloombits.Retrieval // Channel receiving bloom data retrieval requests
	bloomIndexer      *core.ChainIndexer             // Bloom indexer operating during block imports
	closeBloomHandler chan struct{}

	APIBackend *EthAPIBackend

	miner     *miner.Miner
	gasPrice  *big.Int
	etherbase common.Address

	networkID     uint64
	netRPCService *ethapi.PublicNetAPI

	p2pServer *p2p.Server

	lock sync.RWMutex // Protects the variadic fields (e.g. gas price and etherbase)
}

// New creates a new Ethereum object (including the
// initialisation of the common Ethereum object)
func New(stack *node.Node, config *ethconfig.Config) (*Ethereum, error) {
	// Ensure configuration values are compatible and sane
	if config.SyncMode == downloader.LightSync {
		return nil, errors.New("can't run eth.Ethereum in light sync mode, use les.LightEthereum")
	}
	if !config.SyncMode.IsValid() {
		return nil, fmt.Errorf("invalid sync mode %d", config.SyncMode)
	}
	if config.Miner.GasPrice == nil || config.Miner.GasPrice.Cmp(common.Big0) <= 0 {
		log.Warn("Sanitizing invalid miner gas price", "provided", config.Miner.GasPrice, "updated", ethconfig.Defaults.Miner.GasPrice)
		config.Miner.GasPrice = new(big.Int).Set(ethconfig.Defaults.Miner.GasPrice)
	}
	if config.NoPruning && config.TrieDirtyCache > 0 {
		if config.SnapshotCache > 0 {
			config.TrieCleanCache += config.TrieDirtyCache * 3 / 5
			config.SnapshotCache += config.TrieDirtyCache * 2 / 5
		} else {
			config.TrieCleanCache += config.TrieDirtyCache
		}
		config.TrieDirtyCache = 0
	}
	log.Info("Allocated trie memory caches", "clean", common.StorageSize(config.TrieCleanCache)*1024*1024, "dirty", common.StorageSize(config.TrieDirtyCache)*1024*1024)

	// Transfer mining-related config to the ethash config.
	ethashConfig := config.Ethash
	ethashConfig.NotifyFull = config.Miner.NotifyFull

	// Assemble the Ethereum object
	chainDb, err := stack.OpenDatabaseWithFreezer("chaindata", config.DatabaseCache, config.DatabaseHandles, config.DatabaseFreezer, "eth/db/chaindata/", false)
	if err != nil {
		return nil, err
	}
	chainConfig, genesisHash, genesisErr := core.SetupGenesisBlockWithOverride(chainDb, config.Genesis, config.OverrideBerlin)
	if _, ok := genesisErr.(*params.ConfigCompatError); genesisErr != nil && !ok {
		return nil, genesisErr
	}
	log.Info("Initialised chain configuration", "config", chainConfig)

	if err := pruner.RecoverPruning(stack.ResolvePath(""), chainDb, stack.ResolvePath(config.TrieCleanCacheJournal)); err != nil {
		log.Error("Failed to recover state", "error", err)
	}
	eth := &Ethereum{
		config:            config,
		chainDb:           chainDb,
		eventMux:          stack.EventMux(),
		accountManager:    stack.AccountManager(),
		closeBloomHandler: make(chan struct{}),
		networkID:         config.NetworkId,
		gasPrice:          config.Miner.GasPrice,
		etherbase:         config.Miner.Etherbase,
		bloomRequests:     make(chan chan *bloombits.Retrieval),
		bloomIndexer:      core.NewBloomIndexer(chainDb, params.BloomBitsBlocks, params.BloomConfirms),
		p2pServer:         stack.Server(),
	}

	eth.APIBackend = &EthAPIBackend{stack.Config().ExtRPCEnabled(), stack.Config().AllowUnprotectedTxs, eth, nil}
	if eth.APIBackend.allowUnprotectedTxs {
		log.Info("Unprotected transactions allowed")
	}
	ethAPI := ethapi.NewPublicBlockChainAPI(eth.APIBackend)
	eth.engine = ethconfig.CreateConsensusEngine(stack, chainConfig, &ethashConfig, config.Miner.Notify, config.Miner.Noverify, chainDb, ethAPI, genesisHash)

	bcVersion := rawdb.ReadDatabaseVersion(chainDb)
	var dbVer = "<nil>"
	if bcVersion != nil {
		dbVer = fmt.Sprintf("%d", *bcVersion)
	}
	log.Info("Initialising Ethereum protocol", "network", config.NetworkId, "dbversion", dbVer)

	if !config.SkipBcVersionCheck {
		if bcVersion != nil && *bcVersion > core.BlockChainVersion {
			return nil, fmt.Errorf("database version is v%d, Geth %s only supports v%d", *bcVersion, params.VersionWithMeta, core.BlockChainVersion)
		} else if bcVersion == nil || *bcVersion < core.BlockChainVersion {
			log.Warn("Upgrade blockchain database version", "from", dbVer, "to", core.BlockChainVersion)
			rawdb.WriteDatabaseVersion(chainDb, core.BlockChainVersion)
		}
	}
	var (
		vmConfig = vm.Config{
			EnablePreimageRecording: config.EnablePreimageRecording,
			EWASMInterpreter:        config.EWASMInterpreter,
			EVMInterpreter:          config.EVMInterpreter,
		}
		cacheConfig = &core.CacheConfig{
			TrieCleanLimit:      config.TrieCleanCache,
			TrieCleanJournal:    stack.ResolvePath(config.TrieCleanCacheJournal),
			TrieCleanRejournal:  config.TrieCleanCacheRejournal,
			TrieCleanNoPrefetch: config.NoPrefetch,
			TrieDirtyLimit:      config.TrieDirtyCache,
			TrieDirtyDisabled:   config.NoPruning,
			TrieTimeLimit:       config.TrieTimeout,
			SnapshotLimit:       config.SnapshotCache,
			Preimages:           config.Preimages,
		}
	)
<<<<<<< HEAD

	eth.blockchain, err = core.NewBlockChain(chainDb, cacheConfig, chainConfig, eth.engine, vmConfig, eth.shouldPreserve)
=======
	eth.blockchain, err = core.NewBlockChain(chainDb, cacheConfig, chainConfig, eth.engine, vmConfig, eth.shouldPreserve, &config.TxLookupLimit)
>>>>>>> 8c32b589
	if err != nil {
		return nil, err
	}
	// Rewind the chain in case of an incompatible config upgrade.
	if compat, ok := genesisErr.(*params.ConfigCompatError); ok {
		log.Warn("Rewinding chain to upgrade configuration", "err", compat)
		eth.blockchain.SetHead(compat.RewindTo)
		rawdb.WriteChainConfig(chainDb, genesisHash, chainConfig)
	}
	eth.bloomIndexer.Start(eth.blockchain)

	if config.TxPool.Journal != "" {
		config.TxPool.Journal = stack.ResolvePath(config.TxPool.Journal)
	}
	eth.txPool = core.NewTxPool(config.TxPool, chainConfig, eth.blockchain)

	// Permit the downloader to use the trie cache allowance during fast sync
	cacheLimit := cacheConfig.TrieCleanLimit + cacheConfig.TrieDirtyLimit + cacheConfig.SnapshotLimit
	checkpoint := config.Checkpoint
	if checkpoint == nil {
		checkpoint = params.TrustedCheckpoints[genesisHash]
	}

	if eth.handler, err = newHandler(&handlerConfig{
		Database:        chainDb,
		Chain:           eth.blockchain,
		TxPool:          eth.txPool,
		Network:         config.NetworkId,
		Sync:            config.SyncMode,
		BloomCache:      uint64(cacheLimit),
		EventMux:        eth.eventMux,
		Checkpoint:      checkpoint,
		Whitelist:       config.Whitelist,
		DirectBroadcast: config.DirectBroadcast,
	}); err != nil {
		return nil, err
	}

	eth.miner = miner.New(eth, &config.Miner, chainConfig, eth.EventMux(), eth.engine, eth.isLocalBlock)
	eth.miner.SetExtra(makeExtraData(config.Miner.ExtraData))

	gpoParams := config.GPO
	if gpoParams.Default == nil {
		gpoParams.Default = config.Miner.GasPrice
	}
	eth.APIBackend.gpo = gasprice.NewOracle(eth.APIBackend, gpoParams)

	eth.ethDialCandidates, err = setupDiscovery(eth.config.EthDiscoveryURLs)
	if err != nil {
		return nil, err
	}
	eth.snapDialCandidates, err = setupDiscovery(eth.config.SnapDiscoveryURLs)
	if err != nil {
		return nil, err
	}
	// Start the RPC service
	eth.netRPCService = ethapi.NewPublicNetAPI(eth.p2pServer, config.NetworkId)

	// Register the backend on the node
	stack.RegisterAPIs(eth.APIs())
	stack.RegisterProtocols(eth.Protocols())
	stack.RegisterLifecycle(eth)
	// Check for unclean shutdown
	if uncleanShutdowns, discards, err := rawdb.PushUncleanShutdownMarker(chainDb); err != nil {
		log.Error("Could not update unclean-shutdown-marker list", "error", err)
	} else {
		if discards > 0 {
			log.Warn("Old unclean shutdowns found", "count", discards)
		}
		for _, tstamp := range uncleanShutdowns {
			t := time.Unix(int64(tstamp), 0)
			log.Warn("Unclean shutdown detected", "booted", t,
				"age", common.PrettyAge(t))
		}
	}
	return eth, nil
}

func makeExtraData(extra []byte) []byte {
	if len(extra) == 0 {
		// create default extradata
		extra, _ = rlp.EncodeToBytes([]interface{}{
			uint(params.VersionMajor<<16 | params.VersionMinor<<8 | params.VersionPatch),
			"geth",
			runtime.Version(),
			runtime.GOOS,
		})
	}
	if uint64(len(extra)) > params.MaximumExtraDataSize-params.ForkIDSize {
		log.Warn("Miner extra data exceed limit", "extra", hexutil.Bytes(extra), "limit", params.MaximumExtraDataSize-params.ForkIDSize)
		extra = nil
	}
	return extra
}

// APIs return the collection of RPC services the ethereum package offers.
// NOTE, some of these services probably need to be moved to somewhere else.
func (s *Ethereum) APIs() []rpc.API {
	apis := ethapi.GetAPIs(s.APIBackend)

	// Append any APIs exposed explicitly by the consensus engine
	apis = append(apis, s.engine.APIs(s.BlockChain())...)

	// Append all the local APIs and return
	return append(apis, []rpc.API{
		{
			Namespace: "eth",
			Version:   "1.0",
			Service:   NewPublicEthereumAPI(s),
			Public:    true,
		}, {
			Namespace: "eth",
			Version:   "1.0",
			Service:   NewPublicMinerAPI(s),
			Public:    true,
		}, {
			Namespace: "eth",
			Version:   "1.0",
			Service:   downloader.NewPublicDownloaderAPI(s.handler.downloader, s.eventMux),
			Public:    true,
		}, {
			Namespace: "miner",
			Version:   "1.0",
			Service:   NewPrivateMinerAPI(s),
			Public:    false,
		}, {
			Namespace: "eth",
			Version:   "1.0",
			Service:   filters.NewPublicFilterAPI(s.APIBackend, false, 5*time.Minute, s.config.RangeLimit),
			Public:    true,
		}, {
			Namespace: "admin",
			Version:   "1.0",
			Service:   NewPrivateAdminAPI(s),
		}, {
			Namespace: "debug",
			Version:   "1.0",
			Service:   NewPublicDebugAPI(s),
			Public:    true,
		}, {
			Namespace: "debug",
			Version:   "1.0",
			Service:   NewPrivateDebugAPI(s),
		}, {
			Namespace: "net",
			Version:   "1.0",
			Service:   s.netRPCService,
			Public:    true,
		},
	}...)
}

func (s *Ethereum) ResetWithGenesisBlock(gb *types.Block) {
	s.blockchain.ResetWithGenesisBlock(gb)
}

func (s *Ethereum) Etherbase() (eb common.Address, err error) {
	s.lock.RLock()
	etherbase := s.etherbase
	s.lock.RUnlock()

	if etherbase != (common.Address{}) {
		return etherbase, nil
	}
	if wallets := s.AccountManager().Wallets(); len(wallets) > 0 {
		if accounts := wallets[0].Accounts(); len(accounts) > 0 {
			etherbase := accounts[0].Address

			s.lock.Lock()
			s.etherbase = etherbase
			s.lock.Unlock()

			log.Info("Etherbase automatically configured", "address", etherbase)
			return etherbase, nil
		}
	}
	return common.Address{}, fmt.Errorf("etherbase must be explicitly specified")
}

// isLocalBlock checks whether the specified block is mined
// by local miner accounts.
//
// We regard two types of accounts as local miner account: etherbase
// and accounts specified via `txpool.locals` flag.
func (s *Ethereum) isLocalBlock(block *types.Block) bool {
	author, err := s.engine.Author(block.Header())
	if err != nil {
		log.Warn("Failed to retrieve block author", "number", block.NumberU64(), "hash", block.Hash(), "err", err)
		return false
	}
	// Check whether the given address is etherbase.
	s.lock.RLock()
	etherbase := s.etherbase
	s.lock.RUnlock()
	if author == etherbase {
		return true
	}
	// Check whether the given address is specified by `txpool.local`
	// CLI flag.
	for _, account := range s.config.TxPool.Locals {
		if account == author {
			return true
		}
	}
	return false
}

// shouldPreserve checks whether we should preserve the given block
// during the chain reorg depending on whether the author of block
// is a local account.
func (s *Ethereum) shouldPreserve(block *types.Block) bool {
	// The reason we need to disable the self-reorg preserving for clique
	// is it can be probable to introduce a deadlock.
	//
	// e.g. If there are 7 available signers
	//
	// r1   A
	// r2     B
	// r3       C
	// r4         D
	// r5   A      [X] F G
	// r6    [X]
	//
	// In the round5, the inturn signer E is offline, so the worst case
	// is A, F and G sign the block of round5 and reject the block of opponents
	// and in the round6, the last available signer B is offline, the whole
	// network is stuck.
	if _, ok := s.engine.(*clique.Clique); ok {
		return false
	}
	if _, ok := s.engine.(*parlia.Parlia); ok {
		return false
	}
	return s.isLocalBlock(block)
}

// SetEtherbase sets the mining reward address.
func (s *Ethereum) SetEtherbase(etherbase common.Address) {
	s.lock.Lock()
	s.etherbase = etherbase
	s.lock.Unlock()

	s.miner.SetEtherbase(etherbase)
}

// StartMining starts the miner with the given number of CPU threads. If mining
// is already running, this method adjust the number of threads allowed to use
// and updates the minimum price required by the transaction pool.
func (s *Ethereum) StartMining(threads int) error {
	// Update the thread count within the consensus engine
	type threaded interface {
		SetThreads(threads int)
	}
	if th, ok := s.engine.(threaded); ok {
		log.Info("Updated mining threads", "threads", threads)
		if threads == 0 {
			threads = -1 // Disable the miner from within
		}
		th.SetThreads(threads)
	}
	// If the miner was not running, initialize it
	if !s.IsMining() {
		// Propagate the initial price point to the transaction pool
		s.lock.RLock()
		price := s.gasPrice
		s.lock.RUnlock()
		s.txPool.SetGasPrice(price)

		// Configure the local mining address
		eb, err := s.Etherbase()
		if err != nil {
			log.Error("Cannot start mining without etherbase", "err", err)
			return fmt.Errorf("etherbase missing: %v", err)
		}
		if clique, ok := s.engine.(*clique.Clique); ok {
			wallet, err := s.accountManager.Find(accounts.Account{Address: eb})
			if wallet == nil || err != nil {
				log.Error("Etherbase account unavailable locally", "err", err)
				return fmt.Errorf("signer missing: %v", err)
			}
			clique.Authorize(eb, wallet.SignData)
		}
		if parlia, ok := s.engine.(*parlia.Parlia); ok {
			wallet, err := s.accountManager.Find(accounts.Account{Address: eb})
			if wallet == nil || err != nil {
				log.Error("Etherbase account unavailable locally", "err", err)
				return fmt.Errorf("signer missing: %v", err)
			}

			parlia.Authorize(eb, wallet.SignData, wallet.SignTx)
		}
		// If mining is started, we can disable the transaction rejection mechanism
		// introduced to speed sync times.
		atomic.StoreUint32(&s.handler.acceptTxs, 1)

		go s.miner.Start(eb)
	}
	return nil
}

// StopMining terminates the miner, both at the consensus engine level as well as
// at the block creation level.
func (s *Ethereum) StopMining() {
	// Update the thread count within the consensus engine
	type threaded interface {
		SetThreads(threads int)
	}
	if th, ok := s.engine.(threaded); ok {
		th.SetThreads(-1)
	}
	// Stop the block creating itself
	s.miner.Stop()
}

func (s *Ethereum) IsMining() bool      { return s.miner.Mining() }
func (s *Ethereum) Miner() *miner.Miner { return s.miner }

func (s *Ethereum) AccountManager() *accounts.Manager  { return s.accountManager }
func (s *Ethereum) BlockChain() *core.BlockChain       { return s.blockchain }
func (s *Ethereum) TxPool() *core.TxPool               { return s.txPool }
func (s *Ethereum) EventMux() *event.TypeMux           { return s.eventMux }
func (s *Ethereum) Engine() consensus.Engine           { return s.engine }
func (s *Ethereum) ChainDb() ethdb.Database            { return s.chainDb }
func (s *Ethereum) IsListening() bool                  { return true } // Always listening
func (s *Ethereum) Downloader() *downloader.Downloader { return s.handler.downloader }
func (s *Ethereum) Synced() bool                       { return atomic.LoadUint32(&s.handler.acceptTxs) == 1 }
func (s *Ethereum) ArchiveMode() bool                  { return s.config.NoPruning }
func (s *Ethereum) BloomIndexer() *core.ChainIndexer   { return s.bloomIndexer }

// Protocols returns all the currently configured
// network protocols to start.
func (s *Ethereum) Protocols() []p2p.Protocol {
	protos := eth.MakeProtocols((*ethHandler)(s.handler), s.networkID, s.ethDialCandidates)
	if s.config.SnapshotCache > 0 {
		protos = append(protos, snap.MakeProtocols((*snapHandler)(s.handler), s.snapDialCandidates)...)
	}
	return protos
}

// Start implements node.Lifecycle, starting all internal goroutines needed by the
// Ethereum protocol implementation.
func (s *Ethereum) Start() error {
	eth.StartENRUpdater(s.blockchain, s.p2pServer.LocalNode())

	// Start the bloom bits servicing goroutines
	s.startBloomHandlers(params.BloomBitsBlocks)

	// Figure out a max peers count based on the server limits
	maxPeers := s.p2pServer.MaxPeers
	if s.config.LightServ > 0 {
		if s.config.LightPeers >= s.p2pServer.MaxPeers {
			return fmt.Errorf("invalid peer config: light peer count (%d) >= total peer count (%d)", s.config.LightPeers, s.p2pServer.MaxPeers)
		}
		maxPeers -= s.config.LightPeers
	}
	// Start the networking layer and the light server if requested
	s.handler.Start(maxPeers)
	return nil
}

// Stop implements node.Lifecycle, terminating all internal goroutines used by the
// Ethereum protocol.
func (s *Ethereum) Stop() error {
	// Stop all the peer-related stuff first.
	s.handler.Stop()

	// Then stop everything else.
	s.bloomIndexer.Close()
	close(s.closeBloomHandler)
	s.txPool.Stop()
	s.miner.Stop()
	s.blockchain.Stop()
	s.engine.Close()
	rawdb.PopUncleanShutdownMarker(s.chainDb)
	s.chainDb.Close()
	s.eventMux.Stop()

	return nil
}<|MERGE_RESOLUTION|>--- conflicted
+++ resolved
@@ -194,12 +194,8 @@
 			Preimages:           config.Preimages,
 		}
 	)
-<<<<<<< HEAD
-
-	eth.blockchain, err = core.NewBlockChain(chainDb, cacheConfig, chainConfig, eth.engine, vmConfig, eth.shouldPreserve)
-=======
+
 	eth.blockchain, err = core.NewBlockChain(chainDb, cacheConfig, chainConfig, eth.engine, vmConfig, eth.shouldPreserve, &config.TxLookupLimit)
->>>>>>> 8c32b589
 	if err != nil {
 		return nil, err
 	}
