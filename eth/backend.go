// Copyright 2014 The go-ethereum Authors
// This file is part of the go-ethereum library.
//
// The go-ethereum library is free software: you can redistribute it and/or modify
// it under the terms of the GNU Lesser General Public License as published by
// the Free Software Foundation, either version 3 of the License, or
// (at your option) any later version.
//
// The go-ethereum library is distributed in the hope that it will be useful,
// but WITHOUT ANY WARRANTY; without even the implied warranty of
// MERCHANTABILITY or FITNESS FOR A PARTICULAR PURPOSE. See the
// GNU Lesser General Public License for more details.
//
// You should have received a copy of the GNU Lesser General Public License
// along with the go-ethereum library. If not, see <http://www.gnu.org/licenses/>.

// Package eth implements the Ethereum protocol.
package eth

import (
	"errors"
	"fmt"
	"math/big"
	"runtime"
	"sync"
	"sync/atomic"
	"time"

	"github.com/ethereum/go-ethereum/deepmind"

	"github.com/ethereum/go-ethereum/accounts"
	"github.com/ethereum/go-ethereum/common"
	"github.com/ethereum/go-ethereum/common/hexutil"
	"github.com/ethereum/go-ethereum/consensus"
	"github.com/ethereum/go-ethereum/consensus/clique"
	"github.com/ethereum/go-ethereum/core"
	"github.com/ethereum/go-ethereum/core/bloombits"
	"github.com/ethereum/go-ethereum/core/rawdb"
	"github.com/ethereum/go-ethereum/core/state/pruner"
	"github.com/ethereum/go-ethereum/core/types"
	"github.com/ethereum/go-ethereum/core/vm"
	"github.com/ethereum/go-ethereum/eth/downloader"
	"github.com/ethereum/go-ethereum/eth/ethconfig"
	"github.com/ethereum/go-ethereum/eth/filters"
	"github.com/ethereum/go-ethereum/eth/gasprice"
	"github.com/ethereum/go-ethereum/eth/protocols/eth"
	"github.com/ethereum/go-ethereum/eth/protocols/snap"
	"github.com/ethereum/go-ethereum/ethdb"
	"github.com/ethereum/go-ethereum/event"
	"github.com/ethereum/go-ethereum/internal/ethapi"
	"github.com/ethereum/go-ethereum/log"
	"github.com/ethereum/go-ethereum/miner"
	"github.com/ethereum/go-ethereum/node"
	"github.com/ethereum/go-ethereum/p2p"
	"github.com/ethereum/go-ethereum/p2p/enode"
	"github.com/ethereum/go-ethereum/params"
	"github.com/ethereum/go-ethereum/rlp"
	"github.com/ethereum/go-ethereum/rpc"
)

// Config contains the configuration options of the ETH protocol.
// Deprecated: use ethconfig.Config instead.
type Config = ethconfig.Config

// Ethereum implements the Ethereum full node service.
type Ethereum struct {
	config *ethconfig.Config

	// Handlers
	txPool             *core.TxPool
	blockchain         *core.BlockChain
	handler            *handler
	ethDialCandidates  enode.Iterator
	snapDialCandidates enode.Iterator

	// DB interfaces
	chainDb ethdb.Database // Block chain database

	eventMux       *event.TypeMux
	engine         consensus.Engine
	accountManager *accounts.Manager

	bloomRequests     chan chan *bloombits.Retrieval // Channel receiving bloom data retrieval requests
	bloomIndexer      *core.ChainIndexer             // Bloom indexer operating during block imports
	closeBloomHandler chan struct{}

	APIBackend *EthAPIBackend

	miner     *miner.Miner
	gasPrice  *big.Int
	etherbase common.Address

	networkID     uint64
	netRPCService *ethapi.PublicNetAPI

	p2pServer *p2p.Server

	lock sync.RWMutex // Protects the variadic fields (e.g. gas price and etherbase)
}

// New creates a new Ethereum object (including the
// initialisation of the common Ethereum object)
func New(stack *node.Node, config *ethconfig.Config) (*Ethereum, error) {
	// Ensure configuration values are compatible and sane
	if config.SyncMode == downloader.LightSync {
		return nil, errors.New("can't run eth.Ethereum in light sync mode, use les.LightEthereum")
	}
	if !config.SyncMode.IsValid() {
		return nil, fmt.Errorf("invalid sync mode %d", config.SyncMode)
	}
	if config.Miner.GasPrice == nil || config.Miner.GasPrice.Cmp(common.Big0) <= 0 {
		log.Warn("Sanitizing invalid miner gas price", "provided", config.Miner.GasPrice, "updated", ethconfig.Defaults.Miner.GasPrice)
		config.Miner.GasPrice = new(big.Int).Set(ethconfig.Defaults.Miner.GasPrice)
	}
	if config.NoPruning && config.TrieDirtyCache > 0 {
		if config.SnapshotCache > 0 {
			config.TrieCleanCache += config.TrieDirtyCache * 3 / 5
			config.SnapshotCache += config.TrieDirtyCache * 2 / 5
		} else {
			config.TrieCleanCache += config.TrieDirtyCache
		}
		config.TrieDirtyCache = 0
	}
	log.Info("Allocated trie memory caches", "clean", common.StorageSize(config.TrieCleanCache)*1024*1024, "dirty", common.StorageSize(config.TrieDirtyCache)*1024*1024)

	// Assemble the Ethereum object
	chainDb, err := stack.OpenDatabaseWithFreezer("chaindata", config.DatabaseCache, config.DatabaseHandles, config.DatabaseFreezer, "eth/db/chaindata/")
	if err != nil {
		return nil, err
	}
	chainConfig, genesisHash, genesisErr := core.SetupGenesisBlockWithOverride(chainDb, config.Genesis, config.OverrideBerlin)
	if _, ok := genesisErr.(*params.ConfigCompatError); genesisErr != nil && !ok {
		return nil, genesisErr
	}
	log.Info("Initialised chain configuration", "config", chainConfig)

	if err := pruner.RecoverPruning(stack.ResolvePath(""), chainDb, stack.ResolvePath(config.TrieCleanCacheJournal)); err != nil {
		log.Error("Failed to recover state", "error", err)
	}
	eth := &Ethereum{
		config:            config,
		chainDb:           chainDb,
		eventMux:          stack.EventMux(),
		accountManager:    stack.AccountManager(),
		engine:            ethconfig.CreateConsensusEngine(stack, chainConfig, &config.Ethash, config.Miner.Notify, config.Miner.Noverify, chainDb),
		closeBloomHandler: make(chan struct{}),
		networkID:         config.NetworkId,
		gasPrice:          config.Miner.GasPrice,
		etherbase:         config.Miner.Etherbase,
		bloomRequests:     make(chan chan *bloombits.Retrieval),
		bloomIndexer:      core.NewBloomIndexer(chainDb, params.BloomBitsBlocks, params.BloomConfirms),
		p2pServer:         stack.Server(),
	}

	bcVersion := rawdb.ReadDatabaseVersion(chainDb)
	var dbVer = "<nil>"
	if bcVersion != nil {
		dbVer = fmt.Sprintf("%d", *bcVersion)
	}
	log.Info("Initialising Ethereum protocol", "network", config.NetworkId, "dbversion", dbVer)

	if !config.SkipBcVersionCheck {
		if bcVersion != nil && *bcVersion > core.BlockChainVersion {
			return nil, fmt.Errorf("database version is v%d, Geth %s only supports v%d", *bcVersion, params.VersionWithMeta, core.BlockChainVersion)
		} else if bcVersion == nil || *bcVersion < core.BlockChainVersion {
			log.Warn("Upgrade blockchain database version", "from", dbVer, "to", core.BlockChainVersion)
			rawdb.WriteDatabaseVersion(chainDb, core.BlockChainVersion)
		}
	}
	var (
		vmConfig = vm.Config{
			EnablePreimageRecording: config.EnablePreimageRecording,
			EWASMInterpreter:        config.EWASMInterpreter,
			EVMInterpreter:          config.EVMInterpreter,
		}
		cacheConfig = &core.CacheConfig{
			TrieCleanLimit:      config.TrieCleanCache,
			TrieCleanJournal:    stack.ResolvePath(config.TrieCleanCacheJournal),
			TrieCleanRejournal:  config.TrieCleanCacheRejournal,
			TrieCleanNoPrefetch: config.NoPrefetch,
			TrieDirtyLimit:      config.TrieDirtyCache,
			TrieDirtyDisabled:   config.NoPruning,
			TrieTimeLimit:       config.TrieTimeout,
			SnapshotLimit:       config.SnapshotCache,
			Preimages:           config.Preimages,
		}
	)
<<<<<<< HEAD
	if deepmind.Enabled {
		log.Info("Ensuring no prefetch is set to true for proper deep mind functionning")
		cacheConfig.TrieCleanNoPrefetch = true
	}

	eth.blockchain, err = core.NewBlockChain(chainDb, cacheConfig, chainConfig, eth.engine, vmConfig, eth.shouldPreserve, &config.TxLookupLimit)
=======

	eth.blockchain, err = core.NewBlockChain(chainDb, cacheConfig, chainConfig, eth.engine, vmConfig, eth.shouldPreserve)
>>>>>>> 2dc33900
	if err != nil {
		return nil, err
	}
	// Rewind the chain in case of an incompatible config upgrade.
	if compat, ok := genesisErr.(*params.ConfigCompatError); ok {
		log.Warn("Rewinding chain to upgrade configuration", "err", compat)
		eth.blockchain.SetHead(compat.RewindTo)
		rawdb.WriteChainConfig(chainDb, genesisHash, chainConfig)
	}
	eth.bloomIndexer.Start(eth.blockchain)

	if config.TxPool.Journal != "" {
		config.TxPool.Journal = stack.ResolvePath(config.TxPool.Journal)
	}
	eth.txPool = core.NewTxPool(config.TxPool, chainConfig, eth.blockchain)

	// Permit the downloader to use the trie cache allowance during fast sync
	cacheLimit := cacheConfig.TrieCleanLimit + cacheConfig.TrieDirtyLimit + cacheConfig.SnapshotLimit
	checkpoint := config.Checkpoint
	if checkpoint == nil {
		checkpoint = params.TrustedCheckpoints[genesisHash]
	}
	if eth.handler, err = newHandler(&handlerConfig{
		Database:   chainDb,
		Chain:      eth.blockchain,
		TxPool:     eth.txPool,
		Network:    config.NetworkId,
		Sync:       config.SyncMode,
		BloomCache: uint64(cacheLimit),
		EventMux:   eth.eventMux,
		Checkpoint: checkpoint,
		Whitelist:  config.Whitelist,
	}); err != nil {
		return nil, err
	}
	eth.miner = miner.New(eth, &config.Miner, chainConfig, eth.EventMux(), eth.engine, eth.isLocalBlock)
	eth.miner.SetExtra(makeExtraData(config.Miner.ExtraData))

	eth.APIBackend = &EthAPIBackend{stack.Config().ExtRPCEnabled(), stack.Config().AllowUnprotectedTxs, eth, nil}
	if eth.APIBackend.allowUnprotectedTxs {
		log.Info("Unprotected transactions allowed")
	}
	gpoParams := config.GPO
	if gpoParams.Default == nil {
		gpoParams.Default = config.Miner.GasPrice
	}
	eth.APIBackend.gpo = gasprice.NewOracle(eth.APIBackend, gpoParams)

	eth.ethDialCandidates, err = setupDiscovery(eth.config.EthDiscoveryURLs)
	if err != nil {
		return nil, err
	}
	eth.snapDialCandidates, err = setupDiscovery(eth.config.SnapDiscoveryURLs)
	if err != nil {
		return nil, err
	}
	// Start the RPC service
	eth.netRPCService = ethapi.NewPublicNetAPI(eth.p2pServer, config.NetworkId)

	// Register the backend on the node
	stack.RegisterAPIs(eth.APIs())
	stack.RegisterProtocols(eth.Protocols())
	stack.RegisterLifecycle(eth)
	// Check for unclean shutdown
	if uncleanShutdowns, discards, err := rawdb.PushUncleanShutdownMarker(chainDb); err != nil {
		log.Error("Could not update unclean-shutdown-marker list", "error", err)
	} else {
		if discards > 0 {
			log.Warn("Old unclean shutdowns found", "count", discards)
		}
		for _, tstamp := range uncleanShutdowns {
			t := time.Unix(int64(tstamp), 0)
			log.Warn("Unclean shutdown detected", "booted", t,
				"age", common.PrettyAge(t))
		}
	}
	return eth, nil
}

func makeExtraData(extra []byte) []byte {
	if len(extra) == 0 {
		// create default extradata
		extra, _ = rlp.EncodeToBytes([]interface{}{
			uint(params.VersionMajor<<16 | params.VersionMinor<<8 | params.VersionPatch),
			"geth",
			runtime.Version(),
			runtime.GOOS,
		})
	}
	if uint64(len(extra)) > params.MaximumExtraDataSize {
		log.Warn("Miner extra data exceed limit", "extra", hexutil.Bytes(extra), "limit", params.MaximumExtraDataSize)
		extra = nil
	}
	return extra
}

// APIs return the collection of RPC services the ethereum package offers.
// NOTE, some of these services probably need to be moved to somewhere else.
func (s *Ethereum) APIs() []rpc.API {
	apis := ethapi.GetAPIs(s.APIBackend)

	// Append any APIs exposed explicitly by the consensus engine
	apis = append(apis, s.engine.APIs(s.BlockChain())...)

	// Append all the local APIs and return
	return append(apis, []rpc.API{
		{
			Namespace: "eth",
			Version:   "1.0",
			Service:   NewPublicEthereumAPI(s),
			Public:    true,
		}, {
			Namespace: "eth",
			Version:   "1.0",
			Service:   NewPublicMinerAPI(s),
			Public:    true,
		}, {
			Namespace: "eth",
			Version:   "1.0",
			Service:   downloader.NewPublicDownloaderAPI(s.handler.downloader, s.eventMux),
			Public:    true,
		}, {
			Namespace: "miner",
			Version:   "1.0",
			Service:   NewPrivateMinerAPI(s),
			Public:    false,
		}, {
			Namespace: "eth",
			Version:   "1.0",
			Service:   filters.NewPublicFilterAPI(s.APIBackend, false, 5*time.Minute),
			Public:    true,
		}, {
			Namespace: "admin",
			Version:   "1.0",
			Service:   NewPrivateAdminAPI(s),
		}, {
			Namespace: "debug",
			Version:   "1.0",
			Service:   NewPublicDebugAPI(s),
			Public:    true,
		}, {
			Namespace: "debug",
			Version:   "1.0",
			Service:   NewPrivateDebugAPI(s),
		}, {
			Namespace: "net",
			Version:   "1.0",
			Service:   s.netRPCService,
			Public:    true,
		},
	}...)
}

func (s *Ethereum) ResetWithGenesisBlock(gb *types.Block) {
	s.blockchain.ResetWithGenesisBlock(gb)
}

func (s *Ethereum) Etherbase() (eb common.Address, err error) {
	s.lock.RLock()
	etherbase := s.etherbase
	s.lock.RUnlock()

	if etherbase != (common.Address{}) {
		return etherbase, nil
	}
	if wallets := s.AccountManager().Wallets(); len(wallets) > 0 {
		if accounts := wallets[0].Accounts(); len(accounts) > 0 {
			etherbase := accounts[0].Address

			s.lock.Lock()
			s.etherbase = etherbase
			s.lock.Unlock()

			log.Info("Etherbase automatically configured", "address", etherbase)
			return etherbase, nil
		}
	}
	return common.Address{}, fmt.Errorf("etherbase must be explicitly specified")
}

// isLocalBlock checks whether the specified block is mined
// by local miner accounts.
//
// We regard two types of accounts as local miner account: etherbase
// and accounts specified via `txpool.locals` flag.
func (s *Ethereum) isLocalBlock(block *types.Block) bool {
	author, err := s.engine.Author(block.Header())
	if err != nil {
		log.Warn("Failed to retrieve block author", "number", block.NumberU64(), "hash", block.Hash(), "err", err)
		return false
	}
	// Check whether the given address is etherbase.
	s.lock.RLock()
	etherbase := s.etherbase
	s.lock.RUnlock()
	if author == etherbase {
		return true
	}
	// Check whether the given address is specified by `txpool.local`
	// CLI flag.
	for _, account := range s.config.TxPool.Locals {
		if account == author {
			return true
		}
	}
	return false
}

// shouldPreserve checks whether we should preserve the given block
// during the chain reorg depending on whether the author of block
// is a local account.
func (s *Ethereum) shouldPreserve(block *types.Block) bool {
	// The reason we need to disable the self-reorg preserving for clique
	// is it can be probable to introduce a deadlock.
	//
	// e.g. If there are 7 available signers
	//
	// r1   A
	// r2     B
	// r3       C
	// r4         D
	// r5   A      [X] F G
	// r6    [X]
	//
	// In the round5, the inturn signer E is offline, so the worst case
	// is A, F and G sign the block of round5 and reject the block of opponents
	// and in the round6, the last available signer B is offline, the whole
	// network is stuck.
	if _, ok := s.engine.(*clique.Clique); ok {
		return false
	}
	return s.isLocalBlock(block)
}

// SetEtherbase sets the mining reward address.
func (s *Ethereum) SetEtherbase(etherbase common.Address) {
	s.lock.Lock()
	s.etherbase = etherbase
	s.lock.Unlock()

	s.miner.SetEtherbase(etherbase)
}

// StartMining starts the miner with the given number of CPU threads. If mining
// is already running, this method adjust the number of threads allowed to use
// and updates the minimum price required by the transaction pool.
func (s *Ethereum) StartMining(threads int) error {
	// Update the thread count within the consensus engine
	type threaded interface {
		SetThreads(threads int)
	}
	if th, ok := s.engine.(threaded); ok {
		log.Info("Updated mining threads", "threads", threads)
		if threads == 0 {
			threads = -1 // Disable the miner from within
		}
		th.SetThreads(threads)
	}
	// If the miner was not running, initialize it
	if !s.IsMining() {
		// Propagate the initial price point to the transaction pool
		s.lock.RLock()
		price := s.gasPrice
		s.lock.RUnlock()
		s.txPool.SetGasPrice(price)

		// Configure the local mining address
		eb, err := s.Etherbase()
		if err != nil {
			log.Error("Cannot start mining without etherbase", "err", err)
			return fmt.Errorf("etherbase missing: %v", err)
		}
		if clique, ok := s.engine.(*clique.Clique); ok {
			wallet, err := s.accountManager.Find(accounts.Account{Address: eb})
			if wallet == nil || err != nil {
				log.Error("Etherbase account unavailable locally", "err", err)
				return fmt.Errorf("signer missing: %v", err)
			}
			clique.Authorize(eb, wallet.SignData)
		}
		// If mining is started, we can disable the transaction rejection mechanism
		// introduced to speed sync times.
		atomic.StoreUint32(&s.handler.acceptTxs, 1)

		go s.miner.Start(eb)
	}
	return nil
}

// StopMining terminates the miner, both at the consensus engine level as well as
// at the block creation level.
func (s *Ethereum) StopMining() {
	// Update the thread count within the consensus engine
	type threaded interface {
		SetThreads(threads int)
	}
	if th, ok := s.engine.(threaded); ok {
		th.SetThreads(-1)
	}
	// Stop the block creating itself
	s.miner.Stop()
}

func (s *Ethereum) IsMining() bool      { return s.miner.Mining() }
func (s *Ethereum) Miner() *miner.Miner { return s.miner }

func (s *Ethereum) AccountManager() *accounts.Manager  { return s.accountManager }
func (s *Ethereum) BlockChain() *core.BlockChain       { return s.blockchain }
func (s *Ethereum) TxPool() *core.TxPool               { return s.txPool }
func (s *Ethereum) EventMux() *event.TypeMux           { return s.eventMux }
func (s *Ethereum) Engine() consensus.Engine           { return s.engine }
func (s *Ethereum) ChainDb() ethdb.Database            { return s.chainDb }
func (s *Ethereum) IsListening() bool                  { return true } // Always listening
func (s *Ethereum) Downloader() *downloader.Downloader { return s.handler.downloader }
func (s *Ethereum) Synced() bool                       { return atomic.LoadUint32(&s.handler.acceptTxs) == 1 }
func (s *Ethereum) ArchiveMode() bool                  { return s.config.NoPruning }
func (s *Ethereum) BloomIndexer() *core.ChainIndexer   { return s.bloomIndexer }

// Protocols returns all the currently configured
// network protocols to start.
func (s *Ethereum) Protocols() []p2p.Protocol {
	protos := eth.MakeProtocols((*ethHandler)(s.handler), s.networkID, s.ethDialCandidates)
	if s.config.SnapshotCache > 0 {
		protos = append(protos, snap.MakeProtocols((*snapHandler)(s.handler), s.snapDialCandidates)...)
	}
	return protos
}

// Start implements node.Lifecycle, starting all internal goroutines needed by the
// Ethereum protocol implementation.
func (s *Ethereum) Start() error {
	eth.StartENRUpdater(s.blockchain, s.p2pServer.LocalNode())

	// Start the bloom bits servicing goroutines
	s.startBloomHandlers(params.BloomBitsBlocks)

	// Figure out a max peers count based on the server limits
	maxPeers := s.p2pServer.MaxPeers
	if s.config.LightServ > 0 {
		if s.config.LightPeers >= s.p2pServer.MaxPeers {
			return fmt.Errorf("invalid peer config: light peer count (%d) >= total peer count (%d)", s.config.LightPeers, s.p2pServer.MaxPeers)
		}
		maxPeers -= s.config.LightPeers
	}
	// Start the networking layer and the light server if requested
	s.handler.Start(maxPeers)
	return nil
}

// Stop implements node.Lifecycle, terminating all internal goroutines used by the
// Ethereum protocol.
func (s *Ethereum) Stop() error {
	// Stop all the peer-related stuff first.
	s.handler.Stop()

	// Then stop everything else.
	s.bloomIndexer.Close()
	close(s.closeBloomHandler)
	s.txPool.Stop()
	s.miner.Stop()
	s.blockchain.Stop()
	s.engine.Close()
	rawdb.PopUncleanShutdownMarker(s.chainDb)
	s.chainDb.Close()
	s.eventMux.Stop()

	return nil
}<|MERGE_RESOLUTION|>--- conflicted
+++ resolved
@@ -25,8 +25,6 @@
 	"sync"
 	"sync/atomic"
 	"time"
-
-	"github.com/ethereum/go-ethereum/deepmind"
 
 	"github.com/ethereum/go-ethereum/accounts"
 	"github.com/ethereum/go-ethereum/common"
@@ -185,17 +183,8 @@
 			Preimages:           config.Preimages,
 		}
 	)
-<<<<<<< HEAD
-	if deepmind.Enabled {
-		log.Info("Ensuring no prefetch is set to true for proper deep mind functionning")
-		cacheConfig.TrieCleanNoPrefetch = true
-	}
 
 	eth.blockchain, err = core.NewBlockChain(chainDb, cacheConfig, chainConfig, eth.engine, vmConfig, eth.shouldPreserve, &config.TxLookupLimit)
-=======
-
-	eth.blockchain, err = core.NewBlockChain(chainDb, cacheConfig, chainConfig, eth.engine, vmConfig, eth.shouldPreserve)
->>>>>>> 2dc33900
 	if err != nil {
 		return nil, err
 	}
