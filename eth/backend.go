// Copyright 2014 The go-ethereum Authors
// This file is part of the go-ethereum library.
//
// The go-ethereum library is free software: you can redistribute it and/or modify
// it under the terms of the GNU Lesser General Public License as published by
// the Free Software Foundation, either version 3 of the License, or
// (at your option) any later version.
//
// The go-ethereum library is distributed in the hope that it will be useful,
// but WITHOUT ANY WARRANTY; without even the implied warranty of
// MERCHANTABILITY or FITNESS FOR A PARTICULAR PURPOSE. See the
// GNU Lesser General Public License for more details.
//
// You should have received a copy of the GNU Lesser General Public License
// along with the go-ethereum library. If not, see <http://www.gnu.org/licenses/>.

// Package eth implements the Ethereum protocol.
package eth

import (
	"errors"
	"fmt"
	"math/big"
	"runtime"
	"sync"
	"sync/atomic"
	"time"

	"github.com/ethereum/go-ethereum/accounts"
	"github.com/ethereum/go-ethereum/common"
	"github.com/ethereum/go-ethereum/common/hexutil"
	"github.com/ethereum/go-ethereum/consensus"
	"github.com/ethereum/go-ethereum/consensus/beacon"
	"github.com/ethereum/go-ethereum/consensus/clique"
	"github.com/ethereum/go-ethereum/core"
	"github.com/ethereum/go-ethereum/core/bloombits"
	"github.com/ethereum/go-ethereum/core/rawdb"
	"github.com/ethereum/go-ethereum/core/state/pruner"
	"github.com/ethereum/go-ethereum/core/types"
	"github.com/ethereum/go-ethereum/core/vm"
	"github.com/ethereum/go-ethereum/eth/downloader"
	"github.com/ethereum/go-ethereum/eth/ethconfig"
	"github.com/ethereum/go-ethereum/eth/filters"
	"github.com/ethereum/go-ethereum/eth/gasprice"
	"github.com/ethereum/go-ethereum/eth/protocols/eth"
	"github.com/ethereum/go-ethereum/eth/protocols/snap"
	"github.com/ethereum/go-ethereum/ethdb"
	"github.com/ethereum/go-ethereum/event"
	"github.com/ethereum/go-ethereum/internal/ethapi"
	"github.com/ethereum/go-ethereum/internal/shutdowncheck"
	"github.com/ethereum/go-ethereum/log"
	"github.com/ethereum/go-ethereum/miner"
	"github.com/ethereum/go-ethereum/node"
	"github.com/ethereum/go-ethereum/p2p"
	"github.com/ethereum/go-ethereum/p2p/dnsdisc"
	"github.com/ethereum/go-ethereum/p2p/enode"
	"github.com/ethereum/go-ethereum/params"
	"github.com/ethereum/go-ethereum/rlp"
	"github.com/ethereum/go-ethereum/rpc"
)

// Config contains the configuration options of the ETH protocol.
// Deprecated: use ethconfig.Config instead.
type Config = ethconfig.Config

// Ethereum implements the Ethereum full node service.
type Ethereum struct {
	config *ethconfig.Config

	// Handlers
	txPool             *core.TxPool
	blockchain         *core.BlockChain
	handler            *handler
	ethDialCandidates  enode.Iterator
	snapDialCandidates enode.Iterator
	merger             *consensus.Merger

	// DB interfaces
	chainDb ethdb.Database // Block chain database

	eventMux       *event.TypeMux
	engine         consensus.Engine
	accountManager *accounts.Manager

	bloomRequests     chan chan *bloombits.Retrieval // Channel receiving bloom data retrieval requests
	bloomIndexer      *core.ChainIndexer             // Bloom indexer operating during block imports
	closeBloomHandler chan struct{}

	APIBackend *EthAPIBackend

	miner     *miner.Miner
	gasPrice  *big.Int
	etherbase common.Address

	networkID     uint64
	netRPCService *ethapi.PublicNetAPI

	p2pServer *p2p.Server

	lock sync.RWMutex // Protects the variadic fields (e.g. gas price and etherbase)

	shutdownTracker *shutdowncheck.ShutdownTracker // Tracks if and when the node has shutdown ungracefully
}

// New creates a new Ethereum object (including the
// initialisation of the common Ethereum object)
func New(stack *node.Node, config *ethconfig.Config) (*Ethereum, error) {
	// Ensure configuration values are compatible and sane
	if config.SyncMode == downloader.LightSync {
		return nil, errors.New("can't run eth.Ethereum in light sync mode, use les.LightEthereum")
	}
	if !config.SyncMode.IsValid() {
		return nil, fmt.Errorf("invalid sync mode %d", config.SyncMode)
	}
	if config.Miner.GasPrice == nil || config.Miner.GasPrice.Cmp(common.Big0) <= 0 {
		log.Warn("Sanitizing invalid miner gas price", "provided", config.Miner.GasPrice, "updated", ethconfig.Defaults.Miner.GasPrice)
		config.Miner.GasPrice = new(big.Int).Set(ethconfig.Defaults.Miner.GasPrice)
	}
	if config.NoPruning && config.TrieDirtyCache > 0 {
		if config.SnapshotCache > 0 {
			config.TrieCleanCache += config.TrieDirtyCache * 3 / 5
			config.SnapshotCache += config.TrieDirtyCache * 2 / 5
		} else {
			config.TrieCleanCache += config.TrieDirtyCache
		}
		config.TrieDirtyCache = 0
	}
	log.Info("Allocated trie memory caches", "clean", common.StorageSize(config.TrieCleanCache)*1024*1024, "dirty", common.StorageSize(config.TrieDirtyCache)*1024*1024)

	// Transfer mining-related config to the ethash config.
	ethashConfig := config.Ethash
	ethashConfig.NotifyFull = config.Miner.NotifyFull

	// Assemble the Ethereum object
	chainDb, err := stack.OpenDatabaseWithFreezer("chaindata", config.DatabaseCache, config.DatabaseHandles, config.DatabaseFreezer, "eth/db/chaindata/", false)
	if err != nil {
		return nil, err
	}
	chainConfig, genesisHash, genesisErr := core.SetupGenesisBlockWithOverride(chainDb, config.Genesis, config.OverrideArrowGlacier, config.OverrideTerminalTotalDifficulty)
	if _, ok := genesisErr.(*params.ConfigCompatError); genesisErr != nil && !ok {
		return nil, genesisErr
	}
	log.Info("Initialised chain configuration", "config", chainConfig)

	if err := pruner.RecoverPruning(stack.ResolvePath(""), chainDb, stack.ResolvePath(config.TrieCleanCacheJournal)); err != nil {
		log.Error("Failed to recover state", "error", err)
	}
	merger := consensus.NewMerger(chainDb)
	eth := &Ethereum{
		config:            config,
		merger:            merger,
		chainDb:           chainDb,
		eventMux:          stack.EventMux(),
		accountManager:    stack.AccountManager(),
		engine:            ethconfig.CreateConsensusEngine(stack, chainConfig, &ethashConfig, config.Miner.Notify, config.Miner.Noverify, chainDb),
		closeBloomHandler: make(chan struct{}),
		networkID:         config.NetworkId,
		gasPrice:          config.Miner.GasPrice,
		etherbase:         config.Miner.Etherbase,
		bloomRequests:     make(chan chan *bloombits.Retrieval),
		bloomIndexer:      core.NewBloomIndexer(chainDb, params.BloomBitsBlocks, params.BloomConfirms),
		p2pServer:         stack.Server(),
		shutdownTracker:   shutdowncheck.NewShutdownTracker(chainDb),
	}

	bcVersion := rawdb.ReadDatabaseVersion(chainDb)
	var dbVer = "<nil>"
	if bcVersion != nil {
		dbVer = fmt.Sprintf("%d", *bcVersion)
	}
	log.Info("Initialising Ethereum protocol", "network", config.NetworkId, "dbversion", dbVer)

	if !config.SkipBcVersionCheck {
		if bcVersion != nil && *bcVersion > core.BlockChainVersion {
			return nil, fmt.Errorf("database version is v%d, Geth %s only supports v%d", *bcVersion, params.VersionWithMeta, core.BlockChainVersion)
		} else if bcVersion == nil || *bcVersion < core.BlockChainVersion {
			if bcVersion != nil { // only print warning on upgrade, not on init
				log.Warn("Upgrade blockchain database version", "from", dbVer, "to", core.BlockChainVersion)
			}
			rawdb.WriteDatabaseVersion(chainDb, core.BlockChainVersion)
		}
	}
	var (
		vmConfig = vm.Config{
			EnablePreimageRecording: config.EnablePreimageRecording,
		}
		cacheConfig = &core.CacheConfig{
			TrieCleanLimit:      config.TrieCleanCache,
			TrieCleanJournal:    stack.ResolvePath(config.TrieCleanCacheJournal),
			TrieCleanRejournal:  config.TrieCleanCacheRejournal,
			TrieCleanNoPrefetch: config.NoPrefetch,
			TrieDirtyLimit:      config.TrieDirtyCache,
			TrieDirtyDisabled:   config.NoPruning,
			TrieTimeLimit:       config.TrieTimeout,
			SnapshotLimit:       config.SnapshotCache,
			Preimages:           config.Preimages,
		}
	)

	eth.blockchain, err = core.NewBlockChain(chainDb, cacheConfig, chainConfig, eth.engine, vmConfig, eth.shouldPreserve, &config.TxLookupLimit)
	if err != nil {
		return nil, err
	}
	// Rewind the chain in case of an incompatible config upgrade.
	if compat, ok := genesisErr.(*params.ConfigCompatError); ok {
		log.Warn("Rewinding chain to upgrade configuration", "err", compat)
		eth.blockchain.SetHead(compat.RewindTo)
		rawdb.WriteChainConfig(chainDb, genesisHash, chainConfig)
	}
	eth.bloomIndexer.Start(eth.blockchain)

	if config.TxPool.Journal != "" {
		config.TxPool.Journal = stack.ResolvePath(config.TxPool.Journal)
	}
	eth.txPool = core.NewTxPool(config.TxPool, chainConfig, eth.blockchain)

	// Permit the downloader to use the trie cache allowance during fast sync
	cacheLimit := cacheConfig.TrieCleanLimit + cacheConfig.TrieDirtyLimit + cacheConfig.SnapshotLimit
	checkpoint := config.Checkpoint
	if checkpoint == nil {
		checkpoint = params.TrustedCheckpoints[genesisHash]
	}
	if eth.handler, err = newHandler(&handlerConfig{
<<<<<<< HEAD
		Database:           chainDb,
		Chain:              eth.blockchain,
		TxPool:             eth.txPool,
		Merger:             merger,
		Network:            config.NetworkId,
		Sync:               config.SyncMode,
		BloomCache:         uint64(cacheLimit),
		EventMux:           eth.eventMux,
		Checkpoint:         checkpoint,
		PeerRequiredBlocks: config.PeerRequiredBlocks,
=======
		Database:       chainDb,
		Chain:          eth.blockchain,
		TxPool:         eth.txPool,
		Merger:         merger,
		Network:        config.NetworkId,
		Sync:           config.SyncMode,
		BloomCache:     uint64(cacheLimit),
		EventMux:       eth.eventMux,
		Checkpoint:     checkpoint,
		RequiredBlocks: config.RequiredBlocks,
>>>>>>> d90f67b2
	}); err != nil {
		return nil, err
	}

	eth.miner = miner.New(eth, &config.Miner, chainConfig, eth.EventMux(), eth.engine, eth.isLocalBlock)
	eth.miner.SetExtra(makeExtraData(config.Miner.ExtraData))

	eth.APIBackend = &EthAPIBackend{stack.Config().ExtRPCEnabled(), stack.Config().AllowUnprotectedTxs, eth, nil}
	if eth.APIBackend.allowUnprotectedTxs {
		log.Info("Unprotected transactions allowed")
	}
	gpoParams := config.GPO
	if gpoParams.Default == nil {
		gpoParams.Default = config.Miner.GasPrice
	}
	eth.APIBackend.gpo = gasprice.NewOracle(eth.APIBackend, gpoParams)

	// Setup DNS discovery iterators.
	dnsclient := dnsdisc.NewClient(dnsdisc.Config{})
	eth.ethDialCandidates, err = dnsclient.NewIterator(eth.config.EthDiscoveryURLs...)
	if err != nil {
		return nil, err
	}
	eth.snapDialCandidates, err = dnsclient.NewIterator(eth.config.SnapDiscoveryURLs...)
	if err != nil {
		return nil, err
	}

	// Start the RPC service
	eth.netRPCService = ethapi.NewPublicNetAPI(eth.p2pServer, config.NetworkId)

	// Register the backend on the node
	stack.RegisterAPIs(eth.APIs())
	stack.RegisterProtocols(eth.Protocols())
	stack.RegisterLifecycle(eth)

	// Successful startup; push a marker and check previous unclean shutdowns.
	eth.shutdownTracker.MarkStartup()

	return eth, nil
}

func makeExtraData(extra []byte) []byte {
	if len(extra) == 0 {
		// create default extradata
		extra, _ = rlp.EncodeToBytes([]interface{}{
			uint(params.VersionMajor<<16 | params.VersionMinor<<8 | params.VersionPatch),
			"geth",
			runtime.Version(),
			runtime.GOOS,
		})
	}
	if uint64(len(extra)) > params.MaximumExtraDataSize {
		log.Warn("Miner extra data exceed limit", "extra", hexutil.Bytes(extra), "limit", params.MaximumExtraDataSize)
		extra = nil
	}
	return extra
}

// APIs return the collection of RPC services the ethereum package offers.
// NOTE, some of these services probably need to be moved to somewhere else.
func (s *Ethereum) APIs() []rpc.API {
	apis := ethapi.GetAPIs(s.APIBackend)

	// Append any APIs exposed explicitly by the consensus engine
	apis = append(apis, s.engine.APIs(s.BlockChain())...)

	// Append all the local APIs and return
	return append(apis, []rpc.API{
		{
			Namespace: "eth",
			Version:   "1.0",
			Service:   NewPublicEthereumAPI(s),
			Public:    true,
		}, {
			Namespace: "eth",
			Version:   "1.0",
			Service:   NewPublicMinerAPI(s),
			Public:    true,
		}, {
			Namespace: "eth",
			Version:   "1.0",
			Service:   downloader.NewPublicDownloaderAPI(s.handler.downloader, s.eventMux),
			Public:    true,
		}, {
			Namespace: "miner",
			Version:   "1.0",
			Service:   NewPrivateMinerAPI(s),
			Public:    false,
		}, {
			Namespace: "eth",
			Version:   "1.0",
			Service:   filters.NewPublicFilterAPI(s.APIBackend, false, 5*time.Minute),
			Public:    true,
		}, {
			Namespace: "admin",
			Version:   "1.0",
			Service:   NewPrivateAdminAPI(s),
		}, {
			Namespace: "debug",
			Version:   "1.0",
			Service:   NewPublicDebugAPI(s),
			Public:    true,
		}, {
			Namespace: "debug",
			Version:   "1.0",
			Service:   NewPrivateDebugAPI(s),
		}, {
			Namespace: "net",
			Version:   "1.0",
			Service:   s.netRPCService,
			Public:    true,
		},
	}...)
}

func (s *Ethereum) ResetWithGenesisBlock(gb *types.Block) {
	s.blockchain.ResetWithGenesisBlock(gb)
}

func (s *Ethereum) Etherbase() (eb common.Address, err error) {
	s.lock.RLock()
	etherbase := s.etherbase
	s.lock.RUnlock()

	if etherbase != (common.Address{}) {
		return etherbase, nil
	}
	if wallets := s.AccountManager().Wallets(); len(wallets) > 0 {
		if accounts := wallets[0].Accounts(); len(accounts) > 0 {
			etherbase := accounts[0].Address

			s.lock.Lock()
			s.etherbase = etherbase
			s.lock.Unlock()

			log.Info("Etherbase automatically configured", "address", etherbase)
			return etherbase, nil
		}
	}
	return common.Address{}, fmt.Errorf("etherbase must be explicitly specified")
}

// isLocalBlock checks whether the specified block is mined
// by local miner accounts.
//
// We regard two types of accounts as local miner account: etherbase
// and accounts specified via `txpool.locals` flag.
func (s *Ethereum) isLocalBlock(header *types.Header) bool {
	author, err := s.engine.Author(header)
	if err != nil {
		log.Warn("Failed to retrieve block author", "number", header.Number.Uint64(), "hash", header.Hash(), "err", err)
		return false
	}
	// Check whether the given address is etherbase.
	s.lock.RLock()
	etherbase := s.etherbase
	s.lock.RUnlock()
	if author == etherbase {
		return true
	}
	// Check whether the given address is specified by `txpool.local`
	// CLI flag.
	for _, account := range s.config.TxPool.Locals {
		if account == author {
			return true
		}
	}
	return false
}

// shouldPreserve checks whether we should preserve the given block
// during the chain reorg depending on whether the author of block
// is a local account.
func (s *Ethereum) shouldPreserve(header *types.Header) bool {
	// The reason we need to disable the self-reorg preserving for clique
	// is it can be probable to introduce a deadlock.
	//
	// e.g. If there are 7 available signers
	//
	// r1   A
	// r2     B
	// r3       C
	// r4         D
	// r5   A      [X] F G
	// r6    [X]
	//
	// In the round5, the inturn signer E is offline, so the worst case
	// is A, F and G sign the block of round5 and reject the block of opponents
	// and in the round6, the last available signer B is offline, the whole
	// network is stuck.
	if _, ok := s.engine.(*clique.Clique); ok {
		return false
	}
	return s.isLocalBlock(header)
}

// SetEtherbase sets the mining reward address.
func (s *Ethereum) SetEtherbase(etherbase common.Address) {
	s.lock.Lock()
	s.etherbase = etherbase
	s.lock.Unlock()

	s.miner.SetEtherbase(etherbase)
}

// StartMining starts the miner with the given number of CPU threads. If mining
// is already running, this method adjust the number of threads allowed to use
// and updates the minimum price required by the transaction pool.
func (s *Ethereum) StartMining(threads int) error {
	// Update the thread count within the consensus engine
	type threaded interface {
		SetThreads(threads int)
	}
	if th, ok := s.engine.(threaded); ok {
		log.Info("Updated mining threads", "threads", threads)
		if threads == 0 {
			threads = -1 // Disable the miner from within
		}
		th.SetThreads(threads)
	}
	// If the miner was not running, initialize it
	if !s.IsMining() {
		// Propagate the initial price point to the transaction pool
		s.lock.RLock()
		price := s.gasPrice
		s.lock.RUnlock()
		s.txPool.SetGasPrice(price)

		// Configure the local mining address
		eb, err := s.Etherbase()
		if err != nil {
			log.Error("Cannot start mining without etherbase", "err", err)
			return fmt.Errorf("etherbase missing: %v", err)
		}
		var cli *clique.Clique
		if c, ok := s.engine.(*clique.Clique); ok {
			cli = c
		} else if cl, ok := s.engine.(*beacon.Beacon); ok {
			if c, ok := cl.InnerEngine().(*clique.Clique); ok {
				cli = c
			}
		}
		if cli != nil {
			wallet, err := s.accountManager.Find(accounts.Account{Address: eb})
			if wallet == nil || err != nil {
				log.Error("Etherbase account unavailable locally", "err", err)
				return fmt.Errorf("signer missing: %v", err)
			}
			cli.Authorize(eb, wallet.SignData)
		}
		// If mining is started, we can disable the transaction rejection mechanism
		// introduced to speed sync times.
		atomic.StoreUint32(&s.handler.acceptTxs, 1)

		go s.miner.Start(eb)
	}
	return nil
}

// StopMining terminates the miner, both at the consensus engine level as well as
// at the block creation level.
func (s *Ethereum) StopMining() {
	// Update the thread count within the consensus engine
	type threaded interface {
		SetThreads(threads int)
	}
	if th, ok := s.engine.(threaded); ok {
		th.SetThreads(-1)
	}
	// Stop the block creating itself
	s.miner.Stop()
}

func (s *Ethereum) IsMining() bool      { return s.miner.Mining() }
func (s *Ethereum) Miner() *miner.Miner { return s.miner }

func (s *Ethereum) AccountManager() *accounts.Manager  { return s.accountManager }
func (s *Ethereum) BlockChain() *core.BlockChain       { return s.blockchain }
func (s *Ethereum) TxPool() *core.TxPool               { return s.txPool }
func (s *Ethereum) EventMux() *event.TypeMux           { return s.eventMux }
func (s *Ethereum) Engine() consensus.Engine           { return s.engine }
func (s *Ethereum) ChainDb() ethdb.Database            { return s.chainDb }
func (s *Ethereum) IsListening() bool                  { return true } // Always listening
func (s *Ethereum) Downloader() *downloader.Downloader { return s.handler.downloader }
func (s *Ethereum) Synced() bool                       { return atomic.LoadUint32(&s.handler.acceptTxs) == 1 }
func (s *Ethereum) SetSynced()                         { atomic.StoreUint32(&s.handler.acceptTxs, 1) }
func (s *Ethereum) ArchiveMode() bool                  { return s.config.NoPruning }
func (s *Ethereum) BloomIndexer() *core.ChainIndexer   { return s.bloomIndexer }
func (s *Ethereum) Merger() *consensus.Merger          { return s.merger }
func (s *Ethereum) SyncMode() downloader.SyncMode {
	mode, _ := s.handler.chainSync.modeAndLocalHead()
	return mode
}

// Protocols returns all the currently configured
// network protocols to start.
func (s *Ethereum) Protocols() []p2p.Protocol {
	protos := eth.MakeProtocols((*ethHandler)(s.handler), s.networkID, s.ethDialCandidates)
	if s.config.SnapshotCache > 0 {
		protos = append(protos, snap.MakeProtocols((*snapHandler)(s.handler), s.snapDialCandidates)...)
	}
	return protos
}

// Start implements node.Lifecycle, starting all internal goroutines needed by the
// Ethereum protocol implementation.
func (s *Ethereum) Start() error {
	eth.StartENRUpdater(s.blockchain, s.p2pServer.LocalNode())

	// Start the bloom bits servicing goroutines
	s.startBloomHandlers(params.BloomBitsBlocks)

	// Regularly update shutdown marker
	s.shutdownTracker.Start()

	// Figure out a max peers count based on the server limits
	maxPeers := s.p2pServer.MaxPeers
	if s.config.LightServ > 0 {
		if s.config.LightPeers >= s.p2pServer.MaxPeers {
			return fmt.Errorf("invalid peer config: light peer count (%d) >= total peer count (%d)", s.config.LightPeers, s.p2pServer.MaxPeers)
		}
		maxPeers -= s.config.LightPeers
	}
	// Start the networking layer and the light server if requested
	s.handler.Start(maxPeers)
	return nil
}

// Stop implements node.Lifecycle, terminating all internal goroutines used by the
// Ethereum protocol.
func (s *Ethereum) Stop() error {
	// Stop all the peer-related stuff first.
	s.ethDialCandidates.Close()
	s.snapDialCandidates.Close()
	s.handler.Stop()

	// Then stop everything else.
	s.bloomIndexer.Close()
	close(s.closeBloomHandler)
	s.txPool.Stop()
	s.miner.Close()
	s.blockchain.Stop()
	s.engine.Close()

	// Clean shutdown marker as the last thing before closing db
	s.shutdownTracker.Stop()

	s.chainDb.Close()
	s.eventMux.Stop()

	return nil
}<|MERGE_RESOLUTION|>--- conflicted
+++ resolved
@@ -221,18 +221,6 @@
 		checkpoint = params.TrustedCheckpoints[genesisHash]
 	}
 	if eth.handler, err = newHandler(&handlerConfig{
-<<<<<<< HEAD
-		Database:           chainDb,
-		Chain:              eth.blockchain,
-		TxPool:             eth.txPool,
-		Merger:             merger,
-		Network:            config.NetworkId,
-		Sync:               config.SyncMode,
-		BloomCache:         uint64(cacheLimit),
-		EventMux:           eth.eventMux,
-		Checkpoint:         checkpoint,
-		PeerRequiredBlocks: config.PeerRequiredBlocks,
-=======
 		Database:       chainDb,
 		Chain:          eth.blockchain,
 		TxPool:         eth.txPool,
@@ -243,7 +231,6 @@
 		EventMux:       eth.eventMux,
 		Checkpoint:     checkpoint,
 		RequiredBlocks: config.RequiredBlocks,
->>>>>>> d90f67b2
 	}); err != nil {
 		return nil, err
 	}
