// Copyright 2014 The go-ethereum Authors
// This file is part of the go-ethereum library.
//
// The go-ethereum library is free software: you can redistribute it and/or modify
// it under the terms of the GNU Lesser General Public License as published by
// the Free Software Foundation, either version 3 of the License, or
// (at your option) any later version.
//
// The go-ethereum library is distributed in the hope that it will be useful,
// but WITHOUT ANY WARRANTY; without even the implied warranty of
// MERCHANTABILITY or FITNESS FOR A PARTICULAR PURPOSE. See the
// GNU Lesser General Public License for more details.
//
// You should have received a copy of the GNU Lesser General Public License
// along with the go-ethereum library. If not, see <http://www.gnu.org/licenses/>.

// Package eth implements the Ethereum protocol.
package eth

import (
	"errors"
	"fmt"
	"math/big"
	"runtime"
	"sync"
	"sync/atomic"
	"time"

	"github.com/ethereum/go-ethereum/accounts"
	"github.com/ethereum/go-ethereum/common"
	"github.com/ethereum/go-ethereum/common/hexutil"
	"github.com/ethereum/go-ethereum/consensus"
	"github.com/ethereum/go-ethereum/consensus/beacon"
	"github.com/ethereum/go-ethereum/consensus/bor"
	"github.com/ethereum/go-ethereum/consensus/clique"
	"github.com/ethereum/go-ethereum/core"
	"github.com/ethereum/go-ethereum/core/bloombits"
	"github.com/ethereum/go-ethereum/core/rawdb"
	"github.com/ethereum/go-ethereum/core/state/pruner"
	"github.com/ethereum/go-ethereum/core/types"
	"github.com/ethereum/go-ethereum/core/vm"
	"github.com/ethereum/go-ethereum/eth/downloader"
	"github.com/ethereum/go-ethereum/eth/ethconfig"
	"github.com/ethereum/go-ethereum/eth/filters"
	"github.com/ethereum/go-ethereum/eth/gasprice"
	"github.com/ethereum/go-ethereum/eth/protocols/eth"
	"github.com/ethereum/go-ethereum/eth/protocols/snap"
	"github.com/ethereum/go-ethereum/ethdb"
	"github.com/ethereum/go-ethereum/event"
	"github.com/ethereum/go-ethereum/internal/ethapi"
	"github.com/ethereum/go-ethereum/internal/shutdowncheck"
	"github.com/ethereum/go-ethereum/log"
	"github.com/ethereum/go-ethereum/miner"
	"github.com/ethereum/go-ethereum/node"
	"github.com/ethereum/go-ethereum/p2p"
	"github.com/ethereum/go-ethereum/p2p/dnsdisc"
	"github.com/ethereum/go-ethereum/p2p/enode"
	"github.com/ethereum/go-ethereum/params"
	"github.com/ethereum/go-ethereum/rlp"
	"github.com/ethereum/go-ethereum/rpc"
)

// Config contains the configuration options of the ETH protocol.
// Deprecated: use ethconfig.Config instead.
type Config = ethconfig.Config

// Ethereum implements the Ethereum full node service.
type Ethereum struct {
	config *ethconfig.Config

	// Handlers
	txPool             *core.TxPool
	blockchain         *core.BlockChain
	handler            *handler
	ethDialCandidates  enode.Iterator
	snapDialCandidates enode.Iterator
	merger             *consensus.Merger

	// DB interfaces
	chainDb ethdb.Database // Block chain database

	eventMux       *event.TypeMux
	engine         consensus.Engine
	accountManager *accounts.Manager
	authorized     bool // If consensus engine is authorized with keystore

	bloomRequests     chan chan *bloombits.Retrieval // Channel receiving bloom data retrieval requests
	bloomIndexer      *core.ChainIndexer             // Bloom indexer operating during block imports
	closeBloomHandler chan struct{}

	APIBackend *EthAPIBackend

	miner     *miner.Miner
	gasPrice  *big.Int
	etherbase common.Address

	networkID     uint64
	netRPCService *ethapi.PublicNetAPI

	p2pServer *p2p.Server

	lock sync.RWMutex // Protects the variadic fields (e.g. gas price and etherbase)

	closeCh chan struct{} // Channel to signal the background processes to exit

	shutdownTracker *shutdowncheck.ShutdownTracker // Tracks if and when the node has shutdown ungracefully
}

// New creates a new Ethereum object (including the
// initialisation of the common Ethereum object)
func New(stack *node.Node, config *ethconfig.Config) (*Ethereum, error) {
	// Ensure configuration values are compatible and sane
	if config.SyncMode == downloader.LightSync {
		return nil, errors.New("can't run eth.Ethereum in light sync mode, use les.LightEthereum")
	}
	if !config.SyncMode.IsValid() {
		return nil, fmt.Errorf("invalid sync mode %d", config.SyncMode)
	}
	if config.Miner.GasPrice == nil || config.Miner.GasPrice.Cmp(common.Big0) <= 0 {
		log.Warn("Sanitizing invalid miner gas price", "provided", config.Miner.GasPrice, "updated", ethconfig.Defaults.Miner.GasPrice)
		config.Miner.GasPrice = new(big.Int).Set(ethconfig.Defaults.Miner.GasPrice)
	}
	if config.NoPruning && config.TrieDirtyCache > 0 {
		if config.SnapshotCache > 0 {
			config.TrieCleanCache += config.TrieDirtyCache * 3 / 5
			config.SnapshotCache += config.TrieDirtyCache * 2 / 5
		} else {
			config.TrieCleanCache += config.TrieDirtyCache
		}
		config.TrieDirtyCache = 0
	}
	log.Info("Allocated trie memory caches", "clean", common.StorageSize(config.TrieCleanCache)*1024*1024, "dirty", common.StorageSize(config.TrieDirtyCache)*1024*1024)

	// Transfer mining-related config to the ethash config.
	ethashConfig := config.Ethash
	ethashConfig.NotifyFull = config.Miner.NotifyFull

	// Assemble the Ethereum object
	chainDb, err := stack.OpenDatabaseWithFreezer("chaindata", config.DatabaseCache, config.DatabaseHandles, config.DatabaseFreezer, "eth/db/chaindata/", false)
	if err != nil {
		return nil, err
	}
	chainConfig, genesisHash, genesisErr := core.SetupGenesisBlockWithOverride(chainDb, config.Genesis, config.OverrideArrowGlacier, config.OverrideTerminalTotalDifficulty)
	if _, ok := genesisErr.(*params.ConfigCompatError); genesisErr != nil && !ok {
		return nil, genesisErr
	}
	log.Info("Initialised chain configuration", "config", chainConfig)

	if err := pruner.RecoverPruning(stack.ResolvePath(""), chainDb, stack.ResolvePath(config.TrieCleanCacheJournal)); err != nil {
		log.Error("Failed to recover state", "error", err)
	}
	merger := consensus.NewMerger(chainDb)
	eth := &Ethereum{
		config:            config,
		merger:            merger,
		chainDb:           chainDb,
		eventMux:          stack.EventMux(),
		accountManager:    stack.AccountManager(),
		authorized:        false,
		engine:            nil,
		closeBloomHandler: make(chan struct{}),
		networkID:         config.NetworkId,
		gasPrice:          config.Miner.GasPrice,
		etherbase:         config.Miner.Etherbase,
		bloomRequests:     make(chan chan *bloombits.Retrieval),
		bloomIndexer:      core.NewBloomIndexer(chainDb, params.BloomBitsBlocks, params.BloomConfirms),
		p2pServer:         stack.Server(),
		closeCh:           make(chan struct{}),
		shutdownTracker:   shutdowncheck.NewShutdownTracker(chainDb),
	}

	// START: Bor changes
	eth.APIBackend = &EthAPIBackend{stack.Config().ExtRPCEnabled(), stack.Config().AllowUnprotectedTxs, eth, nil}
	if eth.APIBackend.allowUnprotectedTxs {
		log.Info("Unprotected transactions allowed")
	}
	gpoParams := config.GPO
	if gpoParams.Default == nil {
		gpoParams.Default = config.Miner.GasPrice
	}
	eth.APIBackend.gpo = gasprice.NewOracle(eth.APIBackend, gpoParams)

	// create eth api and set engine
	ethAPI := ethapi.NewPublicBlockChainAPI(eth.APIBackend)
	eth.engine = ethconfig.CreateConsensusEngine(stack, chainConfig, config, config.Miner.Notify, config.Miner.Noverify, chainDb, ethAPI)
	// END: Bor changes

	bcVersion := rawdb.ReadDatabaseVersion(chainDb)
	dbVer := "<nil>"
	if bcVersion != nil {
		dbVer = fmt.Sprintf("%d", *bcVersion)
	}
	log.Info("Initialising Ethereum protocol", "network", config.NetworkId, "dbversion", dbVer)

	if !config.SkipBcVersionCheck {
		if bcVersion != nil && *bcVersion > core.BlockChainVersion {
			return nil, fmt.Errorf("database version is v%d, Geth %s only supports v%d", *bcVersion, params.VersionWithMeta, core.BlockChainVersion)
		} else if bcVersion == nil || *bcVersion < core.BlockChainVersion {
			if bcVersion != nil { // only print warning on upgrade, not on init
				log.Warn("Upgrade blockchain database version", "from", dbVer, "to", core.BlockChainVersion)
			}
			rawdb.WriteDatabaseVersion(chainDb, core.BlockChainVersion)
		}
	}
	var (
		vmConfig = vm.Config{
			EnablePreimageRecording: config.EnablePreimageRecording,
		}
		cacheConfig = &core.CacheConfig{
			TrieCleanLimit:      config.TrieCleanCache,
			TrieCleanJournal:    stack.ResolvePath(config.TrieCleanCacheJournal),
			TrieCleanRejournal:  config.TrieCleanCacheRejournal,
			TrieCleanNoPrefetch: config.NoPrefetch,
			TrieDirtyLimit:      config.TrieDirtyCache,
			TrieDirtyDisabled:   config.NoPruning,
			TrieTimeLimit:       config.TrieTimeout,
			SnapshotLimit:       config.SnapshotCache,
			Preimages:           config.Preimages,
		}
	)

	eth.blockchain, err = core.NewBlockChain(chainDb, cacheConfig, chainConfig, eth.engine, vmConfig, eth.shouldPreserve, &config.TxLookupLimit)
	if err != nil {
		return nil, err
	}
	eth.engine.VerifyHeader(eth.blockchain, eth.blockchain.CurrentHeader(), true) // TODO think on it

	// BOR changes
	eth.APIBackend.gpo.ProcessCache()
	// BOR changes

	// Rewind the chain in case of an incompatible config upgrade.
	if compat, ok := genesisErr.(*params.ConfigCompatError); ok {
		log.Warn("Rewinding chain to upgrade configuration", "err", compat)
		eth.blockchain.SetHead(compat.RewindTo)
		rawdb.WriteChainConfig(chainDb, genesisHash, chainConfig)
	}
	eth.bloomIndexer.Start(eth.blockchain)

	if config.TxPool.Journal != "" {
		config.TxPool.Journal = stack.ResolvePath(config.TxPool.Journal)
	}
	eth.txPool = core.NewTxPool(config.TxPool, chainConfig, eth.blockchain)

	// Permit the downloader to use the trie cache allowance during fast sync
	cacheLimit := cacheConfig.TrieCleanLimit + cacheConfig.TrieDirtyLimit + cacheConfig.SnapshotLimit
	checkpoint := config.Checkpoint
	if checkpoint == nil {
		checkpoint = params.TrustedCheckpoints[genesisHash]
	}
	if eth.handler, err = newHandler(&handlerConfig{
<<<<<<< HEAD
		Database:       chainDb,
		Chain:          eth.blockchain,
		TxPool:         eth.txPool,
		Merger:         merger,
		Network:        config.NetworkId,
		Sync:           config.SyncMode,
		BloomCache:     uint64(cacheLimit),
		EventMux:       eth.eventMux,
		Checkpoint:     checkpoint,
		RequiredBlocks: config.RequiredBlocks,
=======
		Database:           chainDb,
		Chain:              eth.blockchain,
		TxPool:             eth.txPool,
		Merger:             merger,
		Network:            config.NetworkId,
		Sync:               config.SyncMode,
		BloomCache:         uint64(cacheLimit),
		EventMux:           eth.eventMux,
		Checkpoint:         checkpoint,
		EthAPI:             ethAPI,
		PeerRequiredBlocks: config.PeerRequiredBlocks,
>>>>>>> 31da9729
	}); err != nil {
		return nil, err
	}

	eth.miner = miner.New(eth, &config.Miner, chainConfig, eth.EventMux(), eth.engine, eth.isLocalBlock)
	eth.miner.SetExtra(makeExtraData(config.Miner.ExtraData))

	// Setup DNS discovery iterators.
	dnsclient := dnsdisc.NewClient(dnsdisc.Config{})
	eth.ethDialCandidates, err = dnsclient.NewIterator(eth.config.EthDiscoveryURLs...)
	if err != nil {
		return nil, err
	}
	eth.snapDialCandidates, err = dnsclient.NewIterator(eth.config.SnapDiscoveryURLs...)
	if err != nil {
		return nil, err
	}

	// Start the RPC service
	eth.netRPCService = ethapi.NewPublicNetAPI(eth.p2pServer, config.NetworkId)

	// Register the backend on the node
	stack.RegisterAPIs(eth.APIs())
	stack.RegisterProtocols(eth.Protocols())
	stack.RegisterLifecycle(eth)

	// Successful startup; push a marker and check previous unclean shutdowns.
	eth.shutdownTracker.MarkStartup()

	return eth, nil
}

func makeExtraData(extra []byte) []byte {
	if len(extra) == 0 {
		// create default extradata
		extra, _ = rlp.EncodeToBytes([]interface{}{
			uint(params.VersionMajor<<16 | params.VersionMinor<<8 | params.VersionPatch),
			"bor",
			runtime.Version(),
			runtime.GOOS,
		})
	}
	if uint64(len(extra)) > params.MaximumExtraDataSize {
		log.Warn("Miner extra data exceed limit", "extra", hexutil.Bytes(extra), "limit", params.MaximumExtraDataSize)
		extra = nil
	}
	return extra
}

// APIs return the collection of RPC services the ethereum package offers.
// NOTE, some of these services probably need to be moved to somewhere else.
func (s *Ethereum) APIs() []rpc.API {
	apis := ethapi.GetAPIs(s.APIBackend)

	// Append any APIs exposed explicitly by the consensus engine
	apis = append(apis, s.engine.APIs(s.BlockChain())...)

	// BOR change starts
	// set genesis to public filter api
	publicFilterAPI := filters.NewPublicFilterAPI(s.APIBackend, false, 5*time.Minute, s.config.BorLogs)
	// avoiding constructor changed by introducing new method to set genesis
	publicFilterAPI.SetChainConfig(s.blockchain.Config())
	// BOR change ends

	// Append all the local APIs and return
	return append(apis, []rpc.API{
		{
			Namespace: "eth",
			Version:   "1.0",
			Service:   NewPublicEthereumAPI(s),
			Public:    true,
		}, {
			Namespace: "eth",
			Version:   "1.0",
			Service:   NewPublicMinerAPI(s),
			Public:    true,
		}, {
			Namespace: "eth",
			Version:   "1.0",
			Service:   downloader.NewPublicDownloaderAPI(s.handler.downloader, s.eventMux),
			Public:    true,
		}, {
			Namespace: "miner",
			Version:   "1.0",
			Service:   NewPrivateMinerAPI(s),
			Public:    false,
		}, {
			Namespace: "eth",
			Version:   "1.0",
			Service:   publicFilterAPI, // BOR related change
			Public:    true,
		}, {
			Namespace: "admin",
			Version:   "1.0",
			Service:   NewPrivateAdminAPI(s),
		}, {
			Namespace: "debug",
			Version:   "1.0",
			Service:   NewPublicDebugAPI(s),
			Public:    true,
		}, {
			Namespace: "debug",
			Version:   "1.0",
			Service:   NewPrivateDebugAPI(s),
		}, {
			Namespace: "net",
			Version:   "1.0",
			Service:   s.netRPCService,
			Public:    true,
		},
	}...)
}

func (s *Ethereum) ResetWithGenesisBlock(gb *types.Block) {
	s.blockchain.ResetWithGenesisBlock(gb)
}

func (s *Ethereum) Etherbase() (eb common.Address, err error) {
	s.lock.RLock()
	etherbase := s.etherbase
	s.lock.RUnlock()

	if etherbase != (common.Address{}) {
		return etherbase, nil
	}
	if wallets := s.AccountManager().Wallets(); len(wallets) > 0 {
		if accounts := wallets[0].Accounts(); len(accounts) > 0 {
			etherbase := accounts[0].Address

			s.lock.Lock()
			s.etherbase = etherbase
			s.lock.Unlock()

			log.Info("Etherbase automatically configured", "address", etherbase)
			return etherbase, nil
		}
	}
	return common.Address{}, fmt.Errorf("etherbase must be explicitly specified")
}

// isLocalBlock checks whether the specified block is mined
// by local miner accounts.
//
// We regard two types of accounts as local miner account: etherbase
// and accounts specified via `txpool.locals` flag.
func (s *Ethereum) isLocalBlock(header *types.Header) bool {
	author, err := s.engine.Author(header)
	if err != nil {
		log.Warn("Failed to retrieve block author", "number", header.Number.Uint64(), "hash", header.Hash(), "err", err)
		return false
	}
	// Check whether the given address is etherbase.
	s.lock.RLock()
	etherbase := s.etherbase
	s.lock.RUnlock()
	if author == etherbase {
		return true
	}
	// Check whether the given address is specified by `txpool.local`
	// CLI flag.
	for _, account := range s.config.TxPool.Locals {
		if account == author {
			return true
		}
	}
	return false
}

// shouldPreserve checks whether we should preserve the given block
// during the chain reorg depending on whether the author of block
// is a local account.
func (s *Ethereum) shouldPreserve(header *types.Header) bool {
	// The reason we need to disable the self-reorg preserving for clique
	// is it can be probable to introduce a deadlock.
	//
	// e.g. If there are 7 available signers
	//
	// r1   A
	// r2     B
	// r3       C
	// r4         D
	// r5   A      [X] F G
	// r6    [X]
	//
	// In the round5, the inturn signer E is offline, so the worst case
	// is A, F and G sign the block of round5 and reject the block of opponents
	// and in the round6, the last available signer B is offline, the whole
	// network is stuck.
	if _, ok := s.engine.(*clique.Clique); ok {
		return false
	}
	return s.isLocalBlock(header)
}

// SetEtherbase sets the mining reward address.
func (s *Ethereum) SetEtherbase(etherbase common.Address) {
	s.lock.Lock()
	s.etherbase = etherbase
	s.lock.Unlock()

	s.miner.SetEtherbase(etherbase)
}

// StartMining starts the miner with the given number of CPU threads. If mining
// is already running, this method adjust the number of threads allowed to use
// and updates the minimum price required by the transaction pool.
func (s *Ethereum) StartMining(threads int) error {
	// Update the thread count within the consensus engine
	type threaded interface {
		SetThreads(threads int)
	}
	if th, ok := s.engine.(threaded); ok {
		log.Info("Updated mining threads", "threads", threads)
		if threads == 0 {
			threads = -1 // Disable the miner from within
		}

		th.SetThreads(threads)
	}

	// If the miner was not running, initialize it
	if !s.IsMining() {
		// Propagate the initial price point to the transaction pool
		s.lock.RLock()
		price := s.gasPrice
		s.lock.RUnlock()
		s.txPool.SetGasPrice(price)

		// Configure the local mining address
		eb, err := s.Etherbase()
		if err != nil {
			log.Error("Cannot start mining without etherbase", "err", err)

			return fmt.Errorf("etherbase missing: %v", err)
		}

		// If personal endpoints are disabled, the server creating
		// this Ethereum instance has already Authorized consensus.
		if !s.authorized {
			var cli *clique.Clique
			if c, ok := s.engine.(*clique.Clique); ok {
				cli = c
			} else if cl, ok := s.engine.(*beacon.Beacon); ok {
				if c, ok := cl.InnerEngine().(*clique.Clique); ok {
					cli = c
				}
			}

			if cli != nil {
				wallet, err := s.accountManager.Find(accounts.Account{Address: eb})
				if wallet == nil || err != nil {
					log.Error("Etherbase account unavailable locally", "err", err)

					return fmt.Errorf("signer missing: %v", err)
				}

				cli.Authorize(eb, wallet.SignData)
			}

			if bor, ok := s.engine.(*bor.Bor); ok {
				wallet, err := s.accountManager.Find(accounts.Account{Address: eb})
				if wallet == nil || err != nil {
					log.Error("Etherbase account unavailable locally", "err", err)

					return fmt.Errorf("signer missing: %v", err)
				}

				bor.Authorize(eb, wallet.SignData)
			}
		}
		// If mining is started, we can disable the transaction rejection mechanism
		// introduced to speed sync times.
		atomic.StoreUint32(&s.handler.acceptTxs, 1)

		go s.miner.Start(eb)
	}

	return nil
}

// StopMining terminates the miner, both at the consensus engine level as well as
// at the block creation level.
func (s *Ethereum) StopMining() {
	// Update the thread count within the consensus engine
	type threaded interface {
		SetThreads(threads int)
	}
	if th, ok := s.engine.(threaded); ok {
		th.SetThreads(-1)
	}
	// Stop the block creating itself
	s.miner.Stop()
}

func (s *Ethereum) IsMining() bool      { return s.miner.Mining() }
func (s *Ethereum) Miner() *miner.Miner { return s.miner }

func (s *Ethereum) AccountManager() *accounts.Manager  { return s.accountManager }
func (s *Ethereum) BlockChain() *core.BlockChain       { return s.blockchain }
func (s *Ethereum) TxPool() *core.TxPool               { return s.txPool }
func (s *Ethereum) EventMux() *event.TypeMux           { return s.eventMux }
func (s *Ethereum) Engine() consensus.Engine           { return s.engine }
func (s *Ethereum) ChainDb() ethdb.Database            { return s.chainDb }
func (s *Ethereum) IsListening() bool                  { return true } // Always listening
func (s *Ethereum) Downloader() *downloader.Downloader { return s.handler.downloader }
func (s *Ethereum) Synced() bool                       { return atomic.LoadUint32(&s.handler.acceptTxs) == 1 }
func (s *Ethereum) SetSynced()                         { atomic.StoreUint32(&s.handler.acceptTxs, 1) }
func (s *Ethereum) ArchiveMode() bool                  { return s.config.NoPruning }
func (s *Ethereum) BloomIndexer() *core.ChainIndexer   { return s.bloomIndexer }
func (s *Ethereum) Merger() *consensus.Merger          { return s.merger }
func (s *Ethereum) SyncMode() downloader.SyncMode {
	mode, _ := s.handler.chainSync.modeAndLocalHead()
	return mode
}

// SetAuthorized sets the authorized bool variable
// denoting that consensus has been authorized while creation
func (s *Ethereum) SetAuthorized(authorized bool) {
	s.lock.Lock()
	s.authorized = authorized
	s.lock.Unlock()
}

// Protocols returns all the currently configured
// network protocols to start.
func (s *Ethereum) Protocols() []p2p.Protocol {
	protos := eth.MakeProtocols((*ethHandler)(s.handler), s.networkID, s.ethDialCandidates)
	if s.config.SnapshotCache > 0 {
		protos = append(protos, snap.MakeProtocols((*snapHandler)(s.handler), s.snapDialCandidates)...)
	}

	return protos
}

// Start implements node.Lifecycle, starting all internal goroutines needed by the
// Ethereum protocol implementation.
func (s *Ethereum) Start() error {
	eth.StartENRUpdater(s.blockchain, s.p2pServer.LocalNode())

	// Start the bloom bits servicing goroutines
	s.startBloomHandlers(params.BloomBitsBlocks)

	// Regularly update shutdown marker
	s.shutdownTracker.Start()

	// Figure out a max peers count based on the server limits
	maxPeers := s.p2pServer.MaxPeers
	if s.config.LightServ > 0 {
		if s.config.LightPeers >= s.p2pServer.MaxPeers {
			return fmt.Errorf("invalid peer config: light peer count (%d) >= total peer count (%d)", s.config.LightPeers, s.p2pServer.MaxPeers)
		}
		maxPeers -= s.config.LightPeers
	}

	// Start the networking layer and the light server if requested
	s.handler.Start(maxPeers)

	go s.startCheckpointWhitelistService()

	return nil
}

// StartCheckpointWhitelistService starts the goroutine to fetch checkpoints and update the
// checkpoint whitelist map.
func (s *Ethereum) startCheckpointWhitelistService() {
	// a shortcut helps with tests and early exit
	select {
	case <-s.closeCh:
		return
	default:
	}

	// first run the checkpoint whitelist
	err := s.handleWhitelistCheckpoint()
	if err != nil {
		if errors.Is(err, ErrBorConsensusWithoutHeimdall) || errors.Is(err, ErrNotBorConsensus) {
			return
		}

		log.Warn("unable to whitelist checkpoint - first run", "err", err)
	}

	ticker := time.NewTicker(100 * time.Second)
	defer ticker.Stop()

	for {
		select {
		case <-ticker.C:
			err := s.handleWhitelistCheckpoint()
			if err != nil {
				log.Warn("unable to whitelist checkpoint", "err", err)
			}
		case <-s.closeCh:
			return
		}
	}
}

var (
	ErrNotBorConsensus             = errors.New("not bor consensus was given")
	ErrBorConsensusWithoutHeimdall = errors.New("bor consensus without heimdall")
)

// handleWhitelistCheckpoint handles the checkpoint whitelist mechanism.
func (s *Ethereum) handleWhitelistCheckpoint() error {
	ethHandler := (*ethHandler)(s.handler)

	bor, ok := ethHandler.chain.Engine().(*bor.Bor)
	if !ok {
		return ErrNotBorConsensus
	}

	if bor.HeimdallClient == nil {
		return ErrBorConsensusWithoutHeimdall
	}

	endBlockNum, endBlockHash, err := ethHandler.fetchWhitelistCheckpoint(bor)
	if err != nil {
		return err
	}

	// Update the checkpoint whitelist map.
	ethHandler.downloader.ProcessCheckpoint(endBlockNum, endBlockHash)

	return nil
}

// Stop implements node.Lifecycle, terminating all internal goroutines used by the
// Ethereum protocol.
func (s *Ethereum) Stop() error {
	// Stop all the peer-related stuff first.
	s.ethDialCandidates.Close()
	s.snapDialCandidates.Close()
	s.handler.Stop()

	// Then stop everything else.
	s.bloomIndexer.Close()
	close(s.closeBloomHandler)

	// Close all bg processes
	close(s.closeCh)

	// closing consensus engine first, as miner has deps on it
	s.engine.Close()
	s.txPool.Stop()
	s.blockchain.Stop()
	s.miner.Close()

	// Clean shutdown marker as the last thing before closing db
	s.shutdownTracker.Stop()

	s.chainDb.Close()
	s.eventMux.Stop()

	return nil
}

//
// Bor related methods
//

// SetBlockchain set blockchain while testing
func (s *Ethereum) SetBlockchain(blockchain *core.BlockChain) {
	s.blockchain = blockchain
}<|MERGE_RESOLUTION|>--- conflicted
+++ resolved
@@ -218,7 +218,6 @@
 			Preimages:           config.Preimages,
 		}
 	)
-
 	eth.blockchain, err = core.NewBlockChain(chainDb, cacheConfig, chainConfig, eth.engine, vmConfig, eth.shouldPreserve, &config.TxLookupLimit)
 	if err != nil {
 		return nil, err
@@ -249,18 +248,6 @@
 		checkpoint = params.TrustedCheckpoints[genesisHash]
 	}
 	if eth.handler, err = newHandler(&handlerConfig{
-<<<<<<< HEAD
-		Database:       chainDb,
-		Chain:          eth.blockchain,
-		TxPool:         eth.txPool,
-		Merger:         merger,
-		Network:        config.NetworkId,
-		Sync:           config.SyncMode,
-		BloomCache:     uint64(cacheLimit),
-		EventMux:       eth.eventMux,
-		Checkpoint:     checkpoint,
-		RequiredBlocks: config.RequiredBlocks,
-=======
 		Database:           chainDb,
 		Chain:              eth.blockchain,
 		TxPool:             eth.txPool,
@@ -272,7 +259,6 @@
 		Checkpoint:         checkpoint,
 		EthAPI:             ethAPI,
 		PeerRequiredBlocks: config.PeerRequiredBlocks,
->>>>>>> 31da9729
 	}); err != nil {
 		return nil, err
 	}
