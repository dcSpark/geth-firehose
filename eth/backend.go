--- conflicted
+++ resolved
@@ -30,10 +30,7 @@
 	"github.com/ethereum/go-ethereum/common"
 	"github.com/ethereum/go-ethereum/common/hexutil"
 	"github.com/ethereum/go-ethereum/consensus"
-<<<<<<< HEAD
-=======
 	"github.com/ethereum/go-ethereum/consensus/beacon"
->>>>>>> 9a0ed706
 	"github.com/ethereum/go-ethereum/consensus/bor"
 	"github.com/ethereum/go-ethereum/consensus/clique"
 	"github.com/ethereum/go-ethereum/core"
@@ -140,11 +137,7 @@
 	if err != nil {
 		return nil, err
 	}
-<<<<<<< HEAD
-	chainConfig, genesisHash, genesisErr := core.SetupGenesisBlockWithOverride(chainDb, config.Genesis, config.OverrideLondon)
-=======
 	chainConfig, genesisHash, genesisErr := core.SetupGenesisBlockWithOverride(chainDb, config.Genesis, config.OverrideArrowGlacier, config.OverrideTerminalTotalDifficulty)
->>>>>>> 9a0ed706
 	if _, ok := genesisErr.(*params.ConfigCompatError); genesisErr != nil && !ok {
 		return nil, genesisErr
 	}
@@ -185,22 +178,6 @@
 	// create eth api and set engine
 	ethAPI := ethapi.NewPublicBlockChainAPI(eth.APIBackend)
 	eth.engine = ethconfig.CreateConsensusEngine(stack, chainConfig, config, config.Miner.Notify, config.Miner.Noverify, chainDb, ethAPI)
-	// END: Bor changes
-
-	// START: Bor changes
-	eth.APIBackend = &EthAPIBackend{stack.Config().ExtRPCEnabled(), stack.Config().AllowUnprotectedTxs, eth, nil}
-	if eth.APIBackend.allowUnprotectedTxs {
-		log.Info("Unprotected transactions allowed")
-	}
-	gpoParams := config.GPO
-	if gpoParams.Default == nil {
-		gpoParams.Default = config.Miner.GasPrice
-	}
-	eth.APIBackend.gpo = gasprice.NewOracle(eth.APIBackend, gpoParams)
-
-	// create eth api and set engine
-	ethAPI := ethapi.NewPublicBlockChainAPI(eth.APIBackend)
-	eth.engine = ethconfig.CreateConsensusEngine(stack, chainConfig, config, chainDb, ethAPI)
 	// END: Bor changes
 
 	bcVersion := rawdb.ReadDatabaseVersion(chainDb)
@@ -533,14 +510,6 @@
 			}
 			bor.Authorize(eb, wallet.SignData)
 		}
-		if bor, ok := s.engine.(*bor.Bor); ok {
-			wallet, err := s.accountManager.Find(accounts.Account{Address: eb})
-			if wallet == nil || err != nil {
-				log.Error("Etherbase account unavailable locally", "err", err)
-				return fmt.Errorf("signer missing: %v", err)
-			}
-			bor.Authorize(eb, wallet.SignData)
-		}
 		// If mining is started, we can disable the transaction rejection mechanism
 		// introduced to speed sync times.
 		atomic.StoreUint32(&s.handler.acceptTxs, 1)
@@ -634,10 +603,6 @@
 	// closing consensus engine first, as miner has deps on it
 	s.engine.Close()
 	s.txPool.Stop()
-<<<<<<< HEAD
-	s.miner.Close()
-=======
->>>>>>> 9a0ed706
 	s.blockchain.Stop()
 	s.miner.Close()
 
