// Copyright 2015 The go-ethereum Authors
// This file is part of the go-ethereum library.
//
// The go-ethereum library is free software: you can redistribute it and/or modify
// it under the terms of the GNU Lesser General Public License as published by
// the Free Software Foundation, either version 3 of the License, or
// (at your option) any later version.
//
// The go-ethereum library is distributed in the hope that it will be useful,
// but WITHOUT ANY WARRANTY; without even the implied warranty of
// MERCHANTABILITY or FITNESS FOR A PARTICULAR PURPOSE. See the
// GNU Lesser General Public License for more details.
//
// You should have received a copy of the GNU Lesser General Public License
// along with the go-ethereum library. If not, see <http://www.gnu.org/licenses/>.

package downloader

import (
	"errors"
	"fmt"
	"io/ioutil"
	"math/big"
	"os"
	"strings"
	"sync"
	"sync/atomic"
	"testing"
	"time"

	"github.com/ethereum/go-ethereum"
	"github.com/ethereum/go-ethereum/common"
	"github.com/ethereum/go-ethereum/consensus/ethash"
	"github.com/ethereum/go-ethereum/core"
	"github.com/ethereum/go-ethereum/core/rawdb"
	"github.com/ethereum/go-ethereum/core/types"
	"github.com/ethereum/go-ethereum/core/vm"
<<<<<<< HEAD
	"github.com/ethereum/go-ethereum/eth/downloader/whitelist"
=======
>>>>>>> 783f93b1
	"github.com/ethereum/go-ethereum/eth/protocols/eth"
	"github.com/ethereum/go-ethereum/eth/protocols/snap"
	"github.com/ethereum/go-ethereum/event"
	"github.com/ethereum/go-ethereum/log"
	"github.com/ethereum/go-ethereum/params"
	"github.com/ethereum/go-ethereum/rlp"
	"github.com/ethereum/go-ethereum/trie"
	"github.com/stretchr/testify/assert"
)

// downloadTester is a test simulator for mocking out local block chain.
type downloadTester struct {
	freezer    string
	chain      *core.BlockChain
	downloader *Downloader

	peers map[string]*downloadTesterPeer
	lock  sync.RWMutex
}

// newTester creates a new downloader test mocker.
func newTester() *downloadTester {
	freezer, err := ioutil.TempDir("", "")
	if err != nil {
		panic(err)
	}
	db, err := rawdb.NewDatabaseWithFreezer(rawdb.NewMemoryDatabase(), freezer, "", false)
	if err != nil {
		panic(err)
	}
	core.GenesisBlockForTesting(db, testAddress, big.NewInt(1000000000000000))

	chain, err := core.NewBlockChain(db, nil, params.TestChainConfig, ethash.NewFaker(), vm.Config{}, nil, nil)
	if err != nil {
		panic(err)
	}
	tester := &downloadTester{
		freezer: freezer,
		chain:   chain,
		peers:   make(map[string]*downloadTesterPeer),
	}
<<<<<<< HEAD

	tester.downloader = New(0, db, new(event.TypeMux), tester.chain, nil, tester.dropPeer, nil, whitelist.NewService(10))
=======
	tester.downloader = New(0, db, new(event.TypeMux), tester.chain, nil, tester.dropPeer, nil)
>>>>>>> 783f93b1
	return tester
}

func (dl *downloadTester) setWhitelist(w ChainValidator) {
	dl.downloader.ChainValidator = w
}

// terminate aborts any operations on the embedded downloader and releases all
// held resources.
func (dl *downloadTester) terminate() {
	dl.downloader.Terminate()
	dl.chain.Stop()

	os.RemoveAll(dl.freezer)
}

// sync starts synchronizing with a remote peer, blocking until it completes.
func (dl *downloadTester) sync(id string, td *big.Int, mode SyncMode) error {
	head := dl.peers[id].chain.CurrentBlock()
	if td == nil {
		// If no particular TD was requested, load from the peer's blockchain
		td = dl.peers[id].chain.GetTd(head.Hash(), head.NumberU64())
	}
	// Synchronise with the chosen peer and ensure proper cleanup afterwards
	err := dl.downloader.synchronise(id, head.Hash(), td, nil, mode, false, nil)
	select {
	case <-dl.downloader.cancelCh:
		// Ok, downloader fully cancelled after sync cycle
	default:
		// Downloader is still accepting packets, can block a peer up
		panic("downloader active post sync cycle") // panic will be caught by tester
	}
	return err
}

// newPeer registers a new block download source into the downloader.
func (dl *downloadTester) newPeer(id string, version uint, blocks []*types.Block) *downloadTesterPeer {
	dl.lock.Lock()
	defer dl.lock.Unlock()

	peer := &downloadTesterPeer{
		dl:              dl,
		id:              id,
		chain:           newTestBlockchain(blocks),
		withholdHeaders: make(map[common.Hash]struct{}),
	}
	dl.peers[id] = peer

	if err := dl.downloader.RegisterPeer(id, version, peer); err != nil {
		panic(err)
	}
	if err := dl.downloader.SnapSyncer.Register(peer); err != nil {
		panic(err)
	}
	return peer
}

// dropPeer simulates a hard peer removal from the connection pool.
func (dl *downloadTester) dropPeer(id string) {
	dl.lock.Lock()
	defer dl.lock.Unlock()

	delete(dl.peers, id)
	dl.downloader.SnapSyncer.Unregister(id)
	dl.downloader.UnregisterPeer(id)
}

type downloadTesterPeer struct {
	dl    *downloadTester
	id    string
	chain *core.BlockChain

	withholdHeaders map[common.Hash]struct{}
}

// Head constructs a function to retrieve a peer's current head hash
// and total difficulty.
func (dlp *downloadTesterPeer) Head() (common.Hash, *big.Int) {
	head := dlp.chain.CurrentBlock()
	return head.Hash(), dlp.chain.GetTd(head.Hash(), head.NumberU64())
}

func unmarshalRlpHeaders(rlpdata []rlp.RawValue) []*types.Header {
<<<<<<< HEAD
	headers := make([]*types.Header, len(rlpdata))
=======
	var headers = make([]*types.Header, len(rlpdata))
>>>>>>> 783f93b1
	for i, data := range rlpdata {
		var h types.Header
		if err := rlp.DecodeBytes(data, &h); err != nil {
			panic(err)
		}
		headers[i] = &h
	}
	return headers
}

// RequestHeadersByHash constructs a GetBlockHeaders function based on a hashed
// origin; associated with a particular peer in the download tester. The returned
// function can be used to retrieve batches of headers from the particular peer.
func (dlp *downloadTesterPeer) RequestHeadersByHash(origin common.Hash, amount int, skip int, reverse bool, sink chan *eth.Response) (*eth.Request, error) {
	// Service the header query via the live handler code
	rlpHeaders := eth.ServiceGetBlockHeadersQuery(dlp.chain, &eth.GetBlockHeadersPacket{
		Origin: eth.HashOrNumber{
			Hash: origin,
		},
		Amount:  uint64(amount),
		Skip:    uint64(skip),
		Reverse: reverse,
	}, nil)
	headers := unmarshalRlpHeaders(rlpHeaders)
	// If a malicious peer is simulated withholding headers, delete them
	for hash := range dlp.withholdHeaders {
		for i, header := range headers {
			if header.Hash() == hash {
				headers = append(headers[:i], headers[i+1:]...)
				break
			}
		}
	}
	hashes := make([]common.Hash, len(headers))
	for i, header := range headers {
		hashes[i] = header.Hash()
	}
	// Deliver the headers to the downloader
	req := &eth.Request{
		Peer: dlp.id,
	}
	res := &eth.Response{
		Req:  req,
		Res:  (*eth.BlockHeadersPacket)(&headers),
		Meta: hashes,
		Time: 1,
		Done: make(chan error, 1), // Ignore the returned status
	}
	go func() {
		sink <- res
	}()
	return req, nil
}

// RequestHeadersByNumber constructs a GetBlockHeaders function based on a numbered
// origin; associated with a particular peer in the download tester. The returned
// function can be used to retrieve batches of headers from the particular peer.
func (dlp *downloadTesterPeer) RequestHeadersByNumber(origin uint64, amount int, skip int, reverse bool, sink chan *eth.Response) (*eth.Request, error) {
	// Service the header query via the live handler code
	rlpHeaders := eth.ServiceGetBlockHeadersQuery(dlp.chain, &eth.GetBlockHeadersPacket{
		Origin: eth.HashOrNumber{
			Number: origin,
		},
		Amount:  uint64(amount),
		Skip:    uint64(skip),
		Reverse: reverse,
	}, nil)
	headers := unmarshalRlpHeaders(rlpHeaders)
	// If a malicious peer is simulated withholding headers, delete them
	for hash := range dlp.withholdHeaders {
		for i, header := range headers {
			if header.Hash() == hash {
				headers = append(headers[:i], headers[i+1:]...)
				break
			}
		}
	}
	hashes := make([]common.Hash, len(headers))
	for i, header := range headers {
		hashes[i] = header.Hash()
	}
	// Deliver the headers to the downloader
	req := &eth.Request{
		Peer: dlp.id,
<<<<<<< HEAD
	}
	res := &eth.Response{
		Req:  req,
		Res:  (*eth.BlockHeadersPacket)(&headers),
		Meta: hashes,
		Time: 1,
		Done: make(chan error, 1), // Ignore the returned status
	}
=======
	}
	res := &eth.Response{
		Req:  req,
		Res:  (*eth.BlockHeadersPacket)(&headers),
		Meta: hashes,
		Time: 1,
		Done: make(chan error, 1), // Ignore the returned status
	}
>>>>>>> 783f93b1
	go func() {
		sink <- res
	}()
	return req, nil
}

// RequestBodies constructs a getBlockBodies method associated with a particular
// peer in the download tester. The returned function can be used to retrieve
// batches of block bodies from the particularly requested peer.
func (dlp *downloadTesterPeer) RequestBodies(hashes []common.Hash, sink chan *eth.Response) (*eth.Request, error) {
	blobs := eth.ServiceGetBlockBodiesQuery(dlp.chain, hashes)

	bodies := make([]*eth.BlockBody, len(blobs))
	for i, blob := range blobs {
		bodies[i] = new(eth.BlockBody)
		rlp.DecodeBytes(blob, bodies[i])
	}
	var (
		txsHashes   = make([]common.Hash, len(bodies))
		uncleHashes = make([]common.Hash, len(bodies))
	)
	hasher := trie.NewStackTrie(nil)
	for i, body := range bodies {
		txsHashes[i] = types.DeriveSha(types.Transactions(body.Transactions), hasher)
		uncleHashes[i] = types.CalcUncleHash(body.Uncles)
	}
	req := &eth.Request{
		Peer: dlp.id,
	}
	res := &eth.Response{
		Req:  req,
		Res:  (*eth.BlockBodiesPacket)(&bodies),
		Meta: [][]common.Hash{txsHashes, uncleHashes},
		Time: 1,
		Done: make(chan error, 1), // Ignore the returned status
	}
	go func() {
		sink <- res
	}()
	return req, nil
}

// RequestReceipts constructs a getReceipts method associated with a particular
// peer in the download tester. The returned function can be used to retrieve
// batches of block receipts from the particularly requested peer.
func (dlp *downloadTesterPeer) RequestReceipts(hashes []common.Hash, sink chan *eth.Response) (*eth.Request, error) {
	blobs := eth.ServiceGetReceiptsQuery(dlp.chain, hashes)

	receipts := make([][]*types.Receipt, len(blobs))
	for i, blob := range blobs {
		rlp.DecodeBytes(blob, &receipts[i])
	}
	hasher := trie.NewStackTrie(nil)
	hashes = make([]common.Hash, len(receipts))
	for i, receipt := range receipts {
		hashes[i] = types.DeriveSha(types.Receipts(receipt), hasher)
	}
	req := &eth.Request{
		Peer: dlp.id,
	}
	res := &eth.Response{
		Req:  req,
		Res:  (*eth.ReceiptsPacket)(&receipts),
		Meta: hashes,
		Time: 1,
		Done: make(chan error, 1), // Ignore the returned status
	}
	go func() {
		sink <- res
	}()
	return req, nil
}

// ID retrieves the peer's unique identifier.
func (dlp *downloadTesterPeer) ID() string {
	return dlp.id
}

// RequestAccountRange fetches a batch of accounts rooted in a specific account
// trie, starting with the origin.
func (dlp *downloadTesterPeer) RequestAccountRange(id uint64, root, origin, limit common.Hash, bytes uint64) error {
	// Create the request and service it
	req := &snap.GetAccountRangePacket{
		ID:     id,
		Root:   root,
		Origin: origin,
		Limit:  limit,
		Bytes:  bytes,
	}
	slimaccs, proofs := snap.ServiceGetAccountRangeQuery(dlp.chain, req)

	// We need to convert to non-slim format, delegate to the packet code
	res := &snap.AccountRangePacket{
		ID:       id,
		Accounts: slimaccs,
		Proof:    proofs,
	}
	hashes, accounts, _ := res.Unpack()

	go dlp.dl.downloader.SnapSyncer.OnAccounts(dlp, id, hashes, accounts, proofs)
	return nil
}

// RequestStorageRanges fetches a batch of storage slots belonging to one or
// more accounts. If slots from only one accout is requested, an origin marker
// may also be used to retrieve from there.
func (dlp *downloadTesterPeer) RequestStorageRanges(id uint64, root common.Hash, accounts []common.Hash, origin, limit []byte, bytes uint64) error {
	// Create the request and service it
	req := &snap.GetStorageRangesPacket{
		ID:       id,
		Accounts: accounts,
		Root:     root,
		Origin:   origin,
		Limit:    limit,
		Bytes:    bytes,
	}
	storage, proofs := snap.ServiceGetStorageRangesQuery(dlp.chain, req)

	// We need to convert to demultiplex, delegate to the packet code
	res := &snap.StorageRangesPacket{
		ID:    id,
		Slots: storage,
		Proof: proofs,
	}
	hashes, slots := res.Unpack()

	go dlp.dl.downloader.SnapSyncer.OnStorage(dlp, id, hashes, slots, proofs)
	return nil
}

// RequestByteCodes fetches a batch of bytecodes by hash.
func (dlp *downloadTesterPeer) RequestByteCodes(id uint64, hashes []common.Hash, bytes uint64) error {
	req := &snap.GetByteCodesPacket{
		ID:     id,
		Hashes: hashes,
		Bytes:  bytes,
	}
	codes := snap.ServiceGetByteCodesQuery(dlp.chain, req)
	go dlp.dl.downloader.SnapSyncer.OnByteCodes(dlp, id, codes)
	return nil
}

// RequestTrieNodes fetches a batch of account or storage trie nodes rooted in
// a specificstate trie.
func (dlp *downloadTesterPeer) RequestTrieNodes(id uint64, root common.Hash, paths []snap.TrieNodePathSet, bytes uint64) error {
	req := &snap.GetTrieNodesPacket{
		ID:    id,
		Root:  root,
		Paths: paths,
		Bytes: bytes,
	}
	nodes, _ := snap.ServiceGetTrieNodesQuery(dlp.chain, req, time.Now())
	go dlp.dl.downloader.SnapSyncer.OnTrieNodes(dlp, id, nodes)
	return nil
}

// Log retrieves the peer's own contextual logger.
func (dlp *downloadTesterPeer) Log() log.Logger {
	return log.New("peer", dlp.id)
}

// assertOwnChain checks if the local chain contains the correct number of items
// of the various chain components.
func assertOwnChain(t *testing.T, tester *downloadTester, length int) {
	// Mark this method as a helper to report errors at callsite, not in here
	t.Helper()

	headers, blocks, receipts := length, length, length
	if tester.downloader.getMode() == LightSync {
		blocks, receipts = 1, 1
	}
	if hs := int(tester.chain.CurrentHeader().Number.Uint64()) + 1; hs != headers {
		t.Fatalf("synchronised headers mismatch: have %v, want %v", hs, headers)
	}
	if bs := int(tester.chain.CurrentBlock().NumberU64()) + 1; bs != blocks {
		t.Fatalf("synchronised blocks mismatch: have %v, want %v", bs, blocks)
	}
	if rs := int(tester.chain.CurrentFastBlock().NumberU64()) + 1; rs != receipts {
		t.Fatalf("synchronised receipts mismatch: have %v, want %v", rs, receipts)
	}
}

func TestCanonicalSynchronisation66Full(t *testing.T)  { testCanonSync(t, eth.ETH66, FullSync) }
func TestCanonicalSynchronisation66Snap(t *testing.T)  { testCanonSync(t, eth.ETH66, SnapSync) }
func TestCanonicalSynchronisation66Light(t *testing.T) { testCanonSync(t, eth.ETH66, LightSync) }

func testCanonSync(t *testing.T, protocol uint, mode SyncMode) {
	tester := newTester()
	defer tester.terminate()

	// Create a small enough block chain to download
	chain := testChainBase.shorten(blockCacheMaxItems - 15)
	tester.newPeer("peer", protocol, chain.blocks[1:])

	// Synchronise with the peer and make sure all relevant data was retrieved
	if err := tester.sync("peer", nil, mode); err != nil {
		t.Fatalf("failed to synchronise blocks: %v", err)
	}
	assertOwnChain(t, tester, len(chain.blocks))
}

// Tests that if a large batch of blocks are being downloaded, it is throttled
// until the cached blocks are retrieved.
func TestThrottling66Full(t *testing.T) { testThrottling(t, eth.ETH66, FullSync) }
func TestThrottling66Snap(t *testing.T) { testThrottling(t, eth.ETH66, SnapSync) }

func testThrottling(t *testing.T, protocol uint, mode SyncMode) {
	tester := newTester()
	defer tester.terminate()

	// Create a long block chain to download and the tester
	targetBlocks := len(testChainBase.blocks) - 1
	tester.newPeer("peer", protocol, testChainBase.blocks[1:])

	// Wrap the importer to allow stepping
	blocked, proceed := uint32(0), make(chan struct{})
	tester.downloader.chainInsertHook = func(results []*fetchResult) {
		atomic.StoreUint32(&blocked, uint32(len(results)))
		<-proceed
	}
	// Start a synchronisation concurrently
	errc := make(chan error, 1)
	go func() {
		errc <- tester.sync("peer", nil, mode)
	}()
	// Iteratively take some blocks, always checking the retrieval count
	for {
		// Check the retrieval count synchronously (! reason for this ugly block)
		tester.lock.RLock()
		retrieved := int(tester.chain.CurrentFastBlock().Number().Uint64()) + 1
		tester.lock.RUnlock()
		if retrieved >= targetBlocks+1 {
			break
		}
		// Wait a bit for sync to throttle itself
		var cached, frozen int
		for start := time.Now(); time.Since(start) < 3*time.Second; {
			time.Sleep(25 * time.Millisecond)

			tester.lock.Lock()
			tester.downloader.queue.lock.Lock()
			tester.downloader.queue.resultCache.lock.Lock()
			{
				cached = tester.downloader.queue.resultCache.countCompleted()
				frozen = int(atomic.LoadUint32(&blocked))
				retrieved = int(tester.chain.CurrentFastBlock().Number().Uint64()) + 1
			}
			tester.downloader.queue.resultCache.lock.Unlock()
			tester.downloader.queue.lock.Unlock()
			tester.lock.Unlock()

			if cached == blockCacheMaxItems ||
				cached == blockCacheMaxItems-reorgProtHeaderDelay ||
				retrieved+cached+frozen == targetBlocks+1 ||
				retrieved+cached+frozen == targetBlocks+1-reorgProtHeaderDelay {
				break
			}
		}
		// Make sure we filled up the cache, then exhaust it
		time.Sleep(25 * time.Millisecond) // give it a chance to screw up
		tester.lock.RLock()
		retrieved = int(tester.chain.CurrentFastBlock().Number().Uint64()) + 1
		tester.lock.RUnlock()
		if cached != blockCacheMaxItems && cached != blockCacheMaxItems-reorgProtHeaderDelay && retrieved+cached+frozen != targetBlocks+1 && retrieved+cached+frozen != targetBlocks+1-reorgProtHeaderDelay {
			t.Fatalf("block count mismatch: have %v, want %v (owned %v, blocked %v, target %v)", cached, blockCacheMaxItems, retrieved, frozen, targetBlocks+1)
		}
		// Permit the blocked blocks to import
		if atomic.LoadUint32(&blocked) > 0 {
			atomic.StoreUint32(&blocked, uint32(0))
			proceed <- struct{}{}
		}
	}
	// Check that we haven't pulled more blocks than available
	assertOwnChain(t, tester, targetBlocks+1)
	if err := <-errc; err != nil {
		t.Fatalf("block synchronization failed: %v", err)
	}
}

// Tests that simple synchronization against a forked chain works correctly. In
// this test common ancestor lookup should *not* be short circuited, and a full
// binary search should be executed.
func TestForkedSync66Full(t *testing.T)  { testForkedSync(t, eth.ETH66, FullSync) }
func TestForkedSync66Snap(t *testing.T)  { testForkedSync(t, eth.ETH66, SnapSync) }
func TestForkedSync66Light(t *testing.T) { testForkedSync(t, eth.ETH66, LightSync) }

func testForkedSync(t *testing.T, protocol uint, mode SyncMode) {
	tester := newTester()
	defer tester.terminate()

	chainA := testChainForkLightA.shorten(len(testChainBase.blocks) + 80)
	chainB := testChainForkLightB.shorten(len(testChainBase.blocks) + 81)
	tester.newPeer("fork A", protocol, chainA.blocks[1:])
	tester.newPeer("fork B", protocol, chainB.blocks[1:])
	// Synchronise with the peer and make sure all blocks were retrieved
	if err := tester.sync("fork A", nil, mode); err != nil {
		t.Fatalf("failed to synchronise blocks: %v", err)
	}
	assertOwnChain(t, tester, len(chainA.blocks))

	// Synchronise with the second peer and make sure that fork is pulled too
	if err := tester.sync("fork B", nil, mode); err != nil {
		t.Fatalf("failed to synchronise blocks: %v", err)
	}
	assertOwnChain(t, tester, len(chainB.blocks))
}

// Tests that synchronising against a much shorter but much heavyer fork works
// corrently and is not dropped.
func TestHeavyForkedSync66Full(t *testing.T)  { testHeavyForkedSync(t, eth.ETH66, FullSync) }
func TestHeavyForkedSync66Snap(t *testing.T)  { testHeavyForkedSync(t, eth.ETH66, SnapSync) }
func TestHeavyForkedSync66Light(t *testing.T) { testHeavyForkedSync(t, eth.ETH66, LightSync) }

func testHeavyForkedSync(t *testing.T, protocol uint, mode SyncMode) {
	tester := newTester()
	defer tester.terminate()

	chainA := testChainForkLightA.shorten(len(testChainBase.blocks) + 80)
	chainB := testChainForkHeavy.shorten(len(testChainBase.blocks) + 79)
	tester.newPeer("light", protocol, chainA.blocks[1:])
	tester.newPeer("heavy", protocol, chainB.blocks[1:])

	// Synchronise with the peer and make sure all blocks were retrieved
	if err := tester.sync("light", nil, mode); err != nil {
		t.Fatalf("failed to synchronise blocks: %v", err)
	}
	assertOwnChain(t, tester, len(chainA.blocks))

	// Synchronise with the second peer and make sure that fork is pulled too
	if err := tester.sync("heavy", nil, mode); err != nil {
		t.Fatalf("failed to synchronise blocks: %v", err)
	}
	assertOwnChain(t, tester, len(chainB.blocks))
}

// Tests that chain forks are contained within a certain interval of the current
// chain head, ensuring that malicious peers cannot waste resources by feeding
// long dead chains.
func TestBoundedForkedSync66Full(t *testing.T)  { testBoundedForkedSync(t, eth.ETH66, FullSync) }
func TestBoundedForkedSync66Snap(t *testing.T)  { testBoundedForkedSync(t, eth.ETH66, SnapSync) }
func TestBoundedForkedSync66Light(t *testing.T) { testBoundedForkedSync(t, eth.ETH66, LightSync) }

func testBoundedForkedSync(t *testing.T, protocol uint, mode SyncMode) {
	tester := newTester()
	defer tester.terminate()

	chainA := testChainForkLightA
	chainB := testChainForkLightB
	tester.newPeer("original", protocol, chainA.blocks[1:])
	tester.newPeer("rewriter", protocol, chainB.blocks[1:])

	// Synchronise with the peer and make sure all blocks were retrieved
	if err := tester.sync("original", nil, mode); err != nil {
		t.Fatalf("failed to synchronise blocks: %v", err)
	}
	assertOwnChain(t, tester, len(chainA.blocks))

	// Synchronise with the second peer and ensure that the fork is rejected to being too old
	if err := tester.sync("rewriter", nil, mode); err != errInvalidAncestor {
		t.Fatalf("sync failure mismatch: have %v, want %v", err, errInvalidAncestor)
	}
}

// Tests that chain forks are contained within a certain interval of the current
// chain head for short but heavy forks too. These are a bit special because they
// take different ancestor lookup paths.
func TestBoundedHeavyForkedSync66Full(t *testing.T) {
	testBoundedHeavyForkedSync(t, eth.ETH66, FullSync)
}
<<<<<<< HEAD

=======
>>>>>>> 783f93b1
func TestBoundedHeavyForkedSync66Snap(t *testing.T) {
	testBoundedHeavyForkedSync(t, eth.ETH66, SnapSync)
}

func TestBoundedHeavyForkedSync66Light(t *testing.T) {
	testBoundedHeavyForkedSync(t, eth.ETH66, LightSync)
}

func testBoundedHeavyForkedSync(t *testing.T, protocol uint, mode SyncMode) {
	tester := newTester()
	defer tester.terminate()

	// Create a long enough forked chain
	chainA := testChainForkLightA
	chainB := testChainForkHeavy
	tester.newPeer("original", protocol, chainA.blocks[1:])

	// Synchronise with the peer and make sure all blocks were retrieved
	if err := tester.sync("original", nil, mode); err != nil {
		t.Fatalf("failed to synchronise blocks: %v", err)
	}
	assertOwnChain(t, tester, len(chainA.blocks))

	tester.newPeer("heavy-rewriter", protocol, chainB.blocks[1:])
	// Synchronise with the second peer and ensure that the fork is rejected to being too old
	if err := tester.sync("heavy-rewriter", nil, mode); err != errInvalidAncestor {
		t.Fatalf("sync failure mismatch: have %v, want %v", err, errInvalidAncestor)
	}
}

// Tests that a canceled download wipes all previously accumulated state.
func TestCancel66Full(t *testing.T)  { testCancel(t, eth.ETH66, FullSync) }
func TestCancel66Snap(t *testing.T)  { testCancel(t, eth.ETH66, SnapSync) }
func TestCancel66Light(t *testing.T) { testCancel(t, eth.ETH66, LightSync) }

func testCancel(t *testing.T, protocol uint, mode SyncMode) {
	tester := newTester()
	defer tester.terminate()

	chain := testChainBase.shorten(MaxHeaderFetch)
	tester.newPeer("peer", protocol, chain.blocks[1:])

	// Make sure canceling works with a pristine downloader
	tester.downloader.Cancel()
	if !tester.downloader.queue.Idle() {
		t.Errorf("download queue not idle")
	}
	// Synchronise with the peer, but cancel afterwards
	if err := tester.sync("peer", nil, mode); err != nil {
		t.Fatalf("failed to synchronise blocks: %v", err)
	}
	tester.downloader.Cancel()
	if !tester.downloader.queue.Idle() {
		t.Errorf("download queue not idle")
	}
}

// Tests that synchronisation from multiple peers works as intended (multi thread sanity test).
func TestMultiSynchronisation66Full(t *testing.T)  { testMultiSynchronisation(t, eth.ETH66, FullSync) }
func TestMultiSynchronisation66Snap(t *testing.T)  { testMultiSynchronisation(t, eth.ETH66, SnapSync) }
func TestMultiSynchronisation66Light(t *testing.T) { testMultiSynchronisation(t, eth.ETH66, LightSync) }

func testMultiSynchronisation(t *testing.T, protocol uint, mode SyncMode) {
	tester := newTester()
	defer tester.terminate()

	// Create various peers with various parts of the chain
	targetPeers := 8
	chain := testChainBase.shorten(targetPeers * 100)

	for i := 0; i < targetPeers; i++ {
		id := fmt.Sprintf("peer #%d", i)
		tester.newPeer(id, protocol, chain.shorten(len(chain.blocks) / (i + 1)).blocks[1:])
	}
	if err := tester.sync("peer #0", nil, mode); err != nil {
		t.Fatalf("failed to synchronise blocks: %v", err)
	}
	assertOwnChain(t, tester, len(chain.blocks))
}

// Tests that synchronisations behave well in multi-version protocol environments
// and not wreak havoc on other nodes in the network.
func TestMultiProtoSynchronisation66Full(t *testing.T)  { testMultiProtoSync(t, eth.ETH66, FullSync) }
func TestMultiProtoSynchronisation66Snap(t *testing.T)  { testMultiProtoSync(t, eth.ETH66, SnapSync) }
func TestMultiProtoSynchronisation66Light(t *testing.T) { testMultiProtoSync(t, eth.ETH66, LightSync) }

func testMultiProtoSync(t *testing.T, protocol uint, mode SyncMode) {
	tester := newTester()
	defer tester.terminate()

	// Create a small enough block chain to download
	chain := testChainBase.shorten(blockCacheMaxItems - 15)

	// Create peers of every type
	tester.newPeer("peer 66", eth.ETH66, chain.blocks[1:])
<<<<<<< HEAD
	// tester.newPeer("peer 65", eth.ETH67, chain.blocks[1:)
=======
	//tester.newPeer("peer 65", eth.ETH67, chain.blocks[1:)
>>>>>>> 783f93b1

	// Synchronise with the requested peer and make sure all blocks were retrieved
	if err := tester.sync(fmt.Sprintf("peer %d", protocol), nil, mode); err != nil {
		t.Fatalf("failed to synchronise blocks: %v", err)
	}
	assertOwnChain(t, tester, len(chain.blocks))

	// Check that no peers have been dropped off
	for _, version := range []int{66} {
		peer := fmt.Sprintf("peer %d", version)
		if _, ok := tester.peers[peer]; !ok {
			t.Errorf("%s dropped", peer)
		}
	}
}

// Tests that if a block is empty (e.g. header only), no body request should be
// made, and instead the header should be assembled into a whole block in itself.
func TestEmptyShortCircuit66Full(t *testing.T)  { testEmptyShortCircuit(t, eth.ETH66, FullSync) }
func TestEmptyShortCircuit66Snap(t *testing.T)  { testEmptyShortCircuit(t, eth.ETH66, SnapSync) }
func TestEmptyShortCircuit66Light(t *testing.T) { testEmptyShortCircuit(t, eth.ETH66, LightSync) }

func testEmptyShortCircuit(t *testing.T, protocol uint, mode SyncMode) {
	tester := newTester()
	defer tester.terminate()

	// Create a block chain to download
	chain := testChainBase
	tester.newPeer("peer", protocol, chain.blocks[1:])

	// Instrument the downloader to signal body requests
	bodiesHave, receiptsHave := int32(0), int32(0)
	tester.downloader.bodyFetchHook = func(headers []*types.Header) {
		atomic.AddInt32(&bodiesHave, int32(len(headers)))
	}
	tester.downloader.receiptFetchHook = func(headers []*types.Header) {
		atomic.AddInt32(&receiptsHave, int32(len(headers)))
	}
	// Synchronise with the peer and make sure all blocks were retrieved
	if err := tester.sync("peer", nil, mode); err != nil {
		t.Fatalf("failed to synchronise blocks: %v", err)
	}
	assertOwnChain(t, tester, len(chain.blocks))

	// Validate the number of block bodies that should have been requested
	bodiesNeeded, receiptsNeeded := 0, 0
	for _, block := range chain.blocks[1:] {
		if mode != LightSync && (len(block.Transactions()) > 0 || len(block.Uncles()) > 0) {
			bodiesNeeded++
		}
	}
	for _, block := range chain.blocks[1:] {
		if mode == SnapSync && len(block.Transactions()) > 0 {
			receiptsNeeded++
		}
	}
	if int(bodiesHave) != bodiesNeeded {
		t.Errorf("body retrieval count mismatch: have %v, want %v", bodiesHave, bodiesNeeded)
	}
	if int(receiptsHave) != receiptsNeeded {
		t.Errorf("receipt retrieval count mismatch: have %v, want %v", receiptsHave, receiptsNeeded)
	}
}

// Tests that headers are enqueued continuously, preventing malicious nodes from
// stalling the downloader by feeding gapped header chains.
func TestMissingHeaderAttack66Full(t *testing.T)  { testMissingHeaderAttack(t, eth.ETH66, FullSync) }
func TestMissingHeaderAttack66Snap(t *testing.T)  { testMissingHeaderAttack(t, eth.ETH66, SnapSync) }
func TestMissingHeaderAttack66Light(t *testing.T) { testMissingHeaderAttack(t, eth.ETH66, LightSync) }

func testMissingHeaderAttack(t *testing.T, protocol uint, mode SyncMode) {
	tester := newTester()
	defer tester.terminate()

	chain := testChainBase.shorten(blockCacheMaxItems - 15)

	attacker := tester.newPeer("attack", protocol, chain.blocks[1:])
	attacker.withholdHeaders[chain.blocks[len(chain.blocks)/2-1].Hash()] = struct{}{}

	if err := tester.sync("attack", nil, mode); err == nil {
		t.Fatalf("succeeded attacker synchronisation")
	}
	// Synchronise with the valid peer and make sure sync succeeds
	tester.newPeer("valid", protocol, chain.blocks[1:])
	if err := tester.sync("valid", nil, mode); err != nil {
		t.Fatalf("failed to synchronise blocks: %v", err)
	}
	assertOwnChain(t, tester, len(chain.blocks))
}

// Tests that if requested headers are shifted (i.e. first is missing), the queue
// detects the invalid numbering.
func TestShiftedHeaderAttack66Full(t *testing.T)  { testShiftedHeaderAttack(t, eth.ETH66, FullSync) }
func TestShiftedHeaderAttack66Snap(t *testing.T)  { testShiftedHeaderAttack(t, eth.ETH66, SnapSync) }
func TestShiftedHeaderAttack66Light(t *testing.T) { testShiftedHeaderAttack(t, eth.ETH66, LightSync) }

func testShiftedHeaderAttack(t *testing.T, protocol uint, mode SyncMode) {
	tester := newTester()
	defer tester.terminate()

	chain := testChainBase.shorten(blockCacheMaxItems - 15)

	// Attempt a full sync with an attacker feeding shifted headers
	attacker := tester.newPeer("attack", protocol, chain.blocks[1:])
	attacker.withholdHeaders[chain.blocks[1].Hash()] = struct{}{}

	if err := tester.sync("attack", nil, mode); err == nil {
		t.Fatalf("succeeded attacker synchronisation")
	}
	// Synchronise with the valid peer and make sure sync succeeds
	tester.newPeer("valid", protocol, chain.blocks[1:])
	if err := tester.sync("valid", nil, mode); err != nil {
		t.Fatalf("failed to synchronise blocks: %v", err)
	}
	assertOwnChain(t, tester, len(chain.blocks))
}

// Tests that upon detecting an invalid header, the recent ones are rolled back
// for various failure scenarios. Afterwards a full sync is attempted to make
// sure no state was corrupted.
func TestInvalidHeaderRollback66Snap(t *testing.T) { testInvalidHeaderRollback(t, eth.ETH66, SnapSync) }

func testInvalidHeaderRollback(t *testing.T, protocol uint, mode SyncMode) {
	tester := newTester()
	defer tester.terminate()

	// Create a small enough block chain to download
	targetBlocks := 3*fsHeaderSafetyNet + 256 + fsMinFullBlocks
	chain := testChainBase.shorten(targetBlocks)

	// Attempt to sync with an attacker that feeds junk during the fast sync phase.
	// This should result in the last fsHeaderSafetyNet headers being rolled back.
	missing := fsHeaderSafetyNet + MaxHeaderFetch + 1

	fastAttacker := tester.newPeer("fast-attack", protocol, chain.blocks[1:])
	fastAttacker.withholdHeaders[chain.blocks[missing].Hash()] = struct{}{}

	if err := tester.sync("fast-attack", nil, mode); err == nil {
		t.Fatalf("succeeded fast attacker synchronisation")
	}
	if head := tester.chain.CurrentHeader().Number.Int64(); int(head) > MaxHeaderFetch {
		t.Errorf("rollback head mismatch: have %v, want at most %v", head, MaxHeaderFetch)
	}
	// Attempt to sync with an attacker that feeds junk during the block import phase.
	// This should result in both the last fsHeaderSafetyNet number of headers being
	// rolled back, and also the pivot point being reverted to a non-block status.
	missing = 3*fsHeaderSafetyNet + MaxHeaderFetch + 1

	blockAttacker := tester.newPeer("block-attack", protocol, chain.blocks[1:])
	fastAttacker.withholdHeaders[chain.blocks[missing].Hash()] = struct{}{} // Make sure the fast-attacker doesn't fill in
	blockAttacker.withholdHeaders[chain.blocks[missing].Hash()] = struct{}{}

	if err := tester.sync("block-attack", nil, mode); err == nil {
		t.Fatalf("succeeded block attacker synchronisation")
	}
	if head := tester.chain.CurrentHeader().Number.Int64(); int(head) > 2*fsHeaderSafetyNet+MaxHeaderFetch {
		t.Errorf("rollback head mismatch: have %v, want at most %v", head, 2*fsHeaderSafetyNet+MaxHeaderFetch)
	}
	if mode == SnapSync {
		if head := tester.chain.CurrentBlock().NumberU64(); head != 0 {
			t.Errorf("fast sync pivot block #%d not rolled back", head)
		}
	}
	// Attempt to sync with an attacker that withholds promised blocks after the
	// fast sync pivot point. This could be a trial to leave the node with a bad
	// but already imported pivot block.
	withholdAttacker := tester.newPeer("withhold-attack", protocol, chain.blocks[1:])

	tester.downloader.syncInitHook = func(uint64, uint64) {
		for i := missing; i < len(chain.blocks); i++ {
			withholdAttacker.withholdHeaders[chain.blocks[i].Hash()] = struct{}{}
		}
		tester.downloader.syncInitHook = nil
	}
	if err := tester.sync("withhold-attack", nil, mode); err == nil {
		t.Fatalf("succeeded withholding attacker synchronisation")
	}
	if head := tester.chain.CurrentHeader().Number.Int64(); int(head) > 2*fsHeaderSafetyNet+MaxHeaderFetch {
		t.Errorf("rollback head mismatch: have %v, want at most %v", head, 2*fsHeaderSafetyNet+MaxHeaderFetch)
	}
	if mode == SnapSync {
		if head := tester.chain.CurrentBlock().NumberU64(); head != 0 {
			t.Errorf("fast sync pivot block #%d not rolled back", head)
		}
	}
	// Synchronise with the valid peer and make sure sync succeeds. Since the last rollback
	// should also disable fast syncing for this process, verify that we did a fresh full
	// sync. Note, we can't assert anything about the receipts since we won't purge the
	// database of them, hence we can't use assertOwnChain.
	tester.newPeer("valid", protocol, chain.blocks[1:])
	if err := tester.sync("valid", nil, mode); err != nil {
		t.Fatalf("failed to synchronise blocks: %v", err)
	}
	assertOwnChain(t, tester, len(chain.blocks))
}

// Tests that a peer advertising a high TD doesn't get to stall the downloader
// afterwards by not sending any useful hashes.
func TestHighTDStarvationAttack66Full(t *testing.T) {
	testHighTDStarvationAttack(t, eth.ETH66, FullSync)
}
<<<<<<< HEAD

=======
>>>>>>> 783f93b1
func TestHighTDStarvationAttack66Snap(t *testing.T) {
	testHighTDStarvationAttack(t, eth.ETH66, SnapSync)
}

func TestHighTDStarvationAttack66Light(t *testing.T) {
	testHighTDStarvationAttack(t, eth.ETH66, LightSync)
}

func testHighTDStarvationAttack(t *testing.T, protocol uint, mode SyncMode) {
	tester := newTester()
	defer tester.terminate()

	chain := testChainBase.shorten(1)
	tester.newPeer("attack", protocol, chain.blocks[1:])
	if err := tester.sync("attack", big.NewInt(1000000), mode); err != errStallingPeer {
		t.Fatalf("synchronisation error mismatch: have %v, want %v", err, errStallingPeer)
	}
}

// Tests that misbehaving peers are disconnected, whilst behaving ones are not.
func TestBlockHeaderAttackerDropping66(t *testing.T) { testBlockHeaderAttackerDropping(t, eth.ETH66) }

func testBlockHeaderAttackerDropping(t *testing.T, protocol uint) {
	// Define the disconnection requirement for individual hash fetch errors
	tests := []struct {
		result error
		drop   bool
	}{
		{nil, false},                        // Sync succeeded, all is well
		{errBusy, false},                    // Sync is already in progress, no problem
		{errUnknownPeer, false},             // Peer is unknown, was already dropped, don't double drop
		{errBadPeer, true},                  // Peer was deemed bad for some reason, drop it
		{errStallingPeer, true},             // Peer was detected to be stalling, drop it
		{errUnsyncedPeer, true},             // Peer was detected to be unsynced, drop it
		{errNoPeers, false},                 // No peers to download from, soft race, no issue
		{errTimeout, true},                  // No hashes received in due time, drop the peer
		{errEmptyHeaderSet, true},           // No headers were returned as a response, drop as it's a dead end
		{errPeersUnavailable, true},         // Nobody had the advertised blocks, drop the advertiser
		{errInvalidAncestor, true},          // Agreed upon ancestor is not acceptable, drop the chain rewriter
		{errInvalidChain, true},             // Hash chain was detected as invalid, definitely drop
		{errInvalidBody, false},             // A bad peer was detected, but not the sync origin
		{errInvalidReceipt, false},          // A bad peer was detected, but not the sync origin
		{errCancelContentProcessing, false}, // Synchronisation was canceled, origin may be innocent, don't drop
	}
	// Run the tests and check disconnection status
	tester := newTester()
	defer tester.terminate()
	chain := testChainBase.shorten(1)

	for i, tt := range tests {
		// Register a new peer and ensure its presence
		id := fmt.Sprintf("test %d", i)
		tester.newPeer(id, protocol, chain.blocks[1:])
		if _, ok := tester.peers[id]; !ok {
			t.Fatalf("test %d: registered peer not found", i)
		}
		// Simulate a synchronisation and check the required result
		tester.downloader.synchroniseMock = func(string, common.Hash) error { return tt.result }

		tester.downloader.LegacySync(id, tester.chain.Genesis().Hash(), big.NewInt(1000), nil, FullSync)
		if _, ok := tester.peers[id]; !ok != tt.drop {
			t.Errorf("test %d: peer drop mismatch for %v: have %v, want %v", i, tt.result, !ok, tt.drop)
		}
	}
}

// Tests that synchronisation progress (origin block number, current block number
// and highest block number) is tracked and updated correctly.
func TestSyncProgress66Full(t *testing.T)  { testSyncProgress(t, eth.ETH66, FullSync) }
func TestSyncProgress66Snap(t *testing.T)  { testSyncProgress(t, eth.ETH66, SnapSync) }
func TestSyncProgress66Light(t *testing.T) { testSyncProgress(t, eth.ETH66, LightSync) }

func testSyncProgress(t *testing.T, protocol uint, mode SyncMode) {
	tester := newTester()
	defer tester.terminate()

	chain := testChainBase.shorten(blockCacheMaxItems - 15)

	// Set a sync init hook to catch progress changes
	starting := make(chan struct{})
	progress := make(chan struct{})

	tester.downloader.syncInitHook = func(origin, latest uint64) {
		starting <- struct{}{}
		<-progress
	}
	checkProgress(t, tester.downloader, "pristine", ethereum.SyncProgress{})

	// Synchronise half the blocks and check initial progress
	tester.newPeer("peer-half", protocol, chain.shorten(len(chain.blocks) / 2).blocks[1:])
	pending := new(sync.WaitGroup)
	pending.Add(1)

	go func() {
		defer pending.Done()
		if err := tester.sync("peer-half", nil, mode); err != nil {
			panic(fmt.Sprintf("failed to synchronise blocks: %v", err))
		}
	}()
	<-starting
	checkProgress(t, tester.downloader, "initial", ethereum.SyncProgress{
		HighestBlock: uint64(len(chain.blocks)/2 - 1),
	})
	progress <- struct{}{}
	pending.Wait()

	// Synchronise all the blocks and check continuation progress
	tester.newPeer("peer-full", protocol, chain.blocks[1:])
	pending.Add(1)
	go func() {
		defer pending.Done()
		if err := tester.sync("peer-full", nil, mode); err != nil {
			panic(fmt.Sprintf("failed to synchronise blocks: %v", err))
		}
	}()
	<-starting
	checkProgress(t, tester.downloader, "completing", ethereum.SyncProgress{
		StartingBlock: uint64(len(chain.blocks)/2 - 1),
		CurrentBlock:  uint64(len(chain.blocks)/2 - 1),
		HighestBlock:  uint64(len(chain.blocks) - 1),
	})

	// Check final progress after successful sync
	progress <- struct{}{}
	pending.Wait()
	checkProgress(t, tester.downloader, "final", ethereum.SyncProgress{
		StartingBlock: uint64(len(chain.blocks)/2 - 1),
		CurrentBlock:  uint64(len(chain.blocks) - 1),
		HighestBlock:  uint64(len(chain.blocks) - 1),
	})
}

func checkProgress(t *testing.T, d *Downloader, stage string, want ethereum.SyncProgress) {
	// Mark this method as a helper to report errors at callsite, not in here
	t.Helper()

	p := d.Progress()
	if p.StartingBlock != want.StartingBlock || p.CurrentBlock != want.CurrentBlock || p.HighestBlock != want.HighestBlock {
		t.Fatalf("%s progress mismatch:\nhave %+v\nwant %+v", stage, p, want)
	}
}

// Tests that synchronisation progress (origin block number and highest block
// number) is tracked and updated correctly in case of a fork (or manual head
// revertal).
func TestForkedSyncProgress66Full(t *testing.T)  { testForkedSyncProgress(t, eth.ETH66, FullSync) }
func TestForkedSyncProgress66Snap(t *testing.T)  { testForkedSyncProgress(t, eth.ETH66, SnapSync) }
func TestForkedSyncProgress66Light(t *testing.T) { testForkedSyncProgress(t, eth.ETH66, LightSync) }

func testForkedSyncProgress(t *testing.T, protocol uint, mode SyncMode) {
	tester := newTester()
	defer tester.terminate()

	chainA := testChainForkLightA.shorten(len(testChainBase.blocks) + MaxHeaderFetch)
	chainB := testChainForkLightB.shorten(len(testChainBase.blocks) + MaxHeaderFetch)

	// Set a sync init hook to catch progress changes
	starting := make(chan struct{})
	progress := make(chan struct{})

	tester.downloader.syncInitHook = func(origin, latest uint64) {
		starting <- struct{}{}
		<-progress
	}
	checkProgress(t, tester.downloader, "pristine", ethereum.SyncProgress{})

	// Synchronise with one of the forks and check progress
	tester.newPeer("fork A", protocol, chainA.blocks[1:])
	pending := new(sync.WaitGroup)
	pending.Add(1)
	go func() {
		defer pending.Done()
		if err := tester.sync("fork A", nil, mode); err != nil {
			panic(fmt.Sprintf("failed to synchronise blocks: %v", err))
		}
	}()
	<-starting

	checkProgress(t, tester.downloader, "initial", ethereum.SyncProgress{
		HighestBlock: uint64(len(chainA.blocks) - 1),
	})
	progress <- struct{}{}
	pending.Wait()

	// Simulate a successful sync above the fork
	tester.downloader.syncStatsChainOrigin = tester.downloader.syncStatsChainHeight

	// Synchronise with the second fork and check progress resets
	tester.newPeer("fork B", protocol, chainB.blocks[1:])
	pending.Add(1)
	go func() {
		defer pending.Done()
		if err := tester.sync("fork B", nil, mode); err != nil {
			panic(fmt.Sprintf("failed to synchronise blocks: %v", err))
		}
	}()
	<-starting
	checkProgress(t, tester.downloader, "forking", ethereum.SyncProgress{
		StartingBlock: uint64(len(testChainBase.blocks)) - 1,
		CurrentBlock:  uint64(len(chainA.blocks) - 1),
		HighestBlock:  uint64(len(chainB.blocks) - 1),
	})

	// Check final progress after successful sync
	progress <- struct{}{}
	pending.Wait()
	checkProgress(t, tester.downloader, "final", ethereum.SyncProgress{
		StartingBlock: uint64(len(testChainBase.blocks)) - 1,
		CurrentBlock:  uint64(len(chainB.blocks) - 1),
		HighestBlock:  uint64(len(chainB.blocks) - 1),
	})
}

// Tests that if synchronisation is aborted due to some failure, then the progress
// origin is not updated in the next sync cycle, as it should be considered the
// continuation of the previous sync and not a new instance.
func TestFailedSyncProgress66Full(t *testing.T)  { testFailedSyncProgress(t, eth.ETH66, FullSync) }
func TestFailedSyncProgress66Snap(t *testing.T)  { testFailedSyncProgress(t, eth.ETH66, SnapSync) }
func TestFailedSyncProgress66Light(t *testing.T) { testFailedSyncProgress(t, eth.ETH66, LightSync) }

func testFailedSyncProgress(t *testing.T, protocol uint, mode SyncMode) {
	tester := newTester()
	defer tester.terminate()

	chain := testChainBase.shorten(blockCacheMaxItems - 15)

	// Set a sync init hook to catch progress changes
	starting := make(chan struct{})
	progress := make(chan struct{})

	tester.downloader.syncInitHook = func(origin, latest uint64) {
		starting <- struct{}{}
		<-progress
	}
	checkProgress(t, tester.downloader, "pristine", ethereum.SyncProgress{})

	// Attempt a full sync with a faulty peer
	missing := len(chain.blocks)/2 - 1

	faulter := tester.newPeer("faulty", protocol, chain.blocks[1:])
	faulter.withholdHeaders[chain.blocks[missing].Hash()] = struct{}{}

	pending := new(sync.WaitGroup)
	pending.Add(1)
	go func() {
		defer pending.Done()
		if err := tester.sync("faulty", nil, mode); err == nil {
			panic("succeeded faulty synchronisation")
		}
	}()
	<-starting
	checkProgress(t, tester.downloader, "initial", ethereum.SyncProgress{
		HighestBlock: uint64(len(chain.blocks) - 1),
	})
	progress <- struct{}{}
	pending.Wait()
	afterFailedSync := tester.downloader.Progress()

	// Synchronise with a good peer and check that the progress origin remind the same
	// after a failure
	tester.newPeer("valid", protocol, chain.blocks[1:])
	pending.Add(1)
	go func() {
		defer pending.Done()
		if err := tester.sync("valid", nil, mode); err != nil {
			panic(fmt.Sprintf("failed to synchronise blocks: %v", err))
		}
	}()
	<-starting
	checkProgress(t, tester.downloader, "completing", afterFailedSync)

	// Check final progress after successful sync
	progress <- struct{}{}
	pending.Wait()
	checkProgress(t, tester.downloader, "final", ethereum.SyncProgress{
		CurrentBlock: uint64(len(chain.blocks) - 1),
		HighestBlock: uint64(len(chain.blocks) - 1),
	})
}

// Tests that if an attacker fakes a chain height, after the attack is detected,
// the progress height is successfully reduced at the next sync invocation.
func TestFakedSyncProgress66Full(t *testing.T)  { testFakedSyncProgress(t, eth.ETH66, FullSync) }
func TestFakedSyncProgress66Snap(t *testing.T)  { testFakedSyncProgress(t, eth.ETH66, SnapSync) }
func TestFakedSyncProgress66Light(t *testing.T) { testFakedSyncProgress(t, eth.ETH66, LightSync) }

func testFakedSyncProgress(t *testing.T, protocol uint, mode SyncMode) {
	tester := newTester()
	defer tester.terminate()

	chain := testChainBase.shorten(blockCacheMaxItems - 15)

	// Set a sync init hook to catch progress changes
	starting := make(chan struct{})
	progress := make(chan struct{})
	tester.downloader.syncInitHook = func(origin, latest uint64) {
		starting <- struct{}{}
		<-progress
	}
	checkProgress(t, tester.downloader, "pristine", ethereum.SyncProgress{})

	// Create and sync with an attacker that promises a higher chain than available.
	attacker := tester.newPeer("attack", protocol, chain.blocks[1:])
	numMissing := 5
	for i := len(chain.blocks) - 2; i > len(chain.blocks)-numMissing; i-- {
		attacker.withholdHeaders[chain.blocks[i].Hash()] = struct{}{}
	}
	pending := new(sync.WaitGroup)
	pending.Add(1)
	go func() {
		defer pending.Done()
		if err := tester.sync("attack", nil, mode); err == nil {
			panic("succeeded attacker synchronisation")
		}
	}()
	<-starting
	checkProgress(t, tester.downloader, "initial", ethereum.SyncProgress{
		HighestBlock: uint64(len(chain.blocks) - 1),
	})
	progress <- struct{}{}
	pending.Wait()
	afterFailedSync := tester.downloader.Progress()

	// Synchronise with a good peer and check that the progress height has been reduced to
	// the true value.
	validChain := chain.shorten(len(chain.blocks) - numMissing)
	tester.newPeer("valid", protocol, validChain.blocks[1:])
	pending.Add(1)

	go func() {
		defer pending.Done()
		if err := tester.sync("valid", nil, mode); err != nil {
			panic(fmt.Sprintf("failed to synchronise blocks: %v", err))
		}
	}()
	<-starting
	checkProgress(t, tester.downloader, "completing", ethereum.SyncProgress{
		CurrentBlock: afterFailedSync.CurrentBlock,
		HighestBlock: uint64(len(validChain.blocks) - 1),
	})
	// Check final progress after successful sync.
	progress <- struct{}{}
	pending.Wait()
	checkProgress(t, tester.downloader, "final", ethereum.SyncProgress{
		CurrentBlock: uint64(len(validChain.blocks) - 1),
		HighestBlock: uint64(len(validChain.blocks) - 1),
	})
}

func TestRemoteHeaderRequestSpan(t *testing.T) {
	testCases := []struct {
		remoteHeight uint64
		localHeight  uint64
		expected     []int
	}{
		// Remote is way higher. We should ask for the remote head and go backwards
		{
			1500, 1000,
			[]int{1323, 1339, 1355, 1371, 1387, 1403, 1419, 1435, 1451, 1467, 1483, 1499},
		},
		{
			15000, 13006,
			[]int{14823, 14839, 14855, 14871, 14887, 14903, 14919, 14935, 14951, 14967, 14983, 14999},
		},
		// Remote is pretty close to us. We don't have to fetch as many
		{
			1200, 1150,
			[]int{1149, 1154, 1159, 1164, 1169, 1174, 1179, 1184, 1189, 1194, 1199},
		},
		// Remote is equal to us (so on a fork with higher td)
		// We should get the closest couple of ancestors
		{
			1500, 1500,
			[]int{1497, 1499},
		},
		// We're higher than the remote! Odd
		{
			1000, 1500,
			[]int{997, 999},
		},
		// Check some weird edgecases that it behaves somewhat rationally
		{
			0, 1500,
			[]int{0, 2},
		},
		{
			6000000, 0,
			[]int{5999823, 5999839, 5999855, 5999871, 5999887, 5999903, 5999919, 5999935, 5999951, 5999967, 5999983, 5999999},
		},
		{
			0, 0,
			[]int{0, 2},
		},
	}

	reqs := func(from, count, span int) []int {
		var r []int
		num := from
		for len(r) < count {
			r = append(r, num)
			num += span + 1
		}
		return r
	}

	for i, tt := range testCases {
		i := i
		tt := tt

		t.Run("", func(t *testing.T) {
			from, count, span, max := calculateRequestSpan(tt.remoteHeight, tt.localHeight)
			data := reqs(int(from), count, span)

			if max != uint64(data[len(data)-1]) {
				t.Errorf("test %d: wrong last value %d != %d", i, data[len(data)-1], max)
			}
			failed := false
			if len(data) != len(tt.expected) {
				failed = true
				t.Errorf("test %d: length wrong, expected %d got %d", i, len(tt.expected), len(data))
			} else {
				for j, n := range data {
					if n != tt.expected[j] {
						failed = true
						break
					}
				}
			}
			if failed {
				res := strings.Replace(fmt.Sprint(data), " ", ",", -1)
				exp := strings.Replace(fmt.Sprint(tt.expected), " ", ",", -1)
				t.Logf("got: %v\n", res)
				t.Logf("exp: %v\n", exp)
				t.Errorf("test %d: wrong values", i)
			}
		})
	}
}

// Tests that peers below a pre-configured checkpoint block are prevented from
// being fast-synced from, avoiding potential cheap eclipse attacks.
func TestCheckpointEnforcement66Full(t *testing.T) { testCheckpointEnforcement(t, eth.ETH66, FullSync) }
func TestCheckpointEnforcement66Snap(t *testing.T) { testCheckpointEnforcement(t, eth.ETH66, SnapSync) }
func TestCheckpointEnforcement66Light(t *testing.T) {
	testCheckpointEnforcement(t, eth.ETH66, LightSync)
}

func testCheckpointEnforcement(t *testing.T, protocol uint, mode SyncMode) {
	// Create a new tester with a particular hard coded checkpoint block
	tester := newTester()
	defer tester.terminate()

	tester.downloader.checkpoint = uint64(fsMinFullBlocks) + 256
	chain := testChainBase.shorten(int(tester.downloader.checkpoint) - 1)

	// Attempt to sync with the peer and validate the result
	tester.newPeer("peer", protocol, chain.blocks[1:])

	var expect error
	if mode == SnapSync || mode == LightSync {
		expect = errUnsyncedPeer
	}
	if err := tester.sync("peer", nil, mode); !errors.Is(err, expect) {
		t.Fatalf("block sync error mismatch: have %v, want %v", err, expect)
	}
	if mode == SnapSync || mode == LightSync {
		assertOwnChain(t, tester, 1)
	} else {
		assertOwnChain(t, tester, len(chain.blocks))
<<<<<<< HEAD
	}
}

// whitelistFake is a mock for the chain validator service
type whitelistFake struct {
	// count denotes the number of times the validate function was called
	count int

	// validate is the dynamic function to be called while syncing
	validate func(count int) (bool, error)
}

// newWhitelistFake returns a new mock whitelist
func newWhitelistFake(validate func(count int) (bool, error)) *whitelistFake {
	return &whitelistFake{0, validate}
}

// IsValidChain is the mock function which the downloader will use to validate the chain
// to be received from a peer.
func (w *whitelistFake) IsValidChain(remoteHeader *types.Header, fetchHeadersByNumber func(number uint64, amount int, skip int, reverse bool) ([]*types.Header, []common.Hash, error)) (bool, error) {
	defer func() {
		w.count++
	}()
	return w.validate(w.count)
}

func (w *whitelistFake) ProcessCheckpoint(endBlockNum uint64, endBlockHash common.Hash) {}

func (w *whitelistFake) GetCheckpointWhitelist() map[uint64]common.Hash {
	return nil
}

func (w *whitelistFake) PurgeCheckpointWhitelist() {}

// TestFakedSyncProgress66WhitelistMismatch tests if in case of whitelisted
// checkpoint mismatch with opposite peer, the sync should fail.
func TestFakedSyncProgress66WhitelistMismatch(t *testing.T) {
	protocol := uint(eth.ETH66)
	mode := FullSync

	tester := newTester()
	validate := func(count int) (bool, error) {
		return false, whitelist.ErrCheckpointMismatch
	}
	tester.downloader.ChainValidator = newWhitelistFake(validate)

	defer tester.terminate()

	chainA := testChainForkLightA.blocks
	tester.newPeer("light", protocol, chainA[1:])

	// Synchronise with the peer and make sure all blocks were retrieved
	if err := tester.sync("light", nil, mode); err == nil {
		t.Fatal("succeeded attacker synchronisation")
	}
}

// TestFakedSyncProgress66WhitelistMatch tests if in case of whitelisted
// checkpoint match with opposite peer, the sync should succeed.
func TestFakedSyncProgress66WhitelistMatch(t *testing.T) {
	protocol := uint(eth.ETH66)
	mode := FullSync

	tester := newTester()
	validate := func(count int) (bool, error) {
		return true, nil
	}
	tester.downloader.ChainValidator = newWhitelistFake(validate)

	defer tester.terminate()

	chainA := testChainForkLightA.blocks
	tester.newPeer("light", protocol, chainA[1:])

	// Synchronise with the peer and make sure all blocks were retrieved
	if err := tester.sync("light", nil, mode); err != nil {
		t.Fatal("succeeded attacker synchronisation")
	}
}

// TestFakedSyncProgress66NoRemoteCheckpoint tests if in case of missing/invalid
// checkpointed blocks with opposite peer, the sync should fail initially but
// with the retry mechanism, it should succeed eventually.
func TestFakedSyncProgress66NoRemoteCheckpoint(t *testing.T) {
	protocol := uint(eth.ETH66)
	mode := FullSync

	tester := newTester()
	validate := func(count int) (bool, error) {
		// only return the `ErrNoRemoteCheckoint` error for the first call
		if count == 0 {
			return false, whitelist.ErrNoRemoteCheckoint
		}
		return true, nil
	}
	tester.downloader.ChainValidator = newWhitelistFake(validate)

	defer tester.terminate()

	chainA := testChainForkLightA.blocks
	tester.newPeer("light", protocol, chainA[1:])

	// Synchronise with the peer and make sure all blocks were retrieved
	// Should fail in first attempt
	if err := tester.sync("light", nil, mode); err != nil {
		assert.Equal(t, whitelist.ErrNoRemoteCheckoint, err, "failed synchronisation")
	}

	// Try syncing again, should succeed
	if err := tester.sync("light", nil, mode); err != nil {
		t.Fatal("succeeded attacker synchronisation")
=======
>>>>>>> 783f93b1
	}
}<|MERGE_RESOLUTION|>--- conflicted
+++ resolved
@@ -35,10 +35,7 @@
 	"github.com/ethereum/go-ethereum/core/rawdb"
 	"github.com/ethereum/go-ethereum/core/types"
 	"github.com/ethereum/go-ethereum/core/vm"
-<<<<<<< HEAD
 	"github.com/ethereum/go-ethereum/eth/downloader/whitelist"
-=======
->>>>>>> 783f93b1
 	"github.com/ethereum/go-ethereum/eth/protocols/eth"
 	"github.com/ethereum/go-ethereum/eth/protocols/snap"
 	"github.com/ethereum/go-ethereum/event"
@@ -80,12 +77,8 @@
 		chain:   chain,
 		peers:   make(map[string]*downloadTesterPeer),
 	}
-<<<<<<< HEAD
 
 	tester.downloader = New(0, db, new(event.TypeMux), tester.chain, nil, tester.dropPeer, nil, whitelist.NewService(10))
-=======
-	tester.downloader = New(0, db, new(event.TypeMux), tester.chain, nil, tester.dropPeer, nil)
->>>>>>> 783f93b1
 	return tester
 }
 
@@ -169,11 +162,7 @@
 }
 
 func unmarshalRlpHeaders(rlpdata []rlp.RawValue) []*types.Header {
-<<<<<<< HEAD
 	headers := make([]*types.Header, len(rlpdata))
-=======
-	var headers = make([]*types.Header, len(rlpdata))
->>>>>>> 783f93b1
 	for i, data := range rlpdata {
 		var h types.Header
 		if err := rlp.DecodeBytes(data, &h); err != nil {
@@ -258,7 +247,6 @@
 	// Deliver the headers to the downloader
 	req := &eth.Request{
 		Peer: dlp.id,
-<<<<<<< HEAD
 	}
 	res := &eth.Response{
 		Req:  req,
@@ -267,16 +255,6 @@
 		Time: 1,
 		Done: make(chan error, 1), // Ignore the returned status
 	}
-=======
-	}
-	res := &eth.Response{
-		Req:  req,
-		Res:  (*eth.BlockHeadersPacket)(&headers),
-		Meta: hashes,
-		Time: 1,
-		Done: make(chan error, 1), // Ignore the returned status
-	}
->>>>>>> 783f93b1
 	go func() {
 		sink <- res
 	}()
@@ -646,10 +624,6 @@
 func TestBoundedHeavyForkedSync66Full(t *testing.T) {
 	testBoundedHeavyForkedSync(t, eth.ETH66, FullSync)
 }
-<<<<<<< HEAD
-
-=======
->>>>>>> 783f93b1
 func TestBoundedHeavyForkedSync66Snap(t *testing.T) {
 	testBoundedHeavyForkedSync(t, eth.ETH66, SnapSync)
 }
@@ -745,11 +719,7 @@
 
 	// Create peers of every type
 	tester.newPeer("peer 66", eth.ETH66, chain.blocks[1:])
-<<<<<<< HEAD
 	// tester.newPeer("peer 65", eth.ETH67, chain.blocks[1:)
-=======
-	//tester.newPeer("peer 65", eth.ETH67, chain.blocks[1:)
->>>>>>> 783f93b1
 
 	// Synchronise with the requested peer and make sure all blocks were retrieved
 	if err := tester.sync(fmt.Sprintf("peer %d", protocol), nil, mode); err != nil {
@@ -951,10 +921,6 @@
 func TestHighTDStarvationAttack66Full(t *testing.T) {
 	testHighTDStarvationAttack(t, eth.ETH66, FullSync)
 }
-<<<<<<< HEAD
-
-=======
->>>>>>> 783f93b1
 func TestHighTDStarvationAttack66Snap(t *testing.T) {
 	testHighTDStarvationAttack(t, eth.ETH66, SnapSync)
 }
@@ -1424,7 +1390,6 @@
 		assertOwnChain(t, tester, 1)
 	} else {
 		assertOwnChain(t, tester, len(chain.blocks))
-<<<<<<< HEAD
 	}
 }
 
@@ -1536,7 +1501,5 @@
 	// Try syncing again, should succeed
 	if err := tester.sync("light", nil, mode); err != nil {
 		t.Fatal("succeeded attacker synchronisation")
-=======
->>>>>>> 783f93b1
 	}
 }