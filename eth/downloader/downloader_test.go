--- conflicted
+++ resolved
@@ -33,16 +33,10 @@
 	"github.com/ethereum/go-ethereum/consensus/ethash"
 	"github.com/ethereum/go-ethereum/core"
 	"github.com/ethereum/go-ethereum/core/rawdb"
-	"github.com/ethereum/go-ethereum/core/state/snapshot"
 	"github.com/ethereum/go-ethereum/core/types"
-<<<<<<< HEAD
-	"github.com/ethereum/go-ethereum/eth/protocols/eth"
-	"github.com/ethereum/go-ethereum/ethdb"
-=======
 	"github.com/ethereum/go-ethereum/core/vm"
 	"github.com/ethereum/go-ethereum/eth/protocols/eth"
 	"github.com/ethereum/go-ethereum/eth/protocols/snap"
->>>>>>> 9a0ed706
 	"github.com/ethereum/go-ethereum/event"
 	"github.com/ethereum/go-ethereum/log"
 	"github.com/ethereum/go-ethereum/params"
@@ -332,19 +326,6 @@
 	return dlp.id
 }
 
-<<<<<<< HEAD
-// Snapshots implements the BlockChain interface for the downloader, but is a noop.
-func (dl *downloadTester) Snapshots() *snapshot.Tree {
-	return nil
-}
-
-type downloadTesterPeer struct {
-	dl            *downloadTester
-	id            string
-	chain         *testChain
-	missingStates map[common.Hash]bool // State entries that fast sync should not return
-}
-=======
 // RequestAccountRange fetches a batch of accounts rooted in a specific account
 // trie, starting with the origin.
 func (dlp *downloadTesterPeer) RequestAccountRange(id uint64, root, origin, limit common.Hash, bytes uint64) error {
@@ -357,7 +338,6 @@
 		Bytes:  bytes,
 	}
 	slimaccs, proofs := snap.ServiceGetAccountRangeQuery(dlp.chain, req)
->>>>>>> 9a0ed706
 
 	// We need to convert to non-slim format, delegate to the packet code
 	res := &snap.AccountRangePacket{
@@ -451,11 +431,7 @@
 }
 
 func TestCanonicalSynchronisation66Full(t *testing.T)  { testCanonSync(t, eth.ETH66, FullSync) }
-<<<<<<< HEAD
-func TestCanonicalSynchronisation66Fast(t *testing.T)  { testCanonSync(t, eth.ETH66, FastSync) }
-=======
 func TestCanonicalSynchronisation66Snap(t *testing.T)  { testCanonSync(t, eth.ETH66, SnapSync) }
->>>>>>> 9a0ed706
 func TestCanonicalSynchronisation66Light(t *testing.T) { testCanonSync(t, eth.ETH66, LightSync) }
 
 func testCanonSync(t *testing.T, protocol uint, mode SyncMode) {
@@ -476,11 +452,7 @@
 // Tests that if a large batch of blocks are being downloaded, it is throttled
 // until the cached blocks are retrieved.
 func TestThrottling66Full(t *testing.T) { testThrottling(t, eth.ETH66, FullSync) }
-<<<<<<< HEAD
-func TestThrottling66Fast(t *testing.T) { testThrottling(t, eth.ETH66, FastSync) }
-=======
 func TestThrottling66Snap(t *testing.T) { testThrottling(t, eth.ETH66, SnapSync) }
->>>>>>> 9a0ed706
 
 func testThrottling(t *testing.T, protocol uint, mode SyncMode) {
 	tester := newTester()
@@ -559,11 +531,7 @@
 // this test common ancestor lookup should *not* be short circuited, and a full
 // binary search should be executed.
 func TestForkedSync66Full(t *testing.T)  { testForkedSync(t, eth.ETH66, FullSync) }
-<<<<<<< HEAD
-func TestForkedSync66Fast(t *testing.T)  { testForkedSync(t, eth.ETH66, FastSync) }
-=======
 func TestForkedSync66Snap(t *testing.T)  { testForkedSync(t, eth.ETH66, SnapSync) }
->>>>>>> 9a0ed706
 func TestForkedSync66Light(t *testing.T) { testForkedSync(t, eth.ETH66, LightSync) }
 
 func testForkedSync(t *testing.T, protocol uint, mode SyncMode) {
@@ -590,11 +558,7 @@
 // Tests that synchronising against a much shorter but much heavyer fork works
 // corrently and is not dropped.
 func TestHeavyForkedSync66Full(t *testing.T)  { testHeavyForkedSync(t, eth.ETH66, FullSync) }
-<<<<<<< HEAD
-func TestHeavyForkedSync66Fast(t *testing.T)  { testHeavyForkedSync(t, eth.ETH66, FastSync) }
-=======
 func TestHeavyForkedSync66Snap(t *testing.T)  { testHeavyForkedSync(t, eth.ETH66, SnapSync) }
->>>>>>> 9a0ed706
 func TestHeavyForkedSync66Light(t *testing.T) { testHeavyForkedSync(t, eth.ETH66, LightSync) }
 
 func testHeavyForkedSync(t *testing.T, protocol uint, mode SyncMode) {
@@ -623,11 +587,7 @@
 // chain head, ensuring that malicious peers cannot waste resources by feeding
 // long dead chains.
 func TestBoundedForkedSync66Full(t *testing.T)  { testBoundedForkedSync(t, eth.ETH66, FullSync) }
-<<<<<<< HEAD
-func TestBoundedForkedSync66Fast(t *testing.T)  { testBoundedForkedSync(t, eth.ETH66, FastSync) }
-=======
 func TestBoundedForkedSync66Snap(t *testing.T)  { testBoundedForkedSync(t, eth.ETH66, SnapSync) }
->>>>>>> 9a0ed706
 func TestBoundedForkedSync66Light(t *testing.T) { testBoundedForkedSync(t, eth.ETH66, LightSync) }
 
 func testBoundedForkedSync(t *testing.T, protocol uint, mode SyncMode) {
@@ -657,13 +617,8 @@
 func TestBoundedHeavyForkedSync66Full(t *testing.T) {
 	testBoundedHeavyForkedSync(t, eth.ETH66, FullSync)
 }
-<<<<<<< HEAD
-func TestBoundedHeavyForkedSync66Fast(t *testing.T) {
-	testBoundedHeavyForkedSync(t, eth.ETH66, FastSync)
-=======
 func TestBoundedHeavyForkedSync66Snap(t *testing.T) {
 	testBoundedHeavyForkedSync(t, eth.ETH66, SnapSync)
->>>>>>> 9a0ed706
 }
 func TestBoundedHeavyForkedSync66Light(t *testing.T) {
 	testBoundedHeavyForkedSync(t, eth.ETH66, LightSync)
@@ -693,11 +648,7 @@
 
 // Tests that a canceled download wipes all previously accumulated state.
 func TestCancel66Full(t *testing.T)  { testCancel(t, eth.ETH66, FullSync) }
-<<<<<<< HEAD
-func TestCancel66Fast(t *testing.T)  { testCancel(t, eth.ETH66, FastSync) }
-=======
 func TestCancel66Snap(t *testing.T)  { testCancel(t, eth.ETH66, SnapSync) }
->>>>>>> 9a0ed706
 func TestCancel66Light(t *testing.T) { testCancel(t, eth.ETH66, LightSync) }
 
 func testCancel(t *testing.T, protocol uint, mode SyncMode) {
@@ -724,11 +675,7 @@
 
 // Tests that synchronisation from multiple peers works as intended (multi thread sanity test).
 func TestMultiSynchronisation66Full(t *testing.T)  { testMultiSynchronisation(t, eth.ETH66, FullSync) }
-<<<<<<< HEAD
-func TestMultiSynchronisation66Fast(t *testing.T)  { testMultiSynchronisation(t, eth.ETH66, FastSync) }
-=======
 func TestMultiSynchronisation66Snap(t *testing.T)  { testMultiSynchronisation(t, eth.ETH66, SnapSync) }
->>>>>>> 9a0ed706
 func TestMultiSynchronisation66Light(t *testing.T) { testMultiSynchronisation(t, eth.ETH66, LightSync) }
 
 func testMultiSynchronisation(t *testing.T, protocol uint, mode SyncMode) {
@@ -752,11 +699,7 @@
 // Tests that synchronisations behave well in multi-version protocol environments
 // and not wreak havoc on other nodes in the network.
 func TestMultiProtoSynchronisation66Full(t *testing.T)  { testMultiProtoSync(t, eth.ETH66, FullSync) }
-<<<<<<< HEAD
-func TestMultiProtoSynchronisation66Fast(t *testing.T)  { testMultiProtoSync(t, eth.ETH66, FastSync) }
-=======
 func TestMultiProtoSynchronisation66Snap(t *testing.T)  { testMultiProtoSync(t, eth.ETH66, SnapSync) }
->>>>>>> 9a0ed706
 func TestMultiProtoSynchronisation66Light(t *testing.T) { testMultiProtoSync(t, eth.ETH66, LightSync) }
 
 func testMultiProtoSync(t *testing.T, protocol uint, mode SyncMode) {
@@ -767,13 +710,8 @@
 	chain := testChainBase.shorten(blockCacheMaxItems - 15)
 
 	// Create peers of every type
-<<<<<<< HEAD
-	tester.newPeer("peer 66", eth.ETH66, chain)
-	//tester.newPeer("peer 65", eth.ETH67, chain)
-=======
 	tester.newPeer("peer 66", eth.ETH66, chain.blocks[1:])
 	//tester.newPeer("peer 65", eth.ETH67, chain.blocks[1:)
->>>>>>> 9a0ed706
 
 	// Synchronise with the requested peer and make sure all blocks were retrieved
 	if err := tester.sync(fmt.Sprintf("peer %d", protocol), nil, mode); err != nil {
@@ -793,11 +731,7 @@
 // Tests that if a block is empty (e.g. header only), no body request should be
 // made, and instead the header should be assembled into a whole block in itself.
 func TestEmptyShortCircuit66Full(t *testing.T)  { testEmptyShortCircuit(t, eth.ETH66, FullSync) }
-<<<<<<< HEAD
-func TestEmptyShortCircuit66Fast(t *testing.T)  { testEmptyShortCircuit(t, eth.ETH66, FastSync) }
-=======
 func TestEmptyShortCircuit66Snap(t *testing.T)  { testEmptyShortCircuit(t, eth.ETH66, SnapSync) }
->>>>>>> 9a0ed706
 func TestEmptyShortCircuit66Light(t *testing.T) { testEmptyShortCircuit(t, eth.ETH66, LightSync) }
 
 func testEmptyShortCircuit(t *testing.T, protocol uint, mode SyncMode) {
@@ -845,11 +779,7 @@
 // Tests that headers are enqueued continuously, preventing malicious nodes from
 // stalling the downloader by feeding gapped header chains.
 func TestMissingHeaderAttack66Full(t *testing.T)  { testMissingHeaderAttack(t, eth.ETH66, FullSync) }
-<<<<<<< HEAD
-func TestMissingHeaderAttack66Fast(t *testing.T)  { testMissingHeaderAttack(t, eth.ETH66, FastSync) }
-=======
 func TestMissingHeaderAttack66Snap(t *testing.T)  { testMissingHeaderAttack(t, eth.ETH66, SnapSync) }
->>>>>>> 9a0ed706
 func TestMissingHeaderAttack66Light(t *testing.T) { testMissingHeaderAttack(t, eth.ETH66, LightSync) }
 
 func testMissingHeaderAttack(t *testing.T, protocol uint, mode SyncMode) {
@@ -875,11 +805,7 @@
 // Tests that if requested headers are shifted (i.e. first is missing), the queue
 // detects the invalid numbering.
 func TestShiftedHeaderAttack66Full(t *testing.T)  { testShiftedHeaderAttack(t, eth.ETH66, FullSync) }
-<<<<<<< HEAD
-func TestShiftedHeaderAttack66Fast(t *testing.T)  { testShiftedHeaderAttack(t, eth.ETH66, FastSync) }
-=======
 func TestShiftedHeaderAttack66Snap(t *testing.T)  { testShiftedHeaderAttack(t, eth.ETH66, SnapSync) }
->>>>>>> 9a0ed706
 func TestShiftedHeaderAttack66Light(t *testing.T) { testShiftedHeaderAttack(t, eth.ETH66, LightSync) }
 
 func testShiftedHeaderAttack(t *testing.T, protocol uint, mode SyncMode) {
@@ -906,11 +832,7 @@
 // Tests that upon detecting an invalid header, the recent ones are rolled back
 // for various failure scenarios. Afterwards a full sync is attempted to make
 // sure no state was corrupted.
-<<<<<<< HEAD
-func TestInvalidHeaderRollback66Fast(t *testing.T) { testInvalidHeaderRollback(t, eth.ETH66, FastSync) }
-=======
 func TestInvalidHeaderRollback66Snap(t *testing.T) { testInvalidHeaderRollback(t, eth.ETH66, SnapSync) }
->>>>>>> 9a0ed706
 
 func testInvalidHeaderRollback(t *testing.T, protocol uint, mode SyncMode) {
 	tester := newTester()
@@ -991,13 +913,8 @@
 func TestHighTDStarvationAttack66Full(t *testing.T) {
 	testHighTDStarvationAttack(t, eth.ETH66, FullSync)
 }
-<<<<<<< HEAD
-func TestHighTDStarvationAttack66Fast(t *testing.T) {
-	testHighTDStarvationAttack(t, eth.ETH66, FastSync)
-=======
 func TestHighTDStarvationAttack66Snap(t *testing.T) {
 	testHighTDStarvationAttack(t, eth.ETH66, SnapSync)
->>>>>>> 9a0ed706
 }
 func TestHighTDStarvationAttack66Light(t *testing.T) {
 	testHighTDStarvationAttack(t, eth.ETH66, LightSync)
@@ -1064,11 +981,7 @@
 // Tests that synchronisation progress (origin block number, current block number
 // and highest block number) is tracked and updated correctly.
 func TestSyncProgress66Full(t *testing.T)  { testSyncProgress(t, eth.ETH66, FullSync) }
-<<<<<<< HEAD
-func TestSyncProgress66Fast(t *testing.T)  { testSyncProgress(t, eth.ETH66, FastSync) }
-=======
 func TestSyncProgress66Snap(t *testing.T)  { testSyncProgress(t, eth.ETH66, SnapSync) }
->>>>>>> 9a0ed706
 func TestSyncProgress66Light(t *testing.T) { testSyncProgress(t, eth.ETH66, LightSync) }
 
 func testSyncProgress(t *testing.T, protocol uint, mode SyncMode) {
@@ -1145,11 +1058,7 @@
 // number) is tracked and updated correctly in case of a fork (or manual head
 // revertal).
 func TestForkedSyncProgress66Full(t *testing.T)  { testForkedSyncProgress(t, eth.ETH66, FullSync) }
-<<<<<<< HEAD
-func TestForkedSyncProgress66Fast(t *testing.T)  { testForkedSyncProgress(t, eth.ETH66, FastSync) }
-=======
 func TestForkedSyncProgress66Snap(t *testing.T)  { testForkedSyncProgress(t, eth.ETH66, SnapSync) }
->>>>>>> 9a0ed706
 func TestForkedSyncProgress66Light(t *testing.T) { testForkedSyncProgress(t, eth.ETH66, LightSync) }
 
 func testForkedSyncProgress(t *testing.T, protocol uint, mode SyncMode) {
@@ -1220,11 +1129,7 @@
 // origin is not updated in the next sync cycle, as it should be considered the
 // continuation of the previous sync and not a new instance.
 func TestFailedSyncProgress66Full(t *testing.T)  { testFailedSyncProgress(t, eth.ETH66, FullSync) }
-<<<<<<< HEAD
-func TestFailedSyncProgress66Fast(t *testing.T)  { testFailedSyncProgress(t, eth.ETH66, FastSync) }
-=======
 func TestFailedSyncProgress66Snap(t *testing.T)  { testFailedSyncProgress(t, eth.ETH66, SnapSync) }
->>>>>>> 9a0ed706
 func TestFailedSyncProgress66Light(t *testing.T) { testFailedSyncProgress(t, eth.ETH66, LightSync) }
 
 func testFailedSyncProgress(t *testing.T, protocol uint, mode SyncMode) {
@@ -1290,11 +1195,7 @@
 // Tests that if an attacker fakes a chain height, after the attack is detected,
 // the progress height is successfully reduced at the next sync invocation.
 func TestFakedSyncProgress66Full(t *testing.T)  { testFakedSyncProgress(t, eth.ETH66, FullSync) }
-<<<<<<< HEAD
-func TestFakedSyncProgress66Fast(t *testing.T)  { testFakedSyncProgress(t, eth.ETH66, FastSync) }
-=======
 func TestFakedSyncProgress66Snap(t *testing.T)  { testFakedSyncProgress(t, eth.ETH66, SnapSync) }
->>>>>>> 9a0ed706
 func TestFakedSyncProgress66Light(t *testing.T) { testFakedSyncProgress(t, eth.ETH66, LightSync) }
 
 func testFakedSyncProgress(t *testing.T, protocol uint, mode SyncMode) {
@@ -1360,91 +1261,6 @@
 	})
 }
 
-<<<<<<< HEAD
-// This test reproduces an issue where unexpected deliveries would
-// block indefinitely if they arrived at the right time.
-func TestDeliverHeadersHang66Full(t *testing.T)  { testDeliverHeadersHang(t, eth.ETH66, FullSync) }
-func TestDeliverHeadersHang66Fast(t *testing.T)  { testDeliverHeadersHang(t, eth.ETH66, FastSync) }
-func TestDeliverHeadersHang66Light(t *testing.T) { testDeliverHeadersHang(t, eth.ETH66, LightSync) }
-
-func testDeliverHeadersHang(t *testing.T, protocol uint, mode SyncMode) {
-	t.Parallel()
-
-	master := newTester()
-	defer master.terminate()
-	chain := testChainBase.shorten(15)
-
-	for i := 0; i < 200; i++ {
-		tester := newTester()
-		tester.peerDb = master.peerDb
-		tester.newPeer("peer", protocol, chain)
-
-		// Whenever the downloader requests headers, flood it with
-		// a lot of unrequested header deliveries.
-		tester.downloader.peers.peers["peer"].peer = &floodingTestPeer{
-			peer:   tester.downloader.peers.peers["peer"].peer,
-			tester: tester,
-		}
-		if err := tester.sync("peer", nil, mode); err != nil {
-			t.Errorf("test %d: sync failed: %v", i, err)
-		}
-		tester.terminate()
-	}
-}
-
-type floodingTestPeer struct {
-	peer   Peer
-	tester *downloadTester
-}
-
-func (ftp *floodingTestPeer) Head() (common.Hash, *big.Int) { return ftp.peer.Head() }
-func (ftp *floodingTestPeer) RequestHeadersByHash(hash common.Hash, count int, skip int, reverse bool) error {
-	return ftp.peer.RequestHeadersByHash(hash, count, skip, reverse)
-}
-func (ftp *floodingTestPeer) RequestBodies(hashes []common.Hash) error {
-	return ftp.peer.RequestBodies(hashes)
-}
-func (ftp *floodingTestPeer) RequestReceipts(hashes []common.Hash) error {
-	return ftp.peer.RequestReceipts(hashes)
-}
-func (ftp *floodingTestPeer) RequestNodeData(hashes []common.Hash) error {
-	return ftp.peer.RequestNodeData(hashes)
-}
-
-func (ftp *floodingTestPeer) RequestHeadersByNumber(from uint64, count, skip int, reverse bool) error {
-	deliveriesDone := make(chan struct{}, 500)
-	for i := 0; i < cap(deliveriesDone)-1; i++ {
-		peer := fmt.Sprintf("fake-peer%d", i)
-		go func() {
-			ftp.tester.downloader.DeliverHeaders(peer, []*types.Header{{}, {}, {}, {}})
-			deliveriesDone <- struct{}{}
-		}()
-	}
-
-	// None of the extra deliveries should block.
-	timeout := time.After(60 * time.Second)
-	launched := false
-	for i := 0; i < cap(deliveriesDone); i++ {
-		select {
-		case <-deliveriesDone:
-			if !launched {
-				// Start delivering the requested headers
-				// after one of the flooding responses has arrived.
-				go func() {
-					ftp.peer.RequestHeadersByNumber(from, count, skip, reverse)
-					deliveriesDone <- struct{}{}
-				}()
-				launched = true
-			}
-		case <-timeout:
-			panic("blocked")
-		}
-	}
-	return nil
-}
-
-=======
->>>>>>> 9a0ed706
 func TestRemoteHeaderRequestSpan(t *testing.T) {
 	testCases := []struct {
 		remoteHeight uint64
@@ -1523,11 +1339,7 @@
 // Tests that peers below a pre-configured checkpoint block are prevented from
 // being fast-synced from, avoiding potential cheap eclipse attacks.
 func TestCheckpointEnforcement66Full(t *testing.T) { testCheckpointEnforcement(t, eth.ETH66, FullSync) }
-<<<<<<< HEAD
-func TestCheckpointEnforcement66Fast(t *testing.T) { testCheckpointEnforcement(t, eth.ETH66, FastSync) }
-=======
 func TestCheckpointEnforcement66Snap(t *testing.T) { testCheckpointEnforcement(t, eth.ETH66, SnapSync) }
->>>>>>> 9a0ed706
 func TestCheckpointEnforcement66Light(t *testing.T) {
 	testCheckpointEnforcement(t, eth.ETH66, LightSync)
 }
