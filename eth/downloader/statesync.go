// Copyright 2017 The go-ethereum Authors
// This file is part of the go-ethereum library.
//
// The go-ethereum library is free software: you can redistribute it and/or modify
// it under the terms of the GNU Lesser General Public License as published by
// the Free Software Foundation, either version 3 of the License, or
// (at your option) any later version.
//
// The go-ethereum library is distributed in the hope that it will be useful,
// but WITHOUT ANY WARRANTY; without even the implied warranty of
// MERCHANTABILITY or FITNESS FOR A PARTICULAR PURPOSE. See the
// GNU Lesser General Public License for more details.
//
// You should have received a copy of the GNU Lesser General Public License
// along with the go-ethereum library. If not, see <http://www.gnu.org/licenses/>.

package downloader

import (
	"sync"

	"github.com/ethereum/go-ethereum/common"
	"github.com/ethereum/go-ethereum/log"
)

// syncState starts downloading state with the given root hash.
func (d *Downloader) syncState(root common.Hash) *stateSync {
	// Create the state sync
	s := newStateSync(d, root)
	select {
	case d.stateSyncStart <- s:
		// If we tell the statesync to restart with a new root, we also need
		// to wait for it to actually also start -- when old requests have timed
		// out or been delivered
		<-s.started
	case <-d.quitCh:
		s.err = errCancelStateFetch
		close(s.done)
	}
	return s
}

// stateFetcher manages the active state sync and accepts requests
// on its behalf.
func (d *Downloader) stateFetcher() {
	for {
		select {
		case s := <-d.stateSyncStart:
			for next := s; next != nil; {
				next = d.runStateSync(next)
			}
		case <-d.quitCh:
			return
		}
	}
}

// runStateSync runs a state synchronisation until it completes or another root
// hash is requested to be switched over to.
func (d *Downloader) runStateSync(s *stateSync) *stateSync {
	log.Trace("State sync starting", "root", s.root)

	go s.run()
	defer s.Cancel()

	for {
		select {
		case next := <-d.stateSyncStart:
			return next

		case <-s.done:
			return nil
		}
	}
}

// stateSync schedules requests for downloading a particular state trie defined
// by a given state root.
type stateSync struct {
	d    *Downloader // Downloader instance to access and manage current peerset
	root common.Hash // State root currently being synced

	started    chan struct{} // Started is signalled once the sync loop starts
	cancel     chan struct{} // Channel to signal a termination request
	cancelOnce sync.Once     // Ensures cancel only ever gets called once
	done       chan struct{} // Channel to signal termination completion
	err        error         // Any error hit during sync (set before completion)
}

// newStateSync creates a new state trie download scheduler. This method does not
// yet start the sync. The user needs to call run to initiate.
func newStateSync(d *Downloader, root common.Hash) *stateSync {
	return &stateSync{
<<<<<<< HEAD
		d:         d,
		root:      root,
		sched:     state.NewStateSync(root, d.stateDB, d.stateBloom, nil),
		keccak:    sha3.NewLegacyKeccak256().(crypto.KeccakState),
		trieTasks: make(map[common.Hash]*trieTask),
		codeTasks: make(map[common.Hash]*codeTask),
		deliver:   make(chan *stateReq),
		cancel:    make(chan struct{}),
		done:      make(chan struct{}),
		started:   make(chan struct{}),
=======
		d:       d,
		root:    root,
		cancel:  make(chan struct{}),
		done:    make(chan struct{}),
		started: make(chan struct{}),
>>>>>>> 9a0ed706
	}
}

// run starts the task assignment and response processing loop, blocking until
// it finishes, and finally notifying any goroutines waiting for the loop to
// finish.
func (s *stateSync) run() {
	close(s.started)
	s.err = s.d.SnapSyncer.Sync(s.root, s.cancel)
	close(s.done)
}

// Wait blocks until the sync is done or canceled.
func (s *stateSync) Wait() error {
	<-s.done
	return s.err
}

// Cancel cancels the sync and waits until it has shut down.
func (s *stateSync) Cancel() error {
	s.cancelOnce.Do(func() {
		close(s.cancel)
	})
	return s.Wait()
<<<<<<< HEAD
}

// loop is the main event loop of a state trie sync. It it responsible for the
// assignment of new tasks to peers (including sending it to them) as well as
// for the processing of inbound data. Note, that the loop does not directly
// receive data from peers, rather those are buffered up in the downloader and
// pushed here async. The reason is to decouple processing from data receipt
// and timeouts.
func (s *stateSync) loop() (err error) {
	// Listen for new peer events to assign tasks to them
	newPeer := make(chan *peerConnection, 1024)
	peerSub := s.d.peers.SubscribeNewPeers(newPeer)
	defer peerSub.Unsubscribe()
	defer func() {
		cerr := s.commit(true)
		if err == nil {
			err = cerr
		}
	}()

	// Keep assigning new tasks until the sync completes or aborts
	for s.sched.Pending() > 0 {
		if err = s.commit(false); err != nil {
			return err
		}
		s.assignTasks()
		// Tasks assigned, wait for something to happen
		select {
		case <-newPeer:
			// New peer arrived, try to assign it download tasks

		case <-s.cancel:
			return errCancelStateFetch

		case <-s.d.cancelCh:
			return errCanceled

		case req := <-s.deliver:
			// Response, disconnect or timeout triggered, drop the peer if stalling
			log.Trace("Received node data response", "peer", req.peer.id, "count", len(req.response), "dropped", req.dropped, "timeout", !req.dropped && req.timedOut())
			if req.nItems <= 2 && !req.dropped && req.timedOut() {
				// 2 items are the minimum requested, if even that times out, we've no use of
				// this peer at the moment.
				log.Warn("Stalling state sync, dropping peer", "peer", req.peer.id)
				if s.d.dropPeer == nil {
					// The dropPeer method is nil when `--copydb` is used for a local copy.
					// Timeouts can occur if e.g. compaction hits at the wrong time, and can be ignored
					req.peer.log.Warn("Downloader wants to drop peer, but peerdrop-function is not set", "peer", req.peer.id)
				} else {
					s.d.dropPeer(req.peer.id)

					// If this peer was the master peer, abort sync immediately
					s.d.cancelLock.RLock()
					master := req.peer.id == s.d.cancelPeer
					s.d.cancelLock.RUnlock()

					if master {
						s.d.cancel()
						return errTimeout
					}
				}
			}
			// Process all the received blobs and check for stale delivery
			delivered, err := s.process(req)
			req.peer.SetNodeDataIdle(delivered, req.delivered)
			if err != nil {
				log.Warn("Node data write error", "err", err)
				return err
			}
		}
	}
	return nil
}

func (s *stateSync) commit(force bool) error {
	if !force && s.bytesUncommitted < ethdb.IdealBatchSize {
		return nil
	}
	start := time.Now()
	b := s.d.stateDB.NewBatch()
	if err := s.sched.Commit(b); err != nil {
		return err
	}
	if err := b.Write(); err != nil {
		return fmt.Errorf("DB write error: %v", err)
	}
	s.updateStats(s.numUncommitted, 0, 0, time.Since(start))
	s.numUncommitted = 0
	s.bytesUncommitted = 0
	return nil
}

// assignTasks attempts to assign new tasks to all idle peers, either from the
// batch currently being retried, or fetching new data from the trie sync itself.
func (s *stateSync) assignTasks() {
	// Iterate over all idle peers and try to assign them state fetches
	peers, _ := s.d.peers.NodeDataIdlePeers()
	for _, p := range peers {
		// Assign a batch of fetches proportional to the estimated latency/bandwidth
		cap := p.NodeDataCapacity(s.d.peers.rates.TargetRoundTrip())
		req := &stateReq{peer: p, timeout: s.d.peers.rates.TargetTimeout()}

		nodes, _, codes := s.fillTasks(cap, req)

		// If the peer was assigned tasks to fetch, send the network request
		if len(nodes)+len(codes) > 0 {
			req.peer.log.Trace("Requesting batch of state data", "nodes", len(nodes), "codes", len(codes), "root", s.root)
			select {
			case s.d.trackStateReq <- req:
				req.peer.FetchNodeData(append(nodes, codes...)) // Unified retrieval under eth/6x
			case <-s.cancel:
			case <-s.d.cancelCh:
			}
		}
	}
}

// fillTasks fills the given request object with a maximum of n state download
// tasks to send to the remote peer.
func (s *stateSync) fillTasks(n int, req *stateReq) (nodes []common.Hash, paths []trie.SyncPath, codes []common.Hash) {
	// Refill available tasks from the scheduler.
	if fill := n - (len(s.trieTasks) + len(s.codeTasks)); fill > 0 {
		nodes, paths, codes := s.sched.Missing(fill)
		for i, hash := range nodes {
			s.trieTasks[hash] = &trieTask{
				path:     paths[i],
				attempts: make(map[string]struct{}),
			}
		}
		for _, hash := range codes {
			s.codeTasks[hash] = &codeTask{
				attempts: make(map[string]struct{}),
			}
		}
	}
	// Find tasks that haven't been tried with the request's peer. Prefer code
	// over trie nodes as those can be written to disk and forgotten about.
	nodes = make([]common.Hash, 0, n)
	paths = make([]trie.SyncPath, 0, n)
	codes = make([]common.Hash, 0, n)

	req.trieTasks = make(map[common.Hash]*trieTask, n)
	req.codeTasks = make(map[common.Hash]*codeTask, n)

	for hash, t := range s.codeTasks {
		// Stop when we've gathered enough requests
		if len(nodes)+len(codes) == n {
			break
		}
		// Skip any requests we've already tried from this peer
		if _, ok := t.attempts[req.peer.id]; ok {
			continue
		}
		// Assign the request to this peer
		t.attempts[req.peer.id] = struct{}{}
		codes = append(codes, hash)
		req.codeTasks[hash] = t
		delete(s.codeTasks, hash)
	}
	for hash, t := range s.trieTasks {
		// Stop when we've gathered enough requests
		if len(nodes)+len(codes) == n {
			break
		}
		// Skip any requests we've already tried from this peer
		if _, ok := t.attempts[req.peer.id]; ok {
			continue
		}
		// Assign the request to this peer
		t.attempts[req.peer.id] = struct{}{}

		nodes = append(nodes, hash)
		paths = append(paths, t.path)

		req.trieTasks[hash] = t
		delete(s.trieTasks, hash)
	}
	req.nItems = uint16(len(nodes) + len(codes))
	return nodes, paths, codes
}

// process iterates over a batch of delivered state data, injecting each item
// into a running state sync, re-queuing any items that were requested but not
// delivered. Returns whether the peer actually managed to deliver anything of
// value, and any error that occurred.
func (s *stateSync) process(req *stateReq) (int, error) {
	// Collect processing stats and update progress if valid data was received
	duplicate, unexpected, successful := 0, 0, 0

	defer func(start time.Time) {
		if duplicate > 0 || unexpected > 0 {
			s.updateStats(0, duplicate, unexpected, time.Since(start))
		}
	}(time.Now())

	// Iterate over all the delivered data and inject one-by-one into the trie
	for _, blob := range req.response {
		hash, err := s.processNodeData(blob)
		switch err {
		case nil:
			s.numUncommitted++
			s.bytesUncommitted += len(blob)
			successful++
		case trie.ErrNotRequested:
			unexpected++
		case trie.ErrAlreadyProcessed:
			duplicate++
		default:
			return successful, fmt.Errorf("invalid state node %s: %v", hash.TerminalString(), err)
		}
		// Delete from both queues (one delivery is enough for the syncer)
		delete(req.trieTasks, hash)
		delete(req.codeTasks, hash)
	}
	// Put unfulfilled tasks back into the retry queue
	npeers := s.d.peers.Len()
	for hash, task := range req.trieTasks {
		// If the node did deliver something, missing items may be due to a protocol
		// limit or a previous timeout + delayed delivery. Both cases should permit
		// the node to retry the missing items (to avoid single-peer stalls).
		if len(req.response) > 0 || req.timedOut() {
			delete(task.attempts, req.peer.id)
		}
		// If we've requested the node too many times already, it may be a malicious
		// sync where nobody has the right data. Abort.
		if len(task.attempts) >= npeers {
			return successful, fmt.Errorf("trie node %s failed with all peers (%d tries, %d peers)", hash.TerminalString(), len(task.attempts), npeers)
		}
		// Missing item, place into the retry queue.
		s.trieTasks[hash] = task
	}
	for hash, task := range req.codeTasks {
		// If the node did deliver something, missing items may be due to a protocol
		// limit or a previous timeout + delayed delivery. Both cases should permit
		// the node to retry the missing items (to avoid single-peer stalls).
		if len(req.response) > 0 || req.timedOut() {
			delete(task.attempts, req.peer.id)
		}
		// If we've requested the node too many times already, it may be a malicious
		// sync where nobody has the right data. Abort.
		if len(task.attempts) >= npeers {
			return successful, fmt.Errorf("byte code %s failed with all peers (%d tries, %d peers)", hash.TerminalString(), len(task.attempts), npeers)
		}
		// Missing item, place into the retry queue.
		s.codeTasks[hash] = task
	}
	return successful, nil
}

// processNodeData tries to inject a trie node data blob delivered from a remote
// peer into the state trie, returning whether anything useful was written or any
// error occurred.
func (s *stateSync) processNodeData(blob []byte) (common.Hash, error) {
	res := trie.SyncResult{Data: blob}
	s.keccak.Reset()
	s.keccak.Write(blob)
	s.keccak.Read(res.Hash[:])
	err := s.sched.Process(res)
	return res.Hash, err
}

// updateStats bumps the various state sync progress counters and displays a log
// message for the user to see.
func (s *stateSync) updateStats(written, duplicate, unexpected int, duration time.Duration) {
	s.d.syncStatsLock.Lock()
	defer s.d.syncStatsLock.Unlock()

	s.d.syncStatsState.pending = uint64(s.sched.Pending())
	s.d.syncStatsState.processed += uint64(written)
	s.d.syncStatsState.duplicate += uint64(duplicate)
	s.d.syncStatsState.unexpected += uint64(unexpected)

	if written > 0 || duplicate > 0 || unexpected > 0 {
		log.Info("Imported new state entries", "count", written, "elapsed", common.PrettyDuration(duration), "processed", s.d.syncStatsState.processed, "pending", s.d.syncStatsState.pending, "trieretry", len(s.trieTasks), "coderetry", len(s.codeTasks), "duplicate", s.d.syncStatsState.duplicate, "unexpected", s.d.syncStatsState.unexpected)
	}
	if written > 0 {
		rawdb.WriteFastTrieProgress(s.d.stateDB, s.d.syncStatsState.processed)
	}
=======
>>>>>>> 9a0ed706
}<|MERGE_RESOLUTION|>--- conflicted
+++ resolved
@@ -91,24 +91,11 @@
 // yet start the sync. The user needs to call run to initiate.
 func newStateSync(d *Downloader, root common.Hash) *stateSync {
 	return &stateSync{
-<<<<<<< HEAD
-		d:         d,
-		root:      root,
-		sched:     state.NewStateSync(root, d.stateDB, d.stateBloom, nil),
-		keccak:    sha3.NewLegacyKeccak256().(crypto.KeccakState),
-		trieTasks: make(map[common.Hash]*trieTask),
-		codeTasks: make(map[common.Hash]*codeTask),
-		deliver:   make(chan *stateReq),
-		cancel:    make(chan struct{}),
-		done:      make(chan struct{}),
-		started:   make(chan struct{}),
-=======
 		d:       d,
 		root:    root,
 		cancel:  make(chan struct{}),
 		done:    make(chan struct{}),
 		started: make(chan struct{}),
->>>>>>> 9a0ed706
 	}
 }
 
@@ -133,285 +120,4 @@
 		close(s.cancel)
 	})
 	return s.Wait()
-<<<<<<< HEAD
-}
-
-// loop is the main event loop of a state trie sync. It it responsible for the
-// assignment of new tasks to peers (including sending it to them) as well as
-// for the processing of inbound data. Note, that the loop does not directly
-// receive data from peers, rather those are buffered up in the downloader and
-// pushed here async. The reason is to decouple processing from data receipt
-// and timeouts.
-func (s *stateSync) loop() (err error) {
-	// Listen for new peer events to assign tasks to them
-	newPeer := make(chan *peerConnection, 1024)
-	peerSub := s.d.peers.SubscribeNewPeers(newPeer)
-	defer peerSub.Unsubscribe()
-	defer func() {
-		cerr := s.commit(true)
-		if err == nil {
-			err = cerr
-		}
-	}()
-
-	// Keep assigning new tasks until the sync completes or aborts
-	for s.sched.Pending() > 0 {
-		if err = s.commit(false); err != nil {
-			return err
-		}
-		s.assignTasks()
-		// Tasks assigned, wait for something to happen
-		select {
-		case <-newPeer:
-			// New peer arrived, try to assign it download tasks
-
-		case <-s.cancel:
-			return errCancelStateFetch
-
-		case <-s.d.cancelCh:
-			return errCanceled
-
-		case req := <-s.deliver:
-			// Response, disconnect or timeout triggered, drop the peer if stalling
-			log.Trace("Received node data response", "peer", req.peer.id, "count", len(req.response), "dropped", req.dropped, "timeout", !req.dropped && req.timedOut())
-			if req.nItems <= 2 && !req.dropped && req.timedOut() {
-				// 2 items are the minimum requested, if even that times out, we've no use of
-				// this peer at the moment.
-				log.Warn("Stalling state sync, dropping peer", "peer", req.peer.id)
-				if s.d.dropPeer == nil {
-					// The dropPeer method is nil when `--copydb` is used for a local copy.
-					// Timeouts can occur if e.g. compaction hits at the wrong time, and can be ignored
-					req.peer.log.Warn("Downloader wants to drop peer, but peerdrop-function is not set", "peer", req.peer.id)
-				} else {
-					s.d.dropPeer(req.peer.id)
-
-					// If this peer was the master peer, abort sync immediately
-					s.d.cancelLock.RLock()
-					master := req.peer.id == s.d.cancelPeer
-					s.d.cancelLock.RUnlock()
-
-					if master {
-						s.d.cancel()
-						return errTimeout
-					}
-				}
-			}
-			// Process all the received blobs and check for stale delivery
-			delivered, err := s.process(req)
-			req.peer.SetNodeDataIdle(delivered, req.delivered)
-			if err != nil {
-				log.Warn("Node data write error", "err", err)
-				return err
-			}
-		}
-	}
-	return nil
-}
-
-func (s *stateSync) commit(force bool) error {
-	if !force && s.bytesUncommitted < ethdb.IdealBatchSize {
-		return nil
-	}
-	start := time.Now()
-	b := s.d.stateDB.NewBatch()
-	if err := s.sched.Commit(b); err != nil {
-		return err
-	}
-	if err := b.Write(); err != nil {
-		return fmt.Errorf("DB write error: %v", err)
-	}
-	s.updateStats(s.numUncommitted, 0, 0, time.Since(start))
-	s.numUncommitted = 0
-	s.bytesUncommitted = 0
-	return nil
-}
-
-// assignTasks attempts to assign new tasks to all idle peers, either from the
-// batch currently being retried, or fetching new data from the trie sync itself.
-func (s *stateSync) assignTasks() {
-	// Iterate over all idle peers and try to assign them state fetches
-	peers, _ := s.d.peers.NodeDataIdlePeers()
-	for _, p := range peers {
-		// Assign a batch of fetches proportional to the estimated latency/bandwidth
-		cap := p.NodeDataCapacity(s.d.peers.rates.TargetRoundTrip())
-		req := &stateReq{peer: p, timeout: s.d.peers.rates.TargetTimeout()}
-
-		nodes, _, codes := s.fillTasks(cap, req)
-
-		// If the peer was assigned tasks to fetch, send the network request
-		if len(nodes)+len(codes) > 0 {
-			req.peer.log.Trace("Requesting batch of state data", "nodes", len(nodes), "codes", len(codes), "root", s.root)
-			select {
-			case s.d.trackStateReq <- req:
-				req.peer.FetchNodeData(append(nodes, codes...)) // Unified retrieval under eth/6x
-			case <-s.cancel:
-			case <-s.d.cancelCh:
-			}
-		}
-	}
-}
-
-// fillTasks fills the given request object with a maximum of n state download
-// tasks to send to the remote peer.
-func (s *stateSync) fillTasks(n int, req *stateReq) (nodes []common.Hash, paths []trie.SyncPath, codes []common.Hash) {
-	// Refill available tasks from the scheduler.
-	if fill := n - (len(s.trieTasks) + len(s.codeTasks)); fill > 0 {
-		nodes, paths, codes := s.sched.Missing(fill)
-		for i, hash := range nodes {
-			s.trieTasks[hash] = &trieTask{
-				path:     paths[i],
-				attempts: make(map[string]struct{}),
-			}
-		}
-		for _, hash := range codes {
-			s.codeTasks[hash] = &codeTask{
-				attempts: make(map[string]struct{}),
-			}
-		}
-	}
-	// Find tasks that haven't been tried with the request's peer. Prefer code
-	// over trie nodes as those can be written to disk and forgotten about.
-	nodes = make([]common.Hash, 0, n)
-	paths = make([]trie.SyncPath, 0, n)
-	codes = make([]common.Hash, 0, n)
-
-	req.trieTasks = make(map[common.Hash]*trieTask, n)
-	req.codeTasks = make(map[common.Hash]*codeTask, n)
-
-	for hash, t := range s.codeTasks {
-		// Stop when we've gathered enough requests
-		if len(nodes)+len(codes) == n {
-			break
-		}
-		// Skip any requests we've already tried from this peer
-		if _, ok := t.attempts[req.peer.id]; ok {
-			continue
-		}
-		// Assign the request to this peer
-		t.attempts[req.peer.id] = struct{}{}
-		codes = append(codes, hash)
-		req.codeTasks[hash] = t
-		delete(s.codeTasks, hash)
-	}
-	for hash, t := range s.trieTasks {
-		// Stop when we've gathered enough requests
-		if len(nodes)+len(codes) == n {
-			break
-		}
-		// Skip any requests we've already tried from this peer
-		if _, ok := t.attempts[req.peer.id]; ok {
-			continue
-		}
-		// Assign the request to this peer
-		t.attempts[req.peer.id] = struct{}{}
-
-		nodes = append(nodes, hash)
-		paths = append(paths, t.path)
-
-		req.trieTasks[hash] = t
-		delete(s.trieTasks, hash)
-	}
-	req.nItems = uint16(len(nodes) + len(codes))
-	return nodes, paths, codes
-}
-
-// process iterates over a batch of delivered state data, injecting each item
-// into a running state sync, re-queuing any items that were requested but not
-// delivered. Returns whether the peer actually managed to deliver anything of
-// value, and any error that occurred.
-func (s *stateSync) process(req *stateReq) (int, error) {
-	// Collect processing stats and update progress if valid data was received
-	duplicate, unexpected, successful := 0, 0, 0
-
-	defer func(start time.Time) {
-		if duplicate > 0 || unexpected > 0 {
-			s.updateStats(0, duplicate, unexpected, time.Since(start))
-		}
-	}(time.Now())
-
-	// Iterate over all the delivered data and inject one-by-one into the trie
-	for _, blob := range req.response {
-		hash, err := s.processNodeData(blob)
-		switch err {
-		case nil:
-			s.numUncommitted++
-			s.bytesUncommitted += len(blob)
-			successful++
-		case trie.ErrNotRequested:
-			unexpected++
-		case trie.ErrAlreadyProcessed:
-			duplicate++
-		default:
-			return successful, fmt.Errorf("invalid state node %s: %v", hash.TerminalString(), err)
-		}
-		// Delete from both queues (one delivery is enough for the syncer)
-		delete(req.trieTasks, hash)
-		delete(req.codeTasks, hash)
-	}
-	// Put unfulfilled tasks back into the retry queue
-	npeers := s.d.peers.Len()
-	for hash, task := range req.trieTasks {
-		// If the node did deliver something, missing items may be due to a protocol
-		// limit or a previous timeout + delayed delivery. Both cases should permit
-		// the node to retry the missing items (to avoid single-peer stalls).
-		if len(req.response) > 0 || req.timedOut() {
-			delete(task.attempts, req.peer.id)
-		}
-		// If we've requested the node too many times already, it may be a malicious
-		// sync where nobody has the right data. Abort.
-		if len(task.attempts) >= npeers {
-			return successful, fmt.Errorf("trie node %s failed with all peers (%d tries, %d peers)", hash.TerminalString(), len(task.attempts), npeers)
-		}
-		// Missing item, place into the retry queue.
-		s.trieTasks[hash] = task
-	}
-	for hash, task := range req.codeTasks {
-		// If the node did deliver something, missing items may be due to a protocol
-		// limit or a previous timeout + delayed delivery. Both cases should permit
-		// the node to retry the missing items (to avoid single-peer stalls).
-		if len(req.response) > 0 || req.timedOut() {
-			delete(task.attempts, req.peer.id)
-		}
-		// If we've requested the node too many times already, it may be a malicious
-		// sync where nobody has the right data. Abort.
-		if len(task.attempts) >= npeers {
-			return successful, fmt.Errorf("byte code %s failed with all peers (%d tries, %d peers)", hash.TerminalString(), len(task.attempts), npeers)
-		}
-		// Missing item, place into the retry queue.
-		s.codeTasks[hash] = task
-	}
-	return successful, nil
-}
-
-// processNodeData tries to inject a trie node data blob delivered from a remote
-// peer into the state trie, returning whether anything useful was written or any
-// error occurred.
-func (s *stateSync) processNodeData(blob []byte) (common.Hash, error) {
-	res := trie.SyncResult{Data: blob}
-	s.keccak.Reset()
-	s.keccak.Write(blob)
-	s.keccak.Read(res.Hash[:])
-	err := s.sched.Process(res)
-	return res.Hash, err
-}
-
-// updateStats bumps the various state sync progress counters and displays a log
-// message for the user to see.
-func (s *stateSync) updateStats(written, duplicate, unexpected int, duration time.Duration) {
-	s.d.syncStatsLock.Lock()
-	defer s.d.syncStatsLock.Unlock()
-
-	s.d.syncStatsState.pending = uint64(s.sched.Pending())
-	s.d.syncStatsState.processed += uint64(written)
-	s.d.syncStatsState.duplicate += uint64(duplicate)
-	s.d.syncStatsState.unexpected += uint64(unexpected)
-
-	if written > 0 || duplicate > 0 || unexpected > 0 {
-		log.Info("Imported new state entries", "count", written, "elapsed", common.PrettyDuration(duration), "processed", s.d.syncStatsState.processed, "pending", s.d.syncStatsState.pending, "trieretry", len(s.trieTasks), "coderetry", len(s.codeTasks), "duplicate", s.d.syncStatsState.duplicate, "unexpected", s.d.syncStatsState.unexpected)
-	}
-	if written > 0 {
-		rawdb.WriteFastTrieProgress(s.d.stateDB, s.d.syncStatsState.processed)
-	}
-=======
->>>>>>> 9a0ed706
 }