--- conflicted
+++ resolved
@@ -23,12 +23,9 @@
 	"sync"
 	"time"
 
-	"github.com/deckarep/golang-set"
+	mapset "github.com/deckarep/golang-set"
 	"github.com/ethereum/go-ethereum/common"
-<<<<<<< HEAD
 	"github.com/ethereum/go-ethereum/consensus"
-=======
->>>>>>> d62e9b28
 	"github.com/ethereum/go-ethereum/core/forkid"
 	"github.com/ethereum/go-ethereum/core/types"
 	"github.com/ethereum/go-ethereum/p2p"
@@ -364,16 +361,11 @@
 
 // Handshake executes the eth protocol handshake, negotiating version number,
 // network IDs, difficulties, head and genesis blocks.
-<<<<<<< HEAD
 func (p *peer) Handshake(network uint64, td *big.Int, head common.Hash, genesis common.Hash, forkID forkid.ID, forkFilter forkid.Filter, protocolName string) error {
-=======
-func (p *peer) Handshake(network uint64, td *big.Int, head common.Hash, genesis common.Hash, forkID forkid.ID, forkFilter forkid.Filter) error {
->>>>>>> d62e9b28
 	// Send out own handshake in a new thread
 	errc := make(chan error, 2)
 
 	var (
-<<<<<<< HEAD
 		status63    statusData63 // safe to read after two values have been received from errc
 		status      statusData   // safe to read after two values have been received from errc
 		istanbulOld = protocolName == "istanbul" && p.version == consensus.Istanbul64
@@ -382,14 +374,6 @@
 	go func() {
 		switch {
 		case p.version == eth63 || istanbulOld:
-=======
-		status63 statusData63 // safe to read after two values have been received from errc
-		status   statusData   // safe to read after two values have been received from errc
-	)
-	go func() {
-		switch {
-		case p.version == eth63:
->>>>>>> d62e9b28
 			errc <- p2p.Send(p.rw, StatusMsg, &statusData63{
 				ProtocolVersion: uint32(p.version),
 				NetworkId:       network,
@@ -397,11 +381,7 @@
 				CurrentBlock:    head,
 				GenesisBlock:    genesis,
 			})
-<<<<<<< HEAD
 		case p.version == eth64 || istanbulNew:
-=======
-		case p.version == eth64:
->>>>>>> d62e9b28
 			errc <- p2p.Send(p.rw, StatusMsg, &statusData{
 				ProtocolVersion: uint32(p.version),
 				NetworkID:       network,
@@ -416,15 +396,9 @@
 	}()
 	go func() {
 		switch {
-<<<<<<< HEAD
 		case p.version == eth63 || istanbulOld:
 			errc <- p.readStatusLegacy(network, &status63, genesis)
 		case p.version == eth64 || istanbulNew:
-=======
-		case p.version == eth63:
-			errc <- p.readStatusLegacy(network, &status63, genesis)
-		case p.version == eth64:
->>>>>>> d62e9b28
 			errc <- p.readStatus(network, &status, genesis, forkFilter)
 		default:
 			panic(fmt.Sprintf("unsupported eth protocol version: %d", p.version))
@@ -443,15 +417,9 @@
 		}
 	}
 	switch {
-<<<<<<< HEAD
 	case p.version == eth63 || istanbulOld:
 		p.td, p.head = status63.TD, status63.CurrentBlock
 	case p.version == eth64 || istanbulNew:
-=======
-	case p.version == eth63:
-		p.td, p.head = status63.TD, status63.CurrentBlock
-	case p.version == eth64:
->>>>>>> d62e9b28
 		p.td, p.head = status.TD, status.Head
 	default:
 		panic(fmt.Sprintf("unsupported eth protocol version: %d", p.version))
