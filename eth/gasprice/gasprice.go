--- conflicted
+++ resolved
@@ -39,8 +39,6 @@
 	DefaultIgnorePrice = big.NewInt(2 * params.Wei)
 )
 
-<<<<<<< HEAD
-=======
 type Config struct {
 	Blocks           int
 	Percentile       int
@@ -53,7 +51,6 @@
 	PredConfig
 }
 
->>>>>>> 8738f023
 // OracleBackend includes all necessary background APIs for oracle.
 type OracleBackend interface {
 	HeaderByNumber(ctx context.Context, number rpc.BlockNumber) (*types.Header, error)
@@ -61,10 +58,6 @@
 	GetReceipts(ctx context.Context, hash common.Hash) (types.Receipts, error)
 	PendingBlockAndReceipts() (*types.Block, types.Receipts)
 	ChainConfig() *params.ChainConfig
-<<<<<<< HEAD
-
-=======
->>>>>>> 8738f023
 	SubscribeChainHeadEvent(ch chan<- core.ChainHeadEvent) event.Subscription
 }
 
