--- conflicted
+++ resolved
@@ -546,11 +546,7 @@
 	s.lock.Lock()
 	s.root = root
 	s.healer = &healTask{
-<<<<<<< HEAD
-		scheduler: state.NewStateSync(root, s.db, nil, s.onHealState),
-=======
 		scheduler: state.NewStateSync(root, s.db, s.onHealState),
->>>>>>> 9a0ed706
 		trieTasks: make(map[common.Hash]trie.SyncPath),
 		codeTasks: make(map[common.Hash]struct{}),
 	}
@@ -782,11 +778,7 @@
 		}
 	}
 	// Store the actual progress markers
-<<<<<<< HEAD
-	progress := &syncProgress{
-=======
 	progress := &SyncProgress{
->>>>>>> 9a0ed706
 		Tasks:              s.tasks,
 		AccountSynced:      s.accountSynced,
 		AccountBytes:       s.accountBytes,
