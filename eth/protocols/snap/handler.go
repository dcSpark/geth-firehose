// Copyright 2020 The go-ethereum Authors
// This file is part of the go-ethereum library.
//
// The go-ethereum library is free software: you can redistribute it and/or modify
// it under the terms of the GNU Lesser General Public License as published by
// the Free Software Foundation, either version 3 of the License, or
// (at your option) any later version.
//
// The go-ethereum library is distributed in the hope that it will be useful,
// but WITHOUT ANY WARRANTY; without even the implied warranty of
// MERCHANTABILITY or FITNESS FOR A PARTICULAR PURPOSE. See the
// GNU Lesser General Public License for more details.
//
// You should have received a copy of the GNU Lesser General Public License
// along with the go-ethereum library. If not, see <http://www.gnu.org/licenses/>.

package snap

import (
	"bytes"
	"fmt"
	"time"

	"github.com/ethereum/go-ethereum/common"
	"github.com/ethereum/go-ethereum/core"
	"github.com/ethereum/go-ethereum/core/types"
	"github.com/ethereum/go-ethereum/light"
	"github.com/ethereum/go-ethereum/log"
	"github.com/ethereum/go-ethereum/metrics"
	"github.com/ethereum/go-ethereum/p2p"
	"github.com/ethereum/go-ethereum/p2p/enode"
	"github.com/ethereum/go-ethereum/p2p/enr"
	"github.com/ethereum/go-ethereum/rlp"
	"github.com/ethereum/go-ethereum/trie"
)

const (
	// softResponseLimit is the target maximum size of replies to data retrievals.
	softResponseLimit = 2 * 1024 * 1024

	// maxCodeLookups is the maximum number of bytecodes to serve. This number is
	// there to limit the number of disk lookups.
	maxCodeLookups = 1024

	// stateLookupSlack defines the ratio by how much a state response can exceed
	// the requested limit in order to try and avoid breaking up contracts into
	// multiple packages and proving them.
	stateLookupSlack = 0.1

	// maxTrieNodeLookups is the maximum number of state trie nodes to serve. This
	// number is there to limit the number of disk lookups.
	maxTrieNodeLookups = 1024

	// maxTrieNodeTimeSpent is the maximum time we should spend on looking up trie nodes.
	// If we spend too much time, then it's a fairly high chance of timing out
	// at the remote side, which means all the work is in vain.
	maxTrieNodeTimeSpent = 5 * time.Second
)

// Handler is a callback to invoke from an outside runner after the boilerplate
// exchanges have passed.
type Handler func(peer *Peer) error

// Backend defines the data retrieval methods to serve remote requests and the
// callback methods to invoke on remote deliveries.
type Backend interface {
	// Chain retrieves the blockchain object to serve data.
	Chain() *core.BlockChain

	// RunPeer is invoked when a peer joins on the `eth` protocol. The handler
	// should do any peer maintenance work, handshakes and validations. If all
	// is passed, control should be given back to the `handler` to process the
	// inbound messages going forward.
	RunPeer(peer *Peer, handler Handler) error

	// PeerInfo retrieves all known `snap` information about a peer.
	PeerInfo(id enode.ID) interface{}

	// Handle is a callback to be invoked when a data packet is received from
	// the remote peer. Only packets not consumed by the protocol handler will
	// be forwarded to the backend.
	Handle(peer *Peer, packet Packet) error
}

// MakeProtocols constructs the P2P protocol definitions for `snap`.
func MakeProtocols(backend Backend, dnsdisc enode.Iterator) []p2p.Protocol {
	// Filter the discovery iterator for nodes advertising snap support.
	dnsdisc = enode.Filter(dnsdisc, func(n *enode.Node) bool {
		var snap enrEntry
		return n.Load(&snap) == nil
	})

	protocols := make([]p2p.Protocol, len(ProtocolVersions))
	for i, version := range ProtocolVersions {
		version := version // Closure

		protocols[i] = p2p.Protocol{
			Name:    ProtocolName,
			Version: version,
			Length:  protocolLengths[version],
			Run: func(p *p2p.Peer, rw p2p.MsgReadWriter) error {
				return backend.RunPeer(NewPeer(version, p, rw), func(peer *Peer) error {
					return Handle(backend, peer)
				})
			},
			NodeInfo: func() interface{} {
				return nodeInfo(backend.Chain())
			},
			PeerInfo: func(id enode.ID) interface{} {
				return backend.PeerInfo(id)
			},
			Attributes:     []enr.Entry{&enrEntry{}},
			DialCandidates: dnsdisc,
		}
	}
	return protocols
}

// Handle is the callback invoked to manage the life cycle of a `snap` peer.
// When this function terminates, the peer is disconnected.
func Handle(backend Backend, peer *Peer) error {
	for {
		if err := HandleMessage(backend, peer); err != nil {
			peer.Log().Debug("Message handling failed in `snap`", "err", err)
			return err
		}
	}
}

<<<<<<< HEAD
// handleMessage is invoked whenever an inbound message is received from a
=======
// HandleMessage is invoked whenever an inbound message is received from a
>>>>>>> 9a0ed706
// remote peer on the `snap` protocol. The remote connection is torn down upon
// returning any error.
func HandleMessage(backend Backend, peer *Peer) error {
	// Read the next message from the remote peer, and ensure it's fully consumed
	msg, err := peer.rw.ReadMsg()
	if err != nil {
		return err
	}
	if msg.Size > maxMessageSize {
		return fmt.Errorf("%w: %v > %v", errMsgTooLarge, msg.Size, maxMessageSize)
	}
	defer msg.Discard()
	start := time.Now()
	// Track the emount of time it takes to serve the request and run the handler
	if metrics.Enabled {
		h := fmt.Sprintf("%s/%s/%d/%#02x", p2p.HandleHistName, ProtocolName, peer.Version(), msg.Code)
		defer func(start time.Time) {
			sampler := func() metrics.Sample {
				return metrics.ResettingSample(
					metrics.NewExpDecaySample(1028, 0.015),
				)
			}
			metrics.GetOrRegisterHistogramLazy(h, nil, sampler).Update(time.Since(start).Microseconds())
		}(start)
	}
	// Handle the message depending on its contents
	switch {
	case msg.Code == GetAccountRangeMsg:
		// Decode the account retrieval request
		var req GetAccountRangePacket
		if err := msg.Decode(&req); err != nil {
			return fmt.Errorf("%w: message %v: %v", errDecode, msg, err)
		}
		// Service the request, potentially returning nothing in case of errors
		accounts, proofs := ServiceGetAccountRangeQuery(backend.Chain(), &req)

		// Send back anything accumulated (or empty in case of errors)
		return p2p.Send(peer.rw, AccountRangeMsg, &AccountRangePacket{
			ID:       req.ID,
			Accounts: accounts,
			Proof:    proofs,
		})

	case msg.Code == AccountRangeMsg:
		// A range of accounts arrived to one of our previous requests
		res := new(AccountRangePacket)
		if err := msg.Decode(res); err != nil {
			return fmt.Errorf("%w: message %v: %v", errDecode, msg, err)
		}
		// Ensure the range is monotonically increasing
		for i := 1; i < len(res.Accounts); i++ {
			if bytes.Compare(res.Accounts[i-1].Hash[:], res.Accounts[i].Hash[:]) >= 0 {
				return fmt.Errorf("accounts not monotonically increasing: #%d [%x] vs #%d [%x]", i-1, res.Accounts[i-1].Hash[:], i, res.Accounts[i].Hash[:])
			}
		}
		requestTracker.Fulfil(peer.id, peer.version, AccountRangeMsg, res.ID)

		return backend.Handle(peer, res)

	case msg.Code == GetStorageRangesMsg:
		// Decode the storage retrieval request
		var req GetStorageRangesPacket
		if err := msg.Decode(&req); err != nil {
			return fmt.Errorf("%w: message %v: %v", errDecode, msg, err)
		}
		// Service the request, potentially returning nothing in case of errors
		slots, proofs := ServiceGetStorageRangesQuery(backend.Chain(), &req)

<<<<<<< HEAD
		// Retrieve storage ranges until the packet limit is reached
		var (
			slots  [][]*StorageData
			proofs [][]byte
			size   uint64
		)
		for _, account := range req.Accounts {
			// If we've exceeded the requested data limit, abort without opening
			// a new storage range (that we'd need to prove due to exceeded size)
			if size >= req.Bytes {
				break
			}
			// The first account might start from a different origin and end sooner
			var origin common.Hash
			if len(req.Origin) > 0 {
				origin, req.Origin = common.BytesToHash(req.Origin), nil
			}
			var limit = common.HexToHash("0xffffffffffffffffffffffffffffffffffffffffffffffffffffffffffffffff")
			if len(req.Limit) > 0 {
				limit, req.Limit = common.BytesToHash(req.Limit), nil
			}
			// Retrieve the requested state and bail out if non existent
			it, err := backend.Chain().Snapshots().StorageIterator(req.Root, account, origin)
			if err != nil {
				return p2p.Send(peer.rw, StorageRangesMsg, &StorageRangesPacket{ID: req.ID})
			}
			// Iterate over the requested range and pile slots up
			var (
				storage []*StorageData
				last    common.Hash
				abort   bool
			)
			for it.Next() {
				if size >= hardLimit {
					abort = true
					break
				}
				hash, slot := it.Hash(), common.CopyBytes(it.Slot())

				// Track the returned interval for the Merkle proofs
				last = hash

				// Assemble the reply item
				size += uint64(common.HashLength + len(slot))
				storage = append(storage, &StorageData{
					Hash: hash,
					Body: slot,
				})
				// If we've exceeded the request threshold, abort
				if bytes.Compare(hash[:], limit[:]) >= 0 {
					break
				}
			}
			slots = append(slots, storage)
			it.Release()

			// Generate the Merkle proofs for the first and last storage slot, but
			// only if the response was capped. If the entire storage trie included
			// in the response, no need for any proofs.
			if origin != (common.Hash{}) || abort {
				// Request started at a non-zero hash or was capped prematurely, add
				// the endpoint Merkle proofs
				accTrie, err := trie.New(req.Root, backend.Chain().StateCache().TrieDB())
				if err != nil {
					return p2p.Send(peer.rw, StorageRangesMsg, &StorageRangesPacket{ID: req.ID})
				}
				var acc types.StateAccount
				if err := rlp.DecodeBytes(accTrie.Get(account[:]), &acc); err != nil {
					return p2p.Send(peer.rw, StorageRangesMsg, &StorageRangesPacket{ID: req.ID})
				}
				stTrie, err := trie.New(acc.Root, backend.Chain().StateCache().TrieDB())
				if err != nil {
					return p2p.Send(peer.rw, StorageRangesMsg, &StorageRangesPacket{ID: req.ID})
				}
				proof := light.NewNodeSet()
				if err := stTrie.Prove(origin[:], 0, proof); err != nil {
					log.Warn("Failed to prove storage range", "origin", req.Origin, "err", err)
					return p2p.Send(peer.rw, StorageRangesMsg, &StorageRangesPacket{ID: req.ID})
				}
				if last != (common.Hash{}) {
					if err := stTrie.Prove(last[:], 0, proof); err != nil {
						log.Warn("Failed to prove storage range", "last", last, "err", err)
						return p2p.Send(peer.rw, StorageRangesMsg, &StorageRangesPacket{ID: req.ID})
					}
				}
				for _, blob := range proof.NodeList() {
					proofs = append(proofs, blob)
				}
				// Proof terminates the reply as proofs are only added if a node
				// refuses to serve more data (exception when a contract fetch is
				// finishing, but that's that).
				break
			}
		}
		// Send back anything accumulated
=======
		// Send back anything accumulated (or empty in case of errors)
>>>>>>> 9a0ed706
		return p2p.Send(peer.rw, StorageRangesMsg, &StorageRangesPacket{
			ID:    req.ID,
			Slots: slots,
			Proof: proofs,
		})

	case msg.Code == StorageRangesMsg:
		// A range of storage slots arrived to one of our previous requests
		res := new(StorageRangesPacket)
		if err := msg.Decode(res); err != nil {
			return fmt.Errorf("%w: message %v: %v", errDecode, msg, err)
		}
		// Ensure the ranges are monotonically increasing
		for i, slots := range res.Slots {
			for j := 1; j < len(slots); j++ {
				if bytes.Compare(slots[j-1].Hash[:], slots[j].Hash[:]) >= 0 {
					return fmt.Errorf("storage slots not monotonically increasing for account #%d: #%d [%x] vs #%d [%x]", i, j-1, slots[j-1].Hash[:], j, slots[j].Hash[:])
				}
			}
		}
		requestTracker.Fulfil(peer.id, peer.version, StorageRangesMsg, res.ID)

		return backend.Handle(peer, res)

	case msg.Code == GetByteCodesMsg:
		// Decode bytecode retrieval request
		var req GetByteCodesPacket
		if err := msg.Decode(&req); err != nil {
			return fmt.Errorf("%w: message %v: %v", errDecode, msg, err)
		}
		// Service the request, potentially returning nothing in case of errors
		codes := ServiceGetByteCodesQuery(backend.Chain(), &req)

		// Send back anything accumulated (or empty in case of errors)
		return p2p.Send(peer.rw, ByteCodesMsg, &ByteCodesPacket{
			ID:    req.ID,
			Codes: codes,
		})

	case msg.Code == ByteCodesMsg:
		// A batch of byte codes arrived to one of our previous requests
		res := new(ByteCodesPacket)
		if err := msg.Decode(res); err != nil {
			return fmt.Errorf("%w: message %v: %v", errDecode, msg, err)
		}
		requestTracker.Fulfil(peer.id, peer.version, ByteCodesMsg, res.ID)

		return backend.Handle(peer, res)

	case msg.Code == GetTrieNodesMsg:
		// Decode trie node retrieval request
		var req GetTrieNodesPacket
		if err := msg.Decode(&req); err != nil {
			return fmt.Errorf("%w: message %v: %v", errDecode, msg, err)
		}
		// Service the request, potentially returning nothing in case of errors
		nodes, err := ServiceGetTrieNodesQuery(backend.Chain(), &req, start)
		if err != nil {
			return err
		}
		// Send back anything accumulated (or empty in case of errors)
		return p2p.Send(peer.rw, TrieNodesMsg, &TrieNodesPacket{
			ID:    req.ID,
			Nodes: nodes,
		})

	case msg.Code == TrieNodesMsg:
		// A batch of trie nodes arrived to one of our previous requests
		res := new(TrieNodesPacket)
		if err := msg.Decode(res); err != nil {
			return fmt.Errorf("%w: message %v: %v", errDecode, msg, err)
		}
		requestTracker.Fulfil(peer.id, peer.version, TrieNodesMsg, res.ID)

		return backend.Handle(peer, res)

	default:
		return fmt.Errorf("%w: %v", errInvalidMsgCode, msg.Code)
	}
}

// ServiceGetAccountRangeQuery assembles the response to an account range query.
// It is exposed to allow external packages to test protocol behavior.
func ServiceGetAccountRangeQuery(chain *core.BlockChain, req *GetAccountRangePacket) ([]*AccountData, [][]byte) {
	if req.Bytes > softResponseLimit {
		req.Bytes = softResponseLimit
	}
	// Retrieve the requested state and bail out if non existent
	tr, err := trie.New(req.Root, chain.StateCache().TrieDB())
	if err != nil {
		return nil, nil
	}
	it, err := chain.Snapshots().AccountIterator(req.Root, req.Origin)
	if err != nil {
		return nil, nil
	}
	// Iterate over the requested range and pile accounts up
	var (
		accounts []*AccountData
		size     uint64
		last     common.Hash
	)
	for it.Next() {
		hash, account := it.Hash(), common.CopyBytes(it.Account())

		// Track the returned interval for the Merkle proofs
		last = hash

		// Assemble the reply item
		size += uint64(common.HashLength + len(account))
		accounts = append(accounts, &AccountData{
			Hash: hash,
			Body: account,
		})
		// If we've exceeded the request threshold, abort
		if bytes.Compare(hash[:], req.Limit[:]) >= 0 {
			break
		}
		if size > req.Bytes {
			break
		}
	}
	it.Release()

	// Generate the Merkle proofs for the first and last account
	proof := light.NewNodeSet()
	if err := tr.Prove(req.Origin[:], 0, proof); err != nil {
		log.Warn("Failed to prove account range", "origin", req.Origin, "err", err)
		return nil, nil
	}
	if last != (common.Hash{}) {
		if err := tr.Prove(last[:], 0, proof); err != nil {
			log.Warn("Failed to prove account range", "last", last, "err", err)
			return nil, nil
		}
	}
	var proofs [][]byte
	for _, blob := range proof.NodeList() {
		proofs = append(proofs, blob)
	}
	return accounts, proofs
}

func ServiceGetStorageRangesQuery(chain *core.BlockChain, req *GetStorageRangesPacket) ([][]*StorageData, [][]byte) {
	if req.Bytes > softResponseLimit {
		req.Bytes = softResponseLimit
	}
	// TODO(karalabe): Do we want to enforce > 0 accounts and 1 account if origin is set?
	// TODO(karalabe):   - Logging locally is not ideal as remote faulst annoy the local user
	// TODO(karalabe):   - Dropping the remote peer is less flexible wrt client bugs (slow is better than non-functional)

	// Calculate the hard limit at which to abort, even if mid storage trie
	hardLimit := uint64(float64(req.Bytes) * (1 + stateLookupSlack))

	// Retrieve storage ranges until the packet limit is reached
	var (
		slots  [][]*StorageData
		proofs [][]byte
		size   uint64
	)
	for _, account := range req.Accounts {
		// If we've exceeded the requested data limit, abort without opening
		// a new storage range (that we'd need to prove due to exceeded size)
		if size >= req.Bytes {
			break
		}
		// The first account might start from a different origin and end sooner
		var origin common.Hash
		if len(req.Origin) > 0 {
			origin, req.Origin = common.BytesToHash(req.Origin), nil
		}
		var limit = common.HexToHash("0xffffffffffffffffffffffffffffffffffffffffffffffffffffffffffffffff")
		if len(req.Limit) > 0 {
			limit, req.Limit = common.BytesToHash(req.Limit), nil
		}
		// Retrieve the requested state and bail out if non existent
		it, err := chain.Snapshots().StorageIterator(req.Root, account, origin)
		if err != nil {
			return nil, nil
		}
		// Iterate over the requested range and pile slots up
		var (
			storage []*StorageData
			last    common.Hash
			abort   bool
		)
		for it.Next() {
			if size >= hardLimit {
				abort = true
				break
			}
			hash, slot := it.Hash(), common.CopyBytes(it.Slot())

			// Track the returned interval for the Merkle proofs
			last = hash

			// Assemble the reply item
			size += uint64(common.HashLength + len(slot))
			storage = append(storage, &StorageData{
				Hash: hash,
				Body: slot,
			})
			// If we've exceeded the request threshold, abort
			if bytes.Compare(hash[:], limit[:]) >= 0 {
				break
			}
		}
		slots = append(slots, storage)
		it.Release()

		// Generate the Merkle proofs for the first and last storage slot, but
		// only if the response was capped. If the entire storage trie included
		// in the response, no need for any proofs.
		if origin != (common.Hash{}) || abort {
			// Request started at a non-zero hash or was capped prematurely, add
			// the endpoint Merkle proofs
			accTrie, err := trie.New(req.Root, chain.StateCache().TrieDB())
			if err != nil {
				return nil, nil
			}
			var acc types.StateAccount
			if err := rlp.DecodeBytes(accTrie.Get(account[:]), &acc); err != nil {
				return nil, nil
			}
			stTrie, err := trie.New(acc.Root, chain.StateCache().TrieDB())
			if err != nil {
				return nil, nil
			}
			proof := light.NewNodeSet()
			if err := stTrie.Prove(origin[:], 0, proof); err != nil {
				log.Warn("Failed to prove storage range", "origin", req.Origin, "err", err)
				return nil, nil
			}
			if last != (common.Hash{}) {
				if err := stTrie.Prove(last[:], 0, proof); err != nil {
					log.Warn("Failed to prove storage range", "last", last, "err", err)
					return nil, nil
				}
			}
			for _, blob := range proof.NodeList() {
				proofs = append(proofs, blob)
			}
			// Proof terminates the reply as proofs are only added if a node
			// refuses to serve more data (exception when a contract fetch is
			// finishing, but that's that).
			break
		}
	}
	return slots, proofs
}

// ServiceGetByteCodesQuery assembles the response to a byte codes query.
// It is exposed to allow external packages to test protocol behavior.
func ServiceGetByteCodesQuery(chain *core.BlockChain, req *GetByteCodesPacket) [][]byte {
	if req.Bytes > softResponseLimit {
		req.Bytes = softResponseLimit
	}
	if len(req.Hashes) > maxCodeLookups {
		req.Hashes = req.Hashes[:maxCodeLookups]
	}
	// Retrieve bytecodes until the packet size limit is reached
	var (
		codes [][]byte
		bytes uint64
	)
	for _, hash := range req.Hashes {
		if hash == emptyCode {
			// Peers should not request the empty code, but if they do, at
			// least sent them back a correct response without db lookups
			codes = append(codes, []byte{})
		} else if blob, err := chain.ContractCodeWithPrefix(hash); err == nil {
			codes = append(codes, blob)
			bytes += uint64(len(blob))
		}
		if bytes > req.Bytes {
			break
		}
	}
	return codes
}

// ServiceGetTrieNodesQuery assembles the response to a trie nodes query.
// It is exposed to allow external packages to test protocol behavior.
func ServiceGetTrieNodesQuery(chain *core.BlockChain, req *GetTrieNodesPacket, start time.Time) ([][]byte, error) {
	if req.Bytes > softResponseLimit {
		req.Bytes = softResponseLimit
	}
	// Make sure we have the state associated with the request
	triedb := chain.StateCache().TrieDB()

	accTrie, err := trie.NewSecure(req.Root, triedb)
	if err != nil {
		// We don't have the requested state available, bail out
		return nil, nil
	}
	snap := chain.Snapshots().Snapshot(req.Root)
	if snap == nil {
		// We don't have the requested state snapshotted yet, bail out.
		// In reality we could still serve using the account and storage
		// tries only, but let's protect the node a bit while it's doing
		// snapshot generation.
		return nil, nil
	}
	// Retrieve trie nodes until the packet size limit is reached
	var (
		nodes [][]byte
		bytes uint64
		loads int // Trie hash expansions to cound database reads
	)
	for _, pathset := range req.Paths {
		switch len(pathset) {
		case 0:
			// Ensure we penalize invalid requests
			return nil, fmt.Errorf("%w: zero-item pathset requested", errBadRequest)

		case 1:
			// If we're only retrieving an account trie node, fetch it directly
			blob, resolved, err := accTrie.TryGetNode(pathset[0])
			loads += resolved // always account database reads, even for failures
			if err != nil {
				break
			}
			nodes = append(nodes, blob)
			bytes += uint64(len(blob))

		default:
			// Storage slots requested, open the storage trie and retrieve from there
			account, err := snap.Account(common.BytesToHash(pathset[0]))
			loads++ // always account database reads, even for failures
			if err != nil || account == nil {
				break
			}
			stTrie, err := trie.NewSecure(common.BytesToHash(account.Root), triedb)
			loads++ // always account database reads, even for failures
			if err != nil {
				break
			}
			for _, path := range pathset[1:] {
				blob, resolved, err := stTrie.TryGetNode(path)
				loads += resolved // always account database reads, even for failures
				if err != nil {
					break
				}
				nodes = append(nodes, blob)
				bytes += uint64(len(blob))

<<<<<<< HEAD
			default:
				// Storage slots requested, open the storage trie and retrieve from there
				account, err := snap.Account(common.BytesToHash(pathset[0]))
				loads++ // always account database reads, even for failures
				if err != nil || account == nil {
					break
				}
				stTrie, err := trie.NewSecure(common.BytesToHash(account.Root), triedb)
				loads++ // always account database reads, even for failures
				if err != nil {
					break
				}
				for _, path := range pathset[1:] {
					blob, resolved, err := stTrie.TryGetNode(path)
					loads += resolved // always account database reads, even for failures
					if err != nil {
						break
					}
					nodes = append(nodes, blob)
					bytes += uint64(len(blob))

					// Sanity check limits to avoid DoS on the store trie loads
					if bytes > req.Bytes || loads > maxTrieNodeLookups || time.Since(start) > maxTrieNodeTimeSpent {
						break
					}
				}
			}
			// Abort request processing if we've exceeded our limits
			if bytes > req.Bytes || loads > maxTrieNodeLookups || time.Since(start) > maxTrieNodeTimeSpent {
				break
=======
				// Sanity check limits to avoid DoS on the store trie loads
				if bytes > req.Bytes || loads > maxTrieNodeLookups || time.Since(start) > maxTrieNodeTimeSpent {
					break
				}
>>>>>>> 9a0ed706
			}
		}
		// Abort request processing if we've exceeded our limits
		if bytes > req.Bytes || loads > maxTrieNodeLookups || time.Since(start) > maxTrieNodeTimeSpent {
			break
		}
<<<<<<< HEAD
		requestTracker.Fulfil(peer.id, peer.version, TrieNodesMsg, res.ID)

		return backend.Handle(peer, res)

	default:
		return fmt.Errorf("%w: %v", errInvalidMsgCode, msg.Code)
=======
>>>>>>> 9a0ed706
	}
	return nodes, nil
}

// NodeInfo represents a short summary of the `snap` sub-protocol metadata
// known about the host peer.
type NodeInfo struct{}

// nodeInfo retrieves some `snap` protocol metadata about the running host node.
func nodeInfo(chain *core.BlockChain) *NodeInfo {
	return &NodeInfo{}
}<|MERGE_RESOLUTION|>--- conflicted
+++ resolved
@@ -127,11 +127,7 @@
 	}
 }
 
-<<<<<<< HEAD
-// handleMessage is invoked whenever an inbound message is received from a
-=======
 // HandleMessage is invoked whenever an inbound message is received from a
->>>>>>> 9a0ed706
 // remote peer on the `snap` protocol. The remote connection is torn down upon
 // returning any error.
 func HandleMessage(backend Backend, peer *Peer) error {
@@ -200,105 +196,7 @@
 		// Service the request, potentially returning nothing in case of errors
 		slots, proofs := ServiceGetStorageRangesQuery(backend.Chain(), &req)
 
-<<<<<<< HEAD
-		// Retrieve storage ranges until the packet limit is reached
-		var (
-			slots  [][]*StorageData
-			proofs [][]byte
-			size   uint64
-		)
-		for _, account := range req.Accounts {
-			// If we've exceeded the requested data limit, abort without opening
-			// a new storage range (that we'd need to prove due to exceeded size)
-			if size >= req.Bytes {
-				break
-			}
-			// The first account might start from a different origin and end sooner
-			var origin common.Hash
-			if len(req.Origin) > 0 {
-				origin, req.Origin = common.BytesToHash(req.Origin), nil
-			}
-			var limit = common.HexToHash("0xffffffffffffffffffffffffffffffffffffffffffffffffffffffffffffffff")
-			if len(req.Limit) > 0 {
-				limit, req.Limit = common.BytesToHash(req.Limit), nil
-			}
-			// Retrieve the requested state and bail out if non existent
-			it, err := backend.Chain().Snapshots().StorageIterator(req.Root, account, origin)
-			if err != nil {
-				return p2p.Send(peer.rw, StorageRangesMsg, &StorageRangesPacket{ID: req.ID})
-			}
-			// Iterate over the requested range and pile slots up
-			var (
-				storage []*StorageData
-				last    common.Hash
-				abort   bool
-			)
-			for it.Next() {
-				if size >= hardLimit {
-					abort = true
-					break
-				}
-				hash, slot := it.Hash(), common.CopyBytes(it.Slot())
-
-				// Track the returned interval for the Merkle proofs
-				last = hash
-
-				// Assemble the reply item
-				size += uint64(common.HashLength + len(slot))
-				storage = append(storage, &StorageData{
-					Hash: hash,
-					Body: slot,
-				})
-				// If we've exceeded the request threshold, abort
-				if bytes.Compare(hash[:], limit[:]) >= 0 {
-					break
-				}
-			}
-			slots = append(slots, storage)
-			it.Release()
-
-			// Generate the Merkle proofs for the first and last storage slot, but
-			// only if the response was capped. If the entire storage trie included
-			// in the response, no need for any proofs.
-			if origin != (common.Hash{}) || abort {
-				// Request started at a non-zero hash or was capped prematurely, add
-				// the endpoint Merkle proofs
-				accTrie, err := trie.New(req.Root, backend.Chain().StateCache().TrieDB())
-				if err != nil {
-					return p2p.Send(peer.rw, StorageRangesMsg, &StorageRangesPacket{ID: req.ID})
-				}
-				var acc types.StateAccount
-				if err := rlp.DecodeBytes(accTrie.Get(account[:]), &acc); err != nil {
-					return p2p.Send(peer.rw, StorageRangesMsg, &StorageRangesPacket{ID: req.ID})
-				}
-				stTrie, err := trie.New(acc.Root, backend.Chain().StateCache().TrieDB())
-				if err != nil {
-					return p2p.Send(peer.rw, StorageRangesMsg, &StorageRangesPacket{ID: req.ID})
-				}
-				proof := light.NewNodeSet()
-				if err := stTrie.Prove(origin[:], 0, proof); err != nil {
-					log.Warn("Failed to prove storage range", "origin", req.Origin, "err", err)
-					return p2p.Send(peer.rw, StorageRangesMsg, &StorageRangesPacket{ID: req.ID})
-				}
-				if last != (common.Hash{}) {
-					if err := stTrie.Prove(last[:], 0, proof); err != nil {
-						log.Warn("Failed to prove storage range", "last", last, "err", err)
-						return p2p.Send(peer.rw, StorageRangesMsg, &StorageRangesPacket{ID: req.ID})
-					}
-				}
-				for _, blob := range proof.NodeList() {
-					proofs = append(proofs, blob)
-				}
-				// Proof terminates the reply as proofs are only added if a node
-				// refuses to serve more data (exception when a contract fetch is
-				// finishing, but that's that).
-				break
-			}
-		}
-		// Send back anything accumulated
-=======
 		// Send back anything accumulated (or empty in case of errors)
->>>>>>> 9a0ed706
 		return p2p.Send(peer.rw, StorageRangesMsg, &StorageRangesPacket{
 			ID:    req.ID,
 			Slots: slots,
@@ -645,58 +543,16 @@
 				nodes = append(nodes, blob)
 				bytes += uint64(len(blob))
 
-<<<<<<< HEAD
-			default:
-				// Storage slots requested, open the storage trie and retrieve from there
-				account, err := snap.Account(common.BytesToHash(pathset[0]))
-				loads++ // always account database reads, even for failures
-				if err != nil || account == nil {
-					break
-				}
-				stTrie, err := trie.NewSecure(common.BytesToHash(account.Root), triedb)
-				loads++ // always account database reads, even for failures
-				if err != nil {
-					break
-				}
-				for _, path := range pathset[1:] {
-					blob, resolved, err := stTrie.TryGetNode(path)
-					loads += resolved // always account database reads, even for failures
-					if err != nil {
-						break
-					}
-					nodes = append(nodes, blob)
-					bytes += uint64(len(blob))
-
-					// Sanity check limits to avoid DoS on the store trie loads
-					if bytes > req.Bytes || loads > maxTrieNodeLookups || time.Since(start) > maxTrieNodeTimeSpent {
-						break
-					}
-				}
-			}
-			// Abort request processing if we've exceeded our limits
-			if bytes > req.Bytes || loads > maxTrieNodeLookups || time.Since(start) > maxTrieNodeTimeSpent {
-				break
-=======
 				// Sanity check limits to avoid DoS on the store trie loads
 				if bytes > req.Bytes || loads > maxTrieNodeLookups || time.Since(start) > maxTrieNodeTimeSpent {
 					break
 				}
->>>>>>> 9a0ed706
 			}
 		}
 		// Abort request processing if we've exceeded our limits
 		if bytes > req.Bytes || loads > maxTrieNodeLookups || time.Since(start) > maxTrieNodeTimeSpent {
 			break
 		}
-<<<<<<< HEAD
-		requestTracker.Fulfil(peer.id, peer.version, TrieNodesMsg, res.ID)
-
-		return backend.Handle(peer, res)
-
-	default:
-		return fmt.Errorf("%w: %v", errInvalidMsgCode, msg.Code)
-=======
->>>>>>> 9a0ed706
 	}
 	return nodes, nil
 }
