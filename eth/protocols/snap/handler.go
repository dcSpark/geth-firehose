// Copyright 2020 The go-ethereum Authors
// This file is part of the go-ethereum library.
//
// The go-ethereum library is free software: you can redistribute it and/or modify
// it under the terms of the GNU Lesser General Public License as published by
// the Free Software Foundation, either version 3 of the License, or
// (at your option) any later version.
//
// The go-ethereum library is distributed in the hope that it will be useful,
// but WITHOUT ANY WARRANTY; without even the implied warranty of
// MERCHANTABILITY or FITNESS FOR A PARTICULAR PURPOSE. See the
// GNU Lesser General Public License for more details.
//
// You should have received a copy of the GNU Lesser General Public License
// along with the go-ethereum library. If not, see <http://www.gnu.org/licenses/>.

package snap

import (
	"bytes"
	"fmt"
	"time"

	"github.com/ethereum/go-ethereum/common"
	"github.com/ethereum/go-ethereum/core"
	"github.com/ethereum/go-ethereum/core/types"
	"github.com/ethereum/go-ethereum/light"
	"github.com/ethereum/go-ethereum/log"
	"github.com/ethereum/go-ethereum/metrics"
	"github.com/ethereum/go-ethereum/p2p"
	"github.com/ethereum/go-ethereum/p2p/enode"
	"github.com/ethereum/go-ethereum/p2p/enr"
	"github.com/ethereum/go-ethereum/rlp"
	"github.com/ethereum/go-ethereum/trie"
)

const (
	// softResponseLimit is the target maximum size of replies to data retrievals.
	softResponseLimit = 2 * 1024 * 1024

	// maxCodeLookups is the maximum number of bytecodes to serve. This number is
	// there to limit the number of disk lookups.
	maxCodeLookups = 1024

	// stateLookupSlack defines the ratio by how much a state response can exceed
	// the requested limit in order to try and avoid breaking up contracts into
	// multiple packages and proving them.
	stateLookupSlack = 0.1

	// maxTrieNodeLookups is the maximum number of state trie nodes to serve. This
	// number is there to limit the number of disk lookups.
	maxTrieNodeLookups = 1024

	// maxTrieNodeTimeSpent is the maximum time we should spend on looking up trie nodes.
	// If we spend too much time, then it's a fairly high chance of timing out
	// at the remote side, which means all the work is in vain.
	maxTrieNodeTimeSpent = 5 * time.Second
)

// Handler is a callback to invoke from an outside runner after the boilerplate
// exchanges have passed.
type Handler func(peer *Peer) error

// Backend defines the data retrieval methods to serve remote requests and the
// callback methods to invoke on remote deliveries.
type Backend interface {
	// Chain retrieves the blockchain object to serve data.
	Chain() *core.BlockChain

	// RunPeer is invoked when a peer joins on the `eth` protocol. The handler
	// should do any peer maintenance work, handshakes and validations. If all
	// is passed, control should be given back to the `handler` to process the
	// inbound messages going forward.
	RunPeer(peer *Peer, handler Handler) error

	// PeerInfo retrieves all known `snap` information about a peer.
	PeerInfo(id enode.ID) interface{}

	// Handle is a callback to be invoked when a data packet is received from
	// the remote peer. Only packets not consumed by the protocol handler will
	// be forwarded to the backend.
	Handle(peer *Peer, packet Packet) error
}

// MakeProtocols constructs the P2P protocol definitions for `snap`.
func MakeProtocols(backend Backend, dnsdisc enode.Iterator) []p2p.Protocol {
	// Filter the discovery iterator for nodes advertising snap support.
	dnsdisc = enode.Filter(dnsdisc, func(n *enode.Node) bool {
		var snap enrEntry
		return n.Load(&snap) == nil
	})

	protocols := make([]p2p.Protocol, len(ProtocolVersions))
	for i, version := range ProtocolVersions {
		version := version // Closure

		protocols[i] = p2p.Protocol{
			Name:    ProtocolName,
			Version: version,
			Length:  protocolLengths[version],
			Run: func(p *p2p.Peer, rw p2p.MsgReadWriter) error {
				return backend.RunPeer(NewPeer(version, p, rw), func(peer *Peer) error {
					return Handle(backend, peer)
				})
			},
			NodeInfo: func() interface{} {
				return nodeInfo(backend.Chain())
			},
			PeerInfo: func(id enode.ID) interface{} {
				return backend.PeerInfo(id)
			},
			Attributes:     []enr.Entry{&enrEntry{}},
			DialCandidates: dnsdisc,
		}
	}
	return protocols
}

// Handle is the callback invoked to manage the life cycle of a `snap` peer.
// When this function terminates, the peer is disconnected.
func Handle(backend Backend, peer *Peer) error {
	for {
		if err := HandleMessage(backend, peer); err != nil {
			peer.Log().Debug("Message handling failed in `snap`", "err", err)
			return err
		}
	}
}

// HandleMessage is invoked whenever an inbound message is received from a
// remote peer on the `snap` protocol. The remote connection is torn down upon
// returning any error.
func HandleMessage(backend Backend, peer *Peer) error {
	// Read the next message from the remote peer, and ensure it's fully consumed
	msg, err := peer.rw.ReadMsg()
	if err != nil {
		return err
	}
	if msg.Size > maxMessageSize {
		return fmt.Errorf("%w: %v > %v", errMsgTooLarge, msg.Size, maxMessageSize)
	}
	defer msg.Discard()
	start := time.Now()
	// Track the emount of time it takes to serve the request and run the handler
	if metrics.Enabled {
		h := fmt.Sprintf("%s/%s/%d/%#02x", p2p.HandleHistName, ProtocolName, peer.Version(), msg.Code)
		defer func(start time.Time) {
			sampler := func() metrics.Sample {
				return metrics.ResettingSample(
					metrics.NewExpDecaySample(1028, 0.015),
				)
			}
			metrics.GetOrRegisterHistogramLazy(h, nil, sampler).Update(time.Since(start).Microseconds())
		}(start)
	}
	// Handle the message depending on its contents
	switch {
	case msg.Code == GetAccountRangeMsg:
		// Decode the account retrieval request
		var req GetAccountRangePacket
		if err := msg.Decode(&req); err != nil {
			return fmt.Errorf("%w: message %v: %v", errDecode, msg, err)
		}
		// Service the request, potentially returning nothing in case of errors
		accounts, proofs := ServiceGetAccountRangeQuery(backend.Chain(), &req)

		// Send back anything accumulated (or empty in case of errors)
		return p2p.Send(peer.rw, AccountRangeMsg, &AccountRangePacket{
			ID:       req.ID,
			Accounts: accounts,
			Proof:    proofs,
		})

	case msg.Code == AccountRangeMsg:
		// A range of accounts arrived to one of our previous requests
		res := new(AccountRangePacket)
		if err := msg.Decode(res); err != nil {
			return fmt.Errorf("%w: message %v: %v", errDecode, msg, err)
		}
		// Ensure the range is monotonically increasing
		for i := 1; i < len(res.Accounts); i++ {
			if bytes.Compare(res.Accounts[i-1].Hash[:], res.Accounts[i].Hash[:]) >= 0 {
				return fmt.Errorf("accounts not monotonically increasing: #%d [%x] vs #%d [%x]", i-1, res.Accounts[i-1].Hash[:], i, res.Accounts[i].Hash[:])
			}
		}
		requestTracker.Fulfil(peer.id, peer.version, AccountRangeMsg, res.ID)

		return backend.Handle(peer, res)

	case msg.Code == GetStorageRangesMsg:
		// Decode the storage retrieval request
		var req GetStorageRangesPacket
		if err := msg.Decode(&req); err != nil {
			return fmt.Errorf("%w: message %v: %v", errDecode, msg, err)
		}
		// Service the request, potentially returning nothing in case of errors
		slots, proofs := ServiceGetStorageRangesQuery(backend.Chain(), &req)

		// Send back anything accumulated (or empty in case of errors)
		return p2p.Send(peer.rw, StorageRangesMsg, &StorageRangesPacket{
			ID:    req.ID,
			Slots: slots,
			Proof: proofs,
		})

	case msg.Code == StorageRangesMsg:
		// A range of storage slots arrived to one of our previous requests
		res := new(StorageRangesPacket)
		if err := msg.Decode(res); err != nil {
			return fmt.Errorf("%w: message %v: %v", errDecode, msg, err)
		}
		// Ensure the ranges are monotonically increasing
		for i, slots := range res.Slots {
			for j := 1; j < len(slots); j++ {
				if bytes.Compare(slots[j-1].Hash[:], slots[j].Hash[:]) >= 0 {
					return fmt.Errorf("storage slots not monotonically increasing for account #%d: #%d [%x] vs #%d [%x]", i, j-1, slots[j-1].Hash[:], j, slots[j].Hash[:])
				}
			}
		}
		requestTracker.Fulfil(peer.id, peer.version, StorageRangesMsg, res.ID)

		return backend.Handle(peer, res)

	case msg.Code == GetByteCodesMsg:
		// Decode bytecode retrieval request
		var req GetByteCodesPacket
		if err := msg.Decode(&req); err != nil {
			return fmt.Errorf("%w: message %v: %v", errDecode, msg, err)
		}
		// Service the request, potentially returning nothing in case of errors
		codes := ServiceGetByteCodesQuery(backend.Chain(), &req)

		// Send back anything accumulated (or empty in case of errors)
		return p2p.Send(peer.rw, ByteCodesMsg, &ByteCodesPacket{
			ID:    req.ID,
			Codes: codes,
		})

	case msg.Code == ByteCodesMsg:
		// A batch of byte codes arrived to one of our previous requests
		res := new(ByteCodesPacket)
		if err := msg.Decode(res); err != nil {
			return fmt.Errorf("%w: message %v: %v", errDecode, msg, err)
		}
		requestTracker.Fulfil(peer.id, peer.version, ByteCodesMsg, res.ID)

		return backend.Handle(peer, res)

	case msg.Code == GetTrieNodesMsg:
		// Decode trie node retrieval request
		var req GetTrieNodesPacket
		if err := msg.Decode(&req); err != nil {
			return fmt.Errorf("%w: message %v: %v", errDecode, msg, err)
		}
		// Service the request, potentially returning nothing in case of errors
		nodes, err := ServiceGetTrieNodesQuery(backend.Chain(), &req, start)
		if err != nil {
			return err
		}
		// Send back anything accumulated (or empty in case of errors)
		return p2p.Send(peer.rw, TrieNodesMsg, &TrieNodesPacket{
			ID:    req.ID,
			Nodes: nodes,
		})

	case msg.Code == TrieNodesMsg:
		// A batch of trie nodes arrived to one of our previous requests
		res := new(TrieNodesPacket)
		if err := msg.Decode(res); err != nil {
			return fmt.Errorf("%w: message %v: %v", errDecode, msg, err)
<<<<<<< HEAD
		}
		requestTracker.Fulfil(peer.id, peer.version, TrieNodesMsg, res.ID)

		return backend.Handle(peer, res)

	default:
		return fmt.Errorf("%w: %v", errInvalidMsgCode, msg.Code)
	}
}

// ServiceGetAccountRangeQuery assembles the response to an account range query.
// It is exposed to allow external packages to test protocol behavior.
func ServiceGetAccountRangeQuery(chain *core.BlockChain, req *GetAccountRangePacket) ([]*AccountData, [][]byte) {
	if req.Bytes > softResponseLimit {
		req.Bytes = softResponseLimit
	}
	// Retrieve the requested state and bail out if non existent
	tr, err := trie.New(req.Root, chain.StateCache().TrieDB())
	if err != nil {
		return nil, nil
	}
	it, err := chain.Snapshots().AccountIterator(req.Root, req.Origin)
	if err != nil {
		return nil, nil
	}
	// Iterate over the requested range and pile accounts up
	var (
		accounts []*AccountData
		size     uint64
		last     common.Hash
	)
	for it.Next() {
		hash, account := it.Hash(), common.CopyBytes(it.Account())

		// Track the returned interval for the Merkle proofs
		last = hash

		// Assemble the reply item
		size += uint64(common.HashLength + len(account))
		accounts = append(accounts, &AccountData{
			Hash: hash,
			Body: account,
		})
		// If we've exceeded the request threshold, abort
		if bytes.Compare(hash[:], req.Limit[:]) >= 0 {
			break
		}
		if size > req.Bytes {
			break
		}
=======
		}
		requestTracker.Fulfil(peer.id, peer.version, TrieNodesMsg, res.ID)

		return backend.Handle(peer, res)

	default:
		return fmt.Errorf("%w: %v", errInvalidMsgCode, msg.Code)
	}
}

// ServiceGetAccountRangeQuery assembles the response to an account range query.
// It is exposed to allow external packages to test protocol behavior.
func ServiceGetAccountRangeQuery(chain *core.BlockChain, req *GetAccountRangePacket) ([]*AccountData, [][]byte) {
	if req.Bytes > softResponseLimit {
		req.Bytes = softResponseLimit
	}
	// Retrieve the requested state and bail out if non existent
	tr, err := trie.New(req.Root, chain.StateCache().TrieDB())
	if err != nil {
		return nil, nil
	}
	it, err := chain.Snapshots().AccountIterator(req.Root, req.Origin)
	if err != nil {
		return nil, nil
	}
	// Iterate over the requested range and pile accounts up
	var (
		accounts []*AccountData
		size     uint64
		last     common.Hash
	)
	for it.Next() {
		hash, account := it.Hash(), common.CopyBytes(it.Account())

		// Track the returned interval for the Merkle proofs
		last = hash

		// Assemble the reply item
		size += uint64(common.HashLength + len(account))
		accounts = append(accounts, &AccountData{
			Hash: hash,
			Body: account,
		})
		// If we've exceeded the request threshold, abort
		if bytes.Compare(hash[:], req.Limit[:]) >= 0 {
			break
		}
		if size > req.Bytes {
			break
		}
>>>>>>> d90f67b2
	}
	it.Release()

	// Generate the Merkle proofs for the first and last account
	proof := light.NewNodeSet()
	if err := tr.Prove(req.Origin[:], 0, proof); err != nil {
		log.Warn("Failed to prove account range", "origin", req.Origin, "err", err)
		return nil, nil
	}
	if last != (common.Hash{}) {
		if err := tr.Prove(last[:], 0, proof); err != nil {
			log.Warn("Failed to prove account range", "last", last, "err", err)
			return nil, nil
		}
	}
	var proofs [][]byte
	for _, blob := range proof.NodeList() {
		proofs = append(proofs, blob)
	}
	return accounts, proofs
}

func ServiceGetStorageRangesQuery(chain *core.BlockChain, req *GetStorageRangesPacket) ([][]*StorageData, [][]byte) {
	if req.Bytes > softResponseLimit {
		req.Bytes = softResponseLimit
	}
	// TODO(karalabe): Do we want to enforce > 0 accounts and 1 account if origin is set?
	// TODO(karalabe):   - Logging locally is not ideal as remote faulst annoy the local user
	// TODO(karalabe):   - Dropping the remote peer is less flexible wrt client bugs (slow is better than non-functional)

	// Calculate the hard limit at which to abort, even if mid storage trie
	hardLimit := uint64(float64(req.Bytes) * (1 + stateLookupSlack))

	// Retrieve storage ranges until the packet limit is reached
	var (
		slots  [][]*StorageData
		proofs [][]byte
		size   uint64
	)
	for _, account := range req.Accounts {
		// If we've exceeded the requested data limit, abort without opening
		// a new storage range (that we'd need to prove due to exceeded size)
		if size >= req.Bytes {
			break
		}
		// The first account might start from a different origin and end sooner
		var origin common.Hash
		if len(req.Origin) > 0 {
			origin, req.Origin = common.BytesToHash(req.Origin), nil
		}
		var limit = common.HexToHash("0xffffffffffffffffffffffffffffffffffffffffffffffffffffffffffffffff")
		if len(req.Limit) > 0 {
			limit, req.Limit = common.BytesToHash(req.Limit), nil
		}
		// Retrieve the requested state and bail out if non existent
		it, err := chain.Snapshots().StorageIterator(req.Root, account, origin)
		if err != nil {
			return nil, nil
		}
		// Iterate over the requested range and pile slots up
		var (
			storage []*StorageData
			last    common.Hash
			abort   bool
		)
		for it.Next() {
			if size >= hardLimit {
				abort = true
				break
			}
			hash, slot := it.Hash(), common.CopyBytes(it.Slot())

			// Track the returned interval for the Merkle proofs
			last = hash

			// Assemble the reply item
			size += uint64(common.HashLength + len(slot))
			storage = append(storage, &StorageData{
				Hash: hash,
				Body: slot,
			})
			// If we've exceeded the request threshold, abort
			if bytes.Compare(hash[:], limit[:]) >= 0 {
				break
			}
		}
<<<<<<< HEAD
		slots = append(slots, storage)
=======
		if len(storage) > 0 {
			slots = append(slots, storage)
		}
>>>>>>> d90f67b2
		it.Release()

		// Generate the Merkle proofs for the first and last storage slot, but
		// only if the response was capped. If the entire storage trie included
		// in the response, no need for any proofs.
<<<<<<< HEAD
		if origin != (common.Hash{}) || abort {
=======
		if origin != (common.Hash{}) || (abort && len(storage) > 0) {
>>>>>>> d90f67b2
			// Request started at a non-zero hash or was capped prematurely, add
			// the endpoint Merkle proofs
			accTrie, err := trie.New(req.Root, chain.StateCache().TrieDB())
			if err != nil {
				return nil, nil
			}
			var acc types.StateAccount
			if err := rlp.DecodeBytes(accTrie.Get(account[:]), &acc); err != nil {
				return nil, nil
			}
			stTrie, err := trie.New(acc.Root, chain.StateCache().TrieDB())
			if err != nil {
				return nil, nil
			}
			proof := light.NewNodeSet()
			if err := stTrie.Prove(origin[:], 0, proof); err != nil {
				log.Warn("Failed to prove storage range", "origin", req.Origin, "err", err)
				return nil, nil
			}
			if last != (common.Hash{}) {
				if err := stTrie.Prove(last[:], 0, proof); err != nil {
					log.Warn("Failed to prove storage range", "last", last, "err", err)
					return nil, nil
				}
			}
			for _, blob := range proof.NodeList() {
				proofs = append(proofs, blob)
			}
			// Proof terminates the reply as proofs are only added if a node
			// refuses to serve more data (exception when a contract fetch is
			// finishing, but that's that).
			break
		}
	}
	return slots, proofs
}

// ServiceGetByteCodesQuery assembles the response to a byte codes query.
// It is exposed to allow external packages to test protocol behavior.
func ServiceGetByteCodesQuery(chain *core.BlockChain, req *GetByteCodesPacket) [][]byte {
	if req.Bytes > softResponseLimit {
		req.Bytes = softResponseLimit
	}
	if len(req.Hashes) > maxCodeLookups {
		req.Hashes = req.Hashes[:maxCodeLookups]
	}
	// Retrieve bytecodes until the packet size limit is reached
	var (
		codes [][]byte
		bytes uint64
	)
	for _, hash := range req.Hashes {
		if hash == emptyCode {
			// Peers should not request the empty code, but if they do, at
			// least sent them back a correct response without db lookups
			codes = append(codes, []byte{})
		} else if blob, err := chain.ContractCodeWithPrefix(hash); err == nil {
			codes = append(codes, blob)
			bytes += uint64(len(blob))
		}
		if bytes > req.Bytes {
			break
		}
	}
	return codes
}

// ServiceGetTrieNodesQuery assembles the response to a trie nodes query.
// It is exposed to allow external packages to test protocol behavior.
func ServiceGetTrieNodesQuery(chain *core.BlockChain, req *GetTrieNodesPacket, start time.Time) ([][]byte, error) {
	if req.Bytes > softResponseLimit {
		req.Bytes = softResponseLimit
	}
	// Make sure we have the state associated with the request
	triedb := chain.StateCache().TrieDB()

	accTrie, err := trie.NewSecure(req.Root, triedb)
	if err != nil {
		// We don't have the requested state available, bail out
		return nil, nil
	}
	snap := chain.Snapshots().Snapshot(req.Root)
	if snap == nil {
		// We don't have the requested state snapshotted yet, bail out.
		// In reality we could still serve using the account and storage
		// tries only, but let's protect the node a bit while it's doing
		// snapshot generation.
		return nil, nil
	}
	// Retrieve trie nodes until the packet size limit is reached
	var (
		nodes [][]byte
		bytes uint64
		loads int // Trie hash expansions to cound database reads
	)
	for _, pathset := range req.Paths {
		switch len(pathset) {
		case 0:
			// Ensure we penalize invalid requests
			return nil, fmt.Errorf("%w: zero-item pathset requested", errBadRequest)

		case 1:
			// If we're only retrieving an account trie node, fetch it directly
			blob, resolved, err := accTrie.TryGetNode(pathset[0])
			loads += resolved // always account database reads, even for failures
			if err != nil {
				break
			}
			nodes = append(nodes, blob)
			bytes += uint64(len(blob))

		default:
			// Storage slots requested, open the storage trie and retrieve from there
			account, err := snap.Account(common.BytesToHash(pathset[0]))
			loads++ // always account database reads, even for failures
			if err != nil || account == nil {
				break
			}
			stTrie, err := trie.NewSecure(common.BytesToHash(account.Root), triedb)
			loads++ // always account database reads, even for failures
			if err != nil {
				break
			}
			for _, path := range pathset[1:] {
				blob, resolved, err := stTrie.TryGetNode(path)
				loads += resolved // always account database reads, even for failures
				if err != nil {
					break
				}
				nodes = append(nodes, blob)
				bytes += uint64(len(blob))

				// Sanity check limits to avoid DoS on the store trie loads
				if bytes > req.Bytes || loads > maxTrieNodeLookups || time.Since(start) > maxTrieNodeTimeSpent {
					break
				}
			}
		}
		// Abort request processing if we've exceeded our limits
		if bytes > req.Bytes || loads > maxTrieNodeLookups || time.Since(start) > maxTrieNodeTimeSpent {
			break
		}
	}
	return nodes, nil
}

// NodeInfo represents a short summary of the `snap` sub-protocol metadata
// known about the host peer.
type NodeInfo struct{}

// nodeInfo retrieves some `snap` protocol metadata about the running host node.
func nodeInfo(chain *core.BlockChain) *NodeInfo {
	return &NodeInfo{}
}<|MERGE_RESOLUTION|>--- conflicted
+++ resolved
@@ -268,7 +268,6 @@
 		res := new(TrieNodesPacket)
 		if err := msg.Decode(res); err != nil {
 			return fmt.Errorf("%w: message %v: %v", errDecode, msg, err)
-<<<<<<< HEAD
 		}
 		requestTracker.Fulfil(peer.id, peer.version, TrieNodesMsg, res.ID)
 
@@ -319,58 +318,6 @@
 		if size > req.Bytes {
 			break
 		}
-=======
-		}
-		requestTracker.Fulfil(peer.id, peer.version, TrieNodesMsg, res.ID)
-
-		return backend.Handle(peer, res)
-
-	default:
-		return fmt.Errorf("%w: %v", errInvalidMsgCode, msg.Code)
-	}
-}
-
-// ServiceGetAccountRangeQuery assembles the response to an account range query.
-// It is exposed to allow external packages to test protocol behavior.
-func ServiceGetAccountRangeQuery(chain *core.BlockChain, req *GetAccountRangePacket) ([]*AccountData, [][]byte) {
-	if req.Bytes > softResponseLimit {
-		req.Bytes = softResponseLimit
-	}
-	// Retrieve the requested state and bail out if non existent
-	tr, err := trie.New(req.Root, chain.StateCache().TrieDB())
-	if err != nil {
-		return nil, nil
-	}
-	it, err := chain.Snapshots().AccountIterator(req.Root, req.Origin)
-	if err != nil {
-		return nil, nil
-	}
-	// Iterate over the requested range and pile accounts up
-	var (
-		accounts []*AccountData
-		size     uint64
-		last     common.Hash
-	)
-	for it.Next() {
-		hash, account := it.Hash(), common.CopyBytes(it.Account())
-
-		// Track the returned interval for the Merkle proofs
-		last = hash
-
-		// Assemble the reply item
-		size += uint64(common.HashLength + len(account))
-		accounts = append(accounts, &AccountData{
-			Hash: hash,
-			Body: account,
-		})
-		// If we've exceeded the request threshold, abort
-		if bytes.Compare(hash[:], req.Limit[:]) >= 0 {
-			break
-		}
-		if size > req.Bytes {
-			break
-		}
->>>>>>> d90f67b2
 	}
 	it.Release()
 
@@ -457,23 +404,15 @@
 				break
 			}
 		}
-<<<<<<< HEAD
-		slots = append(slots, storage)
-=======
 		if len(storage) > 0 {
 			slots = append(slots, storage)
 		}
->>>>>>> d90f67b2
 		it.Release()
 
 		// Generate the Merkle proofs for the first and last storage slot, but
 		// only if the response was capped. If the entire storage trie included
 		// in the response, no need for any proofs.
-<<<<<<< HEAD
-		if origin != (common.Hash{}) || abort {
-=======
 		if origin != (common.Hash{}) || (abort && len(storage) > 0) {
->>>>>>> d90f67b2
 			// Request started at a non-zero hash or was capped prematurely, add
 			// the endpoint Merkle proofs
 			accTrie, err := trie.New(req.Root, chain.StateCache().TrieDB())
