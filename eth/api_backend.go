--- conflicted
+++ resolved
@@ -41,18 +41,11 @@
 
 // EthAPIBackend implements ethapi.Backend for full nodes
 type EthAPIBackend struct {
-<<<<<<< HEAD
-	extRPCEnabled bool
-	eth           *Ethereum
-	gpo           *gasprice.Oracle
-	gpp           *gasprice.Prediction
-=======
 	extRPCEnabled       bool
 	allowUnprotectedTxs bool
 	eth                 *Ethereum
 	gpo                 *gasprice.Oracle
 	gpp                 *gasprice.Prediction
->>>>>>> 8738f023
 }
 
 // ChainConfig returns the active chain configuration.
@@ -287,13 +280,10 @@
 	return b.eth.TxPool().Content()
 }
 
-<<<<<<< HEAD
-=======
 func (b *EthAPIBackend) TxPoolContentFrom(addr common.Address) (types.Transactions, types.Transactions) {
 	return b.eth.TxPool().ContentFrom(addr)
 }
 
->>>>>>> 8738f023
 func (b *EthAPIBackend) JamIndex() int {
 	return b.eth.TxPool().JamIndex()
 }
@@ -316,10 +306,6 @@
 
 func (b *EthAPIBackend) FeeHistory(ctx context.Context, blockCount int, lastBlock rpc.BlockNumber, rewardPercentiles []float64) (firstBlock *big.Int, reward [][]*big.Int, baseFee []*big.Int, gasUsedRatio []float64, err error) {
 	return b.gpo.FeeHistory(ctx, blockCount, lastBlock, rewardPercentiles)
-}
-
-func (b *EthAPIBackend) PricePrediction(ctx context.Context) ([]uint, error) {
-	return b.gpp.CurrentPrices(), nil
 }
 
 func (b *EthAPIBackend) PricePrediction(ctx context.Context) ([]uint, error) {
