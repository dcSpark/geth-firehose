// Copyright 2015 The go-ethereum Authors
// This file is part of the go-ethereum library.
//
// The go-ethereum library is free software: you can redistribute it and/or modify
// it under the terms of the GNU Lesser General Public License as published by
// the Free Software Foundation, either version 3 of the License, or
// (at your option) any later version.
//
// The go-ethereum library is distributed in the hope that it will be useful,
// but WITHOUT ANY WARRANTY; without even the implied warranty of
// MERCHANTABILITY or FITNESS FOR A PARTICULAR PURPOSE. See the
// GNU Lesser General Public License for more details.
//
// You should have received a copy of the GNU Lesser General Public License
// along with the go-ethereum library. If not, see <http://www.gnu.org/licenses/>.

package eth

import (
	"context"
	"errors"
	"math/big"
	"time"

	"github.com/ethereum/go-ethereum"
	"github.com/ethereum/go-ethereum/accounts"
	"github.com/ethereum/go-ethereum/common"
	"github.com/ethereum/go-ethereum/consensus"
	"github.com/ethereum/go-ethereum/core"
	"github.com/ethereum/go-ethereum/core/bloombits"
	"github.com/ethereum/go-ethereum/core/rawdb"
	"github.com/ethereum/go-ethereum/core/state"
	"github.com/ethereum/go-ethereum/core/types"
	"github.com/ethereum/go-ethereum/core/vm"
	"github.com/ethereum/go-ethereum/deepmind"
	"github.com/ethereum/go-ethereum/eth/gasprice"
	"github.com/ethereum/go-ethereum/ethdb"
	"github.com/ethereum/go-ethereum/event"
	"github.com/ethereum/go-ethereum/miner"
	"github.com/ethereum/go-ethereum/params"
	"github.com/ethereum/go-ethereum/rpc"
)

// EthAPIBackend implements ethapi.Backend for full nodes
type EthAPIBackend struct {
	extRPCEnabled       bool
	allowUnprotectedTxs bool
	eth                 *Ethereum
	gpo                 *gasprice.Oracle
}

// ChainConfig returns the active chain configuration.
func (b *EthAPIBackend) ChainConfig() *params.ChainConfig {
	return b.eth.blockchain.Config()
}

func (b *EthAPIBackend) CurrentBlock() *types.Block {
	return b.eth.blockchain.CurrentBlock()
}

func (b *EthAPIBackend) SetHead(number uint64) {
	b.eth.handler.downloader.Cancel()
	b.eth.blockchain.SetHead(number)
}

func (b *EthAPIBackend) HeaderByNumber(ctx context.Context, number rpc.BlockNumber) (*types.Header, error) {
	// Pending block is only known by the miner
	if number == rpc.PendingBlockNumber {
		block := b.eth.miner.PendingBlock()
		return block.Header(), nil
	}
	// Otherwise resolve and return the block
	if number == rpc.LatestBlockNumber {
		return b.eth.blockchain.CurrentBlock().Header(), nil
	}
	return b.eth.blockchain.GetHeaderByNumber(uint64(number)), nil
}

func (b *EthAPIBackend) HeaderByNumberOrHash(ctx context.Context, blockNrOrHash rpc.BlockNumberOrHash) (*types.Header, error) {
	if blockNr, ok := blockNrOrHash.Number(); ok {
		return b.HeaderByNumber(ctx, blockNr)
	}
	if hash, ok := blockNrOrHash.Hash(); ok {
		header := b.eth.blockchain.GetHeaderByHash(hash)
		if header == nil {
			return nil, errors.New("header for hash not found")
		}
		if blockNrOrHash.RequireCanonical && b.eth.blockchain.GetCanonicalHash(header.Number.Uint64()) != hash {
			return nil, errors.New("hash is not currently canonical")
		}
		return header, nil
	}
	return nil, errors.New("invalid arguments; neither block nor hash specified")
}

func (b *EthAPIBackend) HeaderByHash(ctx context.Context, hash common.Hash) (*types.Header, error) {
	return b.eth.blockchain.GetHeaderByHash(hash), nil
}

func (b *EthAPIBackend) BlockByNumber(ctx context.Context, number rpc.BlockNumber) (*types.Block, error) {
	// Pending block is only known by the miner
	if number == rpc.PendingBlockNumber {
		block := b.eth.miner.PendingBlock()
		return block, nil
	}
	// Otherwise resolve and return the block
	if number == rpc.LatestBlockNumber {
		return b.eth.blockchain.CurrentBlock(), nil
	}
	return b.eth.blockchain.GetBlockByNumber(uint64(number)), nil
}

func (b *EthAPIBackend) BlockByHash(ctx context.Context, hash common.Hash) (*types.Block, error) {
	return b.eth.blockchain.GetBlockByHash(hash), nil
}

func (b *EthAPIBackend) BlockByNumberOrHash(ctx context.Context, blockNrOrHash rpc.BlockNumberOrHash) (*types.Block, error) {
	if blockNr, ok := blockNrOrHash.Number(); ok {
		return b.BlockByNumber(ctx, blockNr)
	}
	if hash, ok := blockNrOrHash.Hash(); ok {
		header := b.eth.blockchain.GetHeaderByHash(hash)
		if header == nil {
			return nil, errors.New("header for hash not found")
		}
		if blockNrOrHash.RequireCanonical && b.eth.blockchain.GetCanonicalHash(header.Number.Uint64()) != hash {
			return nil, errors.New("hash is not currently canonical")
		}
		block := b.eth.blockchain.GetBlock(hash, header.Number.Uint64())
		if block == nil {
			return nil, errors.New("header found, but block body is missing")
		}
		return block, nil
	}
	return nil, errors.New("invalid arguments; neither block nor hash specified")
}

func (b *EthAPIBackend) PendingBlockAndReceipts() (*types.Block, types.Receipts) {
	return b.eth.miner.PendingBlockAndReceipts()
}

func (b *EthAPIBackend) StateAndHeaderByNumber(ctx context.Context, number rpc.BlockNumber) (*state.StateDB, *types.Header, error) {
	// Pending state is only known by the miner
	if number == rpc.PendingBlockNumber {
		block, state := b.eth.miner.Pending()
		return state, block.Header(), nil
	}
	// Otherwise resolve the block number and return its state
	header, err := b.HeaderByNumber(ctx, number)
	if err != nil {
		return nil, nil, err
	}
	if header == nil {
		return nil, nil, errors.New("header not found")
	}
	stateDb, err := b.eth.BlockChain().StateAt(header.Root)
	return stateDb, header, err
}

func (b *EthAPIBackend) StateAndHeaderByNumberOrHash(ctx context.Context, blockNrOrHash rpc.BlockNumberOrHash) (*state.StateDB, *types.Header, error) {
	if blockNr, ok := blockNrOrHash.Number(); ok {
		return b.StateAndHeaderByNumber(ctx, blockNr)
	}
	if hash, ok := blockNrOrHash.Hash(); ok {
		header, err := b.HeaderByHash(ctx, hash)
		if err != nil {
			return nil, nil, err
		}
		if header == nil {
			return nil, nil, errors.New("header for hash not found")
		}
		if blockNrOrHash.RequireCanonical && b.eth.blockchain.GetCanonicalHash(header.Number.Uint64()) != hash {
			return nil, nil, errors.New("hash is not currently canonical")
		}
		stateDb, err := b.eth.BlockChain().StateAt(header.Root)
		return stateDb, header, err
	}
	return nil, nil, errors.New("invalid arguments; neither block nor hash specified")
}

func (b *EthAPIBackend) GetReceipts(ctx context.Context, hash common.Hash) (types.Receipts, error) {
	return b.eth.blockchain.GetReceiptsByHash(hash), nil
}

func (b *EthAPIBackend) GetLogs(ctx context.Context, hash common.Hash) ([][]*types.Log, error) {
	db := b.eth.ChainDb()
	number := rawdb.ReadHeaderNumber(db, hash)
	if number == nil {
		return nil, errors.New("failed to get block number from hash")
	}
<<<<<<< HEAD
	logs := rawdb.ReadLogs(db, hash, *number)
=======
	logs := rawdb.ReadLogs(db, hash, *number, b.eth.blockchain.Config())
>>>>>>> 9a0ed706
	if logs == nil {
		return nil, errors.New("failed to get logs for block")
	}
	return logs, nil
}

func (b *EthAPIBackend) GetTd(ctx context.Context, hash common.Hash) *big.Int {
	if header := b.eth.blockchain.GetHeaderByHash(hash); header != nil {
		return b.eth.blockchain.GetTd(hash, header.Number.Uint64())
	}
	return nil
}

func (b *EthAPIBackend) GetEVM(ctx context.Context, msg core.Message, state *state.StateDB, header *types.Header, vmConfig *vm.Config, dmContext *deepmind.Context) (*vm.EVM, func() error, error) {
	vmError := func() error { return nil }
	if vmConfig == nil {
		vmConfig = b.eth.blockchain.GetVMConfig()
	}
	txContext := core.NewEVMTxContext(msg)
	context := core.NewEVMBlockContext(header, b.eth.BlockChain(), nil)
	return vm.NewEVM(context, txContext, state, b.eth.blockchain.Config(), *vmConfig, dmContext), vmError, nil
}

func (b *EthAPIBackend) SubscribeRemovedLogsEvent(ch chan<- core.RemovedLogsEvent) event.Subscription {
	return b.eth.BlockChain().SubscribeRemovedLogsEvent(ch)
}

func (b *EthAPIBackend) SubscribePendingLogsEvent(ch chan<- []*types.Log) event.Subscription {
	return b.eth.miner.SubscribePendingLogs(ch)
}

func (b *EthAPIBackend) SubscribeChainEvent(ch chan<- core.ChainEvent) event.Subscription {
	return b.eth.BlockChain().SubscribeChainEvent(ch)
}

func (b *EthAPIBackend) SubscribeChainHeadEvent(ch chan<- core.ChainHeadEvent) event.Subscription {
	return b.eth.BlockChain().SubscribeChainHeadEvent(ch)
}

func (b *EthAPIBackend) SubscribeChainSideEvent(ch chan<- core.ChainSideEvent) event.Subscription {
	return b.eth.BlockChain().SubscribeChainSideEvent(ch)
}

func (b *EthAPIBackend) SubscribeLogsEvent(ch chan<- []*types.Log) event.Subscription {
	return b.eth.BlockChain().SubscribeLogsEvent(ch)
}

func (b *EthAPIBackend) SendTx(ctx context.Context, signedTx *types.Transaction) error {
	return b.eth.txPool.AddLocal(signedTx)
}

func (b *EthAPIBackend) GetPoolTransactions() (types.Transactions, error) {
	pending := b.eth.txPool.Pending(false)
	var txs types.Transactions
	for _, batch := range pending {
		txs = append(txs, batch...)
	}
	return txs, nil
}

func (b *EthAPIBackend) GetPoolTransaction(hash common.Hash) *types.Transaction {
	return b.eth.txPool.Get(hash)
}

func (b *EthAPIBackend) GetTransaction(ctx context.Context, txHash common.Hash) (*types.Transaction, common.Hash, uint64, uint64, error) {
	tx, blockHash, blockNumber, index := rawdb.ReadTransaction(b.eth.ChainDb(), txHash)
	return tx, blockHash, blockNumber, index, nil
}

func (b *EthAPIBackend) GetPoolNonce(ctx context.Context, addr common.Address) (uint64, error) {
	return b.eth.txPool.Nonce(addr), nil
}

func (b *EthAPIBackend) Stats() (pending int, queued int) {
	return b.eth.txPool.Stats()
}

func (b *EthAPIBackend) TxPoolContent() (map[common.Address]types.Transactions, map[common.Address]types.Transactions) {
	return b.eth.TxPool().Content()
}

func (b *EthAPIBackend) TxPoolContentFrom(addr common.Address) (types.Transactions, types.Transactions) {
	return b.eth.TxPool().ContentFrom(addr)
}

func (b *EthAPIBackend) TxPool() *core.TxPool {
	return b.eth.TxPool()
}

func (b *EthAPIBackend) SubscribeNewTxsEvent(ch chan<- core.NewTxsEvent) event.Subscription {
	return b.eth.TxPool().SubscribeNewTxsEvent(ch)
}

func (b *EthAPIBackend) SyncProgress() ethereum.SyncProgress {
	return b.eth.Downloader().Progress()
}

func (b *EthAPIBackend) SuggestGasTipCap(ctx context.Context) (*big.Int, error) {
	return b.gpo.SuggestTipCap(ctx)
}

func (b *EthAPIBackend) FeeHistory(ctx context.Context, blockCount int, lastBlock rpc.BlockNumber, rewardPercentiles []float64) (firstBlock *big.Int, reward [][]*big.Int, baseFee []*big.Int, gasUsedRatio []float64, err error) {
	return b.gpo.FeeHistory(ctx, blockCount, lastBlock, rewardPercentiles)
}

func (b *EthAPIBackend) ChainDb() ethdb.Database {
	return b.eth.ChainDb()
}

func (b *EthAPIBackend) EventMux() *event.TypeMux {
	return b.eth.EventMux()
}

func (b *EthAPIBackend) AccountManager() *accounts.Manager {
	return b.eth.AccountManager()
}

func (b *EthAPIBackend) ExtRPCEnabled() bool {
	return b.extRPCEnabled
}

func (b *EthAPIBackend) UnprotectedAllowed() bool {
	return b.allowUnprotectedTxs
}

func (b *EthAPIBackend) RPCGasCap() uint64 {
	return b.eth.config.RPCGasCap
}

func (b *EthAPIBackend) RPCEVMTimeout() time.Duration {
	return b.eth.config.RPCEVMTimeout
}

func (b *EthAPIBackend) RPCTxFeeCap() float64 {
	return b.eth.config.RPCTxFeeCap
}

func (b *EthAPIBackend) BloomStatus() (uint64, uint64) {
	sections, _, _ := b.eth.bloomIndexer.Sections()
	return params.BloomBitsBlocks, sections
}

func (b *EthAPIBackend) ServiceFilter(ctx context.Context, session *bloombits.MatcherSession) {
	for i := 0; i < bloomFilterThreads; i++ {
		go session.Multiplex(bloomRetrievalBatch, bloomRetrievalWait, b.eth.bloomRequests)
	}
}

func (b *EthAPIBackend) Engine() consensus.Engine {
	return b.eth.engine
}

func (b *EthAPIBackend) CurrentHeader() *types.Header {
	return b.eth.blockchain.CurrentHeader()
}

func (b *EthAPIBackend) Miner() *miner.Miner {
	return b.eth.Miner()
}

func (b *EthAPIBackend) StartMining(threads int) error {
	return b.eth.StartMining(threads)
}

<<<<<<< HEAD
func (b *EthAPIBackend) StateAtBlock(ctx context.Context, block *types.Block, reexec uint64, base *state.StateDB, checkLive bool) (*state.StateDB, error) {
	return b.eth.stateAtBlock(block, reexec, base, checkLive)
=======
func (b *EthAPIBackend) StateAtBlock(ctx context.Context, block *types.Block, reexec uint64, base *state.StateDB, checkLive, preferDisk bool) (*state.StateDB, error) {
	return b.eth.StateAtBlock(block, reexec, base, checkLive, preferDisk)
>>>>>>> 9a0ed706
}

func (b *EthAPIBackend) StateAtTransaction(ctx context.Context, block *types.Block, txIndex int, reexec uint64) (core.Message, vm.BlockContext, *state.StateDB, error) {
	return b.eth.stateAtTransaction(block, txIndex, reexec)
}<|MERGE_RESOLUTION|>--- conflicted
+++ resolved
@@ -188,11 +188,7 @@
 	if number == nil {
 		return nil, errors.New("failed to get block number from hash")
 	}
-<<<<<<< HEAD
-	logs := rawdb.ReadLogs(db, hash, *number)
-=======
 	logs := rawdb.ReadLogs(db, hash, *number, b.eth.blockchain.Config())
->>>>>>> 9a0ed706
 	if logs == nil {
 		return nil, errors.New("failed to get logs for block")
 	}
@@ -357,13 +353,8 @@
 	return b.eth.StartMining(threads)
 }
 
-<<<<<<< HEAD
-func (b *EthAPIBackend) StateAtBlock(ctx context.Context, block *types.Block, reexec uint64, base *state.StateDB, checkLive bool) (*state.StateDB, error) {
-	return b.eth.stateAtBlock(block, reexec, base, checkLive)
-=======
 func (b *EthAPIBackend) StateAtBlock(ctx context.Context, block *types.Block, reexec uint64, base *state.StateDB, checkLive, preferDisk bool) (*state.StateDB, error) {
 	return b.eth.StateAtBlock(block, reexec, base, checkLive, preferDisk)
->>>>>>> 9a0ed706
 }
 
 func (b *EthAPIBackend) StateAtTransaction(ctx context.Context, block *types.Block, txIndex int, reexec uint64) (core.Message, vm.BlockContext, *state.StateDB, error) {
