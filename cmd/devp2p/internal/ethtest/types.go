--- conflicted
+++ resolved
@@ -19,10 +19,7 @@
 import (
 	"crypto/ecdsa"
 	"fmt"
-<<<<<<< HEAD
-=======
 	"time"
->>>>>>> 9a0ed706
 
 	"github.com/ethereum/go-ethereum/eth/protocols/eth"
 	"github.com/ethereum/go-ethereum/p2p"
@@ -130,19 +127,12 @@
 // Conn represents an individual connection with a peer
 type Conn struct {
 	*rlpx.Conn
-<<<<<<< HEAD
-	ourKey                 *ecdsa.PrivateKey
-	negotiatedProtoVersion uint
-	ourHighestProtoVersion uint
-	caps                   []p2p.Cap
-=======
 	ourKey                     *ecdsa.PrivateKey
 	negotiatedProtoVersion     uint
 	negotiatedSnapProtoVersion uint
 	ourHighestProtoVersion     uint
 	ourHighestSnapProtoVersion uint
 	caps                       []p2p.Cap
->>>>>>> 9a0ed706
 }
 
 // Read reads an eth packet from the connection.
@@ -197,7 +187,6 @@
 // Read66 reads an eth66 packet from the connection.
 func (c *Conn) Read66() (uint64, Message) {
 	code, rawData, _, err := c.Conn.Read()
-<<<<<<< HEAD
 	if err != nil {
 		return 0, errorf("could not read from connection: %v", err)
 	}
@@ -273,91 +262,6 @@
 
 // Write writes a eth packet to the connection.
 func (c *Conn) Write(msg Message) error {
-	// check if message is eth protocol message
-	var (
-		payload []byte
-		err     error
-	)
-	payload, err = rlp.EncodeToBytes(msg)
-=======
->>>>>>> 9a0ed706
-	if err != nil {
-		return 0, errorf("could not read from connection: %v", err)
-	}
-
-<<<<<<< HEAD
-=======
-	var msg Message
-	switch int(code) {
-	case (Hello{}).Code():
-		msg = new(Hello)
-	case (Ping{}).Code():
-		msg = new(Ping)
-	case (Pong{}).Code():
-		msg = new(Pong)
-	case (Disconnect{}).Code():
-		msg = new(Disconnect)
-	case (Status{}).Code():
-		msg = new(Status)
-	case (GetBlockHeaders{}).Code():
-		ethMsg := new(eth.GetBlockHeadersPacket66)
-		if err := rlp.DecodeBytes(rawData, ethMsg); err != nil {
-			return 0, errorf("could not rlp decode message: %v", err)
-		}
-		return ethMsg.RequestId, GetBlockHeaders(*ethMsg.GetBlockHeadersPacket)
-	case (BlockHeaders{}).Code():
-		ethMsg := new(eth.BlockHeadersPacket66)
-		if err := rlp.DecodeBytes(rawData, ethMsg); err != nil {
-			return 0, errorf("could not rlp decode message: %v", err)
-		}
-		return ethMsg.RequestId, BlockHeaders(ethMsg.BlockHeadersPacket)
-	case (GetBlockBodies{}).Code():
-		ethMsg := new(eth.GetBlockBodiesPacket66)
-		if err := rlp.DecodeBytes(rawData, ethMsg); err != nil {
-			return 0, errorf("could not rlp decode message: %v", err)
-		}
-		return ethMsg.RequestId, GetBlockBodies(ethMsg.GetBlockBodiesPacket)
-	case (BlockBodies{}).Code():
-		ethMsg := new(eth.BlockBodiesPacket66)
-		if err := rlp.DecodeBytes(rawData, ethMsg); err != nil {
-			return 0, errorf("could not rlp decode message: %v", err)
-		}
-		return ethMsg.RequestId, BlockBodies(ethMsg.BlockBodiesPacket)
-	case (NewBlock{}).Code():
-		msg = new(NewBlock)
-	case (NewBlockHashes{}).Code():
-		msg = new(NewBlockHashes)
-	case (Transactions{}).Code():
-		msg = new(Transactions)
-	case (NewPooledTransactionHashes{}).Code():
-		msg = new(NewPooledTransactionHashes)
-	case (GetPooledTransactions{}.Code()):
-		ethMsg := new(eth.GetPooledTransactionsPacket66)
-		if err := rlp.DecodeBytes(rawData, ethMsg); err != nil {
-			return 0, errorf("could not rlp decode message: %v", err)
-		}
-		return ethMsg.RequestId, GetPooledTransactions(ethMsg.GetPooledTransactionsPacket)
-	case (PooledTransactions{}.Code()):
-		ethMsg := new(eth.PooledTransactionsPacket66)
-		if err := rlp.DecodeBytes(rawData, ethMsg); err != nil {
-			return 0, errorf("could not rlp decode message: %v", err)
-		}
-		return ethMsg.RequestId, PooledTransactions(ethMsg.PooledTransactionsPacket)
-	default:
-		msg = errorf("invalid message code: %d", code)
-	}
-
-	if msg != nil {
-		if err := rlp.DecodeBytes(rawData, msg); err != nil {
-			return 0, errorf("could not rlp decode message: %v", err)
-		}
-		return 0, msg
-	}
-	return 0, errorf("invalid message: %s", string(rawData))
-}
-
-// Write writes a eth packet to the connection.
-func (c *Conn) Write(msg Message) error {
 	payload, err := rlp.EncodeToBytes(msg)
 	if err != nil {
 		return err
@@ -366,17 +270,11 @@
 	return err
 }
 
->>>>>>> 9a0ed706
 // Write66 writes an eth66 packet to the connection.
 func (c *Conn) Write66(req eth.Packet, code int) error {
 	payload, err := rlp.EncodeToBytes(req)
 	if err != nil {
 		return err
-<<<<<<< HEAD
-	}
-	_, err = c.Conn.Write(uint64(code), payload)
-	return err
-=======
 	}
 	_, err = c.Conn.Write(uint64(code), payload)
 	return err
@@ -420,5 +318,4 @@
 
 	}
 	return nil, fmt.Errorf("request timed out")
->>>>>>> 9a0ed706
 }