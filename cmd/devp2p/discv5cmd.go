--- conflicted
+++ resolved
@@ -62,16 +62,12 @@
 		Name:   "test",
 		Usage:  "Runs protocol tests against a node",
 		Action: discv5Test,
-<<<<<<< HEAD
 		Flags: []cli.Flag{
 			testPatternFlag,
 			testTAPFlag,
 			testListen1Flag,
 			testListen2Flag,
 		},
-=======
-		Flags:  []cli.Flag{testPatternFlag, testListen1Flag, testListen2Flag},
->>>>>>> d543cd6a
 	}
 	discv5ListenCommand = cli.Command{
 		Name:   "listen",
@@ -123,37 +119,14 @@
 	return nil
 }
 
-<<<<<<< HEAD
 // discv5Test runs the protocol test suite.
 func discv5Test(ctx *cli.Context) error {
-=======
-func discv5Test(ctx *cli.Context) error {
-	// Disable logging unless explicitly enabled.
-	if !ctx.GlobalIsSet("verbosity") && !ctx.GlobalIsSet("vmodule") {
-		log.Root().SetHandler(log.DiscardHandler())
-	}
-
-	// Filter and run test cases.
->>>>>>> d543cd6a
 	suite := &v5test.Suite{
 		Dest:    getNodeArg(ctx),
 		Listen1: ctx.String(testListen1Flag.Name),
 		Listen2: ctx.String(testListen2Flag.Name),
 	}
-<<<<<<< HEAD
 	return runTests(ctx, suite.AllTests())
-=======
-	tests := suite.AllTests()
-	if ctx.IsSet(testPatternFlag.Name) {
-		tests = utesting.MatchTests(tests, ctx.String(testPatternFlag.Name))
-	}
-	results := utesting.RunTests(tests, os.Stdout)
-	if fails := utesting.CountFailures(results); fails > 0 {
-		return fmt.Errorf("%v/%v tests passed.", len(tests)-fails, len(tests))
-	}
-	fmt.Printf("%v/%v passed\n", len(tests), len(tests))
-	return nil
->>>>>>> d543cd6a
 }
 
 func discv5Listen(ctx *cli.Context) error {
