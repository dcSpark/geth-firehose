// Copyright 2019 The go-ethereum Authors
// This file is part of go-ethereum.
//
// go-ethereum is free software: you can redistribute it and/or modify
// it under the terms of the GNU General Public License as published by
// the Free Software Foundation, either version 3 of the License, or
// (at your option) any later version.
//
// go-ethereum is distributed in the hope that it will be useful,
// but WITHOUT ANY WARRANTY; without even the implied warranty of
// MERCHANTABILITY or FITNESS FOR A PARTICULAR PURPOSE. See the
// GNU General Public License for more details.
//
// You should have received a copy of the GNU General Public License
// along with go-ethereum. If not, see <http://www.gnu.org/licenses/>.

package main

import (
	"bytes"
	"context"
	"fmt"
	"math/big"
	"os"
	"os/signal"
	"strings"
	"time"

	"github.com/ethereum/go-ethereum/cmd/utils"
	"github.com/ethereum/go-ethereum/common"
	"github.com/ethereum/go-ethereum/common/hexutil"
	"github.com/ethereum/go-ethereum/common/math"
	"github.com/ethereum/go-ethereum/consensus"
	"github.com/ethereum/go-ethereum/consensus/ethash"
	"github.com/ethereum/go-ethereum/consensus/misc"
	"github.com/ethereum/go-ethereum/core"
	"github.com/ethereum/go-ethereum/core/rawdb"
	"github.com/ethereum/go-ethereum/core/state"
	"github.com/ethereum/go-ethereum/core/systemcontracts"
	"github.com/ethereum/go-ethereum/core/types"
	"github.com/ethereum/go-ethereum/core/vm"
	"github.com/ethereum/go-ethereum/crypto"
	"github.com/ethereum/go-ethereum/deepmind"
	"github.com/ethereum/go-ethereum/ethdb"
	"github.com/ethereum/go-ethereum/log"
	"github.com/ethereum/go-ethereum/node"
	"github.com/ethereum/go-ethereum/params"
	"github.com/ethereum/go-ethereum/rlp"
	"github.com/ethereum/go-ethereum/rpc"
	"github.com/ethereum/go-ethereum/trie"

	cli "gopkg.in/urfave/cli.v1"
)

var (
	rpcPortFlag = cli.IntFlag{
		Name:  "rpcport",
		Usage: "HTTP-RPC server listening port",
		Value: node.DefaultHTTPPort,
	}
	retestethCommand = cli.Command{
		Action:      utils.MigrateFlags(retesteth),
		Name:        "retesteth",
		Usage:       "Launches geth in retesteth mode",
		ArgsUsage:   "",
		Flags:       []cli.Flag{rpcPortFlag},
		Category:    "MISCELLANEOUS COMMANDS",
		Description: `Launches geth in retesteth mode (no database, no network, only retesteth RPC interface)`,
	}
)

type RetestethTestAPI interface {
	SetChainParams(ctx context.Context, chainParams ChainParams) (bool, error)
	MineBlocks(ctx context.Context, number uint64) (bool, error)
	ModifyTimestamp(ctx context.Context, interval uint64) (bool, error)
	ImportRawBlock(ctx context.Context, rawBlock hexutil.Bytes) (common.Hash, error)
	RewindToBlock(ctx context.Context, number uint64) (bool, error)
	GetLogHash(ctx context.Context, txHash common.Hash) (common.Hash, error)
}

type RetestethEthAPI interface {
	SendRawTransaction(ctx context.Context, rawTx hexutil.Bytes) (common.Hash, error)
	BlockNumber(ctx context.Context) (uint64, error)
	GetBlockByNumber(ctx context.Context, blockNr math.HexOrDecimal64, fullTx bool) (map[string]interface{}, error)
	GetBlockByHash(ctx context.Context, blockHash common.Hash, fullTx bool) (map[string]interface{}, error)
	GetBalance(ctx context.Context, address common.Address, blockNr math.HexOrDecimal64) (*math.HexOrDecimal256, error)
	GetCode(ctx context.Context, address common.Address, blockNr math.HexOrDecimal64) (hexutil.Bytes, error)
	GetTransactionCount(ctx context.Context, address common.Address, blockNr math.HexOrDecimal64) (uint64, error)
}

type RetestethDebugAPI interface {
	AccountRange(ctx context.Context,
		blockHashOrNumber *math.HexOrDecimal256, txIndex uint64,
		addressHash *math.HexOrDecimal256, maxResults uint64,
	) (AccountRangeResult, error)
	StorageRangeAt(ctx context.Context,
		blockHashOrNumber *math.HexOrDecimal256, txIndex uint64,
		address common.Address,
		begin *math.HexOrDecimal256, maxResults uint64,
	) (StorageRangeResult, error)
}

type RetestWeb3API interface {
	ClientVersion(ctx context.Context) (string, error)
}

type RetestethAPI struct {
	ethDb         ethdb.Database
	db            state.Database
	chainConfig   *params.ChainConfig
	author        common.Address
	extraData     []byte
	genesisHash   common.Hash
	engine        *NoRewardEngine
	blockchain    *core.BlockChain
	txMap         map[common.Address]map[uint64]*types.Transaction // Sender -> Nonce -> Transaction
	txSenders     map[common.Address]struct{}                      // Set of transaction senders
	blockInterval uint64
}

type ChainParams struct {
	SealEngine string                            `json:"sealEngine"`
	Params     CParamsParams                     `json:"params"`
	Genesis    CParamsGenesis                    `json:"genesis"`
	Accounts   map[common.Address]CParamsAccount `json:"accounts"`
}

type CParamsParams struct {
	AccountStartNonce          math.HexOrDecimal64   `json:"accountStartNonce"`
	HomesteadForkBlock         *math.HexOrDecimal64  `json:"homesteadForkBlock"`
	EIP150ForkBlock            *math.HexOrDecimal64  `json:"EIP150ForkBlock"`
	EIP158ForkBlock            *math.HexOrDecimal64  `json:"EIP158ForkBlock"`
	DaoHardforkBlock           *math.HexOrDecimal64  `json:"daoHardforkBlock"`
	ByzantiumForkBlock         *math.HexOrDecimal64  `json:"byzantiumForkBlock"`
	ConstantinopleForkBlock    *math.HexOrDecimal64  `json:"constantinopleForkBlock"`
	ConstantinopleFixForkBlock *math.HexOrDecimal64  `json:"constantinopleFixForkBlock"`
	IstanbulBlock              *math.HexOrDecimal64  `json:"istanbulForkBlock"`
	RamanujanForkBlock         *math.HexOrDecimal64  `json:"ramanujanForkBlock"`
	MirrorSyncForkBlock        *math.HexOrDecimal64  `json:"mirrorSyncForkBlock"`
	ChainID                    *math.HexOrDecimal256 `json:"chainID"`
	MaximumExtraDataSize       math.HexOrDecimal64   `json:"maximumExtraDataSize"`
	TieBreakingGas             bool                  `json:"tieBreakingGas"`
	MinGasLimit                math.HexOrDecimal64   `json:"minGasLimit"`
	MaxGasLimit                math.HexOrDecimal64   `json:"maxGasLimit"`
	GasLimitBoundDivisor       math.HexOrDecimal64   `json:"gasLimitBoundDivisor"`
	MinimumDifficulty          math.HexOrDecimal256  `json:"minimumDifficulty"`
	DifficultyBoundDivisor     math.HexOrDecimal256  `json:"difficultyBoundDivisor"`
	DurationLimit              math.HexOrDecimal256  `json:"durationLimit"`
	BlockReward                math.HexOrDecimal256  `json:"blockReward"`
	NetworkID                  math.HexOrDecimal256  `json:"networkID"`
}

type CParamsGenesis struct {
	Nonce      math.HexOrDecimal64   `json:"nonce"`
	Difficulty *math.HexOrDecimal256 `json:"difficulty"`
	MixHash    *math.HexOrDecimal256 `json:"mixHash"`
	Author     common.Address        `json:"author"`
	Timestamp  math.HexOrDecimal64   `json:"timestamp"`
	ParentHash common.Hash           `json:"parentHash"`
	ExtraData  hexutil.Bytes         `json:"extraData"`
	GasLimit   math.HexOrDecimal64   `json:"gasLimit"`
}

type CParamsAccount struct {
	Balance     *math.HexOrDecimal256 `json:"balance"`
	Precompiled *CPAccountPrecompiled `json:"precompiled"`
	Code        hexutil.Bytes         `json:"code"`
	Storage     map[string]string     `json:"storage"`
	Nonce       *math.HexOrDecimal64  `json:"nonce"`
}

type CPAccountPrecompiled struct {
	Name          string                `json:"name"`
	StartingBlock math.HexOrDecimal64   `json:"startingBlock"`
	Linear        *CPAPrecompiledLinear `json:"linear"`
}

type CPAPrecompiledLinear struct {
	Base uint64 `json:"base"`
	Word uint64 `json:"word"`
}

type AccountRangeResult struct {
	AddressMap map[common.Hash]common.Address `json:"addressMap"`
	NextKey    common.Hash                    `json:"nextKey"`
}

type StorageRangeResult struct {
	Complete bool                   `json:"complete"`
	Storage  map[common.Hash]SRItem `json:"storage"`
}

type SRItem struct {
	Key   string `json:"key"`
	Value string `json:"value"`
}

type NoRewardEngine struct {
	inner     consensus.Engine
	rewardsOn bool
}

func (e *NoRewardEngine) Author(header *types.Header) (common.Address, error) {
	return e.inner.Author(header)
}

func (e *NoRewardEngine) VerifyHeader(chain consensus.ChainReader, header *types.Header, seal bool) error {
	return e.inner.VerifyHeader(chain, header, seal)
}

func (e *NoRewardEngine) VerifyHeaders(chain consensus.ChainReader, headers []*types.Header, seals []bool) (chan<- struct{}, <-chan error) {
	return e.inner.VerifyHeaders(chain, headers, seals)
}

func (e *NoRewardEngine) VerifyUncles(chain consensus.ChainReader, block *types.Block) error {
	return e.inner.VerifyUncles(chain, block)
}

func (e *NoRewardEngine) VerifySeal(chain consensus.ChainReader, header *types.Header) error {
	return e.inner.VerifySeal(chain, header)
}

func (e *NoRewardEngine) Prepare(chain consensus.ChainReader, header *types.Header) error {
	return e.inner.Prepare(chain, header)
}

func (e *NoRewardEngine) accumulateRewards(config *params.ChainConfig, state *state.StateDB, header *types.Header, uncles []*types.Header) {
	// Simply touch miner and uncle coinbase accounts
	reward := big.NewInt(0)
	for _, uncle := range uncles {
		state.AddBalance(uncle.Coinbase, reward, false, deepmind.NoOpContext, deepmind.BalanceChangeReason("reward_mine_uncle"))
	}
	state.AddBalance(header.Coinbase, reward, false, deepmind.NoOpContext, deepmind.BalanceChangeReason("reward_mine_block"))
}

<<<<<<< HEAD
func (e *NoRewardEngine) Finalize(chain consensus.ChainReader, header *types.Header, statedb *state.StateDB, txs *[]*types.Transaction,
	uncles []*types.Header, receipts *[]*types.Receipt, systemTxs *[]*types.Transaction, usedGas *uint64) (err error) {
	if e.rewardsOn {
		err = e.inner.Finalize(chain, header, statedb, txs, uncles, receipts, systemTxs, usedGas)
=======
func (e *NoRewardEngine) Finalize(chain consensus.ChainReader, header *types.Header, statedb *state.StateDB, txs []*types.Transaction,
	uncles []*types.Header, dmContext *deepmind.Context) {
	if e.rewardsOn {
		e.inner.Finalize(chain, header, statedb, txs, uncles, dmContext)
>>>>>>> 1d5741d4
	} else {
		e.accumulateRewards(chain.Config(), statedb, header, uncles)
		header.Root = statedb.IntermediateRoot(chain.Config().IsEIP158(header.Number))
	}
	return
}

func (e *NoRewardEngine) FinalizeAndAssemble(chain consensus.ChainReader, header *types.Header, statedb *state.StateDB, txs []*types.Transaction,
<<<<<<< HEAD
	uncles []*types.Header, receipts []*types.Receipt) (*types.Block, []*types.Receipt, error) {
=======
	uncles []*types.Header, receipts []*types.Receipt, dmContext *deepmind.Context) (*types.Block, error) {
>>>>>>> 1d5741d4
	if e.rewardsOn {
		return e.inner.FinalizeAndAssemble(chain, header, statedb, txs, uncles, receipts, dmContext)
	} else {
		e.accumulateRewards(chain.Config(), statedb, header, uncles)
		header.Root = statedb.IntermediateRoot(chain.Config().IsEIP158(header.Number))

		// Header seems complete, assemble into a block and return
		return types.NewBlock(header, txs, uncles, receipts), receipts, nil
	}
}

func (e *NoRewardEngine) Seal(chain consensus.ChainReader, block *types.Block, results chan<- *types.Block, stop <-chan struct{}) error {
	return e.inner.Seal(chain, block, results, stop)
}

func (e *NoRewardEngine) SealHash(header *types.Header) common.Hash {
	return e.inner.SealHash(header)
}

func (e *NoRewardEngine) CalcDifficulty(chain consensus.ChainReader, time uint64, parent *types.Header) *big.Int {
	return e.inner.CalcDifficulty(chain, time, parent)
}

func (e *NoRewardEngine) APIs(chain consensus.ChainReader) []rpc.API {
	return e.inner.APIs(chain)
}

func (e *NoRewardEngine) Close() error {
	return e.inner.Close()
}

func (api *RetestethAPI) SetChainParams(ctx context.Context, chainParams ChainParams) (bool, error) {
	// Clean up
	if api.blockchain != nil {
		api.blockchain.Stop()
	}
	if api.engine != nil {
		api.engine.Close()
	}
	if api.ethDb != nil {
		api.ethDb.Close()
	}
	ethDb := rawdb.NewMemoryDatabase()
	accounts := make(core.GenesisAlloc)
	for address, account := range chainParams.Accounts {
		balance := big.NewInt(0)
		if account.Balance != nil {
			balance.Set((*big.Int)(account.Balance))
		}
		var nonce uint64
		if account.Nonce != nil {
			nonce = uint64(*account.Nonce)
		}
		if account.Precompiled == nil || account.Balance != nil {
			storage := make(map[common.Hash]common.Hash)
			for k, v := range account.Storage {
				storage[common.HexToHash(k)] = common.HexToHash(v)
			}
			accounts[address] = core.GenesisAccount{
				Balance: balance,
				Code:    account.Code,
				Nonce:   nonce,
				Storage: storage,
			}
		}
	}
	chainId := big.NewInt(1)
	if chainParams.Params.ChainID != nil {
		chainId.Set((*big.Int)(chainParams.Params.ChainID))
	}
	var (
		homesteadBlock      *big.Int
		daoForkBlock        *big.Int
		eip150Block         *big.Int
		eip155Block         *big.Int
		eip158Block         *big.Int
		byzantiumBlock      *big.Int
		constantinopleBlock *big.Int
		petersburgBlock     *big.Int
		istanbulBlock       *big.Int
		ramanujanBlock      *big.Int
		mirrorSyncBlock     *big.Int
	)
	if chainParams.Params.HomesteadForkBlock != nil {
		homesteadBlock = big.NewInt(int64(*chainParams.Params.HomesteadForkBlock))
	}
	if chainParams.Params.DaoHardforkBlock != nil {
		daoForkBlock = big.NewInt(int64(*chainParams.Params.DaoHardforkBlock))
	}
	if chainParams.Params.EIP150ForkBlock != nil {
		eip150Block = big.NewInt(int64(*chainParams.Params.EIP150ForkBlock))
	}
	if chainParams.Params.EIP158ForkBlock != nil {
		eip158Block = big.NewInt(int64(*chainParams.Params.EIP158ForkBlock))
		eip155Block = eip158Block
	}
	if chainParams.Params.ByzantiumForkBlock != nil {
		byzantiumBlock = big.NewInt(int64(*chainParams.Params.ByzantiumForkBlock))
	}
	if chainParams.Params.ConstantinopleForkBlock != nil {
		constantinopleBlock = big.NewInt(int64(*chainParams.Params.ConstantinopleForkBlock))
	}
	if chainParams.Params.ConstantinopleFixForkBlock != nil {
		petersburgBlock = big.NewInt(int64(*chainParams.Params.ConstantinopleFixForkBlock))
	}
	if constantinopleBlock != nil && petersburgBlock == nil {
		petersburgBlock = big.NewInt(100000000000)
	}
	if chainParams.Params.IstanbulBlock != nil {
		istanbulBlock = big.NewInt(int64(*chainParams.Params.IstanbulBlock))
	}
	if chainParams.Params.RamanujanForkBlock != nil {
		ramanujanBlock = big.NewInt(int64(*chainParams.Params.RamanujanForkBlock))
	}
	if chainParams.Params.MirrorSyncForkBlock != nil {
		mirrorSyncBlock = big.NewInt(int64(*chainParams.Params.MirrorSyncForkBlock))
	}

	genesis := &core.Genesis{
		Config: &params.ChainConfig{
			ChainID:             chainId,
			HomesteadBlock:      homesteadBlock,
			DAOForkBlock:        daoForkBlock,
			DAOForkSupport:      true,
			EIP150Block:         eip150Block,
			EIP155Block:         eip155Block,
			EIP158Block:         eip158Block,
			ByzantiumBlock:      byzantiumBlock,
			ConstantinopleBlock: constantinopleBlock,
			PetersburgBlock:     petersburgBlock,
			IstanbulBlock:       istanbulBlock,
			RamanujanBlock:      ramanujanBlock,
			MirrorSyncBlock:     mirrorSyncBlock,
		},
		Nonce:      uint64(chainParams.Genesis.Nonce),
		Timestamp:  uint64(chainParams.Genesis.Timestamp),
		ExtraData:  chainParams.Genesis.ExtraData,
		GasLimit:   uint64(chainParams.Genesis.GasLimit),
		Difficulty: big.NewInt(0).Set((*big.Int)(chainParams.Genesis.Difficulty)),
		Mixhash:    common.BigToHash((*big.Int)(chainParams.Genesis.MixHash)),
		Coinbase:   chainParams.Genesis.Author,
		ParentHash: chainParams.Genesis.ParentHash,
		Alloc:      accounts,
	}
	chainConfig, genesisHash, err := core.SetupGenesisBlock(ethDb, genesis)
	if err != nil {
		return false, err
	}
	fmt.Printf("Chain config: %v\n", chainConfig)

	var inner consensus.Engine
	switch chainParams.SealEngine {
	case "NoProof", "NoReward":
		inner = ethash.NewFaker()
	case "Ethash":
		inner = ethash.New(ethash.Config{
			CacheDir:         "ethash",
			CachesInMem:      2,
			CachesOnDisk:     3,
			CachesLockMmap:   false,
			DatasetsInMem:    1,
			DatasetsOnDisk:   2,
			DatasetsLockMmap: false,
		}, nil, false)
	default:
		return false, fmt.Errorf("unrecognised seal engine: %s", chainParams.SealEngine)
	}
	engine := &NoRewardEngine{inner: inner, rewardsOn: chainParams.SealEngine != "NoReward"}

	blockchain, err := core.NewBlockChain(ethDb, nil, chainConfig, engine, vm.Config{}, nil)
	if err != nil {
		return false, err
	}

	api.chainConfig = chainConfig
	api.genesisHash = genesisHash
	api.author = chainParams.Genesis.Author
	api.extraData = chainParams.Genesis.ExtraData
	api.ethDb = ethDb
	api.engine = engine
	api.blockchain = blockchain
	api.db = state.NewDatabase(api.ethDb)
	api.txMap = make(map[common.Address]map[uint64]*types.Transaction)
	api.txSenders = make(map[common.Address]struct{})
	api.blockInterval = 0
	return true, nil
}

func (api *RetestethAPI) SendRawTransaction(ctx context.Context, rawTx hexutil.Bytes) (common.Hash, error) {
	tx := new(types.Transaction)
	if err := rlp.DecodeBytes(rawTx, tx); err != nil {
		// Return nil is not by mistake - some tests include sending transaction where gasLimit overflows uint64
		return common.Hash{}, nil
	}
	signer := types.MakeSigner(api.chainConfig, big.NewInt(int64(api.currentNumber())))
	sender, err := types.Sender(signer, tx)
	if err != nil {
		return common.Hash{}, err
	}
	if nonceMap, ok := api.txMap[sender]; ok {
		nonceMap[tx.Nonce()] = tx
	} else {
		nonceMap = make(map[uint64]*types.Transaction)
		nonceMap[tx.Nonce()] = tx
		api.txMap[sender] = nonceMap
	}
	api.txSenders[sender] = struct{}{}
	return tx.Hash(), nil
}

func (api *RetestethAPI) MineBlocks(ctx context.Context, number uint64) (bool, error) {
	for i := 0; i < int(number); i++ {
		if err := api.mineBlock(); err != nil {
			return false, err
		}
	}
	fmt.Printf("Mined %d blocks\n", number)
	return true, nil
}

func (api *RetestethAPI) currentNumber() uint64 {
	if current := api.blockchain.CurrentBlock(); current != nil {
		return current.NumberU64()
	}
	return 0
}

func (api *RetestethAPI) mineBlock() error {
	number := api.currentNumber()
	parentHash := rawdb.ReadCanonicalHash(api.ethDb, number)
	parent := rawdb.ReadBlock(api.ethDb, parentHash, number)
	var timestamp uint64
	if api.blockInterval == 0 {
		timestamp = uint64(time.Now().Unix())
	} else {
		timestamp = parent.Time() + api.blockInterval
	}
	gasLimit := core.CalcGasLimit(parent, 9223372036854775807, 9223372036854775807)
	header := &types.Header{
		ParentHash: parent.Hash(),
		Number:     big.NewInt(int64(number + 1)),
		GasLimit:   gasLimit,
		Extra:      api.extraData,
		Time:       timestamp,
	}
	header.Coinbase = api.author
	if api.engine != nil {
		api.engine.Prepare(api.blockchain, header)
	}
	// If we are care about TheDAO hard-fork check whether to override the extra-data or not
	if daoBlock := api.chainConfig.DAOForkBlock; daoBlock != nil {
		// Check whether the block is among the fork extra-override range
		limit := new(big.Int).Add(daoBlock, params.DAOForkExtraRange)
		if header.Number.Cmp(daoBlock) >= 0 && header.Number.Cmp(limit) < 0 {
			// Depending whether we support or oppose the fork, override differently
			if api.chainConfig.DAOForkSupport {
				header.Extra = common.CopyBytes(params.DAOForkBlockExtra)
			} else if bytes.Equal(header.Extra, params.DAOForkBlockExtra) {
				header.Extra = []byte{} // If miner opposes, don't let it use the reserved extra-data
			}
		}
	}
	statedb, err := api.blockchain.StateAt(parent.Root())
	if err != nil {
		return err
	}
	if api.chainConfig.DAOForkSupport && api.chainConfig.DAOForkBlock != nil && api.chainConfig.DAOForkBlock.Cmp(header.Number) == 0 {
		misc.ApplyDAOHardFork(statedb, deepmind.NoOpContext)
	}
	systemcontracts.UpgradeBuildInSystemContract(api.chainConfig, header.Number, statedb)
	gasPool := new(core.GasPool).AddGas(header.GasLimit)
	txCount := 0
	var txs []*types.Transaction
	var receipts []*types.Receipt
	var blockFull = gasPool.Gas() < params.TxGas
	for address := range api.txSenders {
		if blockFull {
			break
		}
		m := api.txMap[address]
		for nonce := statedb.GetNonce(address); ; nonce++ {
			if tx, ok := m[nonce]; ok {
				// Try to apply transactions to the state
				statedb.Prepare(tx.Hash(), common.Hash{}, txCount)
				snap := statedb.Snapshot()

				receipt, err := core.ApplyTransaction(
					api.chainConfig,
					api.blockchain,
					&api.author,
					gasPool,
					statedb,
					header, tx, &header.GasUsed, *api.blockchain.GetVMConfig(),
					deepmind.NoOpContext,
				)
				if err != nil {
					statedb.RevertToSnapshot(snap)
					break
				}
				txs = append(txs, tx)
				receipts = append(receipts, receipt)
				delete(m, nonce)
				if len(m) == 0 {
					// Last tx for the sender
					delete(api.txMap, address)
					delete(api.txSenders, address)
				}
				txCount++
				if gasPool.Gas() < params.TxGas {
					blockFull = true
					break
				}
			} else {
				break // Gap in the nonces
			}
		}
	}
<<<<<<< HEAD
	block, _, err := api.engine.FinalizeAndAssemble(api.blockchain, header, statedb, txs, []*types.Header{}, receipts)
=======
	block, err := api.engine.FinalizeAndAssemble(api.blockchain, header, statedb, txs, []*types.Header{}, receipts, deepmind.NoOpContext)
>>>>>>> 1d5741d4
	if err != nil {
		return err
	}
	return api.importBlock(block)
}

func (api *RetestethAPI) importBlock(block *types.Block) error {
	if _, err := api.blockchain.InsertChain([]*types.Block{block}); err != nil {
		return err
	}
	fmt.Printf("Imported block %d,  head is %d\n", block.NumberU64(), api.currentNumber())
	return nil
}

func (api *RetestethAPI) ModifyTimestamp(ctx context.Context, interval uint64) (bool, error) {
	api.blockInterval = interval
	return true, nil
}

func (api *RetestethAPI) ImportRawBlock(ctx context.Context, rawBlock hexutil.Bytes) (common.Hash, error) {
	block := new(types.Block)
	if err := rlp.DecodeBytes(rawBlock, block); err != nil {
		return common.Hash{}, err
	}
	fmt.Printf("Importing block %d with parent hash: %x, genesisHash: %x\n", block.NumberU64(), block.ParentHash(), api.genesisHash)
	if err := api.importBlock(block); err != nil {
		return common.Hash{}, err
	}
	return block.Hash(), nil
}

func (api *RetestethAPI) RewindToBlock(ctx context.Context, newHead uint64) (bool, error) {
	if err := api.blockchain.SetHead(newHead); err != nil {
		return false, err
	}
	// When we rewind, the transaction pool should be cleaned out.
	api.txMap = make(map[common.Address]map[uint64]*types.Transaction)
	api.txSenders = make(map[common.Address]struct{})
	return true, nil
}

var emptyListHash common.Hash = common.HexToHash("0x1dcc4de8dec75d7aab85b567b6ccd41ad312451b948a7413f0a142fd40d49347")

func (api *RetestethAPI) GetLogHash(ctx context.Context, txHash common.Hash) (common.Hash, error) {
	receipt, _, _, _ := rawdb.ReadReceipt(api.ethDb, txHash, api.chainConfig)
	if receipt == nil {
		return emptyListHash, nil
	} else {
		if logListRlp, err := rlp.EncodeToBytes(receipt.Logs); err != nil {
			return common.Hash{}, err
		} else {
			return common.BytesToHash(crypto.Keccak256(logListRlp)), nil
		}
	}
}

func (api *RetestethAPI) BlockNumber(ctx context.Context) (uint64, error) {
	return api.currentNumber(), nil
}

func (api *RetestethAPI) GetBlockByNumber(ctx context.Context, blockNr math.HexOrDecimal64, fullTx bool) (map[string]interface{}, error) {
	block := api.blockchain.GetBlockByNumber(uint64(blockNr))
	if block != nil {
		response, err := RPCMarshalBlock(block, true, fullTx)
		if err != nil {
			return nil, err
		}
		response["author"] = response["miner"]
		response["totalDifficulty"] = (*hexutil.Big)(api.blockchain.GetTd(block.Hash(), uint64(blockNr)))
		return response, err
	}
	return nil, fmt.Errorf("block %d not found", blockNr)
}

func (api *RetestethAPI) GetBlockByHash(ctx context.Context, blockHash common.Hash, fullTx bool) (map[string]interface{}, error) {
	block := api.blockchain.GetBlockByHash(blockHash)
	if block != nil {
		response, err := RPCMarshalBlock(block, true, fullTx)
		if err != nil {
			return nil, err
		}
		response["author"] = response["miner"]
		response["totalDifficulty"] = (*hexutil.Big)(api.blockchain.GetTd(block.Hash(), block.Number().Uint64()))
		return response, err
	}
	return nil, fmt.Errorf("block 0x%x not found", blockHash)
}

func (api *RetestethAPI) AccountRange(ctx context.Context,
	blockHashOrNumber *math.HexOrDecimal256, txIndex uint64,
	addressHash *math.HexOrDecimal256, maxResults uint64,
) (AccountRangeResult, error) {
	var (
		header *types.Header
		block  *types.Block
	)
	if (*big.Int)(blockHashOrNumber).Cmp(big.NewInt(math.MaxInt64)) > 0 {
		blockHash := common.BigToHash((*big.Int)(blockHashOrNumber))
		header = api.blockchain.GetHeaderByHash(blockHash)
		block = api.blockchain.GetBlockByHash(blockHash)
		//fmt.Printf("Account range: %x, txIndex %d, start: %x, maxResults: %d\n", blockHash, txIndex, common.BigToHash((*big.Int)(addressHash)), maxResults)
	} else {
		blockNumber := (*big.Int)(blockHashOrNumber).Uint64()
		header = api.blockchain.GetHeaderByNumber(blockNumber)
		block = api.blockchain.GetBlockByNumber(blockNumber)
		//fmt.Printf("Account range: %d, txIndex %d, start: %x, maxResults: %d\n", blockNumber, txIndex, common.BigToHash((*big.Int)(addressHash)), maxResults)
	}
	parentHeader := api.blockchain.GetHeaderByHash(header.ParentHash)
	var root common.Hash
	var statedb *state.StateDB
	var err error
	if parentHeader == nil || int(txIndex) >= len(block.Transactions()) {
		root = header.Root
		statedb, err = api.blockchain.StateAt(root)
		if err != nil {
			return AccountRangeResult{}, err
		}
	} else {
		root = parentHeader.Root
		statedb, err = api.blockchain.StateAt(root)
		if err != nil {
			return AccountRangeResult{}, err
		}
		// Recompute transactions up to the target index.
		signer := types.MakeSigner(api.blockchain.Config(), block.Number())
		for idx, tx := range block.Transactions() {
			// Assemble the transaction call message and return if the requested offset
			msg, _ := tx.AsMessage(signer)
			context := core.NewEVMContext(msg, block.Header(), api.blockchain, nil)
			// Not yet the searched for transaction, execute on top of the current state
			vmenv := vm.NewEVM(context, statedb, api.blockchain.Config(), vm.Config{}, deepmind.NoOpContext)
			if _, _, _, err := core.ApplyMessage(vmenv, msg, new(core.GasPool).AddGas(tx.Gas())); err != nil {
				return AccountRangeResult{}, fmt.Errorf("transaction %#x failed: %v", tx.Hash(), err)
			}
			// Ensure any modifications are committed to the state
			// Only delete empty objects if EIP158/161 (a.k.a Spurious Dragon) is in effect
			root = statedb.IntermediateRoot(vmenv.ChainConfig().IsEIP158(block.Number()))
			if idx == int(txIndex) {
				// This is to make sure root can be opened by OpenTrie
				root, err = statedb.Commit(api.chainConfig.IsEIP158(block.Number()))
				if err != nil {
					return AccountRangeResult{}, err
				}
				break
			}
		}
	}
	accountTrie, err := statedb.Database().OpenTrie(root)
	if err != nil {
		return AccountRangeResult{}, err
	}
	it := trie.NewIterator(accountTrie.NodeIterator(common.BigToHash((*big.Int)(addressHash)).Bytes()))
	result := AccountRangeResult{AddressMap: make(map[common.Hash]common.Address)}
	for i := 0; i < int(maxResults) && it.Next(); i++ {
		if preimage := accountTrie.GetKey(it.Key); preimage != nil {
			result.AddressMap[common.BytesToHash(it.Key)] = common.BytesToAddress(preimage)
		}
	}
	//fmt.Printf("Number of entries returned: %d\n", len(result.AddressMap))
	// Add the 'next key' so clients can continue downloading.
	if it.Next() {
		next := common.BytesToHash(it.Key)
		result.NextKey = next
	}
	return result, nil
}

func (api *RetestethAPI) GetBalance(ctx context.Context, address common.Address, blockNr math.HexOrDecimal64) (*math.HexOrDecimal256, error) {
	//fmt.Printf("GetBalance %x, block %d\n", address, blockNr)
	header := api.blockchain.GetHeaderByNumber(uint64(blockNr))
	statedb, err := api.blockchain.StateAt(header.Root)
	if err != nil {
		return nil, err
	}
	return (*math.HexOrDecimal256)(statedb.GetBalance(address)), nil
}

func (api *RetestethAPI) GetCode(ctx context.Context, address common.Address, blockNr math.HexOrDecimal64) (hexutil.Bytes, error) {
	header := api.blockchain.GetHeaderByNumber(uint64(blockNr))
	statedb, err := api.blockchain.StateAt(header.Root)
	if err != nil {
		return nil, err
	}
	return statedb.GetCode(address), nil
}

func (api *RetestethAPI) GetTransactionCount(ctx context.Context, address common.Address, blockNr math.HexOrDecimal64) (uint64, error) {
	header := api.blockchain.GetHeaderByNumber(uint64(blockNr))
	statedb, err := api.blockchain.StateAt(header.Root)
	if err != nil {
		return 0, err
	}
	return statedb.GetNonce(address), nil
}

func (api *RetestethAPI) StorageRangeAt(ctx context.Context,
	blockHashOrNumber *math.HexOrDecimal256, txIndex uint64,
	address common.Address,
	begin *math.HexOrDecimal256, maxResults uint64,
) (StorageRangeResult, error) {
	var (
		header *types.Header
		block  *types.Block
	)
	if (*big.Int)(blockHashOrNumber).Cmp(big.NewInt(math.MaxInt64)) > 0 {
		blockHash := common.BigToHash((*big.Int)(blockHashOrNumber))
		header = api.blockchain.GetHeaderByHash(blockHash)
		block = api.blockchain.GetBlockByHash(blockHash)
		//fmt.Printf("Storage range: %x, txIndex %d, addr: %x, start: %x, maxResults: %d\n",
		//	blockHash, txIndex, address, common.BigToHash((*big.Int)(begin)), maxResults)
	} else {
		blockNumber := (*big.Int)(blockHashOrNumber).Uint64()
		header = api.blockchain.GetHeaderByNumber(blockNumber)
		block = api.blockchain.GetBlockByNumber(blockNumber)
		//fmt.Printf("Storage range: %d, txIndex %d, addr: %x, start: %x, maxResults: %d\n",
		//	blockNumber, txIndex, address, common.BigToHash((*big.Int)(begin)), maxResults)
	}
	parentHeader := api.blockchain.GetHeaderByHash(header.ParentHash)
	var root common.Hash
	var statedb *state.StateDB
	var err error
	if parentHeader == nil || int(txIndex) >= len(block.Transactions()) {
		root = header.Root
		statedb, err = api.blockchain.StateAt(root)
		if err != nil {
			return StorageRangeResult{}, err
		}
	} else {
		root = parentHeader.Root
		statedb, err = api.blockchain.StateAt(root)
		if err != nil {
			return StorageRangeResult{}, err
		}
		// Recompute transactions up to the target index.
		signer := types.MakeSigner(api.blockchain.Config(), block.Number())
		for idx, tx := range block.Transactions() {
			// Assemble the transaction call message and return if the requested offset
			msg, _ := tx.AsMessage(signer)
			context := core.NewEVMContext(msg, block.Header(), api.blockchain, nil)
			// Not yet the searched for transaction, execute on top of the current state
			vmenv := vm.NewEVM(context, statedb, api.blockchain.Config(), vm.Config{}, deepmind.NoOpContext)
			if _, _, _, err := core.ApplyMessage(vmenv, msg, new(core.GasPool).AddGas(tx.Gas())); err != nil {
				return StorageRangeResult{}, fmt.Errorf("transaction %#x failed: %v", tx.Hash(), err)
			}
			// Ensure any modifications are committed to the state
			// Only delete empty objects if EIP158/161 (a.k.a Spurious Dragon) is in effect
			_ = statedb.IntermediateRoot(vmenv.ChainConfig().IsEIP158(block.Number()))
			if idx == int(txIndex) {
				// This is to make sure root can be opened by OpenTrie
				_, err = statedb.Commit(vmenv.ChainConfig().IsEIP158(block.Number()))
				if err != nil {
					return StorageRangeResult{}, err
				}
			}
		}
	}
	storageTrie := statedb.StorageTrie(address)
	it := trie.NewIterator(storageTrie.NodeIterator(common.BigToHash((*big.Int)(begin)).Bytes()))
	result := StorageRangeResult{Storage: make(map[common.Hash]SRItem)}
	for i := 0; /*i < int(maxResults) && */ it.Next(); i++ {
		if preimage := storageTrie.GetKey(it.Key); preimage != nil {
			key := (*math.HexOrDecimal256)(big.NewInt(0).SetBytes(preimage))
			v, _, err := rlp.SplitString(it.Value)
			if err != nil {
				return StorageRangeResult{}, err
			}
			value := (*math.HexOrDecimal256)(big.NewInt(0).SetBytes(v))
			ks, _ := key.MarshalText()
			vs, _ := value.MarshalText()
			if len(ks)%2 != 0 {
				ks = append(append(append([]byte{}, ks[:2]...), byte('0')), ks[2:]...)
			}
			if len(vs)%2 != 0 {
				vs = append(append(append([]byte{}, vs[:2]...), byte('0')), vs[2:]...)
			}
			result.Storage[common.BytesToHash(it.Key)] = SRItem{
				Key:   string(ks),
				Value: string(vs),
			}
		}
	}
	if it.Next() {
		result.Complete = false
	} else {
		result.Complete = true
	}
	return result, nil
}

func (api *RetestethAPI) ClientVersion(ctx context.Context) (string, error) {
	return "Geth-" + params.VersionWithCommit(gitCommit, gitDate), nil
}

// splitAndTrim splits input separated by a comma
// and trims excessive white space from the substrings.
func splitAndTrim(input string) []string {
	result := strings.Split(input, ",")
	for i, r := range result {
		result[i] = strings.TrimSpace(r)
	}
	return result
}

func retesteth(ctx *cli.Context) error {
	log.Info("Welcome to retesteth!")
	// register signer API with server
	var (
		extapiURL string
	)
	apiImpl := &RetestethAPI{}
	var testApi RetestethTestAPI = apiImpl
	var ethApi RetestethEthAPI = apiImpl
	var debugApi RetestethDebugAPI = apiImpl
	var web3Api RetestWeb3API = apiImpl
	rpcAPI := []rpc.API{
		{
			Namespace: "test",
			Public:    true,
			Service:   testApi,
			Version:   "1.0",
		},
		{
			Namespace: "eth",
			Public:    true,
			Service:   ethApi,
			Version:   "1.0",
		},
		{
			Namespace: "debug",
			Public:    true,
			Service:   debugApi,
			Version:   "1.0",
		},
		{
			Namespace: "web3",
			Public:    true,
			Service:   web3Api,
			Version:   "1.0",
		},
	}
	vhosts := splitAndTrim(ctx.GlobalString(utils.RPCVirtualHostsFlag.Name))
	cors := splitAndTrim(ctx.GlobalString(utils.RPCCORSDomainFlag.Name))

	// register apis and create handler stack
	srv := rpc.NewServer()
	err := node.RegisterApisFromWhitelist(rpcAPI, []string{"test", "eth", "debug", "web3"}, srv, false)
	if err != nil {
		utils.Fatalf("Could not register RPC apis: %w", err)
	}
	handler := node.NewHTTPHandlerStack(srv, cors, vhosts)

	// start http server
	var RetestethHTTPTimeouts = rpc.HTTPTimeouts{
		ReadTimeout:  120 * time.Second,
		WriteTimeout: 120 * time.Second,
		IdleTimeout:  120 * time.Second,
	}
	httpEndpoint := fmt.Sprintf("%s:%d", ctx.GlobalString(utils.RPCListenAddrFlag.Name), ctx.Int(rpcPortFlag.Name))
	listener, err := node.StartHTTPEndpoint(httpEndpoint, RetestethHTTPTimeouts, handler)
	if err != nil {
		utils.Fatalf("Could not start RPC api: %v", err)
	}
	extapiURL = fmt.Sprintf("http://%s", httpEndpoint)
	log.Info("HTTP endpoint opened", "url", extapiURL)

	defer func() {
		listener.Close()
		log.Info("HTTP endpoint closed", "url", httpEndpoint)
	}()

	abortChan := make(chan os.Signal, 11)
	signal.Notify(abortChan, os.Interrupt)

	sig := <-abortChan
	log.Info("Exiting...", "signal", sig)
	return nil
}<|MERGE_RESOLUTION|>--- conflicted
+++ resolved
@@ -233,17 +233,10 @@
 	state.AddBalance(header.Coinbase, reward, false, deepmind.NoOpContext, deepmind.BalanceChangeReason("reward_mine_block"))
 }
 
-<<<<<<< HEAD
 func (e *NoRewardEngine) Finalize(chain consensus.ChainReader, header *types.Header, statedb *state.StateDB, txs *[]*types.Transaction,
-	uncles []*types.Header, receipts *[]*types.Receipt, systemTxs *[]*types.Transaction, usedGas *uint64) (err error) {
+	uncles []*types.Header, receipts *[]*types.Receipt, systemTxs *[]*types.Transaction, usedGas *uint64, dmContext *deepmind.Context) (err error) {
 	if e.rewardsOn {
-		err = e.inner.Finalize(chain, header, statedb, txs, uncles, receipts, systemTxs, usedGas)
-=======
-func (e *NoRewardEngine) Finalize(chain consensus.ChainReader, header *types.Header, statedb *state.StateDB, txs []*types.Transaction,
-	uncles []*types.Header, dmContext *deepmind.Context) {
-	if e.rewardsOn {
-		e.inner.Finalize(chain, header, statedb, txs, uncles, dmContext)
->>>>>>> 1d5741d4
+		err = e.inner.Finalize(chain, header, statedb, txs, uncles, receipts, systemTxs, usedGas, dmContext)
 	} else {
 		e.accumulateRewards(chain.Config(), statedb, header, uncles)
 		header.Root = statedb.IntermediateRoot(chain.Config().IsEIP158(header.Number))
@@ -252,11 +245,7 @@
 }
 
 func (e *NoRewardEngine) FinalizeAndAssemble(chain consensus.ChainReader, header *types.Header, statedb *state.StateDB, txs []*types.Transaction,
-<<<<<<< HEAD
-	uncles []*types.Header, receipts []*types.Receipt) (*types.Block, []*types.Receipt, error) {
-=======
-	uncles []*types.Header, receipts []*types.Receipt, dmContext *deepmind.Context) (*types.Block, error) {
->>>>>>> 1d5741d4
+	uncles []*types.Header, receipts []*types.Receipt, dmContext *deepmind.Context) (*types.Block, []*types.Receipt, error) {
 	if e.rewardsOn {
 		return e.inner.FinalizeAndAssemble(chain, header, statedb, txs, uncles, receipts, dmContext)
 	} else {
@@ -526,7 +515,7 @@
 	if api.chainConfig.DAOForkSupport && api.chainConfig.DAOForkBlock != nil && api.chainConfig.DAOForkBlock.Cmp(header.Number) == 0 {
 		misc.ApplyDAOHardFork(statedb, deepmind.NoOpContext)
 	}
-	systemcontracts.UpgradeBuildInSystemContract(api.chainConfig, header.Number, statedb)
+	systemcontracts.UpgradeBuildInSystemContract(api.chainConfig, header.Number, statedb, deepmind.NoOpContext)
 	gasPool := new(core.GasPool).AddGas(header.GasLimit)
 	txCount := 0
 	var txs []*types.Transaction
@@ -574,11 +563,7 @@
 			}
 		}
 	}
-<<<<<<< HEAD
-	block, _, err := api.engine.FinalizeAndAssemble(api.blockchain, header, statedb, txs, []*types.Header{}, receipts)
-=======
-	block, err := api.engine.FinalizeAndAssemble(api.blockchain, header, statedb, txs, []*types.Header{}, receipts, deepmind.NoOpContext)
->>>>>>> 1d5741d4
+	block, _, err := api.engine.FinalizeAndAssemble(api.blockchain, header, statedb, txs, []*types.Header{}, receipts, deepmind.NoOpContext)
 	if err != nil {
 		return err
 	}
