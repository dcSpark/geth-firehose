--- conflicted
+++ resolved
@@ -89,11 +89,8 @@
 }
 
 func TestAccountImport(t *testing.T) {
-<<<<<<< HEAD
-=======
 	t.Skip("broken in deep mind, not really important for proper syncing so disabled for now")
 
->>>>>>> 04640a33
 	tests := []struct{ name, key, output string }{
 		{
 			name:   "correct account",
