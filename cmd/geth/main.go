// Copyright 2014 The go-ethereum Authors
// This file is part of go-ethereum.
//
// go-ethereum is free software: you can redistribute it and/or modify
// it under the terms of the GNU General Public License as published by
// the Free Software Foundation, either version 3 of the License, or
// (at your option) any later version.
//
// go-ethereum is distributed in the hope that it will be useful,
// but WITHOUT ANY WARRANTY; without even the implied warranty of
// MERCHANTABILITY or FITNESS FOR A PARTICULAR PURPOSE. See the
// GNU General Public License for more details.
//
// You should have received a copy of the GNU General Public License
// along with go-ethereum. If not, see <http://www.gnu.org/licenses/>.

// geth is the official command-line client for Ethereum.
package main

import (
	"fmt"
	"math"
	"os"
	"runtime"
	godebug "runtime/debug"
	"sort"
	"strconv"
	"strings"
	"time"

	"github.com/elastic/gosigar"
	"github.com/ethereum/go-ethereum/accounts"
	"github.com/ethereum/go-ethereum/accounts/keystore"
	"github.com/ethereum/go-ethereum/accounts/pluggable"
	"github.com/ethereum/go-ethereum/cmd/utils"
	"github.com/ethereum/go-ethereum/common"
	"github.com/ethereum/go-ethereum/console"
	"github.com/ethereum/go-ethereum/eth"
	"github.com/ethereum/go-ethereum/eth/downloader"
	"github.com/ethereum/go-ethereum/ethclient"
	"github.com/ethereum/go-ethereum/extension/privacyExtension"
	"github.com/ethereum/go-ethereum/internal/debug"
	"github.com/ethereum/go-ethereum/les"
	"github.com/ethereum/go-ethereum/log"
	"github.com/ethereum/go-ethereum/metrics"
	"github.com/ethereum/go-ethereum/node"
	"github.com/ethereum/go-ethereum/permission"
	"github.com/ethereum/go-ethereum/plugin"
	"github.com/ethereum/go-ethereum/private"
	"gopkg.in/urfave/cli.v1"
)

const (
	clientIdentifier = "geth" // Client identifier to advertise over the network
)

var (
	// Git SHA1 commit hash of the release (set via linker flags)
	gitCommit = ""
	gitDate   = ""
	// The app that holds all commands and flags.
	app = utils.NewApp(gitCommit, gitDate, "the go-ethereum command line interface")
	// flags that configure the node
	nodeFlags = []cli.Flag{
		utils.IdentityFlag,
		utils.UnlockedAccountFlag,
		utils.PasswordFileFlag,
		utils.BootnodesFlag,
		utils.BootnodesV4Flag,
		utils.BootnodesV5Flag,
		utils.DataDirFlag,
		utils.AncientFlag,
		utils.KeyStoreDirFlag,
		utils.ExternalSignerFlag,
		utils.NoUSBFlag,
		utils.SmartCardDaemonPathFlag,
		utils.OverrideIstanbulFlag,
		utils.DashboardEnabledFlag,
		utils.DashboardAddrFlag,
		utils.DashboardPortFlag,
		utils.DashboardRefreshFlag,
		utils.EthashCacheDirFlag,
		utils.EthashCachesInMemoryFlag,
		utils.EthashCachesOnDiskFlag,
		utils.EthashDatasetDirFlag,
		utils.EthashDatasetsInMemoryFlag,
		utils.EthashDatasetsOnDiskFlag,
		utils.TxPoolLocalsFlag,
		utils.TxPoolNoLocalsFlag,
		utils.TxPoolJournalFlag,
		utils.TxPoolRejournalFlag,
		utils.TxPoolPriceLimitFlag,
		utils.TxPoolPriceBumpFlag,
		utils.TxPoolAccountSlotsFlag,
		utils.TxPoolGlobalSlotsFlag,
		utils.TxPoolAccountQueueFlag,
		utils.TxPoolGlobalQueueFlag,
		utils.TxPoolLifetimeFlag,
		utils.SyncModeFlag,
		utils.ExitWhenSyncedFlag,
		utils.GCModeFlag,
		utils.LightServeFlag,
		utils.LightLegacyServFlag,
		utils.LightIngressFlag,
		utils.LightEgressFlag,
		utils.LightMaxPeersFlag,
		utils.LightLegacyPeersFlag,
		utils.LightKDFFlag,
		utils.UltraLightServersFlag,
		utils.UltraLightFractionFlag,
		utils.UltraLightOnlyAnnounceFlag,
		utils.WhitelistFlag,
		utils.CacheFlag,
		utils.CacheDatabaseFlag,
		utils.CacheTrieFlag,
		utils.CacheGCFlag,
		utils.CacheNoPrefetchFlag,
		utils.ListenPortFlag,
		utils.MaxPeersFlag,
		utils.MaxPendingPeersFlag,
		utils.MiningEnabledFlag,
		utils.MinerThreadsFlag,
		utils.MinerLegacyThreadsFlag,
		utils.MinerNotifyFlag,
		utils.MinerGasTargetFlag,
		utils.MinerLegacyGasTargetFlag,
		utils.MinerGasLimitFlag,
		utils.MinerGasPriceFlag,
		utils.MinerLegacyGasPriceFlag,
		utils.MinerEtherbaseFlag,
		utils.MinerLegacyEtherbaseFlag,
		utils.MinerExtraDataFlag,
		utils.MinerLegacyExtraDataFlag,
		utils.MinerRecommitIntervalFlag,
		utils.MinerNoVerfiyFlag,
		utils.NATFlag,
		utils.NoDiscoverFlag,
		utils.DiscoveryV5Flag,
		utils.NetrestrictFlag,
		utils.NodeKeyFileFlag,
		utils.NodeKeyHexFlag,
		utils.DeveloperFlag,
		utils.DeveloperPeriodFlag,
		utils.TestnetFlag,
		utils.RinkebyFlag,
		utils.GoerliFlag,
		utils.VMEnableDebugFlag,
		utils.NetworkIdFlag,
		utils.EthStatsURLFlag,
		utils.FakePoWFlag,
		utils.NoCompactionFlag,
		utils.GpoBlocksFlag,
		utils.GpoPercentileFlag,
		utils.EWASMInterpreterFlag,
		utils.EVMInterpreterFlag,
		configFileFlag,
		// Quorum
		utils.QuorumImmutabilityThreshold,
		utils.EnableNodePermissionFlag,
		utils.RaftModeFlag,
		utils.RaftBlockTimeFlag,
		utils.RaftJoinExistingFlag,
		utils.RaftPortFlag,
		utils.RaftDNSEnabledFlag,
		utils.EmitCheckpointsFlag,
		utils.IstanbulRequestTimeoutFlag,
		utils.IstanbulBlockPeriodFlag,
		utils.PluginSettingsFlag,
		utils.PluginSkipVerifyFlag,
		utils.PluginLocalVerifyFlag,
		utils.PluginPublicKeyFlag,
		utils.AllowedFutureBlockTimeFlag,
		utils.EVMCallTimeOutFlag,
		// End-Quorum
	}

	rpcFlags = []cli.Flag{
		utils.RPCEnabledFlag,
		utils.RPCListenAddrFlag,
		utils.RPCPortFlag,
		utils.RPCCORSDomainFlag,
		utils.RPCVirtualHostsFlag,
		utils.GraphQLEnabledFlag,
		utils.GraphQLListenAddrFlag,
		utils.GraphQLPortFlag,
		utils.GraphQLCORSDomainFlag,
		utils.GraphQLVirtualHostsFlag,
		utils.RPCApiFlag,
		utils.WSEnabledFlag,
		utils.WSListenAddrFlag,
		utils.WSPortFlag,
		utils.WSApiFlag,
		utils.WSAllowedOriginsFlag,
		utils.IPCDisabledFlag,
		utils.IPCPathFlag,
		utils.InsecureUnlockAllowedFlag,
		utils.RPCGlobalGasCap,
	}

	whisperFlags = []cli.Flag{
		utils.WhisperEnabledFlag,
		utils.WhisperMaxMessageSizeFlag,
		utils.WhisperMinPOWFlag,
		utils.WhisperRestrictConnectionBetweenLightClientsFlag,
	}

	metricsFlags = []cli.Flag{
		utils.MetricsEnabledFlag,
		utils.MetricsEnabledExpensiveFlag,
		utils.MetricsEnableInfluxDBFlag,
		utils.MetricsInfluxDBEndpointFlag,
		utils.MetricsInfluxDBDatabaseFlag,
		utils.MetricsInfluxDBUsernameFlag,
		utils.MetricsInfluxDBPasswordFlag,
		utils.MetricsInfluxDBTagsFlag,
	}
)

func init() {
	// Initialize the CLI app and start Geth
	app.Action = geth
	app.HideVersion = true // we have a command to print the version
	app.Copyright = "Copyright 2013-2019 The go-ethereum Authors"
	app.Commands = []cli.Command{
		// See chaincmd.go:
		initCommand,
		importCommand,
		exportCommand,
		importPreimagesCommand,
		exportPreimagesCommand,
		copydbCommand,
		removedbCommand,
		dumpCommand,
		inspectCommand,
		// See accountcmd.go:
		accountCommand,
		walletCommand,
		// See consolecmd.go:
		consoleCommand,
		attachCommand,
		javascriptCommand,
		// See misccmd.go:
		makecacheCommand,
		makedagCommand,
		versionCommand,
		licenseCommand,
		// See config.go
		dumpConfigCommand,
		// See retesteth.go
		retestethCommand,
	}
	sort.Sort(cli.CommandsByName(app.Commands))

	app.Flags = append(app.Flags, nodeFlags...)
	app.Flags = append(app.Flags, rpcFlags...)
	app.Flags = append(app.Flags, consoleFlags...)
	app.Flags = append(app.Flags, debug.Flags...)
	app.Flags = append(app.Flags, whisperFlags...)
	app.Flags = append(app.Flags, metricsFlags...)

	app.Before = func(ctx *cli.Context) error {
		logdir := ""
		if ctx.GlobalBool(utils.DashboardEnabledFlag.Name) {
			logdir = (&node.Config{DataDir: utils.MakeDataDir(ctx)}).ResolvePath("logs")
		}
		if err := debug.Setup(ctx, logdir); err != nil {
			return err
		}

<<<<<<< HEAD
=======
		err := private.Init() //Quorum: Initialise connection to private transaction manager
		if err != nil {
			return err
		}
		privacyExtension.Init() //Quorum: Initialise privacy extension manager

>>>>>>> f0ac12ac
		return nil
	}

	app.After = func(ctx *cli.Context) error {
		debug.Exit()
		console.Stdin.Close() // Resets terminal mode.
		return nil
	}
}

func main() {
	if err := app.Run(os.Args); err != nil {
		fmt.Fprintln(os.Stderr, err)
		os.Exit(1)
	}
}

// prepare manipulates memory cache allowance and setups metric system.
// This function should be called before launching devp2p stack.
func prepare(ctx *cli.Context) {
	// If we're a full node on mainnet without --cache specified, bump default cache allowance
	if ctx.GlobalString(utils.SyncModeFlag.Name) != "light" && !ctx.GlobalIsSet(utils.CacheFlag.Name) && !ctx.GlobalIsSet(utils.NetworkIdFlag.Name) {
		// Make sure we're not on any supported preconfigured testnet either
		if !ctx.GlobalIsSet(utils.TestnetFlag.Name) && !ctx.GlobalIsSet(utils.RinkebyFlag.Name) && !ctx.GlobalIsSet(utils.GoerliFlag.Name) && !ctx.GlobalIsSet(utils.DeveloperFlag.Name) {
			// Nope, we're really on mainnet. Bump that cache up!
			log.Info("Bumping default cache on mainnet", "provided", ctx.GlobalInt(utils.CacheFlag.Name), "updated", 4096)
			ctx.GlobalSet(utils.CacheFlag.Name, strconv.Itoa(4096))
		}
	}
	// If we're running a light client on any network, drop the cache to some meaningfully low amount
	if ctx.GlobalString(utils.SyncModeFlag.Name) == "light" && !ctx.GlobalIsSet(utils.CacheFlag.Name) {
		log.Info("Dropping default light client cache", "provided", ctx.GlobalInt(utils.CacheFlag.Name), "updated", 128)
		ctx.GlobalSet(utils.CacheFlag.Name, strconv.Itoa(128))
	}
	// Cap the cache allowance and tune the garbage collector
	var mem gosigar.Mem
	// Workaround until OpenBSD support lands into gosigar
	// Check https://github.com/elastic/gosigar#supported-platforms
	if runtime.GOOS != "openbsd" {
		if err := mem.Get(); err == nil {
			allowance := int(mem.Total / 1024 / 1024 / 3)
			if cache := ctx.GlobalInt(utils.CacheFlag.Name); cache > allowance {
				log.Warn("Sanitizing cache to Go's GC limits", "provided", cache, "updated", allowance)
				ctx.GlobalSet(utils.CacheFlag.Name, strconv.Itoa(allowance))
			}
		}
	}
	// Ensure Go's GC ignores the database cache for trigger percentage
	cache := ctx.GlobalInt(utils.CacheFlag.Name)
	gogc := math.Max(20, math.Min(100, 100/(float64(cache)/1024)))

	log.Debug("Sanitizing Go's GC trigger", "percent", int(gogc))
	godebug.SetGCPercent(int(gogc))

	// Start metrics export if enabled
	utils.SetupMetrics(ctx)

	// Start system runtime metrics collection
	go metrics.CollectProcessMetrics(3 * time.Second)
}

// geth is the main entry point into the system if no special subcommand is ran.
// It creates a default node based on the command line arguments and runs it in
// blocking mode, waiting for it to be shut down.
func geth(ctx *cli.Context) error {
	if args := ctx.Args(); len(args) > 0 {
		return fmt.Errorf("invalid command: %q", args[0])
	}
	prepare(ctx)

	node := makeFullNode(ctx)
	defer node.Close()
	startNode(ctx, node)

	node.Wait()
	return nil
}

// startNode boots up the system node and all registered protocols, after which
// it unlocks any requested accounts, and starts the RPC/IPC interfaces and the
// miner.
func startNode(ctx *cli.Context, stack *node.Node) {
	log.DoEmitCheckpoints = ctx.GlobalBool(utils.EmitCheckpointsFlag.Name)
	debug.Memsize.Add("node", stack)

	if !quorumValidatePrivateTransactionManager() {
		utils.Fatalf("the PRIVATE_CONFIG environment variable must be specified for Quorum")
	}

	// raft mode does not support --exitwhensynced
	if ctx.GlobalBool(utils.ExitWhenSyncedFlag.Name) && ctx.GlobalBool(utils.RaftModeFlag.Name) {
		utils.Fatalf("raft consensus does not support --exitwhensynced")
	}

	// Start up the node itself
	utils.StartNode(stack)

	// Now that the plugin manager has been started we register the account plugin with the corresponding account backend.  All other account management is disabled when using External Signer
	if !ctx.IsSet(utils.ExternalSignerFlag.Name) && stack.PluginManager().IsEnabled(plugin.AccountPluginInterfaceName) {
		b := stack.AccountManager().Backends(pluggable.BackendType)[0].(*pluggable.Backend)
		if err := stack.PluginManager().AddAccountPluginToBackend(b); err != nil {
			log.Error("failed to setup account plugin", "err", err)
		}
	}

	// Unlock any account specifically requested
	unlockAccounts(ctx, stack)

	// Register wallet event handlers to open and auto-derive wallets
	events := make(chan accounts.WalletEvent, 16)
	stack.AccountManager().Subscribe(events)

	// Create a client to interact with local geth node.
	rpcClient, err := stack.Attach()
	if err != nil {
		utils.Fatalf("Failed to attach to self: %v", err)
	}
	ethClient := ethclient.NewClient(rpcClient)

	// Set contract backend for ethereum service if local node
	// is serving LES requests.
	if ctx.GlobalInt(utils.LightLegacyServFlag.Name) > 0 || ctx.GlobalInt(utils.LightServeFlag.Name) > 0 {
		var ethService *eth.Ethereum
		if err := stack.Service(&ethService); err != nil {
			utils.Fatalf("Failed to retrieve ethereum service: %v", err)
		}
		ethService.SetContractBackend(ethClient)
	}
	// Set contract backend for les service if local node is
	// running as a light client.
	if ctx.GlobalString(utils.SyncModeFlag.Name) == "light" {
		var lesService *les.LightEthereum
		if err := stack.Service(&lesService); err != nil {
			utils.Fatalf("Failed to retrieve light ethereum service: %v", err)
		}
		lesService.SetContractBackend(ethClient)
	}

	go func() {
		// Open any wallets already attached
		for _, wallet := range stack.AccountManager().Wallets() {
			if err := wallet.Open(""); err != nil {
				log.Warn("Failed to open wallet", "url", wallet.URL(), "err", err)
			}
		}
		// Listen for wallet event till termination
		for event := range events {
			switch event.Kind {
			case accounts.WalletArrived:
				if err := event.Wallet.Open(""); err != nil {
					log.Warn("New wallet appeared, failed to open", "url", event.Wallet.URL(), "err", err)
				}
			case accounts.WalletOpened:
				status, _ := event.Wallet.Status()
				log.Info("New wallet appeared", "url", event.Wallet.URL(), "status", status)

				var derivationPaths []accounts.DerivationPath
				if event.Wallet.URL().Scheme == "ledger" {
					derivationPaths = append(derivationPaths, accounts.LegacyLedgerBaseDerivationPath)
				}
				derivationPaths = append(derivationPaths, accounts.DefaultBaseDerivationPath)

				event.Wallet.SelfDerive(derivationPaths, ethClient)

			case accounts.WalletDropped:
				log.Info("Old wallet dropped", "url", event.Wallet.URL())
				event.Wallet.Close()
			}
		}
	}()

	// Spawn a standalone goroutine for status synchronization monitoring,
	// close the node when synchronization is complete if user required.
	if ctx.GlobalBool(utils.ExitWhenSyncedFlag.Name) {
		go func() {
			sub := stack.EventMux().Subscribe(downloader.DoneEvent{})
			defer sub.Unsubscribe()
			for {
				event := <-sub.Chan()
				if event == nil {
					continue
				}
				done, ok := event.Data.(downloader.DoneEvent)
				if !ok {
					continue
				}
				if timestamp := time.Unix(int64(done.Latest.Time), 0); time.Since(timestamp) < 10*time.Minute {
					log.Info("Synchronisation completed", "latestnum", done.Latest.Number, "latesthash", done.Latest.Hash(),
						"age", common.PrettyAge(timestamp))
					stack.Stop()
				}
			}
		}()
	}

	// Quorum
	//
	// checking if permissions is enabled and staring the permissions service
	if stack.Config().EnableNodePermission {
		stack.Server().SetIsNodePermissioned(permission.IsNodePermissioned)
		if stack.IsPermissionEnabled() {
			var permissionService *permission.PermissionCtrl
			if err := stack.Service(&permissionService); err != nil {
				utils.Fatalf("Permission service not runnning: %v", err)
			}
			if err := permissionService.AfterStart(); err != nil {
				utils.Fatalf("Permission service post construct failure: %v", err)
			}
		}
	}

	// Start auxiliary services if enabled
	if ctx.GlobalBool(utils.MiningEnabledFlag.Name) || ctx.GlobalBool(utils.DeveloperFlag.Name) {
		// Mining only makes sense if a full Ethereum node is running
		if ctx.GlobalString(utils.SyncModeFlag.Name) == "light" {
			utils.Fatalf("Light clients do not support mining")
		}
		var ethereum *eth.Ethereum
		if err := stack.Service(&ethereum); err != nil {
			utils.Fatalf("Ethereum service not running: %v", err)
		}
		// Set the gas price to the limits from the CLI and start mining
		gasprice := utils.GlobalBig(ctx, utils.MinerLegacyGasPriceFlag.Name)
		if ctx.IsSet(utils.MinerGasPriceFlag.Name) {
			gasprice = utils.GlobalBig(ctx, utils.MinerGasPriceFlag.Name)
		}
		ethereum.TxPool().SetGasPrice(gasprice)

		threads := ctx.GlobalInt(utils.MinerLegacyThreadsFlag.Name)
		if ctx.GlobalIsSet(utils.MinerThreadsFlag.Name) {
			threads = ctx.GlobalInt(utils.MinerThreadsFlag.Name)
		}
		if err := ethereum.StartMining(threads); err != nil {
			utils.Fatalf("Failed to start mining: %v", err)
		}
	}

	// checks quorum features that depend on the ethereum service
	quorumValidateEthService(stack, ctx.GlobalBool(utils.RaftModeFlag.Name))
}

// unlockAccounts unlocks any account specifically requested.
func unlockAccounts(ctx *cli.Context, stack *node.Node) {
	var unlocks []string
	inputs := strings.Split(ctx.GlobalString(utils.UnlockedAccountFlag.Name), ",")
	for _, input := range inputs {
		if trimmed := strings.TrimSpace(input); trimmed != "" {
			unlocks = append(unlocks, trimmed)
		}
	}
	// Short circuit if there is no account to unlock.
	if len(unlocks) == 0 {
		return
	}
	// If insecure account unlocking is not allowed if node's APIs are exposed to external.
	// Print warning log to user and skip unlocking.
	if !stack.Config().InsecureUnlockAllowed && stack.Config().ExtRPCEnabled() {
		utils.Fatalf("Account unlock with HTTP access is forbidden!")
	}
	ks := stack.AccountManager().Backends(keystore.KeyStoreType)[0].(*keystore.KeyStore)
	passwords := utils.MakePasswordList(ctx)
	for i, account := range unlocks {
		unlockAccount(ks, account, i, passwords)
	}
}<|MERGE_RESOLUTION|>--- conflicted
+++ resolved
@@ -267,15 +267,12 @@
 			return err
 		}
 
-<<<<<<< HEAD
-=======
 		err := private.Init() //Quorum: Initialise connection to private transaction manager
 		if err != nil {
 			return err
 		}
 		privacyExtension.Init() //Quorum: Initialise privacy extension manager
 
->>>>>>> f0ac12ac
 		return nil
 	}
 
