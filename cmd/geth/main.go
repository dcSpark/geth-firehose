// Copyright 2014 The go-ethereum Authors
// This file is part of go-ethereum.
//
// go-ethereum is free software: you can redistribute it and/or modify
// it under the terms of the GNU General Public License as published by
// the Free Software Foundation, either version 3 of the License, or
// (at your option) any later version.
//
// go-ethereum is distributed in the hope that it will be useful,
// but WITHOUT ANY WARRANTY; without even the implied warranty of
// MERCHANTABILITY or FITNESS FOR A PARTICULAR PURPOSE. See the
// GNU General Public License for more details.
//
// You should have received a copy of the GNU General Public License
// along with go-ethereum. If not, see <http://www.gnu.org/licenses/>.

// geth is the official command-line client for Ethereum.
package main

import (
	"fmt"
	"os"
	"sort"
	"strconv"
	"strings"
	"time"

	"github.com/ethereum/go-ethereum/accounts"
	"github.com/ethereum/go-ethereum/accounts/keystore"
	"github.com/ethereum/go-ethereum/cmd/utils"
	"github.com/ethereum/go-ethereum/common"
	"github.com/ethereum/go-ethereum/console/prompt"
	"github.com/ethereum/go-ethereum/eth"
	"github.com/ethereum/go-ethereum/eth/downloader"
	"github.com/ethereum/go-ethereum/ethclient"
	"github.com/ethereum/go-ethereum/internal/debug"
	"github.com/ethereum/go-ethereum/internal/ethapi"
	"github.com/ethereum/go-ethereum/internal/flags"
	"github.com/ethereum/go-ethereum/log"
	"github.com/ethereum/go-ethereum/metrics"
	"github.com/ethereum/go-ethereum/node"

	// Force-load the tracer engines to trigger registration
	_ "github.com/ethereum/go-ethereum/eth/tracers/js"
	_ "github.com/ethereum/go-ethereum/eth/tracers/native"

	"github.com/urfave/cli/v2"
)

const (
	clientIdentifier = "geth" // Client identifier to advertise over the network
)

var (
	// Git SHA1 commit hash of the release (set via linker flags)
	gitCommit = ""
	gitDate   = ""
	// The app that holds all commands and flags.
	app = flags.NewApp(gitCommit, gitDate, "the go-ethereum command line interface")
	// flags that configure the node
	nodeFlags = utils.GroupFlags([]cli.Flag{
		utils.IdentityFlag,
		utils.UnlockedAccountFlag,
		utils.PasswordFileFlag,
		utils.BootnodesFlag,
		utils.MinFreeDiskSpaceFlag,
		utils.KeyStoreDirFlag,
		utils.ExternalSignerFlag,
		utils.NoUSBFlag,
		utils.USBFlag,
		utils.SmartCardDaemonPathFlag,
		utils.OverrideGrayGlacierFlag,
		utils.OverrideTerminalTotalDifficulty,
		utils.EthashCacheDirFlag,
		utils.EthashCachesInMemoryFlag,
		utils.EthashCachesOnDiskFlag,
		utils.EthashCachesLockMmapFlag,
		utils.EthashDatasetDirFlag,
		utils.EthashDatasetsInMemoryFlag,
		utils.EthashDatasetsOnDiskFlag,
		utils.EthashDatasetsLockMmapFlag,
		utils.TxPoolLocalsFlag,
		utils.TxPoolNoLocalsFlag,
		utils.TxPoolJournalFlag,
		utils.TxPoolRejournalFlag,
		utils.TxPoolPriceLimitFlag,
		utils.TxPoolPriceBumpFlag,
		utils.TxPoolAccountSlotsFlag,
		utils.TxPoolGlobalSlotsFlag,
		utils.TxPoolAccountQueueFlag,
		utils.TxPoolGlobalQueueFlag,
		utils.TxPoolLifetimeFlag,
		utils.SyncModeFlag,
		utils.ExitWhenSyncedFlag,
		utils.GCModeFlag,
		utils.SnapshotFlag,
		utils.TxLookupLimitFlag,
		utils.LightServeFlag,
		utils.LightIngressFlag,
		utils.LightEgressFlag,
		utils.LightMaxPeersFlag,
		utils.LightNoPruneFlag,
		utils.LightKDFFlag,
		utils.UltraLightServersFlag,
		utils.UltraLightFractionFlag,
		utils.UltraLightOnlyAnnounceFlag,
		utils.LightNoSyncServeFlag,
		utils.EthRequiredBlocksFlag,
		utils.LegacyWhitelistFlag,
		utils.BloomFilterSizeFlag,
		utils.CacheFlag,
		utils.CacheDatabaseFlag,
		utils.CacheTrieFlag,
		utils.CacheTrieJournalFlag,
		utils.CacheTrieRejournalFlag,
		utils.CacheGCFlag,
		utils.CacheSnapshotFlag,
		utils.CacheNoPrefetchFlag,
		utils.CachePreimagesFlag,
		utils.FDLimitFlag,
		utils.ListenPortFlag,
		utils.DiscoveryPortFlag,
		utils.MaxPeersFlag,
		utils.MaxPendingPeersFlag,
		utils.MiningEnabledFlag,
		utils.MinerThreadsFlag,
		utils.MinerNotifyFlag,
		utils.LegacyMinerGasTargetFlag,
		utils.MinerGasLimitFlag,
		utils.MinerGasPriceFlag,
		utils.MinerEtherbaseFlag,
		utils.MinerExtraDataFlag,
		utils.MinerRecommitIntervalFlag,
		utils.MinerNoVerifyFlag,
		utils.NATFlag,
		utils.NoDiscoverFlag,
		utils.DiscoveryV5Flag,
		utils.NetrestrictFlag,
		utils.NodeKeyFileFlag,
		utils.NodeKeyHexFlag,
		utils.DNSDiscoveryFlag,
		utils.DeveloperFlag,
		utils.DeveloperPeriodFlag,
		utils.DeveloperGasLimitFlag,
		utils.VMEnableDebugFlag,
		utils.NetworkIdFlag,
		utils.EthStatsURLFlag,
		utils.FakePoWFlag,
		utils.NoCompactionFlag,
		utils.GpoBlocksFlag,
		utils.GpoPercentileFlag,
		utils.GpoMaxGasPriceFlag,
		utils.GpoIgnoreGasPriceFlag,
		utils.MinerNotifyFullFlag,
		utils.IgnoreLegacyReceiptsFlag,
		configFileFlag,
	}, utils.NetworkFlags, utils.DatabasePathFlags)

	rpcFlags = []cli.Flag{
		utils.HTTPEnabledFlag,
		utils.HTTPListenAddrFlag,
		utils.HTTPPortFlag,
		utils.HTTPCORSDomainFlag,
		utils.AuthListenFlag,
		utils.AuthPortFlag,
		utils.AuthVirtualHostsFlag,
		utils.JWTSecretFlag,
		utils.HTTPVirtualHostsFlag,
		utils.GraphQLEnabledFlag,
		utils.GraphQLCORSDomainFlag,
		utils.GraphQLVirtualHostsFlag,
		utils.HTTPApiFlag,
		utils.HTTPPathPrefixFlag,
		utils.WSEnabledFlag,
		utils.WSListenAddrFlag,
		utils.WSPortFlag,
		utils.WSApiFlag,
		utils.WSAllowedOriginsFlag,
		utils.WSPathPrefixFlag,
		utils.IPCDisabledFlag,
		utils.IPCPathFlag,
		utils.InsecureUnlockAllowedFlag,
		utils.RPCGlobalGasCapFlag,
		utils.RPCGlobalEVMTimeoutFlag,
		utils.RPCGlobalTxFeeCapFlag,
		utils.AllowUnprotectedTxs,
	}

	metricsFlags = []cli.Flag{
		utils.MetricsEnabledFlag,
		utils.MetricsEnabledExpensiveFlag,
		utils.MetricsHTTPFlag,
		utils.MetricsPortFlag,
		utils.MetricsEnableInfluxDBFlag,
		utils.MetricsInfluxDBEndpointFlag,
		utils.MetricsInfluxDBDatabaseFlag,
		utils.MetricsInfluxDBUsernameFlag,
		utils.MetricsInfluxDBPasswordFlag,
		utils.MetricsInfluxDBTagsFlag,
		utils.MetricsEnableInfluxDBV2Flag,
		utils.MetricsInfluxDBTokenFlag,
		utils.MetricsInfluxDBBucketFlag,
		utils.MetricsInfluxDBOrganizationFlag,
	}
)

func init() {
	// Initialize the CLI app and start Geth
	app.Action = geth
	app.HideVersion = true // we have a command to print the version
	app.Copyright = "Copyright 2013-2022 The go-ethereum Authors"
	app.Commands = []*cli.Command{
		// See chaincmd.go:
		initCommand,
		importCommand,
		exportCommand,
		importPreimagesCommand,
		exportPreimagesCommand,
		removedbCommand,
		dumpCommand,
		dumpGenesisCommand,
		// See accountcmd.go:
		accountCommand,
		walletCommand,
		// See consolecmd.go:
		consoleCommand,
		attachCommand,
		javascriptCommand,
		// See misccmd.go:
		makecacheCommand,
		makedagCommand,
		versionCommand,
		versionCheckCommand,
		licenseCommand,
		// See config.go
		dumpConfigCommand,
		// see dbcmd.go
		dbCommand,
		// See cmd/utils/flags_legacy.go
		utils.ShowDeprecated,
		// See snapshot.go
		snapshotCommand,
	}
	sort.Sort(cli.CommandsByName(app.Commands))

	app.Flags = utils.GroupFlags(
		nodeFlags,
		rpcFlags,
		consoleFlags,
		debug.Flags,
<<<<<<< HEAD
		debug.DeepMindFlags,
		metricsFlags)

	app.Before = func(ctx *cli.Context) error {
		// Force sync mode to `full` for deep mind code (whatever the value flag!)
		if err := ctx.GlobalSet(utils.SyncModeFlag.Name, "full"); err != nil {
			log.Error("deep mind failed to set sync mode to full", err)
		}

=======
		metricsFlags,
	)

	app.Before = func(ctx *cli.Context) error {
		flags.MigrateGlobalFlags(ctx)
>>>>>>> 8f2416a8
		return debug.Setup(ctx)
	}
	app.After = func(ctx *cli.Context) error {
		debug.Exit()
		prompt.Stdin.Close() // Resets terminal mode.
		return nil
	}
}

func main() {
	if err := app.Run(os.Args); err != nil {
		fmt.Fprintln(os.Stderr, err)
		os.Exit(1)
	}
}

// prepare manipulates memory cache allowance and setups metric system.
// This function should be called before launching devp2p stack.
func prepare(ctx *cli.Context) {
	// If we're running a known preset, log it for convenience.
	switch {
	case ctx.IsSet(utils.RopstenFlag.Name):
		log.Info("Starting Geth on Ropsten testnet...")

	case ctx.IsSet(utils.RinkebyFlag.Name):
		log.Info("Starting Geth on Rinkeby testnet...")

	case ctx.IsSet(utils.GoerliFlag.Name):
		log.Info("Starting Geth on Görli testnet...")

	case ctx.IsSet(utils.SepoliaFlag.Name):
		log.Info("Starting Geth on Sepolia testnet...")

	case ctx.IsSet(utils.KilnFlag.Name):
		log.Info("Starting Geth on Kiln testnet...")

	case ctx.IsSet(utils.DeveloperFlag.Name):
		log.Info("Starting Geth in ephemeral dev mode...")
		log.Warn(`You are running Geth in --dev mode. Please note the following:

  1. This mode is only intended for fast, iterative development without assumptions on
     security or persistence.
  2. The database is created in memory unless specified otherwise. Therefore, shutting down
     your computer or losing power will wipe your entire block data and chain state for
     your dev environment.
  3. A random, pre-allocated developer account will be available and unlocked as
     eth.coinbase, which can be used for testing. The random dev account is temporary,
     stored on a ramdisk, and will be lost if your machine is restarted.
  4. Mining is enabled by default. However, the client will only seal blocks if transactions
     are pending in the mempool. The miner's minimum accepted gas price is 1.
  5. Networking is disabled; there is no listen-address, the maximum number of peers is set
     to 0, and discovery is disabled.
`)

	case !ctx.IsSet(utils.NetworkIdFlag.Name):
		log.Info("Starting Geth on Ethereum mainnet...")
	}
	// If we're a full node on mainnet without --cache specified, bump default cache allowance
	if ctx.String(utils.SyncModeFlag.Name) != "light" && !ctx.IsSet(utils.CacheFlag.Name) && !ctx.IsSet(utils.NetworkIdFlag.Name) {
		// Make sure we're not on any supported preconfigured testnet either
		if !ctx.IsSet(utils.RopstenFlag.Name) &&
			!ctx.IsSet(utils.SepoliaFlag.Name) &&
			!ctx.IsSet(utils.RinkebyFlag.Name) &&
			!ctx.IsSet(utils.GoerliFlag.Name) &&
			!ctx.IsSet(utils.KilnFlag.Name) &&
			!ctx.IsSet(utils.DeveloperFlag.Name) {
			// Nope, we're really on mainnet. Bump that cache up!
			log.Info("Bumping default cache on mainnet", "provided", ctx.Int(utils.CacheFlag.Name), "updated", 4096)
			ctx.Set(utils.CacheFlag.Name, strconv.Itoa(4096))
		}
	}
	// If we're running a light client on any network, drop the cache to some meaningfully low amount
	if ctx.String(utils.SyncModeFlag.Name) == "light" && !ctx.IsSet(utils.CacheFlag.Name) {
		log.Info("Dropping default light client cache", "provided", ctx.Int(utils.CacheFlag.Name), "updated", 128)
		ctx.Set(utils.CacheFlag.Name, strconv.Itoa(128))
	}

	// Start metrics export if enabled
	utils.SetupMetrics(ctx)

	// Start system runtime metrics collection
	go metrics.CollectProcessMetrics(3 * time.Second)
}

// geth is the main entry point into the system if no special subcommand is ran.
// It creates a default node based on the command line arguments and runs it in
// blocking mode, waiting for it to be shut down.
func geth(ctx *cli.Context) error {
	if args := ctx.Args().Slice(); len(args) > 0 {
		return fmt.Errorf("invalid command: %q", args[0])
	}

	prepare(ctx)
	stack, backend := makeFullNode(ctx)
	defer stack.Close()

	startNode(ctx, stack, backend, false)
	stack.Wait()
	return nil
}

// startNode boots up the system node and all registered protocols, after which
// it unlocks any requested accounts, and starts the RPC/IPC interfaces and the
// miner.
func startNode(ctx *cli.Context, stack *node.Node, backend ethapi.Backend, isConsole bool) {
	debug.Memsize.Add("node", stack)

	// Start up the node itself
	utils.StartNode(ctx, stack, isConsole)

	// Unlock any account specifically requested
	unlockAccounts(ctx, stack)

	// Register wallet event handlers to open and auto-derive wallets
	events := make(chan accounts.WalletEvent, 16)
	stack.AccountManager().Subscribe(events)

	// Create a client to interact with local geth node.
	rpcClient, err := stack.Attach()
	if err != nil {
		utils.Fatalf("Failed to attach to self: %v", err)
	}
	ethClient := ethclient.NewClient(rpcClient)

	go func() {
		// Open any wallets already attached
		for _, wallet := range stack.AccountManager().Wallets() {
			if err := wallet.Open(""); err != nil {
				log.Warn("Failed to open wallet", "url", wallet.URL(), "err", err)
			}
		}
		// Listen for wallet event till termination
		for event := range events {
			switch event.Kind {
			case accounts.WalletArrived:
				if err := event.Wallet.Open(""); err != nil {
					log.Warn("New wallet appeared, failed to open", "url", event.Wallet.URL(), "err", err)
				}
			case accounts.WalletOpened:
				status, _ := event.Wallet.Status()
				log.Info("New wallet appeared", "url", event.Wallet.URL(), "status", status)

				var derivationPaths []accounts.DerivationPath
				if event.Wallet.URL().Scheme == "ledger" {
					derivationPaths = append(derivationPaths, accounts.LegacyLedgerBaseDerivationPath)
				}
				derivationPaths = append(derivationPaths, accounts.DefaultBaseDerivationPath)

				event.Wallet.SelfDerive(derivationPaths, ethClient)

			case accounts.WalletDropped:
				log.Info("Old wallet dropped", "url", event.Wallet.URL())
				event.Wallet.Close()
			}
		}
	}()

	// Spawn a standalone goroutine for status synchronization monitoring,
	// close the node when synchronization is complete if user required.
	if ctx.Bool(utils.ExitWhenSyncedFlag.Name) {
		go func() {
			sub := stack.EventMux().Subscribe(downloader.DoneEvent{})
			defer sub.Unsubscribe()
			for {
				event := <-sub.Chan()
				if event == nil {
					continue
				}
				done, ok := event.Data.(downloader.DoneEvent)
				if !ok {
					continue
				}
				if timestamp := time.Unix(int64(done.Latest.Time), 0); time.Since(timestamp) < 10*time.Minute {
					log.Info("Synchronisation completed", "latestnum", done.Latest.Number, "latesthash", done.Latest.Hash(),
						"age", common.PrettyAge(timestamp))
					stack.Close()
				}
			}
		}()
	}

	// Start auxiliary services if enabled
	if ctx.Bool(utils.MiningEnabledFlag.Name) || ctx.Bool(utils.DeveloperFlag.Name) {
		// Mining only makes sense if a full Ethereum node is running
		if ctx.String(utils.SyncModeFlag.Name) == "light" {
			utils.Fatalf("Light clients do not support mining")
		}
		ethBackend, ok := backend.(*eth.EthAPIBackend)
		if !ok {
			utils.Fatalf("Ethereum service not running")
		}
		// Set the gas price to the limits from the CLI and start mining
		gasprice := flags.GlobalBig(ctx, utils.MinerGasPriceFlag.Name)
		ethBackend.TxPool().SetGasPrice(gasprice)
		// start mining
		threads := ctx.Int(utils.MinerThreadsFlag.Name)
		if err := ethBackend.StartMining(threads); err != nil {
			utils.Fatalf("Failed to start mining: %v", err)
		}
	}
}

// unlockAccounts unlocks any account specifically requested.
func unlockAccounts(ctx *cli.Context, stack *node.Node) {
	var unlocks []string
	inputs := strings.Split(ctx.String(utils.UnlockedAccountFlag.Name), ",")
	for _, input := range inputs {
		if trimmed := strings.TrimSpace(input); trimmed != "" {
			unlocks = append(unlocks, trimmed)
		}
	}
	// Short circuit if there is no account to unlock.
	if len(unlocks) == 0 {
		return
	}
	// If insecure account unlocking is not allowed if node's APIs are exposed to external.
	// Print warning log to user and skip unlocking.
	if !stack.Config().InsecureUnlockAllowed && stack.Config().ExtRPCEnabled() {
		utils.Fatalf("Account unlock with HTTP access is forbidden!")
	}
	ks := stack.AccountManager().Backends(keystore.KeyStoreType)[0].(*keystore.KeyStore)
	passwords := utils.MakePasswordList(ctx)
	for i, account := range unlocks {
		unlockAccount(ks, account, i, passwords)
	}
}<|MERGE_RESOLUTION|>--- conflicted
+++ resolved
@@ -248,23 +248,18 @@
 		rpcFlags,
 		consoleFlags,
 		debug.Flags,
-<<<<<<< HEAD
 		debug.DeepMindFlags,
-		metricsFlags)
-
-	app.Before = func(ctx *cli.Context) error {
-		// Force sync mode to `full` for deep mind code (whatever the value flag!)
-		if err := ctx.GlobalSet(utils.SyncModeFlag.Name, "full"); err != nil {
-			log.Error("deep mind failed to set sync mode to full", err)
-		}
-
-=======
 		metricsFlags,
 	)
 
 	app.Before = func(ctx *cli.Context) error {
 		flags.MigrateGlobalFlags(ctx)
->>>>>>> 8f2416a8
+
+		// Force sync mode to `full` for deep mind code (whatever the value flag!)
+		if err := ctx.Set(utils.SyncModeFlag.Name, "full"); err != nil {
+			log.Error("deep mind failed to set sync mode to full", err)
+		}
+
 		return debug.Setup(ctx)
 	}
 	app.After = func(ctx *cli.Context) error {
