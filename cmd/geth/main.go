--- conflicted
+++ resolved
@@ -40,15 +40,12 @@
 	"github.com/ethereum/go-ethereum/log"
 	"github.com/ethereum/go-ethereum/metrics"
 	"github.com/ethereum/go-ethereum/node"
-<<<<<<< HEAD
 	"github.com/ethereum/go-ethereum/params"
-=======
 
 	// Force-load the tracer engines to trigger registration
 	_ "github.com/ethereum/go-ethereum/eth/tracers/js"
 	_ "github.com/ethereum/go-ethereum/eth/tracers/native"
 
->>>>>>> 9a0ed706
 	"gopkg.in/urfave/cli.v1"
 )
 
@@ -78,12 +75,8 @@
 		utils.NoUSBFlag,
 		utils.USBFlag,
 		utils.SmartCardDaemonPathFlag,
-<<<<<<< HEAD
-		utils.OverrideLondonFlag,
-=======
 		utils.OverrideArrowGlacierFlag,
 		utils.OverrideTerminalTotalDifficulty,
->>>>>>> 9a0ed706
 		utils.EthashCacheDirFlag,
 		utils.EthashCachesInMemoryFlag,
 		utils.EthashCachesOnDiskFlag,
@@ -161,10 +154,7 @@
 		utils.GoerliFlag,
 		utils.MumbaiFlag,
 		utils.BorMainnetFlag,
-<<<<<<< HEAD
-=======
 		utils.KilnFlag,
->>>>>>> 9a0ed706
 		utils.VMEnableDebugFlag,
 		utils.NetworkIdFlag,
 		utils.EthStatsURLFlag,
@@ -176,7 +166,6 @@
 		utils.GpoIgnoreGasPriceFlag,
 		utils.MinerNotifyFullFlag,
 		configFileFlag,
-		utils.CatalystFlag,
 	}
 
 	rpcFlags = []cli.Flag{
@@ -335,16 +324,12 @@
 	// If we're a full node on mainnet without --cache specified, bump default cache allowance
 	if ctx.GlobalString(utils.SyncModeFlag.Name) != "light" && !ctx.GlobalIsSet(utils.CacheFlag.Name) && !ctx.GlobalIsSet(utils.NetworkIdFlag.Name) {
 		// Make sure we're not on any supported preconfigured testnet either
-<<<<<<< HEAD
-		if !ctx.GlobalIsSet(utils.RopstenFlag.Name) && !ctx.GlobalIsSet(utils.RinkebyFlag.Name) && !ctx.GlobalIsSet(utils.GoerliFlag.Name) && !ctx.GlobalIsSet(utils.MumbaiFlag.Name) && !ctx.GlobalIsSet(utils.DeveloperFlag.Name) {
-=======
 		if !ctx.GlobalIsSet(utils.RopstenFlag.Name) &&
 			!ctx.GlobalIsSet(utils.SepoliaFlag.Name) &&
 			!ctx.GlobalIsSet(utils.RinkebyFlag.Name) &&
 			!ctx.GlobalIsSet(utils.GoerliFlag.Name) &&
 			!ctx.GlobalIsSet(utils.DeveloperFlag.Name) &&
 			!ctx.GlobalIsSet(utils.MumbaiFlag.Name) {
->>>>>>> 9a0ed706
 			// Nope, we're really on mainnet. Bump that cache up!
 			log.Info("Bumping default cache on mainnet", "provided", ctx.GlobalInt(utils.CacheFlag.Name), "updated", 4096)
 			ctx.GlobalSet(utils.CacheFlag.Name, strconv.Itoa(4096))
