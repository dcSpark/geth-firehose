// Copyright 2015 The go-ethereum Authors
// This file is part of go-ethereum.
//
// go-ethereum is free software: you can redistribute it and/or modify
// it under the terms of the GNU General Public License as published by
// the Free Software Foundation, either version 3 of the License, or
// (at your option) any later version.
//
// go-ethereum is distributed in the hope that it will be useful,
// but WITHOUT ANY WARRANTY; without even the implied warranty of
// MERCHANTABILITY or FITNESS FOR A PARTICULAR PURPOSE. See the
// GNU General Public License for more details.
//
// You should have received a copy of the GNU General Public License
// along with go-ethereum. If not, see <http://www.gnu.org/licenses/>.

// Contains the geth command usage template and generator.

package main

import (
	"io"
	"sort"

	"github.com/ethereum/go-ethereum/cmd/utils"
	"github.com/ethereum/go-ethereum/internal/debug"
	"github.com/ethereum/go-ethereum/internal/flags"
	"gopkg.in/urfave/cli.v1"
)

// AppHelpFlagGroups is the application flags, grouped by functionality.
var AppHelpFlagGroups = []flags.FlagGroup{
	{
		Name: "ETHEREUM",
		Flags: []cli.Flag{
			configFileFlag,
			utils.DataDirFlag,
			utils.AncientFlag,
			utils.MinFreeDiskSpaceFlag,
			utils.KeyStoreDirFlag,
			utils.USBFlag,
			utils.SmartCardDaemonPathFlag,
			utils.NetworkIdFlag,
<<<<<<< HEAD
=======
			utils.MainnetFlag,
>>>>>>> 8738f023
			utils.TestnetFlag,
			utils.SyncModeFlag,
			utils.ExitWhenSyncedFlag,
			utils.GCModeFlag,
			utils.TxLookupLimitFlag,
			utils.EthStatsURLFlag,
			utils.IdentityFlag,
			utils.LightKDFFlag,
			utils.WhitelistFlag,
		},
	},
	{
		Name: "LIGHT CLIENT",
		Flags: []cli.Flag{
			utils.LightServeFlag,
			utils.LightIngressFlag,
			utils.LightEgressFlag,
			utils.LightMaxPeersFlag,
			utils.UltraLightServersFlag,
			utils.UltraLightFractionFlag,
			utils.UltraLightOnlyAnnounceFlag,
			utils.LightNoPruneFlag,
			utils.LightNoSyncServeFlag,
		},
	},
	{
		Name: "DEVELOPER CHAIN",
		Flags: []cli.Flag{
			utils.DeveloperFlag,
			utils.DeveloperPeriodFlag,
		},
	},
	{
		Name: "ETHASH",
		Flags: []cli.Flag{
			utils.EthashCacheDirFlag,
			utils.EthashCachesInMemoryFlag,
			utils.EthashCachesOnDiskFlag,
			utils.EthashCachesLockMmapFlag,
			utils.EthashDatasetDirFlag,
			utils.EthashDatasetsInMemoryFlag,
			utils.EthashDatasetsOnDiskFlag,
			utils.EthashDatasetsLockMmapFlag,
		},
	},
	{
		Name: "TRANSACTION POOL",
		Flags: []cli.Flag{
			utils.TxPoolLocalsFlag,
			utils.TxPoolNoLocalsFlag,
			utils.TxPoolJournalFlag,
			utils.TxPoolRejournalFlag,
			utils.TxPoolPriceLimitFlag,
			utils.TxPoolPriceBumpFlag,
			utils.TxPoolAccountSlotsFlag,
			utils.TxPoolGlobalSlotsFlag,
			utils.TxPoolAccountQueueFlag,
			utils.TxPoolGlobalQueueFlag,
			utils.TxPoolLifetimeFlag,
		},
	},
	{
		Name: "PERFORMANCE TUNING",
		Flags: []cli.Flag{
			utils.CacheFlag,
			utils.CacheDatabaseFlag,
			utils.CacheTrieFlag,
			utils.CacheTrieJournalFlag,
			utils.CacheTrieRejournalFlag,
			utils.CacheGCFlag,
			utils.CacheSnapshotFlag,
			utils.CacheNoPrefetchFlag,
			utils.CachePreimagesFlag,
		},
	},
	{
		Name: "ACCOUNT",
		Flags: []cli.Flag{
			utils.UnlockedAccountFlag,
			utils.PasswordFileFlag,
			utils.ExternalSignerFlag,
			utils.InsecureUnlockAllowedFlag,
		},
	},
	{
		Name: "API AND CONSOLE",
		Flags: []cli.Flag{
			utils.IPCDisabledFlag,
			utils.IPCPathFlag,
			utils.HTTPEnabledFlag,
			utils.HTTPListenAddrFlag,
			utils.HTTPPortFlag,
			utils.HTTPApiFlag,
			utils.HTTPPathPrefixFlag,
			utils.HTTPCORSDomainFlag,
			utils.HTTPVirtualHostsFlag,
			utils.WSEnabledFlag,
			utils.WSListenAddrFlag,
			utils.WSPortFlag,
			utils.WSApiFlag,
			utils.WSPathPrefixFlag,
			utils.WSAllowedOriginsFlag,
			utils.GraphQLEnabledFlag,
			utils.GraphQLCORSDomainFlag,
			utils.GraphQLVirtualHostsFlag,
			utils.RPCGlobalGasCapFlag,
			utils.RPCGlobalTxFeeCapFlag,
			utils.AllowUnprotectedTxs,
			utils.JSpathFlag,
			utils.ExecFlag,
			utils.PreloadJSFlag,
		},
	},
	{
		Name: "NETWORKING",
		Flags: []cli.Flag{
			utils.BootnodesFlag,
			utils.DNSDiscoveryFlag,
			utils.ListenPortFlag,
			utils.MaxPeersFlag,
			utils.MaxPendingPeersFlag,
			utils.NATFlag,
			utils.NoDiscoverFlag,
			utils.DiscoveryV5Flag,
			utils.NetrestrictFlag,
			utils.NodeKeyFileFlag,
			utils.NodeKeyHexFlag,
		},
	},
	{
		Name: "MINER",
		Flags: []cli.Flag{
			utils.MiningEnabledFlag,
			utils.MinerThreadsFlag,
			utils.MinerNotifyFlag,
			utils.MinerNotifyFullFlag,
			utils.MinerGasPriceFlag,
			utils.MinerGasLimitFlag,
			utils.MinerEtherbaseFlag,
			utils.MinerExtraDataFlag,
			utils.MinerRecommitIntervalFlag,
			utils.MinerNoVerfiyFlag,
		},
	},
	{
		Name: "GAS PRICE ORACLE",
		Flags: []cli.Flag{
			utils.GpoBlocksFlag,
			utils.GpoPercentileFlag,
			utils.GpoMaxGasPriceFlag,
			utils.GpoIgnoreGasPriceFlag,
		},
	},
	{
		Name: "VIRTUAL MACHINE",
		Flags: []cli.Flag{
			utils.VMEnableDebugFlag,
		},
	},
	{
		Name: "LOGGING AND DEBUGGING",
		Flags: append([]cli.Flag{
			utils.FakePoWFlag,
			utils.NoCompactionFlag,
		}, debug.Flags...),
	},
	{
		Name:  "METRICS AND STATS",
		Flags: metricsFlags,
	},
	{
		Name: "ALIASED (deprecated)",
		Flags: []cli.Flag{
			utils.NoUSBFlag,
			utils.LegacyRPCEnabledFlag,
			utils.LegacyRPCListenAddrFlag,
			utils.LegacyRPCPortFlag,
			utils.LegacyRPCCORSDomainFlag,
			utils.LegacyRPCVirtualHostsFlag,
			utils.LegacyRPCApiFlag,
			utils.LegacyMinerGasTargetFlag,
		},
	},
	{
		Name: "MISC",
		Flags: []cli.Flag{
			utils.SnapshotFlag,
			utils.BloomFilterSizeFlag,
			cli.HelpFlag,
			utils.CatalystFlag,
		},
	},
}

func init() {
	// Override the default app help template
	cli.AppHelpTemplate = flags.AppHelpTemplate

	// Override the default app help printer, but only for the global app help
	originalHelpPrinter := cli.HelpPrinter
	cli.HelpPrinter = func(w io.Writer, tmpl string, data interface{}) {
		if tmpl == flags.AppHelpTemplate {
			// Iterate over all the flags and add any uncategorized ones
			categorized := make(map[string]struct{})
			for _, group := range AppHelpFlagGroups {
				for _, flag := range group.Flags {
					categorized[flag.String()] = struct{}{}
				}
			}
			deprecated := make(map[string]struct{})
			for _, flag := range utils.DeprecatedFlags {
				deprecated[flag.String()] = struct{}{}
			}
			// Only add uncategorized flags if they are not deprecated
			var uncategorized []cli.Flag
			for _, flag := range data.(*cli.App).Flags {
				if _, ok := categorized[flag.String()]; !ok {
					if _, ok := deprecated[flag.String()]; !ok {
						uncategorized = append(uncategorized, flag)
					}
				}
			}
			if len(uncategorized) > 0 {
				// Append all ungategorized options to the misc group
				miscs := len(AppHelpFlagGroups[len(AppHelpFlagGroups)-1].Flags)
				AppHelpFlagGroups[len(AppHelpFlagGroups)-1].Flags = append(AppHelpFlagGroups[len(AppHelpFlagGroups)-1].Flags, uncategorized...)

				// Make sure they are removed afterwards
				defer func() {
					AppHelpFlagGroups[len(AppHelpFlagGroups)-1].Flags = AppHelpFlagGroups[len(AppHelpFlagGroups)-1].Flags[:miscs]
				}()
			}
			// Render out custom usage screen
			originalHelpPrinter(w, tmpl, flags.HelpData{App: data, FlagGroups: AppHelpFlagGroups})
		} else if tmpl == flags.CommandHelpTemplate {
			// Iterate over all command specific flags and categorize them
			categorized := make(map[string][]cli.Flag)
			for _, flag := range data.(cli.Command).Flags {
				if _, ok := categorized[flag.String()]; !ok {
					categorized[flags.FlagCategory(flag, AppHelpFlagGroups)] = append(categorized[flags.FlagCategory(flag, AppHelpFlagGroups)], flag)
				}
			}

			// sort to get a stable ordering
			sorted := make([]flags.FlagGroup, 0, len(categorized))
			for cat, flgs := range categorized {
				sorted = append(sorted, flags.FlagGroup{Name: cat, Flags: flgs})
			}
			sort.Sort(flags.ByCategory(sorted))

			// add sorted array to data and render with default printer
			originalHelpPrinter(w, tmpl, map[string]interface{}{
				"cmd":              data,
				"categorizedFlags": sorted,
			})
		} else {
			originalHelpPrinter(w, tmpl, data)
		}
	}
}<|MERGE_RESOLUTION|>--- conflicted
+++ resolved
@@ -41,10 +41,7 @@
 			utils.USBFlag,
 			utils.SmartCardDaemonPathFlag,
 			utils.NetworkIdFlag,
-<<<<<<< HEAD
-=======
 			utils.MainnetFlag,
->>>>>>> 8738f023
 			utils.TestnetFlag,
 			utils.SyncModeFlag,
 			utils.ExitWhenSyncedFlag,
