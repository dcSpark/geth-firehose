--- conflicted
+++ resolved
@@ -229,10 +229,7 @@
 		Name: "ALIASED (deprecated)",
 		Flags: []cli.Flag{
 			utils.NoUSBFlag,
-<<<<<<< HEAD
-=======
 			utils.LegacyWhitelistFlag,
->>>>>>> 9a0ed706
 		},
 	},
 	{
@@ -241,7 +238,6 @@
 			utils.SnapshotFlag,
 			utils.BloomFilterSizeFlag,
 			cli.HelpFlag,
-			utils.CatalystFlag,
 		},
 	},
 	{
