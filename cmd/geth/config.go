// Copyright 2017 The go-ethereum Authors
// This file is part of go-ethereum.
//
// go-ethereum is free software: you can redistribute it and/or modify
// it under the terms of the GNU General Public License as published by
// the Free Software Foundation, either version 3 of the License, or
// (at your option) any later version.
//
// go-ethereum is distributed in the hope that it will be useful,
// but WITHOUT ANY WARRANTY; without even the implied warranty of
// MERCHANTABILITY or FITNESS FOR A PARTICULAR PURPOSE. See the
// GNU General Public License for more details.
//
// You should have received a copy of the GNU General Public License
// along with go-ethereum. If not, see <http://www.gnu.org/licenses/>.

package main

import (
	"bufio"
	"errors"
	"fmt"
	"math/big"
	"os"
	"reflect"
	"unicode"

	"github.com/ethereum/go-ethereum/cmd/utils"
	"github.com/ethereum/go-ethereum/eth"
	"github.com/ethereum/go-ethereum/node"
	"github.com/ethereum/go-ethereum/params"
	whisper "github.com/ethereum/go-ethereum/whisper/whisperv6"
	"github.com/naoina/toml"
	"gopkg.in/urfave/cli.v1"
)

var (
	dumpConfigCommand = cli.Command{
		Action:      utils.MigrateFlags(dumpConfig),
		Name:        "dumpconfig",
		Usage:       "Show configuration values",
		ArgsUsage:   "",
		Flags:       append(append(nodeFlags, rpcFlags...), whisperFlags...),
		Category:    "MISCELLANEOUS COMMANDS",
		Description: `The dumpconfig command shows configuration values.`,
	}

	configFileFlag = cli.StringFlag{
		Name:  "config",
		Usage: "TOML configuration file",
	}
)

// These settings ensure that TOML keys use the same names as Go struct fields.
var tomlSettings = toml.Config{
	NormFieldName: func(rt reflect.Type, key string) string {
		return key
	},
	FieldToKey: func(rt reflect.Type, field string) string {
		return field
	},
	MissingField: func(rt reflect.Type, field string) error {
		link := ""
		if unicode.IsUpper(rune(rt.Name()[0])) && rt.PkgPath() != "main" {
			link = fmt.Sprintf(", see https://godoc.org/%s#%s for available fields", rt.PkgPath(), rt.Name())
		}
		return fmt.Errorf("field '%s' is not defined in %s%s", field, rt.String(), link)
	},
}

type ethstatsConfig struct {
	URL string `toml:",omitempty"`
}

type gethConfig struct {
	Eth      eth.Config
	Shh      whisper.Config
	Node     node.Config
	Ethstats ethstatsConfig
}

func loadConfig(file string, cfg *gethConfig) error {
	f, err := os.Open(file)
	if err != nil {
		return err
	}
	defer f.Close()

	err = tomlSettings.NewDecoder(bufio.NewReader(f)).Decode(cfg)
	// Add file name to errors that have a line number.
	if _, ok := err.(*toml.LineError); ok {
		err = errors.New(file + ", " + err.Error())
	}
	return err
}

func defaultNodeConfig() node.Config {
	cfg := node.DefaultConfig
	cfg.Name = clientIdentifier
	cfg.Version = params.VersionWithCommit(gitCommit, gitDate)
	cfg.HTTPModules = append(cfg.HTTPModules, "eth", "shh")
	cfg.WSModules = append(cfg.WSModules, "eth", "shh")
	cfg.IPCPath = "geth.ipc"
	return cfg
}

func makeConfigNode(ctx *cli.Context) (*node.Node, gethConfig) {
	// Load defaults.
	cfg := gethConfig{
		Eth:  eth.DefaultConfig,
		Shh:  whisper.DefaultConfig,
		Node: defaultNodeConfig(),
	}

	// Load config file.
	if file := ctx.GlobalString(configFileFlag.Name); file != "" {
		if err := loadConfig(file, &cfg); err != nil {
			utils.Fatalf("%v", err)
		}
	}

	// Apply flags.
	utils.SetNodeConfig(ctx, &cfg.Node)
	stack, err := node.New(&cfg.Node)
	if err != nil {
		utils.Fatalf("Failed to create the protocol stack: %v", err)
	}
	utils.SetEthConfig(ctx, stack, &cfg.Eth)
	if ctx.GlobalIsSet(utils.EthStatsURLFlag.Name) {
		cfg.Ethstats.URL = ctx.GlobalString(utils.EthStatsURLFlag.Name)
	}
	utils.SetShhConfig(ctx, stack, &cfg.Shh)

	return stack, cfg
}

// enableWhisper returns true in case one of the whisper flags is set.
func enableWhisper(ctx *cli.Context) bool {
	for _, flag := range whisperFlags {
		if ctx.GlobalIsSet(flag.GetName()) {
			return true
		}
	}
	return false
}

func makeFullNode(ctx *cli.Context) *node.Node {
	stack, cfg := makeConfigNode(ctx)
	if ctx.GlobalIsSet(utils.OverrideIstanbulFlag.Name) {
		cfg.Eth.OverrideIstanbul = new(big.Int).SetUint64(ctx.GlobalUint64(utils.OverrideIstanbulFlag.Name))
	}

	ethChan := utils.RegisterEthService(stack, &cfg.Eth)

	// plugin service must be after eth service so that eth service will be stopped gradually if any of the plugin
	// fails to start
	if cfg.Node.Plugins != nil {
		utils.RegisterPluginService(stack, &cfg.Node, ctx.Bool(utils.PluginSkipVerifyFlag.Name), ctx.Bool(utils.PluginLocalVerifyFlag.Name), ctx.String(utils.PluginPublicKeyFlag.Name))
	}

	if cfg.Node.IsPermissionEnabled() {
		utils.RegisterPermissionService(stack)
	}

	if ctx.GlobalBool(utils.RaftModeFlag.Name) {
		utils.RegisterRaftService(stack, ctx, &cfg.Node, ethChan)
	}

<<<<<<< HEAD
=======
	if ctx.GlobalBool(utils.DashboardEnabledFlag.Name) {
		utils.RegisterDashboardService(stack, &cfg.Dashboard, gitCommit)
	}

	ipcPath := quorumGetPrivateTransactionManager()
	if ipcPath != "" {
		utils.RegisterExtensionService(stack, ethChan)
	}

>>>>>>> c8f07379
	// Whisper must be explicitly enabled by specifying at least 1 whisper flag or in dev mode
	shhEnabled := enableWhisper(ctx)
	shhAutoEnabled := !ctx.GlobalIsSet(utils.WhisperEnabledFlag.Name) && ctx.GlobalIsSet(utils.DeveloperFlag.Name)
	if shhEnabled || shhAutoEnabled {
		if ctx.GlobalIsSet(utils.WhisperMaxMessageSizeFlag.Name) {
			cfg.Shh.MaxMessageSize = uint32(ctx.Int(utils.WhisperMaxMessageSizeFlag.Name))
		}
		if ctx.GlobalIsSet(utils.WhisperMinPOWFlag.Name) {
			cfg.Shh.MinimumAcceptedPOW = ctx.Float64(utils.WhisperMinPOWFlag.Name)
		}
		if ctx.GlobalIsSet(utils.WhisperRestrictConnectionBetweenLightClientsFlag.Name) {
			cfg.Shh.RestrictConnectionBetweenLightClients = true
		}
		utils.RegisterShhService(stack, &cfg.Shh)
	}
	// Configure GraphQL if requested
	if ctx.GlobalIsSet(utils.GraphQLEnabledFlag.Name) {
		utils.RegisterGraphQLService(stack, cfg.Node.GraphQLEndpoint(), cfg.Node.GraphQLCors, cfg.Node.GraphQLVirtualHosts, cfg.Node.HTTPTimeouts)
	}
	// Add the Ethereum Stats daemon if requested.
	if cfg.Ethstats.URL != "" {
		utils.RegisterEthStatsService(stack, cfg.Ethstats.URL)
	}
	return stack
}

// dumpConfig is the dumpconfig command.
func dumpConfig(ctx *cli.Context) error {
	_, cfg := makeConfigNode(ctx)
	comment := ""

	if cfg.Eth.Genesis != nil {
		cfg.Eth.Genesis = nil
		comment += "# Note: this config doesn't contain the genesis block.\n\n"
	}

	out, err := tomlSettings.Marshal(&cfg)
	if err != nil {
		return err
	}

	dump := os.Stdout
	if ctx.NArg() > 0 {
		dump, err = os.OpenFile(ctx.Args().Get(0), os.O_RDWR|os.O_CREATE|os.O_TRUNC, 0644)
		if err != nil {
			return err
		}
		defer dump.Close()
	}
	dump.WriteString(comment)
	dump.Write(out)

	return nil
}

// quorumValidateConsensus checks if a consensus was used. The node is killed if consensus was not used
func quorumValidateConsensus(stack *node.Node, isRaft bool) {
	var ethereum *eth.Ethereum

	err := stack.Service(&ethereum)
	if err != nil {
		utils.Fatalf("Error retrieving Ethereum service: %v", err)
	}

	if !isRaft && ethereum.BlockChain().Config().Istanbul == nil && ethereum.BlockChain().Config().Clique == nil {
		utils.Fatalf("Consensus not specified. Exiting!!")
	}
}

// quorumValidatePrivateTransactionManager returns whether the "PRIVATE_CONFIG"
// environment variable is set
func quorumValidatePrivateTransactionManager() bool {
	return os.Getenv("PRIVATE_CONFIG") != ""
}

//
func quorumGetPrivateTransactionManager() string {
	cfgPath := os.Getenv("PRIVATE_CONFIG")
	if cfgPath != "" && cfgPath != "ignore" {
		return cfgPath
	}
	return ""
}<|MERGE_RESOLUTION|>--- conflicted
+++ resolved
@@ -166,8 +166,6 @@
 		utils.RegisterRaftService(stack, ctx, &cfg.Node, ethChan)
 	}
 
-<<<<<<< HEAD
-=======
 	if ctx.GlobalBool(utils.DashboardEnabledFlag.Name) {
 		utils.RegisterDashboardService(stack, &cfg.Dashboard, gitCommit)
 	}
@@ -177,7 +175,6 @@
 		utils.RegisterExtensionService(stack, ethChan)
 	}
 
->>>>>>> c8f07379
 	// Whisper must be explicitly enabled by specifying at least 1 whisper flag or in dev mode
 	shhEnabled := enableWhisper(ctx)
 	shhAutoEnabled := !ctx.GlobalIsSet(utils.WhisperEnabledFlag.Name) && ctx.GlobalIsSet(utils.DeveloperFlag.Name)
