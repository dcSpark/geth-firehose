// Copyright 2020 The go-ethereum Authors
// This file is part of the go-ethereum library.
//
// The go-ethereum library is free software: you can redistribute it and/or modify
// it under the terms of the GNU Lesser General Public License as published by
// the Free Software Foundation, either version 3 of the License, or
// (at your option) any later version.
//
// The go-ethereum library is distributed in the hope that it will be useful,
// but WITHOUT ANY WARRANTY; without even the implied warranty of
// MERCHANTABILITY or FITNESS FOR A PARTICULAR PURPOSE. See the
// GNU Lesser General Public License for more details.
//
// You should have received a copy of the GNU Lesser General Public License
// along with the go-ethereum library. If not, see <http://www.gnu.org/licenses/>.

package t8ntool

import (
	"fmt"
	"strings"

	"github.com/ethereum/go-ethereum/core/vm"
	"github.com/ethereum/go-ethereum/tests"
	"gopkg.in/urfave/cli.v1"
)

var (
	TraceFlag = cli.BoolFlag{
		Name:  "trace",
		Usage: "Output full trace logs to files <txhash>.jsonl",
	}
	TraceDisableMemoryFlag = cli.BoolTFlag{
		Name:  "trace.nomemory",
		Usage: "Disable full memory dump in traces (deprecated)",
	}
	TraceEnableMemoryFlag = cli.BoolFlag{
		Name:  "trace.memory",
		Usage: "Enable full memory dump in traces",
	}
	TraceDisableStackFlag = cli.BoolFlag{
		Name:  "trace.nostack",
		Usage: "Disable stack output in traces",
	}
	TraceDisableReturnDataFlag = cli.BoolTFlag{
		Name:  "trace.noreturndata",
		Usage: "Disable return data output in traces (deprecated)",
	}
	TraceEnableReturnDataFlag = cli.BoolFlag{
		Name:  "trace.returndata",
		Usage: "Enable return data output in traces",
	}
	OutputBasedir = cli.StringFlag{
		Name:  "output.basedir",
		Usage: "Specifies where output files are placed. Will be created if it does not exist.",
		Value: "",
	}
	OutputBodyFlag = cli.StringFlag{
		Name:  "output.body",
		Usage: "If set, the RLP of the transactions (block body) will be written to this file.",
		Value: "",
	}
	OutputAllocFlag = cli.StringFlag{
		Name: "output.alloc",
		Usage: "Determines where to put the `alloc` of the post-state.\n" +
			"\t`stdout` - into the stdout output\n" +
			"\t`stderr` - into the stderr output\n" +
			"\t<file> - into the file <file> ",
		Value: "alloc.json",
	}
	OutputResultFlag = cli.StringFlag{
		Name: "output.result",
		Usage: "Determines where to put the `result` (stateroot, txroot etc) of the post-state.\n" +
			"\t`stdout` - into the stdout output\n" +
			"\t`stderr` - into the stderr output\n" +
			"\t<file> - into the file <file> ",
		Value: "result.json",
	}
	OutputBlockFlag = cli.StringFlag{
		Name: "output.block",
		Usage: "Determines where to put the `block` after building.\n" +
			"\t`stdout` - into the stdout output\n" +
			"\t`stderr` - into the stderr output\n" +
			"\t<file> - into the file <file> ",
		Value: "block.json",
	}
	InputAllocFlag = cli.StringFlag{
		Name:  "input.alloc",
		Usage: "`stdin` or file name of where to find the prestate alloc to use.",
		Value: "alloc.json",
	}
	InputEnvFlag = cli.StringFlag{
		Name:  "input.env",
		Usage: "`stdin` or file name of where to find the prestate env to use.",
		Value: "env.json",
	}
	InputTxsFlag = cli.StringFlag{
		Name: "input.txs",
		Usage: "`stdin` or file name of where to find the transactions to apply. " +
<<<<<<< HEAD
			"If the file prefix is '.rlp', then the data is interpreted as an RLP list of signed transactions." +
=======
			"If the file extension is '.rlp', then the data is interpreted as an RLP list of signed transactions." +
>>>>>>> 9a0ed706
			"The '.rlp' format is identical to the output.body format.",
		Value: "txs.json",
	}
	InputHeaderFlag = cli.StringFlag{
		Name:  "input.header",
		Usage: "`stdin` or file name of where to find the block header to use.",
		Value: "header.json",
	}
	InputOmmersFlag = cli.StringFlag{
		Name:  "input.ommers",
		Usage: "`stdin` or file name of where to find the list of ommer header RLPs to use.",
	}
	InputTxsRlpFlag = cli.StringFlag{
		Name:  "input.txs",
		Usage: "`stdin` or file name of where to find the transactions list in RLP form.",
		Value: "txs.rlp",
	}
	SealCliqueFlag = cli.StringFlag{
		Name:  "seal.clique",
		Usage: "Seal block with Clique. `stdin` or file name of where to find the Clique sealing data.",
	}
	SealEthashFlag = cli.BoolFlag{
		Name:  "seal.ethash",
		Usage: "Seal block with ethash.",
	}
	SealEthashDirFlag = cli.StringFlag{
		Name:  "seal.ethash.dir",
		Usage: "Path to ethash DAG. If none exists, a new DAG will be generated.",
	}
	SealEthashModeFlag = cli.StringFlag{
		Name:  "seal.ethash.mode",
		Usage: "Defines the type and amount of PoW verification an ethash engine makes.",
		Value: "normal",
	}
	RewardFlag = cli.Int64Flag{
		Name:  "state.reward",
		Usage: "Mining reward. Set to -1 to disable",
		Value: 0,
	}
	ChainIDFlag = cli.Int64Flag{
		Name:  "state.chainid",
		Usage: "ChainID to use",
		Value: 1,
	}
	ForknameFlag = cli.StringFlag{
		Name: "state.fork",
		Usage: fmt.Sprintf("Name of ruleset to use."+
			"\n\tAvailable forknames:"+
			"\n\t    %v"+
			"\n\tAvailable extra eips:"+
			"\n\t    %v"+
			"\n\tSyntax <forkname>(+ExtraEip)",
			strings.Join(tests.AvailableForks(), "\n\t    "),
			strings.Join(vm.ActivateableEips(), ", ")),
		Value: "Istanbul",
	}
	VerbosityFlag = cli.IntFlag{
		Name:  "verbosity",
		Usage: "sets the verbosity level",
		Value: 3,
	}
)<|MERGE_RESOLUTION|>--- conflicted
+++ resolved
@@ -97,11 +97,7 @@
 	InputTxsFlag = cli.StringFlag{
 		Name: "input.txs",
 		Usage: "`stdin` or file name of where to find the transactions to apply. " +
-<<<<<<< HEAD
-			"If the file prefix is '.rlp', then the data is interpreted as an RLP list of signed transactions." +
-=======
 			"If the file extension is '.rlp', then the data is interpreted as an RLP list of signed transactions." +
->>>>>>> 9a0ed706
 			"The '.rlp' format is identical to the output.body format.",
 		Value: "txs.json",
 	}
