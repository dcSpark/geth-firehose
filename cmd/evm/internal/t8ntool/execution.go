--- conflicted
+++ resolved
@@ -148,7 +148,6 @@
 		vmContext.Origin = msg.From()
 
 		evm := vm.NewEVM(vmContext, statedb, chainConfig, vmConfig, deepmind.NoOpContext)
-<<<<<<< HEAD
 		if chainConfig.IsYoloV2(vmContext.BlockNumber) {
 			statedb.AddAddressToAccessList(msg.From())
 			if dst := msg.To(); dst != nil {
@@ -159,8 +158,6 @@
 				statedb.AddAddressToAccessList(addr)
 			}
 		}
-=======
->>>>>>> d7d29ac0
 		snapshot := statedb.Snapshot()
 		// (ret []byte, usedGas uint64, failed bool, err error)
 		msgResult, err := core.ApplyMessage(evm, msg, gaspool)
@@ -223,15 +220,9 @@
 			reward.Sub(reward, big.NewInt(0).SetUint64(ommer.Delta))
 			reward.Mul(reward, blockReward)
 			reward.Div(reward, big.NewInt(8))
-<<<<<<< HEAD
-			statedb.AddBalance(ommer.Address, reward, false, deepmind.NoOpContext, deepmind.IgnoredBalanceChangeReason)
-		}
-		statedb.AddBalance(pre.Env.Coinbase, minerReward, false, deepmind.NoOpContext, deepmind.IgnoredBalanceChangeReason)
-=======
 			statedb.AddBalance(ommer.Address, reward, false, deepmind.NoOpContext, "test")
 		}
 		statedb.AddBalance(pre.Env.Coinbase, minerReward, false, deepmind.NoOpContext, "test")
->>>>>>> d7d29ac0
 	}
 	// Commit block
 	root, err := statedb.Commit(chainConfig.IsEIP158(vmContext.BlockNumber))
@@ -257,11 +248,7 @@
 	for addr, a := range accounts {
 		statedb.SetCode(addr, a.Code, deepmind.NoOpContext)
 		statedb.SetNonce(addr, a.Nonce, deepmind.NoOpContext)
-<<<<<<< HEAD
-		statedb.SetBalance(addr, a.Balance, deepmind.NoOpContext, deepmind.IgnoredBalanceChangeReason)
-=======
 		statedb.SetBalance(addr, a.Balance, deepmind.NoOpContext, "test")
->>>>>>> d7d29ac0
 		for k, v := range a.Storage {
 			statedb.SetState(addr, k, v, deepmind.NoOpContext)
 		}
