--- conflicted
+++ resolved
@@ -244,15 +244,9 @@
 			reward.Sub(reward, new(big.Int).SetUint64(ommer.Delta))
 			reward.Mul(reward, blockReward)
 			reward.Div(reward, big.NewInt(8))
-<<<<<<< HEAD
-			statedb.AddBalance(ommer.Address, reward, false, deepmind.NoOpContext, "test")
-		}
-		statedb.AddBalance(pre.Env.Coinbase, minerReward, false, deepmind.NoOpContext, "test")
-=======
-			statedb.AddBalance(ommer.Address, reward, false, firehose.NoOpContext, firehose.IgnoredBalanceChangeReason)
-		}
-		statedb.AddBalance(pre.Env.Coinbase, minerReward, false, firehose.NoOpContext, firehose.IgnoredBalanceChangeReason)
->>>>>>> 3904d0d3
+			statedb.AddBalance(ommer.Address, reward, false, firehose.NoOpContext, "test")
+		}
+		statedb.AddBalance(pre.Env.Coinbase, minerReward, false, firehose.NoOpContext, "test")
 	}
 	// Commit block
 	root, err := statedb.Commit(chainConfig.IsEIP158(vmContext.BlockNumber))
@@ -278,15 +272,9 @@
 	sdb := state.NewDatabaseWithConfig(db, &trie.Config{Preimages: true})
 	statedb, _ := state.New(common.Hash{}, sdb, nil)
 	for addr, a := range accounts {
-<<<<<<< HEAD
-		statedb.SetCode(addr, a.Code, deepmind.NoOpContext)
-		statedb.SetNonce(addr, a.Nonce, deepmind.NoOpContext)
-		statedb.SetBalance(addr, a.Balance, deepmind.NoOpContext, "test")
-=======
 		statedb.SetCode(addr, a.Code, firehose.NoOpContext)
 		statedb.SetNonce(addr, a.Nonce, firehose.NoOpContext)
-		statedb.SetBalance(addr, a.Balance, firehose.NoOpContext, firehose.IgnoredBalanceChangeReason)
->>>>>>> 3904d0d3
+		statedb.SetBalance(addr, a.Balance, firehose.NoOpContext, "test")
 		for k, v := range a.Storage {
 			statedb.SetState(addr, k, v, firehose.NoOpContext)
 		}
