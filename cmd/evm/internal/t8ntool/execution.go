// Copyright 2020 The go-ethereum Authors
// This file is part of the go-ethereum library.
//
// The go-ethereum library is free software: you can redistribute it and/or modify
// it under the terms of the GNU Lesser General Public License as published by
// the Free Software Foundation, either version 3 of the License, or
// (at your option) any later version.
//
// The go-ethereum library is distributed in the hope that it will be useful,
// but WITHOUT ANY WARRANTY; without even the implied warranty of
// MERCHANTABILITY or FITNESS FOR A PARTICULAR PURPOSE. See the
// GNU Lesser General Public License for more details.
//
// You should have received a copy of the GNU Lesser General Public License
// along with the go-ethereum library. If not, see <http://www.gnu.org/licenses/>.

package t8ntool

import (
	"fmt"
	"math/big"
	"os"

	"github.com/ethereum/go-ethereum/common"
	"github.com/ethereum/go-ethereum/common/math"
	"github.com/ethereum/go-ethereum/consensus/ethash"
	"github.com/ethereum/go-ethereum/consensus/misc"
	"github.com/ethereum/go-ethereum/core"
	"github.com/ethereum/go-ethereum/core/rawdb"
	"github.com/ethereum/go-ethereum/core/state"
	"github.com/ethereum/go-ethereum/core/types"
	"github.com/ethereum/go-ethereum/core/vm"
	"github.com/ethereum/go-ethereum/crypto"
	"github.com/ethereum/go-ethereum/ethdb"
	"github.com/ethereum/go-ethereum/firehose"
	"github.com/ethereum/go-ethereum/log"
	"github.com/ethereum/go-ethereum/params"
	"github.com/ethereum/go-ethereum/rlp"
	"github.com/ethereum/go-ethereum/trie"
	"golang.org/x/crypto/sha3"
)

type Prestate struct {
	Env stEnv             `json:"env"`
	Pre core.GenesisAlloc `json:"pre"`
}

// ExecutionResult contains the execution status after running a state test, any
// error that might have occurred and a dump of the final state if requested.
type ExecutionResult struct {
	StateRoot   common.Hash           `json:"stateRoot"`
	TxRoot      common.Hash           `json:"txRoot"`
	ReceiptRoot common.Hash           `json:"receiptsRoot"`
	LogsHash    common.Hash           `json:"logsHash"`
	Bloom       types.Bloom           `json:"logsBloom"        gencodec:"required"`
	Receipts    types.Receipts        `json:"receipts"`
	Rejected    []*rejectedTx         `json:"rejected,omitempty"`
	Difficulty  *math.HexOrDecimal256 `json:"currentDifficulty" gencodec:"required"`
	GasUsed     math.HexOrDecimal64   `json:"gasUsed"`
}

type ommer struct {
	Delta   uint64         `json:"delta"`
	Address common.Address `json:"address"`
}

//go:generate gencodec -type stEnv -field-override stEnvMarshaling -out gen_stenv.go
type stEnv struct {
	Coinbase         common.Address                      `json:"currentCoinbase"   gencodec:"required"`
	Difficulty       *big.Int                            `json:"currentDifficulty"`
	Random           *big.Int                            `json:"currentRandom"`
	ParentDifficulty *big.Int                            `json:"parentDifficulty"`
	GasLimit         uint64                              `json:"currentGasLimit"   gencodec:"required"`
	Number           uint64                              `json:"currentNumber"     gencodec:"required"`
	Timestamp        uint64                              `json:"currentTimestamp"  gencodec:"required"`
	ParentTimestamp  uint64                              `json:"parentTimestamp,omitempty"`
	BlockHashes      map[math.HexOrDecimal64]common.Hash `json:"blockHashes,omitempty"`
	Ommers           []ommer                             `json:"ommers,omitempty"`
	BaseFee          *big.Int                            `json:"currentBaseFee,omitempty"`
	ParentUncleHash  common.Hash                         `json:"parentUncleHash"`
}

type stEnvMarshaling struct {
	Coinbase         common.UnprefixedAddress
	Difficulty       *math.HexOrDecimal256
	Random           *math.HexOrDecimal256
	ParentDifficulty *math.HexOrDecimal256
	GasLimit         math.HexOrDecimal64
	Number           math.HexOrDecimal64
	Timestamp        math.HexOrDecimal64
	ParentTimestamp  math.HexOrDecimal64
	BaseFee          *math.HexOrDecimal256
}

type rejectedTx struct {
	Index int    `json:"index"`
	Err   string `json:"error"`
}

// Apply applies a set of transactions to a pre-state
func (pre *Prestate) Apply(vmConfig vm.Config, chainConfig *params.ChainConfig,
	txs types.Transactions, miningReward int64,
	getTracerFn func(txIndex int, txHash common.Hash) (tracer vm.EVMLogger, err error)) (*state.StateDB, *ExecutionResult, error) {

	// Capture errors for BLOCKHASH operation, if we haven't been supplied the
	// required blockhashes
	var hashError error
	getHash := func(num uint64) common.Hash {
		if pre.Env.BlockHashes == nil {
			hashError = fmt.Errorf("getHash(%d) invoked, no blockhashes provided", num)
			return common.Hash{}
		}
		h, ok := pre.Env.BlockHashes[math.HexOrDecimal64(num)]
		if !ok {
			hashError = fmt.Errorf("getHash(%d) invoked, blockhash for that block not provided", num)
		}
		return h
	}
	var (
		statedb     = MakePreState(rawdb.NewMemoryDatabase(), pre.Pre)
		signer      = types.MakeSigner(chainConfig, new(big.Int).SetUint64(pre.Env.Number))
		gaspool     = new(core.GasPool)
		blockHash   = common.Hash{0x13, 0x37}
		rejectedTxs []*rejectedTx
		includedTxs types.Transactions
		gasUsed     = uint64(0)
		receipts    = make(types.Receipts, 0)
		txIndex     = 0
	)
	gaspool.AddGas(pre.Env.GasLimit)
	vmContext := vm.BlockContext{
		CanTransfer: core.CanTransfer,
		Transfer:    core.Transfer,
		Coinbase:    pre.Env.Coinbase,
		BlockNumber: new(big.Int).SetUint64(pre.Env.Number),
		Time:        new(big.Int).SetUint64(pre.Env.Timestamp),
		Difficulty:  pre.Env.Difficulty,
		GasLimit:    pre.Env.GasLimit,
		GetHash:     getHash,
	}
	// If currentBaseFee is defined, add it to the vmContext.
	if pre.Env.BaseFee != nil {
		vmContext.BaseFee = new(big.Int).Set(pre.Env.BaseFee)
	}
	// If random is defined, add it to the vmContext.
	if pre.Env.Random != nil {
		rnd := common.BigToHash(pre.Env.Random)
		vmContext.Random = &rnd
	}
	// If DAO is supported/enabled, we need to handle it here. In geth 'proper', it's
	// done in StateProcessor.Process(block, ...), right before transactions are applied.
	if chainConfig.DAOForkSupport &&
		chainConfig.DAOForkBlock != nil &&
		chainConfig.DAOForkBlock.Cmp(new(big.Int).SetUint64(pre.Env.Number)) == 0 {
		misc.ApplyDAOHardFork(statedb, firehose.NoOpContext)
	}

	for i, tx := range txs {
		msg, err := tx.AsMessage(signer, pre.Env.BaseFee)
		if err != nil {
			log.Warn("rejected tx", "index", i, "hash", tx.Hash(), "error", err)
			rejectedTxs = append(rejectedTxs, &rejectedTx{i, err.Error()})
			continue
		}
		tracer, err := getTracerFn(txIndex, tx.Hash())
		if err != nil {
			return nil, nil, err
		}
		vmConfig.Tracer = tracer
		vmConfig.Debug = (tracer != nil)
		statedb.Prepare(tx.Hash(), txIndex)
		txContext := core.NewEVMTxContext(msg)
		snapshot := statedb.Snapshot()
		evm := vm.NewEVM(vmContext, txContext, statedb, chainConfig, vmConfig, firehose.NoOpContext)

		// (ret []byte, usedGas uint64, failed bool, err error)
		msgResult, err := core.ApplyMessage(evm, msg, gaspool)
		if err != nil {
			statedb.RevertToSnapshot(snapshot)
			log.Info("rejected tx", "index", i, "hash", tx.Hash(), "from", msg.From(), "error", err)
			rejectedTxs = append(rejectedTxs, &rejectedTx{i, err.Error()})
			continue
		}
		includedTxs = append(includedTxs, tx)
		if hashError != nil {
			return nil, nil, NewError(ErrorMissingBlockhash, hashError)
		}
		gasUsed += msgResult.UsedGas

		// Receipt:
		{
			var root []byte
			if chainConfig.IsByzantium(vmContext.BlockNumber) {
				statedb.Finalise(true)
			} else {
				root = statedb.IntermediateRoot(chainConfig.IsEIP158(vmContext.BlockNumber)).Bytes()
			}

			// Create a new receipt for the transaction, storing the intermediate root and
			// gas used by the tx.
			receipt := &types.Receipt{Type: tx.Type(), PostState: root, CumulativeGasUsed: gasUsed}
			if msgResult.Failed() {
				receipt.Status = types.ReceiptStatusFailed
			} else {
				receipt.Status = types.ReceiptStatusSuccessful
			}
			receipt.TxHash = tx.Hash()
			receipt.GasUsed = msgResult.UsedGas

			// If the transaction created a contract, store the creation address in the receipt.
			if msg.To() == nil {
				receipt.ContractAddress = crypto.CreateAddress(evm.TxContext.Origin, tx.Nonce())
			}

			// Set the receipt logs and create the bloom filter.
			receipt.Logs = statedb.GetLogs(tx.Hash(), blockHash)
			receipt.Bloom = types.CreateBloom(types.Receipts{receipt})
			// These three are non-consensus fields:
			//receipt.BlockHash
			//receipt.BlockNumber
			receipt.TransactionIndex = uint(txIndex)
			receipts = append(receipts, receipt)
		}

		txIndex++
	}
	statedb.IntermediateRoot(chainConfig.IsEIP158(vmContext.BlockNumber))
	// Add mining reward?
	if miningReward > 0 {
		// Add mining reward. The mining reward may be `0`, which only makes a difference in the cases
		// where
		// - the coinbase suicided, or
		// - there are only 'bad' transactions, which aren't executed. In those cases,
		//   the coinbase gets no txfee, so isn't created, and thus needs to be touched
		var (
			blockReward = big.NewInt(miningReward)
			minerReward = new(big.Int).Set(blockReward)
			perOmmer    = new(big.Int).Div(blockReward, big.NewInt(32))
		)
		for _, ommer := range pre.Env.Ommers {
			// Add 1/32th for each ommer included
			minerReward.Add(minerReward, perOmmer)
			// Add (8-delta)/8
			reward := big.NewInt(8)
			reward.Sub(reward, big.NewInt(0).SetUint64(ommer.Delta))
			reward.Mul(reward, blockReward)
			reward.Div(reward, big.NewInt(8))
<<<<<<< HEAD
			statedb.AddBalance(ommer.Address, reward, false, deepmind.NoOpContext, "test")
		}
		statedb.AddBalance(pre.Env.Coinbase, minerReward, false, deepmind.NoOpContext, "test")
=======
			statedb.AddBalance(ommer.Address, reward, false, firehose.NoOpContext, firehose.IgnoredBalanceChangeReason)
		}
		statedb.AddBalance(pre.Env.Coinbase, minerReward, false, firehose.NoOpContext, firehose.IgnoredBalanceChangeReason)
>>>>>>> b9f05274
	}
	// Commit block
	statedb.Finalise(chainConfig.IsEIP158(vmContext.BlockNumber))
	statedb.AccountsIntermediateRoot()
	root, _, err := statedb.Commit(nil)
	if err != nil {
		fmt.Fprintf(os.Stderr, "Could not commit state: %v", err)
		return nil, nil, NewError(ErrorEVM, fmt.Errorf("could not commit state: %v", err))
	}
	execRs := &ExecutionResult{
		StateRoot:   root,
		TxRoot:      types.DeriveSha(includedTxs, trie.NewStackTrie(nil)),
		ReceiptRoot: types.DeriveSha(receipts, trie.NewStackTrie(nil)),
		Bloom:       types.CreateBloom(receipts),
		LogsHash:    rlpHash(statedb.Logs()),
		Receipts:    receipts,
		Rejected:    rejectedTxs,
		Difficulty:  (*math.HexOrDecimal256)(vmContext.Difficulty),
		GasUsed:     (math.HexOrDecimal64)(gasUsed),
	}
	return statedb, execRs, nil
}

func MakePreState(db ethdb.Database, accounts core.GenesisAlloc) *state.StateDB {
	sdb := state.NewDatabase(db)
	statedb, _ := state.New(common.Hash{}, sdb, nil)
	for addr, a := range accounts {
<<<<<<< HEAD
		statedb.SetCode(addr, a.Code, deepmind.NoOpContext)
		statedb.SetNonce(addr, a.Nonce, deepmind.NoOpContext)
		statedb.SetBalance(addr, a.Balance, deepmind.NoOpContext, "test")
=======
		statedb.SetCode(addr, a.Code, firehose.NoOpContext)
		statedb.SetNonce(addr, a.Nonce, firehose.NoOpContext)
		statedb.SetBalance(addr, a.Balance, firehose.NoOpContext, firehose.IgnoredBalanceChangeReason)
>>>>>>> b9f05274
		for k, v := range a.Storage {
			statedb.SetState(addr, k, v, firehose.NoOpContext)
		}
	}
	// Commit and re-open to start with a clean state.
	statedb.Finalise(false)
	statedb.AccountsIntermediateRoot()
	root, _, _ := statedb.Commit(nil)
	statedb, _ = state.New(root, sdb, nil)
	return statedb
}

func rlpHash(x interface{}) (h common.Hash) {
	hw := sha3.NewLegacyKeccak256()
	rlp.Encode(hw, x)
	hw.Sum(h[:0])
	return h
}

// calcDifficulty is based on ethash.CalcDifficulty. This method is used in case
// the caller does not provide an explicit difficulty, but instead provides only
// parent timestamp + difficulty.
// Note: this method only works for ethash engine.
func calcDifficulty(config *params.ChainConfig, number, currentTime, parentTime uint64,
	parentDifficulty *big.Int, parentUncleHash common.Hash) *big.Int {
	uncleHash := parentUncleHash
	if uncleHash == (common.Hash{}) {
		uncleHash = types.EmptyUncleHash
	}
	parent := &types.Header{
		ParentHash: common.Hash{},
		UncleHash:  uncleHash,
		Difficulty: parentDifficulty,
		Number:     new(big.Int).SetUint64(number - 1),
		Time:       parentTime,
	}
	return ethash.CalcDifficulty(config, currentTime, parent)
}<|MERGE_RESOLUTION|>--- conflicted
+++ resolved
@@ -245,15 +245,9 @@
 			reward.Sub(reward, big.NewInt(0).SetUint64(ommer.Delta))
 			reward.Mul(reward, blockReward)
 			reward.Div(reward, big.NewInt(8))
-<<<<<<< HEAD
-			statedb.AddBalance(ommer.Address, reward, false, deepmind.NoOpContext, "test")
-		}
-		statedb.AddBalance(pre.Env.Coinbase, minerReward, false, deepmind.NoOpContext, "test")
-=======
-			statedb.AddBalance(ommer.Address, reward, false, firehose.NoOpContext, firehose.IgnoredBalanceChangeReason)
-		}
-		statedb.AddBalance(pre.Env.Coinbase, minerReward, false, firehose.NoOpContext, firehose.IgnoredBalanceChangeReason)
->>>>>>> b9f05274
+			statedb.AddBalance(ommer.Address, reward, false, firehose.NoOpContext, "test")
+		}
+		statedb.AddBalance(pre.Env.Coinbase, minerReward, false, firehose.NoOpContext, "test")
 	}
 	// Commit block
 	statedb.Finalise(chainConfig.IsEIP158(vmContext.BlockNumber))
@@ -281,15 +275,9 @@
 	sdb := state.NewDatabase(db)
 	statedb, _ := state.New(common.Hash{}, sdb, nil)
 	for addr, a := range accounts {
-<<<<<<< HEAD
-		statedb.SetCode(addr, a.Code, deepmind.NoOpContext)
-		statedb.SetNonce(addr, a.Nonce, deepmind.NoOpContext)
-		statedb.SetBalance(addr, a.Balance, deepmind.NoOpContext, "test")
-=======
 		statedb.SetCode(addr, a.Code, firehose.NoOpContext)
 		statedb.SetNonce(addr, a.Nonce, firehose.NoOpContext)
-		statedb.SetBalance(addr, a.Balance, firehose.NoOpContext, firehose.IgnoredBalanceChangeReason)
->>>>>>> b9f05274
+		statedb.SetBalance(addr, a.Balance, firehose.NoOpContext, "test")
 		for k, v := range a.Storage {
 			statedb.SetState(addr, k, v, firehose.NoOpContext)
 		}
