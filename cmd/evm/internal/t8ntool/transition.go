--- conflicted
+++ resolved
@@ -113,17 +113,10 @@
 			log.Warn(fmt.Sprintf("--%s has been deprecated in favour of --%s", TraceDisableReturnDataFlag.Name, TraceEnableReturnDataFlag.Name))
 		}
 		// Configure the EVM logger
-<<<<<<< HEAD
-		logConfig := &vm.LogConfig{
-			DisableStack:     ctx.Bool(TraceDisableStackFlag.Name),
-			EnableMemory:     !ctx.Bool(TraceDisableMemoryFlag.Name),
-			EnableReturnData: !ctx.Bool(TraceDisableReturnDataFlag.Name),
-=======
 		logConfig := &logger.Config{
 			DisableStack:     ctx.Bool(TraceDisableStackFlag.Name),
 			EnableMemory:     !ctx.Bool(TraceDisableMemoryFlag.Name) || ctx.Bool(TraceEnableMemoryFlag.Name),
 			EnableReturnData: !ctx.Bool(TraceDisableReturnDataFlag.Name) || ctx.Bool(TraceEnableReturnDataFlag.Name),
->>>>>>> 9a0ed706
 			Debug:            true,
 		}
 		var prevFile *os.File
@@ -169,19 +162,8 @@
 		}
 	}
 	if allocStr != stdinSelector {
-<<<<<<< HEAD
-		inFile, err := os.Open(allocStr)
-		if err != nil {
-			return NewError(ErrorIO, fmt.Errorf("failed reading alloc file: %v", err))
-		}
-		defer inFile.Close()
-		decoder := json.NewDecoder(inFile)
-		if err := decoder.Decode(&inputData.Alloc); err != nil {
-			return NewError(ErrorJson, fmt.Errorf("failed unmarshaling alloc-file: %v", err))
-=======
 		if err := readFile(allocStr, "alloc", &inputData.Alloc); err != nil {
 			return err
->>>>>>> 9a0ed706
 		}
 	}
 	prestate.Pre = inputData.Alloc
@@ -189,13 +171,8 @@
 	// Set the block environment
 	if envStr != stdinSelector {
 		var env stEnv
-<<<<<<< HEAD
-		if err := decoder.Decode(&env); err != nil {
-			return NewError(ErrorJson, fmt.Errorf("failed unmarshaling env-file: %v", err))
-=======
 		if err := readFile(envStr, "env", &env); err != nil {
 			return err
->>>>>>> 9a0ed706
 		}
 		inputData.Env = &env
 	}
@@ -208,11 +185,7 @@
 	// Construct the chainconfig
 	var chainConfig *params.ChainConfig
 	if cConf, extraEips, err := tests.GetChainConfig(ctx.String(ForknameFlag.Name)); err != nil {
-<<<<<<< HEAD
-		return NewError(ErrorVMConfig, fmt.Errorf("failed constructing chain configuration: %v", err))
-=======
 		return NewError(ErrorConfig, fmt.Errorf("failed constructing chain configuration: %v", err))
->>>>>>> 9a0ed706
 	} else {
 		chainConfig = cConf
 		vmConfig.ExtraEips = extraEips
@@ -276,11 +249,6 @@
 	// Sanity check, to not `panic` in state_transition
 	if chainConfig.IsLondon(big.NewInt(int64(prestate.Env.Number))) {
 		if prestate.Env.BaseFee == nil {
-<<<<<<< HEAD
-			return NewError(ErrorVMConfig, errors.New("EIP-1559 config but missing 'currentBaseFee' in env section"))
-		}
-	}
-=======
 			return NewError(ErrorConfig, errors.New("EIP-1559 config but missing 'currentBaseFee' in env section"))
 		}
 	}
@@ -288,24 +256,15 @@
 	if prestate.Env.Random != nil && !chainConfig.IsLondon(big.NewInt(int64(prestate.Env.Number))) {
 		return NewError(ErrorConfig, errors.New("can only apply RANDOM on top of London chainrules"))
 	}
->>>>>>> 9a0ed706
 	if env := prestate.Env; env.Difficulty == nil {
 		// If difficulty was not provided by caller, we need to calculate it.
 		switch {
 		case env.ParentDifficulty == nil:
-<<<<<<< HEAD
-			return NewError(ErrorVMConfig, errors.New("currentDifficulty was not provided, and cannot be calculated due to missing parentDifficulty"))
-		case env.Number == 0:
-			return NewError(ErrorVMConfig, errors.New("currentDifficulty needs to be provided for block number 0"))
-		case env.Timestamp <= env.ParentTimestamp:
-			return NewError(ErrorVMConfig, fmt.Errorf("currentDifficulty cannot be calculated -- currentTime (%d) needs to be after parent time (%d)",
-=======
 			return NewError(ErrorConfig, errors.New("currentDifficulty was not provided, and cannot be calculated due to missing parentDifficulty"))
 		case env.Number == 0:
 			return NewError(ErrorConfig, errors.New("currentDifficulty needs to be provided for block number 0"))
 		case env.Timestamp <= env.ParentTimestamp:
 			return NewError(ErrorConfig, fmt.Errorf("currentDifficulty cannot be calculated -- currentTime (%d) needs to be after parent time (%d)",
->>>>>>> 9a0ed706
 				env.Timestamp, env.ParentTimestamp))
 		}
 		prestate.Env.Difficulty = calcDifficulty(chainConfig, env.Number, env.Timestamp,
