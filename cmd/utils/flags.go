--- conflicted
+++ resolved
@@ -36,7 +36,6 @@
 	pcsclite "github.com/gballet/go-libpcsclite"
 	gopsutil "github.com/shirou/gopsutil/mem"
 	"gopkg.in/urfave/cli.v1"
-
 	"github.com/ethereum/go-ethereum/accounts"
 	"github.com/ethereum/go-ethereum/accounts/keystore"
 	"github.com/ethereum/go-ethereum/common"
@@ -70,11 +69,6 @@
 	"github.com/ethereum/go-ethereum/p2p/nat"
 	"github.com/ethereum/go-ethereum/p2p/netutil"
 	"github.com/ethereum/go-ethereum/params"
-<<<<<<< HEAD
-=======
-	pcsclite "github.com/gballet/go-libpcsclite"
-	"gopkg.in/urfave/cli.v1"
->>>>>>> 8992c1a6
 )
 
 func init() {
@@ -144,13 +138,10 @@
 		Name:  "datadir.ancient",
 		Usage: "Data directory for ancient chain segments (default = inside chaindata)",
 	}
-<<<<<<< HEAD
 	DiffFlag = DirectoryFlag{
 		Name:  "datadir.diff",
 		Usage: "Data directory for difflayer segments (default = inside chaindata)",
 	}
-=======
->>>>>>> 8992c1a6
 	MinFreeDiskSpaceFlag = DirectoryFlag{
 		Name:  "datadir.minfreedisk",
 		Usage: "Minimum free disk space in MB, once reached triggers auto shut down (default = --cache.gc converted to MB, 0 = disabled)",
@@ -267,7 +258,6 @@
 		Usage: "Megabytes of memory allocated to bloom-filter for pruning",
 		Value: 2048,
 	}
-<<<<<<< HEAD
 	TriesInMemoryFlag = cli.Uint64Flag{
 		Name:  "triesInMemory",
 		Usage: "The layer of tries trees that keep in memory",
@@ -277,12 +267,6 @@
 		Name:  "override.berlin",
 		Usage: "Manually specify Berlin fork-block, overriding the bundled setting",
 	}
-=======
-	OverrideBerlinFlag = cli.Uint64Flag{
-		Name:  "override.berlin",
-		Usage: "Manually specify Berlin fork-block, overriding the bundled setting",
-	}
->>>>>>> 8992c1a6
 	// Light server and client settings
 	LightServeFlag = cli.IntFlag{
 		Name:  "light.serve",
@@ -417,14 +401,11 @@
 		Name:  "txpool.lifetime",
 		Usage: "Maximum amount of time non-executable transaction are queued",
 		Value: ethconfig.Defaults.TxPool.Lifetime,
-<<<<<<< HEAD
 	}
 	TxPoolReannounceTimeFlag = cli.DurationFlag{
 		Name:  "txpool.reannouncetime",
 		Usage: "Duration for announcing local pending transactions again (default = 10 years, minimum = 1 minute)",
 		Value: ethconfig.Defaults.TxPool.ReannounceTime,
-=======
->>>>>>> 8992c1a6
 	}
 	// Performance tuning settings
 	CacheFlag = cli.IntFlag{
@@ -459,7 +440,6 @@
 	}
 	CacheSnapshotFlag = cli.IntFlag{
 		Name:  "cache.snapshot",
-<<<<<<< HEAD
 		Usage: "Percentage of cache memory allowance to use for snapshot caching (default = 20%)",
 		Value: 20,
 	}
@@ -475,18 +455,6 @@
 		Name:  "diffblock",
 		Usage: "The number of blocks should be persisted in db (default = 86400)",
 		Value: uint64(86400),
-=======
-		Usage: "Percentage of cache memory allowance to use for snapshot caching (default = 10% full mode, 20% archive mode)",
-		Value: 10,
-	}
-	CacheNoPrefetchFlag = cli.BoolFlag{
-		Name:  "cache.noprefetch",
-		Usage: "Disable heuristic state prefetch during block import (less CPU and disk IO, more time waiting for data)",
->>>>>>> 8992c1a6
-	}
-	CachePreimagesFlag = cli.BoolFlag{
-		Name:  "cache.preimages",
-		Usage: "Enable recording the SHA3/keccak preimages of trie keys",
 	}
 	// Miner settings
 	MiningEnabledFlag = cli.BoolFlag{
@@ -534,14 +502,11 @@
 		Name:  "miner.recommit",
 		Usage: "Time interval to recreate the block being mined",
 		Value: ethconfig.Defaults.Miner.Recommit,
-<<<<<<< HEAD
 	}
 	MinerDelayLeftoverFlag = cli.DurationFlag{
 		Name:  "miner.delayleftover",
 		Usage: "Time interval to for broadcast block",
 		Value: ethconfig.Defaults.Miner.DelayLeftOver,
-=======
->>>>>>> 8992c1a6
 	}
 	MinerNoVerfiyFlag = cli.BoolFlag{
 		Name:  "miner.noverify",
@@ -1052,7 +1017,6 @@
 	if ctx.GlobalIsSet(LegacyRPCCORSDomainFlag.Name) {
 		cfg.HTTPCors = SplitAndTrim(ctx.GlobalString(LegacyRPCCORSDomainFlag.Name))
 		log.Warn("The flag --rpccorsdomain is deprecated and will be removed June 2021, please use --http.corsdomain")
-<<<<<<< HEAD
 	}
 	if ctx.GlobalIsSet(HTTPCORSDomainFlag.Name) {
 		cfg.HTTPCors = SplitAndTrim(ctx.GlobalString(HTTPCORSDomainFlag.Name))
@@ -1074,29 +1038,6 @@
 		cfg.HTTPVirtualHosts = SplitAndTrim(ctx.GlobalString(HTTPVirtualHostsFlag.Name))
 	}
 
-=======
-	}
-	if ctx.GlobalIsSet(HTTPCORSDomainFlag.Name) {
-		cfg.HTTPCors = SplitAndTrim(ctx.GlobalString(HTTPCORSDomainFlag.Name))
-	}
-
-	if ctx.GlobalIsSet(LegacyRPCApiFlag.Name) {
-		cfg.HTTPModules = SplitAndTrim(ctx.GlobalString(LegacyRPCApiFlag.Name))
-		log.Warn("The flag --rpcapi is deprecated and will be removed June 2021, please use --http.api")
-	}
-	if ctx.GlobalIsSet(HTTPApiFlag.Name) {
-		cfg.HTTPModules = SplitAndTrim(ctx.GlobalString(HTTPApiFlag.Name))
-	}
-
-	if ctx.GlobalIsSet(LegacyRPCVirtualHostsFlag.Name) {
-		cfg.HTTPVirtualHosts = SplitAndTrim(ctx.GlobalString(LegacyRPCVirtualHostsFlag.Name))
-		log.Warn("The flag --rpcvhosts is deprecated and will be removed June 2021, please use --http.vhosts")
-	}
-	if ctx.GlobalIsSet(HTTPVirtualHostsFlag.Name) {
-		cfg.HTTPVirtualHosts = SplitAndTrim(ctx.GlobalString(HTTPVirtualHostsFlag.Name))
-	}
-
->>>>>>> 8992c1a6
 	if ctx.GlobalIsSet(HTTPPathPrefixFlag.Name) {
 		cfg.HTTPPathPrefix = ctx.GlobalString(HTTPPathPrefixFlag.Name)
 	}
@@ -1367,7 +1308,6 @@
 	}
 	if ctx.GlobalIsSet(USBFlag.Name) {
 		cfg.USB = ctx.GlobalBool(USBFlag.Name)
-<<<<<<< HEAD
 	}
 	if ctx.GlobalIsSet(DirectBroadcastFlag.Name) {
 		cfg.DirectBroadcast = ctx.GlobalBool(DirectBroadcastFlag.Name)
@@ -1383,8 +1323,6 @@
 	}
 	if ctx.GlobalIsSet(RangeLimitFlag.Name) {
 		cfg.RangeLimit = ctx.GlobalBool(RangeLimitFlag.Name)
-=======
->>>>>>> 8992c1a6
 	}
 	if ctx.GlobalIsSet(InsecureUnlockAllowedFlag.Name) {
 		cfg.InsecureUnlockAllowed = ctx.GlobalBool(InsecureUnlockAllowedFlag.Name)
@@ -1533,10 +1471,7 @@
 	if ctx.GlobalIsSet(MinerNotifyFlag.Name) {
 		cfg.Notify = strings.Split(ctx.GlobalString(MinerNotifyFlag.Name), ",")
 	}
-<<<<<<< HEAD
 	cfg.NotifyFull = ctx.GlobalBool(MinerNotifyFullFlag.Name)
-=======
->>>>>>> 8992c1a6
 	if ctx.GlobalIsSet(MinerExtraDataFlag.Name) {
 		cfg.ExtraData = []byte(ctx.GlobalString(MinerExtraDataFlag.Name))
 	}
@@ -1551,15 +1486,12 @@
 	}
 	if ctx.GlobalIsSet(MinerRecommitIntervalFlag.Name) {
 		cfg.Recommit = ctx.GlobalDuration(MinerRecommitIntervalFlag.Name)
-<<<<<<< HEAD
 	}
 	if ctx.GlobalIsSet(MinerDelayLeftoverFlag.Name) {
 		cfg.DelayLeftOver = ctx.Duration(MinerDelayLeftoverFlag.Name)
 	}
 	if ctx.GlobalIsSet(MinerDelayLeftoverFlag.Name) {
 		cfg.DelayLeftOver = ctx.Duration(MinerDelayLeftoverFlag.Name)
-=======
->>>>>>> 8992c1a6
 	}
 	if ctx.GlobalIsSet(MinerNoVerfiyFlag.Name) {
 		cfg.Noverify = ctx.GlobalBool(MinerNoVerfiyFlag.Name)
@@ -1727,15 +1659,6 @@
 	if ctx.GlobalIsSet(TxLookupLimitFlag.Name) {
 		cfg.TxLookupLimit = ctx.GlobalUint64(TxLookupLimitFlag.Name)
 	}
-	// Read the value from the flag no matter if it's set or not.
-	cfg.Preimages = ctx.GlobalBool(CachePreimagesFlag.Name)
-	if cfg.NoPruning && !cfg.Preimages {
-		cfg.Preimages = true
-		log.Info("Enabling recording of key preimages since archive mode is used")
-	}
-	if ctx.GlobalIsSet(TxLookupLimitFlag.Name) {
-		cfg.TxLookupLimit = ctx.GlobalUint64(TxLookupLimitFlag.Name)
-	}
 	if ctx.GlobalIsSet(CacheFlag.Name) || ctx.GlobalIsSet(CacheTrieFlag.Name) {
 		cfg.TrieCleanCache = ctx.GlobalInt(CacheFlag.Name) * ctx.GlobalInt(CacheTrieFlag.Name) / 100
 	}
@@ -1748,12 +1671,9 @@
 	if ctx.GlobalIsSet(CacheFlag.Name) || ctx.GlobalIsSet(CacheGCFlag.Name) {
 		cfg.TrieDirtyCache = ctx.GlobalInt(CacheFlag.Name) * ctx.GlobalInt(CacheGCFlag.Name) / 100
 	}
-<<<<<<< HEAD
 	if ctx.GlobalIsSet(TriesInMemoryFlag.Name) {
 		cfg.TriesInMemory = ctx.GlobalUint64(TriesInMemoryFlag.Name)
 	}
-=======
->>>>>>> 8992c1a6
 	if ctx.GlobalIsSet(CacheFlag.Name) || ctx.GlobalIsSet(CacheSnapshotFlag.Name) {
 		cfg.SnapshotCache = ctx.GlobalInt(CacheFlag.Name) * ctx.GlobalInt(CacheSnapshotFlag.Name) / 100
 	}
@@ -1870,11 +1790,7 @@
 		if ctx.GlobalIsSet(DataDirFlag.Name) {
 			// Check if we have an already initialized chain and fall back to
 			// that if so. Otherwise we need to generate a new genesis spec.
-<<<<<<< HEAD
 			chaindb := MakeChainDatabase(ctx, stack, false, false) // TODO (MariusVanDerWijden) make this read only
-=======
-			chaindb := MakeChainDatabase(ctx, stack)
->>>>>>> 8992c1a6
 			if rawdb.ReadCanonicalHash(chaindb, 0) != (common.Hash{}) {
 				cfg.Genesis = nil // fallback to db content
 			}
@@ -1902,37 +1818,21 @@
 	}
 	if url := params.KnownDNSNetwork(genesis, protocol); url != "" {
 		cfg.EthDiscoveryURLs = []string{url}
-<<<<<<< HEAD
 		cfg.SnapDiscoveryURLs = cfg.EthDiscoveryURLs
-=======
-	}
-	if cfg.SyncMode == downloader.SnapSync {
-		if url := params.KnownDNSNetwork(genesis, "snap"); url != "" {
-			cfg.SnapDiscoveryURLs = []string{url}
-		}
->>>>>>> 8992c1a6
 	}
 }
 
 // RegisterEthService adds an Ethereum client to the stack.
-<<<<<<< HEAD
 // The second return value is the full node instance, which may be nil if the
 // node is running as a light client.
 func RegisterEthService(stack *node.Node, cfg *ethconfig.Config) (ethapi.Backend, *eth.Ethereum) {
-=======
-func RegisterEthService(stack *node.Node, cfg *ethconfig.Config) ethapi.Backend {
->>>>>>> 8992c1a6
 	if cfg.SyncMode == downloader.LightSync {
 		backend, err := les.New(stack, cfg)
 		if err != nil {
 			Fatalf("Failed to register the Ethereum service: %v", err)
 		}
 		stack.RegisterAPIs(tracers.APIs(backend.ApiBackend))
-<<<<<<< HEAD
 		return backend.ApiBackend, nil
-=======
-		return backend.ApiBackend
->>>>>>> 8992c1a6
 	}
 	backend, err := eth.New(stack, cfg)
 	if err != nil {
@@ -1945,11 +1845,7 @@
 		}
 	}
 	stack.RegisterAPIs(tracers.APIs(backend.APIBackend))
-<<<<<<< HEAD
 	return backend.APIBackend, backend
-=======
-	return backend.APIBackend
->>>>>>> 8992c1a6
 }
 
 // RegisterEthStatsService configures the Ethereum Stats daemon and adds it to
@@ -2023,17 +1919,10 @@
 	)
 	if ctx.GlobalString(SyncModeFlag.Name) == "light" {
 		name := "lightchaindata"
-<<<<<<< HEAD
 		chainDb, err = stack.OpenDatabase(name, cache, handles, "", readonly)
 	} else {
 		name := "chaindata"
 		chainDb, err = stack.OpenDatabaseWithFreezer(name, cache, handles, ctx.GlobalString(AncientFlag.Name), "", readonly, disableFreeze, false)
-=======
-		chainDb, err = stack.OpenDatabase(name, cache, handles, "")
-	} else {
-		name := "chaindata"
-		chainDb, err = stack.OpenDatabaseWithFreezer(name, cache, handles, ctx.GlobalString(AncientFlag.Name), "")
->>>>>>> 8992c1a6
 	}
 	if err != nil {
 		Fatalf("Could not open database: %v", err)
@@ -2044,11 +1933,8 @@
 func MakeGenesis(ctx *cli.Context) *core.Genesis {
 	var genesis *core.Genesis
 	switch {
-<<<<<<< HEAD
 	case ctx.GlobalBool(MainnetFlag.Name):
 		genesis = core.DefaultGenesisBlock()
-=======
->>>>>>> 8992c1a6
 	case ctx.GlobalBool(RopstenFlag.Name):
 		genesis = core.DefaultRopstenGenesisBlock()
 	case ctx.GlobalBool(RinkebyFlag.Name):
@@ -2064,7 +1950,7 @@
 }
 
 // MakeChain creates a chain manager from set command line flags.
-func MakeChain(ctx *cli.Context, stack *node.Node, readOnly bool) (chain *core.BlockChain, chainDb ethdb.Database) {
+func MakeChain(ctx *cli.Context, stack *node.Node) (chain *core.BlockChain, chainDb ethdb.Database) {
 	var err error
 	chainDb = MakeChainDatabase(ctx, stack, false, false) // TODO(rjl493456442) support read-only database
 	config, _, err := core.SetupGenesisBlock(chainDb, MakeGenesis(ctx))
@@ -2093,7 +1979,6 @@
 		Fatalf("--%s must be either 'full' or 'archive'", GCModeFlag.Name)
 	}
 	cache := &core.CacheConfig{
-<<<<<<< HEAD
 		TrieCleanLimit:    ethconfig.Defaults.TrieCleanCache,
 		TrieDirtyLimit:    ethconfig.Defaults.TrieDirtyCache,
 		TrieDirtyDisabled: ctx.GlobalString(GCModeFlag.Name) == "archive",
@@ -2101,15 +1986,6 @@
 		TriesInMemory:     ethconfig.Defaults.TriesInMemory,
 		SnapshotLimit:     ethconfig.Defaults.SnapshotCache,
 		Preimages:         ctx.GlobalBool(CachePreimagesFlag.Name),
-=======
-		TrieCleanLimit:      ethconfig.Defaults.TrieCleanCache,
-		TrieCleanNoPrefetch: ctx.GlobalBool(CacheNoPrefetchFlag.Name),
-		TrieDirtyLimit:      ethconfig.Defaults.TrieDirtyCache,
-		TrieDirtyDisabled:   ctx.GlobalString(GCModeFlag.Name) == "archive",
-		TrieTimeLimit:       ethconfig.Defaults.TrieTimeout,
-		SnapshotLimit:       ethconfig.Defaults.SnapshotCache,
-		Preimages:           ctx.GlobalBool(CachePreimagesFlag.Name),
->>>>>>> 8992c1a6
 	}
 	if cache.TrieDirtyDisabled && !cache.Preimages {
 		cache.Preimages = true
@@ -2128,19 +2004,10 @@
 		cache.TriesInMemory = ctx.GlobalUint64(TriesInMemoryFlag.Name)
 	}
 	vmcfg := vm.Config{EnablePreimageRecording: ctx.GlobalBool(VMEnableDebugFlag.Name)}
-<<<<<<< HEAD
 
 	// TODO(rjl493456442) disable snapshot generation/wiping if the chain is read only.
 	// Disable transaction indexing/unindexing by default.
 	chain, err = core.NewBlockChain(chainDb, cache, config, engine, vmcfg, nil, nil)
-=======
-	var limit *uint64
-	if ctx.GlobalIsSet(TxLookupLimitFlag.Name) && !readOnly {
-		l := ctx.GlobalUint64(TxLookupLimitFlag.Name)
-		limit = &l
-	}
-	chain, err = core.NewBlockChain(chainDb, cache, config, engine, vmcfg, nil, limit)
->>>>>>> 8992c1a6
 	if err != nil {
 		Fatalf("Can't create BlockChain: %v", err)
 	}
