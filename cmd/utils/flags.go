// Copyright 2015 The go-ethereum Authors
// This file is part of go-ethereum.
//
// go-ethereum is free software: you can redistribute it and/or modify
// it under the terms of the GNU General Public License as published by
// the Free Software Foundation, either version 3 of the License, or
// (at your option) any later version.
//
// go-ethereum is distributed in the hope that it will be useful,
// but WITHOUT ANY WARRANTY; without even the implied warranty of
// MERCHANTABILITY or FITNESS FOR A PARTICULAR PURPOSE. See the
// GNU General Public License for more details.
//
// You should have received a copy of the GNU General Public License
// along with go-ethereum. If not, see <http://www.gnu.org/licenses/>.

// Package utils contains internal helper functions for go-ethereum commands.
package utils

import (
	"crypto/ecdsa"
	"fmt"
	"io"
	"io/ioutil"
	"math"
	"math/big"
	"os"
	"path/filepath"
	godebug "runtime/debug"
	"strconv"
	"strings"
	"text/tabwriter"
	"text/template"
	"time"

	"github.com/ethereum/go-ethereum/accounts"
	"github.com/ethereum/go-ethereum/accounts/keystore"
	"github.com/ethereum/go-ethereum/common"
	"github.com/ethereum/go-ethereum/common/fdlimit"
	"github.com/ethereum/go-ethereum/consensus"
	"github.com/ethereum/go-ethereum/consensus/clique"
	"github.com/ethereum/go-ethereum/consensus/ethash"
	"github.com/ethereum/go-ethereum/core"
	"github.com/ethereum/go-ethereum/core/rawdb"
	"github.com/ethereum/go-ethereum/core/vm"
	"github.com/ethereum/go-ethereum/crypto"
	"github.com/ethereum/go-ethereum/eth"
	"github.com/ethereum/go-ethereum/eth/downloader"
	"github.com/ethereum/go-ethereum/eth/ethconfig"
	"github.com/ethereum/go-ethereum/eth/gasprice"
	"github.com/ethereum/go-ethereum/eth/tracers"
	"github.com/ethereum/go-ethereum/ethdb"
	"github.com/ethereum/go-ethereum/ethstats"
	"github.com/ethereum/go-ethereum/graphql"
	"github.com/ethereum/go-ethereum/internal/ethapi"
	"github.com/ethereum/go-ethereum/internal/flags"
	"github.com/ethereum/go-ethereum/les"
	"github.com/ethereum/go-ethereum/log"
	"github.com/ethereum/go-ethereum/metrics"
	"github.com/ethereum/go-ethereum/metrics/exp"
	"github.com/ethereum/go-ethereum/metrics/influxdb"
	"github.com/ethereum/go-ethereum/miner"
	"github.com/ethereum/go-ethereum/node"
	"github.com/ethereum/go-ethereum/p2p"
	"github.com/ethereum/go-ethereum/p2p/enode"
	"github.com/ethereum/go-ethereum/p2p/nat"
	"github.com/ethereum/go-ethereum/p2p/netutil"
	"github.com/ethereum/go-ethereum/params"
	pcsclite "github.com/gballet/go-libpcsclite"
	gopsutil "github.com/shirou/gopsutil/mem"
	"gopkg.in/urfave/cli.v1"
)

func init() {
	cli.AppHelpTemplate = `{{.Name}} {{if .Flags}}[global options] {{end}}command{{if .Flags}} [command options]{{end}} [arguments...]

VERSION:
   {{.Version}}

COMMANDS:
   {{range .Commands}}{{.Name}}{{with .ShortName}}, {{.}}{{end}}{{ "\t" }}{{.Usage}}
   {{end}}{{if .Flags}}
GLOBAL OPTIONS:
   {{range .Flags}}{{.}}
   {{end}}{{end}}
`
	cli.CommandHelpTemplate = flags.CommandHelpTemplate
	cli.HelpPrinter = printHelp
}

func printHelp(out io.Writer, templ string, data interface{}) {
	funcMap := template.FuncMap{"join": strings.Join}
	t := template.Must(template.New("help").Funcs(funcMap).Parse(templ))
	w := tabwriter.NewWriter(out, 38, 8, 2, ' ', 0)
	err := t.Execute(w, data)
	if err != nil {
		panic(err)
	}
	w.Flush()
}

// These are all the command line flags we support.
// If you add to this list, please remember to include the
// flag in the appropriate command definition.
//
// The flags are defined here so their names and help texts
// are the same for all commands.

var (
	// General settings
	DataDirFlag = DirectoryFlag{
		Name:  "datadir",
		Usage: "Data directory for the databases and keystore",
		Value: DirectoryString(node.DefaultDataDir()),
	}
	DirectBroadcastFlag = cli.BoolFlag{
		Name:  "directbroadcast",
		Usage: "Enable directly broadcast mined block to all peers",
	}
	RangeLimitFlag = cli.BoolFlag{
		Name:  "rangelimit",
		Usage: "Enable 5000 blocks limit for range query",
	}
	AncientFlag = DirectoryFlag{
		Name:  "datadir.ancient",
		Usage: "Data directory for ancient chain segments (default = inside chaindata)",
	}
	MinFreeDiskSpaceFlag = DirectoryFlag{
		Name:  "datadir.minfreedisk",
		Usage: "Minimum free disk space in MB, once reached triggers auto shut down (default = --cache.gc converted to MB, 0 = disabled)",
	}
	KeyStoreDirFlag = DirectoryFlag{
		Name:  "keystore",
		Usage: "Directory for the keystore (default = inside the datadir)",
	}
	NoUSBFlag = cli.BoolFlag{
		Name:  "nousb",
		Usage: "Disables monitoring for and managing USB hardware wallets (deprecated)",
	}
	USBFlag = cli.BoolFlag{
		Name:  "usb",
		Usage: "Enable monitoring and management of USB hardware wallets",
	}
	SmartCardDaemonPathFlag = cli.StringFlag{
		Name:  "pcscdpath",
		Usage: "Path to the smartcard daemon (pcscd) socket file",
		Value: pcsclite.PCSCDSockName,
	}
	NetworkIdFlag = cli.Uint64Flag{
		Name:  "networkid",
<<<<<<< HEAD
		Usage: "Explicitly set network id (integer)(For testnets: use --ropsten, --rinkeby, --goerli instead)",
		Value: ethconfig.Defaults.NetworkId,
	}
	MainnetFlag = cli.BoolFlag{
		Name:  "mainnet",
		Usage: "Ethereum mainnet",
=======
		Usage: "Network identifier (integer, 1=Frontier, 3=Ropsten, 4=Rinkeby, 5=Görli)",
		Value: eth.DefaultConfig.NetworkId,
	}
	LegacyTestnetFlag = cli.BoolFlag{ // TODO(q9f): Remove after Ropsten is discontinued.
		Name:  "testnet",
		Usage: "Pre-configured test network (Deprecated: Please choose one of --goerli, --rinkeby, or --ropsten.)",
>>>>>>> c6e3e8fd
	}
	GoerliFlag = cli.BoolFlag{
		Name:  "goerli",
		Usage: "Görli network: pre-configured proof-of-authority test network",
<<<<<<< HEAD
	}
	YoloV3Flag = cli.BoolFlag{
		Name:  "yolov3",
		Usage: "YOLOv3 network: pre-configured proof-of-authority shortlived test network.",
=======
>>>>>>> c6e3e8fd
	}
	RinkebyFlag = cli.BoolFlag{
		Name:  "rinkeby",
		Usage: "Rinkeby network: pre-configured proof-of-authority test network",
	}
	RopstenFlag = cli.BoolFlag{
		Name:  "ropsten",
		Usage: "Ropsten network: pre-configured proof-of-work test network",
	}
	DeveloperFlag = cli.BoolFlag{
		Name:  "dev",
		Usage: "Ephemeral proof-of-authority network with a pre-funded developer account, mining enabled",
	}
	DeveloperPeriodFlag = cli.IntFlag{
		Name:  "dev.period",
		Usage: "Block period to use in developer mode (0 = mine only if transaction pending)",
	}
	IdentityFlag = cli.StringFlag{
		Name:  "identity",
		Usage: "Custom node name",
	}
	DocRootFlag = DirectoryFlag{
		Name:  "docroot",
		Usage: "Document Root for HTTPClient file scheme",
		Value: DirectoryString(HomeDir()),
	}
	ExitWhenSyncedFlag = cli.BoolFlag{
		Name:  "exitwhensynced",
		Usage: "Exits after block synchronisation completes",
	}
	IterativeOutputFlag = cli.BoolFlag{
		Name:  "iterative",
		Usage: "Print streaming JSON iteratively, delimited by newlines",
	}
	ExcludeStorageFlag = cli.BoolFlag{
		Name:  "nostorage",
		Usage: "Exclude storage entries (save db lookups)",
	}
	IncludeIncompletesFlag = cli.BoolFlag{
		Name:  "incompletes",
		Usage: "Include accounts for which we don't have the address (missing preimage)",
	}
	ExcludeCodeFlag = cli.BoolFlag{
		Name:  "nocode",
		Usage: "Exclude contract code (save db lookups)",
	}
	defaultSyncMode = ethconfig.Defaults.SyncMode
	SyncModeFlag    = TextMarshalerFlag{
		Name:  "syncmode",
		Usage: `Blockchain sync mode ("fast", "full", "snap" or "light")`,
		Value: &defaultSyncMode,
	}
	GCModeFlag = cli.StringFlag{
		Name:  "gcmode",
		Usage: `Blockchain garbage collection mode ("full", "archive")`,
		Value: "full",
	}
<<<<<<< HEAD
	SnapshotFlag = cli.BoolTFlag{
		Name:  "snapshot",
		Usage: `Enables snapshot-database mode (default = enable)`,
	}
	TxLookupLimitFlag = cli.Uint64Flag{
		Name:  "txlookuplimit",
		Usage: "Number of recent blocks to maintain transactions index for (default = about one year, 0 = entire chain)",
		Value: ethconfig.Defaults.TxLookupLimit,
=======
	SnapshotFlag = cli.BoolFlag{
		Name:  "snapshot",
		Usage: `Enables snapshot-database mode -- experimental work in progress feature`,
>>>>>>> c6e3e8fd
	}
	LightKDFFlag = cli.BoolFlag{
		Name:  "lightkdf",
		Usage: "Reduce key-derivation RAM & CPU usage at some expense of KDF strength",
	}
	WhitelistFlag = cli.StringFlag{
		Name:  "whitelist",
		Usage: "Comma separated block number-to-hash mappings to enforce (<number>=<hash>)",
	}
	BloomFilterSizeFlag = cli.Uint64Flag{
		Name:  "bloomfilter.size",
		Usage: "Megabytes of memory allocated to bloom-filter for pruning",
		Value: 2048,
	}
	TriesInMemoryFlag = cli.Uint64Flag{
		Name:  "triesInMemory",
		Usage: "The layer of tries trees that keep in memory",
		Value: 128,
	}
	OverrideBerlinFlag = cli.Uint64Flag{
		Name:  "override.berlin",
		Usage: "Manually specify Berlin fork-block, overriding the bundled setting",
	}
	// Light server and client settings
	LightServeFlag = cli.IntFlag{
		Name:  "light.serve",
		Usage: "Maximum percentage of time allowed for serving LES requests (multi-threaded processing allows values over 100)",
		Value: ethconfig.Defaults.LightServ,
	}
	LightIngressFlag = cli.IntFlag{
		Name:  "light.ingress",
		Usage: "Incoming bandwidth limit for serving light clients (kilobytes/sec, 0 = unlimited)",
		Value: ethconfig.Defaults.LightIngress,
	}
	LightEgressFlag = cli.IntFlag{
		Name:  "light.egress",
		Usage: "Outgoing bandwidth limit for serving light clients (kilobytes/sec, 0 = unlimited)",
		Value: ethconfig.Defaults.LightEgress,
	}
	LightMaxPeersFlag = cli.IntFlag{
		Name:  "light.maxpeers",
		Usage: "Maximum number of light clients to serve, or light servers to attach to",
		Value: ethconfig.Defaults.LightPeers,
	}
	UltraLightServersFlag = cli.StringFlag{
		Name:  "ulc.servers",
		Usage: "List of trusted ultra-light servers",
		Value: strings.Join(ethconfig.Defaults.UltraLightServers, ","),
	}
	UltraLightFractionFlag = cli.IntFlag{
		Name:  "ulc.fraction",
		Usage: "Minimum % of trusted ultra-light servers required to announce a new head",
		Value: ethconfig.Defaults.UltraLightFraction,
	}
	UltraLightOnlyAnnounceFlag = cli.BoolFlag{
		Name:  "ulc.onlyannounce",
		Usage: "Ultra light server sends announcements only",
	}
	LightNoPruneFlag = cli.BoolFlag{
		Name:  "light.nopruning",
		Usage: "Disable ancient light chain data pruning",
	}
	LightNoSyncServeFlag = cli.BoolFlag{
		Name:  "light.nosyncserve",
		Usage: "Enables serving light clients before syncing",
	}
	// Ethash settings
	EthashCacheDirFlag = DirectoryFlag{
		Name:  "ethash.cachedir",
		Usage: "Directory to store the ethash verification caches (default = inside the datadir)",
	}
	EthashCachesInMemoryFlag = cli.IntFlag{
		Name:  "ethash.cachesinmem",
		Usage: "Number of recent ethash caches to keep in memory (16MB each)",
		Value: ethconfig.Defaults.Ethash.CachesInMem,
	}
	EthashCachesOnDiskFlag = cli.IntFlag{
		Name:  "ethash.cachesondisk",
		Usage: "Number of recent ethash caches to keep on disk (16MB each)",
		Value: ethconfig.Defaults.Ethash.CachesOnDisk,
	}
	EthashCachesLockMmapFlag = cli.BoolFlag{
		Name:  "ethash.cacheslockmmap",
		Usage: "Lock memory maps of recent ethash caches",
	}
	EthashCachesLockMmapFlag = cli.BoolFlag{
		Name:  "ethash.cacheslockmmap",
		Usage: "Lock memory maps of recent ethash caches",
	}
	EthashDatasetDirFlag = DirectoryFlag{
		Name:  "ethash.dagdir",
		Usage: "Directory to store the ethash mining DAGs",
		Value: DirectoryString(ethconfig.Defaults.Ethash.DatasetDir),
	}
	EthashDatasetsInMemoryFlag = cli.IntFlag{
		Name:  "ethash.dagsinmem",
		Usage: "Number of recent ethash mining DAGs to keep in memory (1+GB each)",
		Value: ethconfig.Defaults.Ethash.DatasetsInMem,
	}
	EthashDatasetsOnDiskFlag = cli.IntFlag{
		Name:  "ethash.dagsondisk",
		Usage: "Number of recent ethash mining DAGs to keep on disk (1+GB each)",
		Value: ethconfig.Defaults.Ethash.DatasetsOnDisk,
	}
	EthashDatasetsLockMmapFlag = cli.BoolFlag{
		Name:  "ethash.dagslockmmap",
		Usage: "Lock memory maps for recent ethash mining DAGs",
	}
	EthashDatasetsLockMmapFlag = cli.BoolFlag{
		Name:  "ethash.dagslockmmap",
		Usage: "Lock memory maps for recent ethash mining DAGs",
	}
	// Transaction pool settings
	TxPoolLocalsFlag = cli.StringFlag{
		Name:  "txpool.locals",
		Usage: "Comma separated accounts to treat as locals (no flush, priority inclusion)",
	}
	TxPoolNoLocalsFlag = cli.BoolFlag{
		Name:  "txpool.nolocals",
		Usage: "Disables price exemptions for locally submitted transactions",
	}
	TxPoolJournalFlag = cli.StringFlag{
		Name:  "txpool.journal",
		Usage: "Disk journal for local transaction to survive node restarts",
		Value: core.DefaultTxPoolConfig.Journal,
	}
	TxPoolRejournalFlag = cli.DurationFlag{
		Name:  "txpool.rejournal",
		Usage: "Time interval to regenerate the local transaction journal",
		Value: core.DefaultTxPoolConfig.Rejournal,
	}
	TxPoolPriceLimitFlag = cli.Uint64Flag{
		Name:  "txpool.pricelimit",
		Usage: "Minimum gas price limit to enforce for acceptance into the pool",
		Value: ethconfig.Defaults.TxPool.PriceLimit,
	}
	TxPoolPriceBumpFlag = cli.Uint64Flag{
		Name:  "txpool.pricebump",
		Usage: "Price bump percentage to replace an already existing transaction",
		Value: ethconfig.Defaults.TxPool.PriceBump,
	}
	TxPoolAccountSlotsFlag = cli.Uint64Flag{
		Name:  "txpool.accountslots",
		Usage: "Minimum number of executable transaction slots guaranteed per account",
		Value: ethconfig.Defaults.TxPool.AccountSlots,
	}
	TxPoolGlobalSlotsFlag = cli.Uint64Flag{
		Name:  "txpool.globalslots",
		Usage: "Maximum number of executable transaction slots for all accounts",
		Value: ethconfig.Defaults.TxPool.GlobalSlots,
	}
	TxPoolAccountQueueFlag = cli.Uint64Flag{
		Name:  "txpool.accountqueue",
		Usage: "Maximum number of non-executable transaction slots permitted per account",
		Value: ethconfig.Defaults.TxPool.AccountQueue,
	}
	TxPoolGlobalQueueFlag = cli.Uint64Flag{
		Name:  "txpool.globalqueue",
		Usage: "Maximum number of non-executable transaction slots for all accounts",
		Value: ethconfig.Defaults.TxPool.GlobalQueue,
	}
	TxPoolLifetimeFlag = cli.DurationFlag{
		Name:  "txpool.lifetime",
		Usage: "Maximum amount of time non-executable transaction are queued",
		Value: ethconfig.Defaults.TxPool.Lifetime,
	}
	// Performance tuning settings
	CacheFlag = cli.IntFlag{
		Name:  "cache",
		Usage: "Megabytes of memory allocated to internal caching (default = 4096 mainnet full node, 128 light mode)",
		Value: 1024,
	}
	CacheDatabaseFlag = cli.IntFlag{
		Name:  "cache.database",
		Usage: "Percentage of cache memory allowance to use for database io",
		Value: 40,
	}
	CacheTrieFlag = cli.IntFlag{
		Name:  "cache.trie",
		Usage: "Percentage of cache memory allowance to use for trie caching (default = 15% full mode, 30% archive mode)",
		Value: 15,
<<<<<<< HEAD
	}
	CacheTrieJournalFlag = cli.StringFlag{
		Name:  "cache.trie.journal",
		Usage: "Disk journal directory for trie cache to survive node restarts",
		Value: ethconfig.Defaults.TrieCleanCacheJournal,
	}
	CacheTrieRejournalFlag = cli.DurationFlag{
		Name:  "cache.trie.rejournal",
		Usage: "Time interval to regenerate the trie cache journal",
		Value: ethconfig.Defaults.TrieCleanCacheRejournal,
=======
>>>>>>> c6e3e8fd
	}
	CacheGCFlag = cli.IntFlag{
		Name:  "cache.gc",
		Usage: "Percentage of cache memory allowance to use for trie pruning (default = 25% full mode, 0% archive mode)",
		Value: 25,
	}
	CacheSnapshotFlag = cli.IntFlag{
		Name:  "cache.snapshot",
<<<<<<< HEAD
		Usage: "Percentage of cache memory allowance to use for snapshot caching (default = 20%)",
		Value: 20,
	}
	CachePreimagesFlag = cli.BoolFlag{
		Name:  "cache.preimages",
		Usage: "Enable recording the SHA3/keccak preimages of trie keys",
=======
		Usage: "Percentage of cache memory allowance to use for snapshot caching (default = 10% full mode, 20% archive mode)",
		Value: 10,
	}
	CacheNoPrefetchFlag = cli.BoolFlag{
		Name:  "cache.noprefetch",
		Usage: "Disable heuristic state prefetch during block import (less CPU and disk IO, more time waiting for data)",
>>>>>>> c6e3e8fd
	}
	// Miner settings
	MiningEnabledFlag = cli.BoolFlag{
		Name:  "mine",
		Usage: "Enable mining",
	}
	MinerThreadsFlag = cli.IntFlag{
		Name:  "miner.threads",
		Usage: "Number of CPU threads to use for mining",
		Value: 0,
	}
	MinerNotifyFlag = cli.StringFlag{
		Name:  "miner.notify",
		Usage: "Comma separated HTTP URL list to notify of new work packages",
	}
	MinerNotifyFullFlag = cli.BoolFlag{
		Name:  "miner.notify.full",
		Usage: "Notify with pending block headers instead of work packages",
	}
	MinerGasTargetFlag = cli.Uint64Flag{
		Name:  "miner.gastarget",
		Usage: "Target gas floor for mined blocks",
		Value: ethconfig.Defaults.Miner.GasFloor,
	}
	MinerGasLimitFlag = cli.Uint64Flag{
		Name:  "miner.gaslimit",
		Usage: "Target gas ceiling for mined blocks",
		Value: ethconfig.Defaults.Miner.GasCeil,
	}
	MinerGasPriceFlag = BigFlag{
		Name:  "miner.gasprice",
		Usage: "Minimum gas price for mining a transaction",
		Value: ethconfig.Defaults.Miner.GasPrice,
	}
	MinerEtherbaseFlag = cli.StringFlag{
		Name:  "miner.etherbase",
		Usage: "Public address for block mining rewards (default = first account)",
		Value: "0",
	}
	MinerExtraDataFlag = cli.StringFlag{
		Name:  "miner.extradata",
		Usage: "Block extra data set by the miner (default = client version)",
	}
	MinerRecommitIntervalFlag = cli.DurationFlag{
		Name:  "miner.recommit",
		Usage: "Time interval to recreate the block being mined",
		Value: ethconfig.Defaults.Miner.Recommit,
	}
	MinerDelayLeftoverFlag = cli.DurationFlag{
		Name:  "miner.delayleftover",
		Usage: "Time interval to for broadcast block",
		Value: ethconfig.Defaults.Miner.DelayLeftOver,
	}
	MinerDelayLeftoverFlag = cli.DurationFlag{
		Name:  "miner.delayleftover",
		Usage: "Time interval to for broadcast block",
		Value: eth.DefaultConfig.Miner.DelayLeftOver,
	}
	MinerNoVerfiyFlag = cli.BoolFlag{
		Name:  "miner.noverify",
		Usage: "Disable remote sealing verification",
	}
	// Account settings
	UnlockedAccountFlag = cli.StringFlag{

		Name:  "unlock",
		Usage: "Comma separated list of accounts to unlock",
		Value: "",
	}
	PasswordFileFlag = cli.StringFlag{
		Name:  "password",
		Usage: "Password file to use for non-interactive password input",
		Value: "",
	}
	ExternalSignerFlag = cli.StringFlag{
		Name:  "signer",
		Usage: "External signer (url or path to ipc file)",
		Value: "",
	}
	VMEnableDebugFlag = cli.BoolFlag{
		Name:  "vmdebug",
		Usage: "Record information useful for VM and contract debugging",
	}
	InsecureUnlockAllowedFlag = cli.BoolFlag{
		Name:  "allow-insecure-unlock",
		Usage: "Allow insecure account unlocking when account-related RPCs are exposed by http",
	}
	RPCGlobalGasCapFlag = cli.Uint64Flag{
		Name:  "rpc.gascap",
		Usage: "Sets a cap on gas that can be used in eth_call/estimateGas (0=infinite)",
		Value: ethconfig.Defaults.RPCGasCap,
	}
	RPCGlobalTxFeeCapFlag = cli.Float64Flag{
		Name:  "rpc.txfeecap",
		Usage: "Sets a cap on transaction fee (in ether) that can be sent via the RPC APIs (0 = no cap)",
		Value: ethconfig.Defaults.RPCTxFeeCap,
	}
	// Logging and debug settings
	EthStatsURLFlag = cli.StringFlag{
		Name:  "ethstats",
		Usage: "Reporting URL of a ethstats service (nodename:secret@host:port)",
	}
	FakePoWFlag = cli.BoolFlag{
		Name:  "fakepow",
		Usage: "Disables proof-of-work verification",
	}
	NoCompactionFlag = cli.BoolFlag{
		Name:  "nocompaction",
		Usage: "Disables db compaction after import",
	}
	// RPC settings
	IPCDisabledFlag = cli.BoolFlag{
		Name:  "ipcdisable",
		Usage: "Disable the IPC-RPC server",
	}
	IPCPathFlag = DirectoryFlag{
		Name:  "ipcpath",
		Usage: "Filename for IPC socket/pipe within the datadir (explicit paths escape it)",
	}
	HTTPEnabledFlag = cli.BoolFlag{
		Name:  "http",
		Usage: "Enable the HTTP-RPC server",
	}
	HTTPListenAddrFlag = cli.StringFlag{
		Name:  "http.addr",
		Usage: "HTTP-RPC server listening interface",
		Value: node.DefaultHTTPHost,
	}
	HTTPPortFlag = cli.IntFlag{
		Name:  "http.port",
		Usage: "HTTP-RPC server listening port",
		Value: node.DefaultHTTPPort,
	}
	HTTPCORSDomainFlag = cli.StringFlag{
		Name:  "http.corsdomain",
		Usage: "Comma separated list of domains from which to accept cross origin requests (browser enforced)",
		Value: "",
	}
	HTTPVirtualHostsFlag = cli.StringFlag{
		Name:  "http.vhosts",
		Usage: "Comma separated list of virtual hostnames from which to accept requests (server enforced). Accepts '*' wildcard.",
		Value: strings.Join(node.DefaultConfig.HTTPVirtualHosts, ","),
	}
	HTTPApiFlag = cli.StringFlag{
		Name:  "http.api",
		Usage: "API's offered over the HTTP-RPC interface",
		Value: "",
	}
	HTTPPathPrefixFlag = cli.StringFlag{
		Name:  "http.rpcprefix",
		Usage: "HTTP path path prefix on which JSON-RPC is served. Use '/' to serve on all paths.",
		Value: "",
	}
	GraphQLEnabledFlag = cli.BoolFlag{
		Name:  "graphql",
		Usage: "Enable GraphQL on the HTTP-RPC server. Note that GraphQL can only be started if an HTTP server is started as well.",
	}
	GraphQLCORSDomainFlag = cli.StringFlag{
		Name:  "graphql.corsdomain",
		Usage: "Comma separated list of domains from which to accept cross origin requests (browser enforced)",
		Value: "",
	}
	GraphQLVirtualHostsFlag = cli.StringFlag{
		Name:  "graphql.vhosts",
		Usage: "Comma separated list of virtual hostnames from which to accept requests (server enforced). Accepts '*' wildcard.",
		Value: strings.Join(node.DefaultConfig.GraphQLVirtualHosts, ","),
	}
	WSEnabledFlag = cli.BoolFlag{
		Name:  "ws",
		Usage: "Enable the WS-RPC server",
	}
	WSListenAddrFlag = cli.StringFlag{
		Name:  "ws.addr",
		Usage: "WS-RPC server listening interface",
		Value: node.DefaultWSHost,
	}
	WSPortFlag = cli.IntFlag{
		Name:  "ws.port",
		Usage: "WS-RPC server listening port",
		Value: node.DefaultWSPort,
	}
	WSApiFlag = cli.StringFlag{
		Name:  "ws.api",
		Usage: "API's offered over the WS-RPC interface",
		Value: "",
	}
	WSAllowedOriginsFlag = cli.StringFlag{
		Name:  "ws.origins",
		Usage: "Origins from which to accept websockets requests",
		Value: "",
	}
	WSPathPrefixFlag = cli.StringFlag{
		Name:  "ws.rpcprefix",
		Usage: "HTTP path prefix on which JSON-RPC is served. Use '/' to serve on all paths.",
		Value: "",
	}
	ExecFlag = cli.StringFlag{
		Name:  "exec",
		Usage: "Execute JavaScript statement",
	}
	PreloadJSFlag = cli.StringFlag{
		Name:  "preload",
		Usage: "Comma separated list of JavaScript files to preload into the console",
	}
	AllowUnprotectedTxs = cli.BoolFlag{
		Name:  "rpc.allow-unprotected-txs",
		Usage: "Allow for unprotected (non EIP155 signed) transactions to be submitted via RPC",
	}

	// Network Settings
	MaxPeersFlag = cli.IntFlag{
		Name:  "maxpeers",
		Usage: "Maximum number of network peers (network disabled if set to 0)",
		Value: node.DefaultConfig.P2P.MaxPeers,
	}
	MaxPendingPeersFlag = cli.IntFlag{
		Name:  "maxpendpeers",
		Usage: "Maximum number of pending connection attempts (defaults used if set to 0)",
		Value: node.DefaultConfig.P2P.MaxPendingPeers,
	}
	ListenPortFlag = cli.IntFlag{
		Name:  "port",
		Usage: "Network listening port",
		Value: 30303,
	}
	BootnodesFlag = cli.StringFlag{
		Name:  "bootnodes",
		Usage: "Comma separated enode URLs for P2P discovery bootstrap",
		Value: "",
	}
	NodeKeyFileFlag = cli.StringFlag{
		Name:  "nodekey",
		Usage: "P2P node key file",
	}
	NodeKeyHexFlag = cli.StringFlag{
		Name:  "nodekeyhex",
		Usage: "P2P node key as hex (for testing)",
	}
	NATFlag = cli.StringFlag{
		Name:  "nat",
		Usage: "NAT port mapping mechanism (any|none|upnp|pmp|extip:<IP>)",
		Value: "any",
	}
	NoDiscoverFlag = cli.BoolFlag{
		Name:  "nodiscover",
		Usage: "Disables the peer discovery mechanism (manual peer addition)",
	}
	DiscoveryV5Flag = cli.BoolFlag{
		Name:  "v5disc",
		Usage: "Enables the experimental RLPx V5 (Topic Discovery) mechanism",
	}
	NetrestrictFlag = cli.StringFlag{
		Name:  "netrestrict",
		Usage: "Restricts network communication to the given IP networks (CIDR masks)",
	}
	DNSDiscoveryFlag = cli.StringFlag{
		Name:  "discovery.dns",
		Usage: "Sets DNS discovery entry points (use \"\" to disable DNS)",
	}

	// ATM the url is left to the user and deployment to
	JSpathFlag = cli.StringFlag{
		Name:  "jspath",
		Usage: "JavaScript root path for `loadScript`",
		Value: ".",
	}

	// Gas price oracle settings
	GpoBlocksFlag = cli.IntFlag{
		Name:  "gpo.blocks",
		Usage: "Number of recent blocks to check for gas prices",
		Value: ethconfig.Defaults.GPO.Blocks,
	}
	GpoPercentileFlag = cli.IntFlag{
		Name:  "gpo.percentile",
		Usage: "Suggested gas price is the given percentile of a set of recent transaction gas prices",
		Value: ethconfig.Defaults.GPO.Percentile,
	}
	GpoMaxGasPriceFlag = cli.Int64Flag{
		Name:  "gpo.maxprice",
		Usage: "Maximum gas price will be recommended by gpo",
		Value: ethconfig.Defaults.GPO.MaxPrice.Int64(),
	}

	// Metrics flags
	MetricsEnabledFlag = cli.BoolFlag{
		Name:  "metrics",
		Usage: "Enable metrics collection and reporting",
	}
	MetricsEnabledExpensiveFlag = cli.BoolFlag{
		Name:  "metrics.expensive",
		Usage: "Enable expensive metrics collection and reporting",
	}

	// MetricsHTTPFlag defines the endpoint for a stand-alone metrics HTTP endpoint.
	// Since the pprof service enables sensitive/vulnerable behavior, this allows a user
	// to enable a public-OK metrics endpoint without having to worry about ALSO exposing
	// other profiling behavior or information.
	MetricsHTTPFlag = cli.StringFlag{
		Name:  "metrics.addr",
		Usage: "Enable stand-alone metrics HTTP server listening interface",
		Value: metrics.DefaultConfig.HTTP,
	}
	MetricsPortFlag = cli.IntFlag{
		Name:  "metrics.port",
		Usage: "Metrics HTTP server listening port",
		Value: metrics.DefaultConfig.Port,
	}
	MetricsEnableInfluxDBFlag = cli.BoolFlag{
		Name:  "metrics.influxdb",
		Usage: "Enable metrics export/push to an external InfluxDB database",
	}
	MetricsInfluxDBEndpointFlag = cli.StringFlag{
		Name:  "metrics.influxdb.endpoint",
		Usage: "InfluxDB API endpoint to report metrics to",
		Value: metrics.DefaultConfig.InfluxDBEndpoint,
	}
	MetricsInfluxDBDatabaseFlag = cli.StringFlag{
		Name:  "metrics.influxdb.database",
		Usage: "InfluxDB database name to push reported metrics to",
		Value: metrics.DefaultConfig.InfluxDBDatabase,
	}
	MetricsInfluxDBUsernameFlag = cli.StringFlag{
		Name:  "metrics.influxdb.username",
		Usage: "Username to authorize access to the database",
		Value: metrics.DefaultConfig.InfluxDBUsername,
	}
	MetricsInfluxDBPasswordFlag = cli.StringFlag{
		Name:  "metrics.influxdb.password",
		Usage: "Password to authorize access to the database",
		Value: metrics.DefaultConfig.InfluxDBPassword,
	}
	// Tags are part of every measurement sent to InfluxDB. Queries on tags are faster in InfluxDB.
	// For example `host` tag could be used so that we can group all nodes and average a measurement
	// across all of them, but also so that we can select a specific node and inspect its measurements.
	// https://docs.influxdata.com/influxdb/v1.4/concepts/key_concepts/#tag-key
	MetricsInfluxDBTagsFlag = cli.StringFlag{
		Name:  "metrics.influxdb.tags",
		Usage: "Comma-separated InfluxDB tags (key/values) attached to all measurements",
		Value: metrics.DefaultConfig.InfluxDBTags,
	}
	EWASMInterpreterFlag = cli.StringFlag{
		Name:  "vm.ewasm",
		Usage: "External ewasm configuration (default = built-in interpreter)",
		Value: "",
	}
	EVMInterpreterFlag = cli.StringFlag{
		Name:  "vm.evm",
		Usage: "External EVM configuration (default = built-in interpreter)",
		Value: "",
	}

	// Init network
	InitNetworkSize = cli.IntFlag{
		Name:  "init.size",
		Usage: "the size of the network",
		Value: 1,
	}

	InitNetworkDir = cli.StringFlag{
		Name:  "init.dir",
		Usage: "the direction to store initial network data",
		Value: "",
	}

	InitNetworkIps = cli.StringFlag{
		Name:  "init.ips",
		Usage: "the ips of each node in the network, example '192.168.0.1,192.168.0.2'",
		Value: "",
	}

	InitNetworkPort = cli.IntFlag{
		Name:  "init.p2p-port",
		Usage: "the p2p port of the nodes in the network",
		Value: 30311,
	}
<<<<<<< HEAD

	CatalystFlag = cli.BoolFlag{
		Name:  "catalyst",
		Usage: "Catalyst mode (eth2 integration testing)",
	}
=======
>>>>>>> c6e3e8fd
)

// MakeDataDir retrieves the currently requested data directory, terminating
// if none (or the empty string) is specified. If the node is starting a testnet,
// then a subdirectory of the specified datadir will be used.
func MakeDataDir(ctx *cli.Context) string {
	if path := ctx.GlobalString(DataDirFlag.Name); path != "" {
<<<<<<< HEAD
		if ctx.GlobalBool(RopstenFlag.Name) {
			// Maintain compatibility with older Geth configurations storing the
			// Ropsten database in `testnet` instead of `ropsten`.
=======
		if ctx.GlobalBool(LegacyTestnetFlag.Name) || ctx.GlobalBool(RopstenFlag.Name) {
			// Maintain compatibility with older Geth configurations storing the
			// Ropsten database in `testnet` instead of `ropsten`.
			legacyPath := filepath.Join(path, "testnet")
			if _, err := os.Stat(legacyPath); !os.IsNotExist(err) {
				return legacyPath
			}
>>>>>>> c6e3e8fd
			return filepath.Join(path, "ropsten")
		}
		if ctx.GlobalBool(RinkebyFlag.Name) {
			return filepath.Join(path, "rinkeby")
		}
		if ctx.GlobalBool(GoerliFlag.Name) {
			return filepath.Join(path, "goerli")
		}
		if ctx.GlobalBool(YoloV3Flag.Name) {
			return filepath.Join(path, "yolo-v3")
		}
		return path
	}
	Fatalf("Cannot determine default data directory, please set manually (--datadir)")
	return ""
}

// setNodeKey creates a node key from set command line flags, either loading it
// from a file or as a specified hex value. If neither flags were provided, this
// method returns nil and an emphemeral key is to be generated.
func setNodeKey(ctx *cli.Context, cfg *p2p.Config) {
	var (
		hex  = ctx.GlobalString(NodeKeyHexFlag.Name)
		file = ctx.GlobalString(NodeKeyFileFlag.Name)
		key  *ecdsa.PrivateKey
		err  error
	)
	switch {
	case file != "" && hex != "":
		Fatalf("Options %q and %q are mutually exclusive", NodeKeyFileFlag.Name, NodeKeyHexFlag.Name)
	case file != "":
		if key, err = crypto.LoadECDSA(file); err != nil {
			Fatalf("Option %q: %v", NodeKeyFileFlag.Name, err)
		}
		cfg.PrivateKey = key
	case hex != "":
		if key, err = crypto.HexToECDSA(hex); err != nil {
			Fatalf("Option %q: %v", NodeKeyHexFlag.Name, err)
		}
		cfg.PrivateKey = key
	}
}

// setNodeUserIdent creates the user identifier from CLI flags.
func setNodeUserIdent(ctx *cli.Context, cfg *node.Config) {
	if identity := ctx.GlobalString(IdentityFlag.Name); len(identity) > 0 {
		cfg.UserIdent = identity
	}
}

// setBootstrapNodes creates a list of bootstrap nodes from the command line
// flags, reverting to pre-configured ones if none have been specified.
func setBootstrapNodes(ctx *cli.Context, cfg *p2p.Config) {
	urls := params.MainnetBootnodes
	switch {
<<<<<<< HEAD
	case ctx.GlobalIsSet(BootnodesFlag.Name):
		urls = SplitAndTrim(ctx.GlobalString(BootnodesFlag.Name))
	case ctx.GlobalBool(RopstenFlag.Name):
=======
	case ctx.GlobalIsSet(BootnodesFlag.Name) || ctx.GlobalIsSet(BootnodesV4Flag.Name):
		if ctx.GlobalIsSet(BootnodesV4Flag.Name) {
			urls = splitAndTrim(ctx.GlobalString(BootnodesV4Flag.Name))
		} else {
			urls = splitAndTrim(ctx.GlobalString(BootnodesFlag.Name))
		}
	case ctx.GlobalBool(LegacyTestnetFlag.Name) || ctx.GlobalBool(RopstenFlag.Name):
>>>>>>> c6e3e8fd
		urls = params.RopstenBootnodes
	case ctx.GlobalBool(RinkebyFlag.Name):
		urls = params.RinkebyBootnodes
	case ctx.GlobalBool(GoerliFlag.Name):
		urls = params.GoerliBootnodes
	case ctx.GlobalBool(YoloV3Flag.Name):
		urls = params.YoloV3Bootnodes
	case cfg.BootstrapNodes != nil:
		return // already set, don't apply defaults.
	}

	cfg.BootstrapNodes = make([]*enode.Node, 0, len(urls))
	for _, url := range urls {
		if url != "" {
			node, err := enode.Parse(enode.ValidSchemes, url)
			if err != nil {
				log.Crit("Bootstrap URL invalid", "enode", url, "err", err)
				continue
			}
			cfg.BootstrapNodes = append(cfg.BootstrapNodes, node)
		}
	}
}

// setBootstrapNodesV5 creates a list of bootstrap nodes from the command line
// flags, reverting to pre-configured ones if none have been specified.
func setBootstrapNodesV5(ctx *cli.Context, cfg *p2p.Config) {
	urls := params.V5Bootnodes
	switch {
<<<<<<< HEAD
	case ctx.GlobalIsSet(BootnodesFlag.Name):
		urls = SplitAndTrim(ctx.GlobalString(BootnodesFlag.Name))
=======
	case ctx.GlobalIsSet(BootnodesFlag.Name) || ctx.GlobalIsSet(BootnodesV5Flag.Name):
		if ctx.GlobalIsSet(BootnodesV5Flag.Name) {
			urls = splitAndTrim(ctx.GlobalString(BootnodesV5Flag.Name))
		} else {
			urls = splitAndTrim(ctx.GlobalString(BootnodesFlag.Name))
		}
	case ctx.GlobalBool(RinkebyFlag.Name):
		urls = params.RinkebyBootnodes
	case ctx.GlobalBool(GoerliFlag.Name):
		urls = params.GoerliBootnodes
>>>>>>> c6e3e8fd
	case cfg.BootstrapNodesV5 != nil:
		return // already set, don't apply defaults.
	}

	cfg.BootstrapNodesV5 = make([]*enode.Node, 0, len(urls))
	for _, url := range urls {
		if url != "" {
			node, err := enode.Parse(enode.ValidSchemes, url)
			if err != nil {
				log.Error("Bootstrap URL invalid", "enode", url, "err", err)
				continue
			}
			cfg.BootstrapNodesV5 = append(cfg.BootstrapNodesV5, node)
		}
	}
}

// setListenAddress creates a TCP listening address string from set command
// line flags.
func setListenAddress(ctx *cli.Context, cfg *p2p.Config) {
	if ctx.GlobalIsSet(ListenPortFlag.Name) {
		cfg.ListenAddr = fmt.Sprintf(":%d", ctx.GlobalInt(ListenPortFlag.Name))
	}
}

// setNAT creates a port mapper from command line flags.
func setNAT(ctx *cli.Context, cfg *p2p.Config) {
	if ctx.GlobalIsSet(NATFlag.Name) {
		natif, err := nat.Parse(ctx.GlobalString(NATFlag.Name))
		if err != nil {
			Fatalf("Option %s: %v", NATFlag.Name, err)
		}
		cfg.NAT = natif
	}
}

// SplitAndTrim splits input separated by a comma
// and trims excessive white space from the substrings.
func SplitAndTrim(input string) (ret []string) {
	l := strings.Split(input, ",")
	for _, r := range l {
		if r = strings.TrimSpace(r); r != "" {
			ret = append(ret, r)
		}
	}
	return ret
}

// setHTTP creates the HTTP RPC listener interface string from the set
// command line flags, returning empty if the HTTP endpoint is disabled.
func setHTTP(ctx *cli.Context, cfg *node.Config) {
	if ctx.GlobalBool(LegacyRPCEnabledFlag.Name) && cfg.HTTPHost == "" {
		log.Warn("The flag --rpc is deprecated and will be removed June 2021, please use --http")
		cfg.HTTPHost = "127.0.0.1"
		if ctx.GlobalIsSet(LegacyRPCListenAddrFlag.Name) {
			cfg.HTTPHost = ctx.GlobalString(LegacyRPCListenAddrFlag.Name)
			log.Warn("The flag --rpcaddr is deprecated and will be removed June 2021, please use --http.addr")
		}
	}
	if ctx.GlobalBool(HTTPEnabledFlag.Name) && cfg.HTTPHost == "" {
		cfg.HTTPHost = "127.0.0.1"
		if ctx.GlobalIsSet(HTTPListenAddrFlag.Name) {
			cfg.HTTPHost = ctx.GlobalString(HTTPListenAddrFlag.Name)
		}
	}

	if ctx.GlobalIsSet(LegacyRPCPortFlag.Name) {
		cfg.HTTPPort = ctx.GlobalInt(LegacyRPCPortFlag.Name)
		log.Warn("The flag --rpcport is deprecated and will be removed June 2021, please use --http.port")
	}
	if ctx.GlobalIsSet(HTTPPortFlag.Name) {
		cfg.HTTPPort = ctx.GlobalInt(HTTPPortFlag.Name)
	}

	if ctx.GlobalIsSet(LegacyRPCCORSDomainFlag.Name) {
		cfg.HTTPCors = SplitAndTrim(ctx.GlobalString(LegacyRPCCORSDomainFlag.Name))
		log.Warn("The flag --rpccorsdomain is deprecated and will be removed June 2021, please use --http.corsdomain")
	}
	if ctx.GlobalIsSet(HTTPCORSDomainFlag.Name) {
		cfg.HTTPCors = SplitAndTrim(ctx.GlobalString(HTTPCORSDomainFlag.Name))
	}

	if ctx.GlobalIsSet(LegacyRPCApiFlag.Name) {
		cfg.HTTPModules = SplitAndTrim(ctx.GlobalString(LegacyRPCApiFlag.Name))
		log.Warn("The flag --rpcapi is deprecated and will be removed June 2021, please use --http.api")
	}
	if ctx.GlobalIsSet(HTTPApiFlag.Name) {
		cfg.HTTPModules = SplitAndTrim(ctx.GlobalString(HTTPApiFlag.Name))
	}

	if ctx.GlobalIsSet(LegacyRPCVirtualHostsFlag.Name) {
		cfg.HTTPVirtualHosts = SplitAndTrim(ctx.GlobalString(LegacyRPCVirtualHostsFlag.Name))
		log.Warn("The flag --rpcvhosts is deprecated and will be removed June 2021, please use --http.vhosts")
	}
	if ctx.GlobalIsSet(HTTPVirtualHostsFlag.Name) {
		cfg.HTTPVirtualHosts = SplitAndTrim(ctx.GlobalString(HTTPVirtualHostsFlag.Name))
	}

	if ctx.GlobalIsSet(HTTPPathPrefixFlag.Name) {
		cfg.HTTPPathPrefix = ctx.GlobalString(HTTPPathPrefixFlag.Name)
	}
	if ctx.GlobalIsSet(AllowUnprotectedTxs.Name) {
		cfg.AllowUnprotectedTxs = ctx.GlobalBool(AllowUnprotectedTxs.Name)
	}
}

// setGraphQL creates the GraphQL listener interface string from the set
// command line flags, returning empty if the GraphQL endpoint is disabled.
func setGraphQL(ctx *cli.Context, cfg *node.Config) {
	if ctx.GlobalIsSet(GraphQLCORSDomainFlag.Name) {
		cfg.GraphQLCors = SplitAndTrim(ctx.GlobalString(GraphQLCORSDomainFlag.Name))
	}
	if ctx.GlobalIsSet(GraphQLVirtualHostsFlag.Name) {
		cfg.GraphQLVirtualHosts = SplitAndTrim(ctx.GlobalString(GraphQLVirtualHostsFlag.Name))
	}
}

// setWS creates the WebSocket RPC listener interface string from the set
// command line flags, returning empty if the HTTP endpoint is disabled.
func setWS(ctx *cli.Context, cfg *node.Config) {
	if ctx.GlobalBool(WSEnabledFlag.Name) && cfg.WSHost == "" {
		cfg.WSHost = "127.0.0.1"
		if ctx.GlobalIsSet(WSListenAddrFlag.Name) {
			cfg.WSHost = ctx.GlobalString(WSListenAddrFlag.Name)
		}
	}
	if ctx.GlobalIsSet(WSPortFlag.Name) {
		cfg.WSPort = ctx.GlobalInt(WSPortFlag.Name)
	}

	if ctx.GlobalIsSet(WSAllowedOriginsFlag.Name) {
		cfg.WSOrigins = SplitAndTrim(ctx.GlobalString(WSAllowedOriginsFlag.Name))
	}

	if ctx.GlobalIsSet(WSApiFlag.Name) {
		cfg.WSModules = SplitAndTrim(ctx.GlobalString(WSApiFlag.Name))
	}

	if ctx.GlobalIsSet(WSPathPrefixFlag.Name) {
		cfg.WSPathPrefix = ctx.GlobalString(WSPathPrefixFlag.Name)
	}
}

// setIPC creates an IPC path configuration from the set command line flags,
// returning an empty string if IPC was explicitly disabled, or the set path.
func setIPC(ctx *cli.Context, cfg *node.Config) {
	CheckExclusive(ctx, IPCDisabledFlag, IPCPathFlag)
	switch {
	case ctx.GlobalBool(IPCDisabledFlag.Name):
		cfg.IPCPath = ""
	case ctx.GlobalIsSet(IPCPathFlag.Name):
		cfg.IPCPath = ctx.GlobalString(IPCPathFlag.Name)
	}
}

// setLes configures the les server and ultra light client settings from the command line flags.
func setLes(ctx *cli.Context, cfg *ethconfig.Config) {
	if ctx.GlobalIsSet(LightServeFlag.Name) {
		cfg.LightServ = ctx.GlobalInt(LightServeFlag.Name)
	}
	if ctx.GlobalIsSet(LightIngressFlag.Name) {
		cfg.LightIngress = ctx.GlobalInt(LightIngressFlag.Name)
	}
	if ctx.GlobalIsSet(LightEgressFlag.Name) {
		cfg.LightEgress = ctx.GlobalInt(LightEgressFlag.Name)
	}
	if ctx.GlobalIsSet(LightMaxPeersFlag.Name) {
		cfg.LightPeers = ctx.GlobalInt(LightMaxPeersFlag.Name)
	}
	if ctx.GlobalIsSet(UltraLightServersFlag.Name) {
		cfg.UltraLightServers = strings.Split(ctx.GlobalString(UltraLightServersFlag.Name), ",")
	}
	if ctx.GlobalIsSet(UltraLightFractionFlag.Name) {
		cfg.UltraLightFraction = ctx.GlobalInt(UltraLightFractionFlag.Name)
	}
	if cfg.UltraLightFraction <= 0 && cfg.UltraLightFraction > 100 {
		log.Error("Ultra light fraction is invalid", "had", cfg.UltraLightFraction, "updated", ethconfig.Defaults.UltraLightFraction)
		cfg.UltraLightFraction = ethconfig.Defaults.UltraLightFraction
	}
	if ctx.GlobalIsSet(UltraLightOnlyAnnounceFlag.Name) {
		cfg.UltraLightOnlyAnnounce = ctx.GlobalBool(UltraLightOnlyAnnounceFlag.Name)
	}
	if ctx.GlobalIsSet(LightNoPruneFlag.Name) {
		cfg.LightNoPrune = ctx.GlobalBool(LightNoPruneFlag.Name)
	}
	if ctx.GlobalIsSet(LightNoSyncServeFlag.Name) {
		cfg.LightNoSyncServe = ctx.GlobalBool(LightNoSyncServeFlag.Name)
	}
}

// MakeDatabaseHandles raises out the number of allowed file handles per process
// for Geth and returns half of the allowance to assign to the database.
func MakeDatabaseHandles() int {
	limit, err := fdlimit.Maximum()
	if err != nil {
		Fatalf("Failed to retrieve file descriptor allowance: %v", err)
	}
	raised, err := fdlimit.Raise(uint64(limit))
	if err != nil {
		Fatalf("Failed to raise file descriptor allowance: %v", err)
	}
	return int(raised / 2) // Leave half for networking and other stuff
}

// MakeAddress converts an account specified directly as a hex encoded string or
// a key index in the key store to an internal account representation.
func MakeAddress(ks *keystore.KeyStore, account string) (accounts.Account, error) {
	// If the specified account is a valid address, return it
	if common.IsHexAddress(account) {
		return accounts.Account{Address: common.HexToAddress(account)}, nil
	}
	// Otherwise try to interpret the account as a keystore index
	index, err := strconv.Atoi(account)
	if err != nil || index < 0 {
		return accounts.Account{}, fmt.Errorf("invalid account address or index %q", account)
	}
	log.Warn("-------------------------------------------------------------------")
	log.Warn("Referring to accounts by order in the keystore folder is dangerous!")
	log.Warn("This functionality is deprecated and will be removed in the future!")
	log.Warn("Please use explicit addresses! (can search via `geth account list`)")
	log.Warn("-------------------------------------------------------------------")

	accs := ks.Accounts()
	if len(accs) <= index {
		return accounts.Account{}, fmt.Errorf("index %d higher than number of accounts %d", index, len(accs))
	}
	return accs[index], nil
}

// setEtherbase retrieves the etherbase either from the directly specified
// command line flags or from the keystore if CLI indexed.
func setEtherbase(ctx *cli.Context, ks *keystore.KeyStore, cfg *ethconfig.Config) {
	// Extract the current etherbase
	var etherbase string
	if ctx.GlobalIsSet(MinerEtherbaseFlag.Name) {
		etherbase = ctx.GlobalString(MinerEtherbaseFlag.Name)
	}
	// Convert the etherbase into an address and configure it
	if etherbase != "" {
		if ks != nil {
			account, err := MakeAddress(ks, etherbase)
			if err != nil {
				Fatalf("Invalid miner etherbase: %v", err)
			}
			cfg.Miner.Etherbase = account.Address
		} else {
			Fatalf("No etherbase configured")
		}
	}
}

// MakePasswordList reads password lines from the file specified by the global --password flag.
func MakePasswordList(ctx *cli.Context) []string {
	path := ctx.GlobalString(PasswordFileFlag.Name)
	if path == "" {
		return nil
	}
	text, err := ioutil.ReadFile(path)
	if err != nil {
		Fatalf("Failed to read password file: %v", err)
	}
	lines := strings.Split(string(text), "\n")
	// Sanitise DOS line endings.
	for i := range lines {
		lines[i] = strings.TrimRight(lines[i], "\r")
	}
	return lines
}

func SetP2PConfig(ctx *cli.Context, cfg *p2p.Config) {
	setNodeKey(ctx, cfg)
	setNAT(ctx, cfg)
	setListenAddress(ctx, cfg)
	setBootstrapNodes(ctx, cfg)
	setBootstrapNodesV5(ctx, cfg)

	lightClient := ctx.GlobalString(SyncModeFlag.Name) == "light"
	lightServer := (ctx.GlobalInt(LightServeFlag.Name) != 0)

	lightPeers := ctx.GlobalInt(LightMaxPeersFlag.Name)
	if lightClient && !ctx.GlobalIsSet(LightMaxPeersFlag.Name) {
		// dynamic default - for clients we use 1/10th of the default for servers
		lightPeers /= 10
	}

	if ctx.GlobalIsSet(MaxPeersFlag.Name) {
		cfg.MaxPeers = ctx.GlobalInt(MaxPeersFlag.Name)
		if lightServer && !ctx.GlobalIsSet(LightMaxPeersFlag.Name) {
			cfg.MaxPeers += lightPeers
		}
	} else {
		if lightServer {
			cfg.MaxPeers += lightPeers
		}
		if lightClient && ctx.GlobalIsSet(LightMaxPeersFlag.Name) && cfg.MaxPeers < lightPeers {
			cfg.MaxPeers = lightPeers
		}
	}
	if !(lightClient || lightServer) {
		lightPeers = 0
	}
	ethPeers := cfg.MaxPeers - lightPeers
	if lightClient {
		ethPeers = 0
	}
	log.Info("Maximum peer count", "ETH", ethPeers, "LES", lightPeers, "total", cfg.MaxPeers)

	if ctx.GlobalIsSet(MaxPendingPeersFlag.Name) {
		cfg.MaxPendingPeers = ctx.GlobalInt(MaxPendingPeersFlag.Name)
	}
	if ctx.GlobalIsSet(NoDiscoverFlag.Name) || lightClient {
		cfg.NoDiscovery = true
	}

	// if we're running a light client or server, force enable the v5 peer discovery
	// unless it is explicitly disabled with --nodiscover note that explicitly specifying
	// --v5disc overrides --nodiscover, in which case the later only disables v4 discovery
	forceV5Discovery := (lightClient || lightServer) && !ctx.GlobalBool(NoDiscoverFlag.Name)
	if ctx.GlobalIsSet(DiscoveryV5Flag.Name) {
		cfg.DiscoveryV5 = ctx.GlobalBool(DiscoveryV5Flag.Name)
	} else if forceV5Discovery {
		cfg.DiscoveryV5 = true
	}

	if netrestrict := ctx.GlobalString(NetrestrictFlag.Name); netrestrict != "" {
		list, err := netutil.ParseNetlist(netrestrict)
		if err != nil {
			Fatalf("Option %q: %v", NetrestrictFlag.Name, err)
		}
		cfg.NetRestrict = list
	}

	if ctx.GlobalBool(DeveloperFlag.Name) || ctx.GlobalBool(CatalystFlag.Name) {
		// --dev mode can't use p2p networking.
		cfg.MaxPeers = 0
		cfg.ListenAddr = ""
		cfg.NoDial = true
		cfg.NoDiscovery = true
		cfg.DiscoveryV5 = false
	}
}

// SetNodeConfig applies node-related command line flags to the config.
func SetNodeConfig(ctx *cli.Context, cfg *node.Config) {
	SetP2PConfig(ctx, &cfg.P2P)
	setIPC(ctx, cfg)
	setHTTP(ctx, cfg)
	setGraphQL(ctx, cfg)
	setWS(ctx, cfg)
	setNodeUserIdent(ctx, cfg)
	setDataDir(ctx, cfg)
	setSmartCard(ctx, cfg)

	if ctx.GlobalIsSet(ExternalSignerFlag.Name) {
		cfg.ExternalSigner = ctx.GlobalString(ExternalSignerFlag.Name)
	}

	if ctx.GlobalIsSet(KeyStoreDirFlag.Name) {
		cfg.KeyStoreDir = ctx.GlobalString(KeyStoreDirFlag.Name)
	}
	if ctx.GlobalIsSet(LightKDFFlag.Name) {
		cfg.UseLightweightKDF = ctx.GlobalBool(LightKDFFlag.Name)
	}
	if ctx.GlobalIsSet(NoUSBFlag.Name) || cfg.NoUSB {
		log.Warn("Option nousb is deprecated and USB is deactivated by default. Use --usb to enable")
	}
	if ctx.GlobalIsSet(USBFlag.Name) {
		cfg.USB = ctx.GlobalBool(USBFlag.Name)
	}
	if ctx.GlobalIsSet(DirectBroadcastFlag.Name) {
		cfg.DirectBroadcast = ctx.GlobalBool(DirectBroadcastFlag.Name)
	}
	if ctx.GlobalIsSet(RangeLimitFlag.Name) {
		cfg.RangeLimit = ctx.GlobalBool(RangeLimitFlag.Name)
	}
	if ctx.GlobalIsSet(DirectBroadcastFlag.Name) {
		cfg.DirectBroadcast = ctx.GlobalBool(DirectBroadcastFlag.Name)
	}
	if ctx.GlobalIsSet(RangeLimitFlag.Name) {
		cfg.RangeLimit = ctx.GlobalBool(RangeLimitFlag.Name)
	}
	if ctx.GlobalIsSet(InsecureUnlockAllowedFlag.Name) {
		cfg.InsecureUnlockAllowed = ctx.GlobalBool(InsecureUnlockAllowedFlag.Name)
	}
}

func setSmartCard(ctx *cli.Context, cfg *node.Config) {
	// Skip enabling smartcards if no path is set
	path := ctx.GlobalString(SmartCardDaemonPathFlag.Name)
	if path == "" {
		return
	}
	// Sanity check that the smartcard path is valid
	fi, err := os.Stat(path)
	if err != nil {
		log.Info("Smartcard socket not found, disabling", "err", err)
		return
	}
	if fi.Mode()&os.ModeType != os.ModeSocket {
		log.Error("Invalid smartcard daemon path", "path", path, "type", fi.Mode().String())
		return
	}
	// Smartcard daemon path exists and is a socket, enable it
	cfg.SmartCardDaemonPath = path
}

func setDataDir(ctx *cli.Context, cfg *node.Config) {
	switch {
	case ctx.GlobalIsSet(DataDirFlag.Name):
		cfg.DataDir = ctx.GlobalString(DataDirFlag.Name)
	case ctx.GlobalBool(DeveloperFlag.Name):
		cfg.DataDir = "" // unless explicitly requested, use memory databases
<<<<<<< HEAD
	case ctx.GlobalBool(RopstenFlag.Name) && cfg.DataDir == node.DefaultDataDir():
=======
	case (ctx.GlobalBool(LegacyTestnetFlag.Name) || ctx.GlobalBool(RopstenFlag.Name)) && cfg.DataDir == node.DefaultDataDir():
>>>>>>> c6e3e8fd
		// Maintain compatibility with older Geth configurations storing the
		// Ropsten database in `testnet` instead of `ropsten`.
		legacyPath := filepath.Join(node.DefaultDataDir(), "testnet")
		if _, err := os.Stat(legacyPath); !os.IsNotExist(err) {
			log.Warn("Using the deprecated `testnet` datadir. Future versions will store the Ropsten chain in `ropsten`.")
			cfg.DataDir = legacyPath
		} else {
			cfg.DataDir = filepath.Join(node.DefaultDataDir(), "ropsten")
		}
<<<<<<< HEAD

		cfg.DataDir = filepath.Join(node.DefaultDataDir(), "ropsten")
=======
>>>>>>> c6e3e8fd
	case ctx.GlobalBool(RinkebyFlag.Name) && cfg.DataDir == node.DefaultDataDir():
		cfg.DataDir = filepath.Join(node.DefaultDataDir(), "rinkeby")
	case ctx.GlobalBool(GoerliFlag.Name) && cfg.DataDir == node.DefaultDataDir():
		cfg.DataDir = filepath.Join(node.DefaultDataDir(), "goerli")
	case ctx.GlobalBool(YoloV3Flag.Name) && cfg.DataDir == node.DefaultDataDir():
		cfg.DataDir = filepath.Join(node.DefaultDataDir(), "yolo-v3")
	}
}

func setGPO(ctx *cli.Context, cfg *gasprice.Config, light bool) {
	// If we are running the light client, apply another group
	// settings for gas oracle.
	if light {
		cfg.Blocks = ethconfig.LightClientGPO.Blocks
		cfg.Percentile = ethconfig.LightClientGPO.Percentile
	}
	if ctx.GlobalIsSet(GpoBlocksFlag.Name) {
		cfg.Blocks = ctx.GlobalInt(GpoBlocksFlag.Name)
	}
	if ctx.GlobalIsSet(GpoPercentileFlag.Name) {
		cfg.Percentile = ctx.GlobalInt(GpoPercentileFlag.Name)
	}
	if ctx.GlobalIsSet(GpoMaxGasPriceFlag.Name) {
		cfg.MaxPrice = big.NewInt(ctx.GlobalInt64(GpoMaxGasPriceFlag.Name))
	}
}

func setTxPool(ctx *cli.Context, cfg *core.TxPoolConfig) {
	if ctx.GlobalIsSet(TxPoolLocalsFlag.Name) {
		locals := strings.Split(ctx.GlobalString(TxPoolLocalsFlag.Name), ",")
		for _, account := range locals {
			if trimmed := strings.TrimSpace(account); !common.IsHexAddress(trimmed) {
				Fatalf("Invalid account in --txpool.locals: %s", trimmed)
			} else {
				cfg.Locals = append(cfg.Locals, common.HexToAddress(account))
			}
		}
	}
	if ctx.GlobalIsSet(TxPoolNoLocalsFlag.Name) {
		cfg.NoLocals = ctx.GlobalBool(TxPoolNoLocalsFlag.Name)
	}
	if ctx.GlobalIsSet(TxPoolJournalFlag.Name) {
		cfg.Journal = ctx.GlobalString(TxPoolJournalFlag.Name)
	}
	if ctx.GlobalIsSet(TxPoolRejournalFlag.Name) {
		cfg.Rejournal = ctx.GlobalDuration(TxPoolRejournalFlag.Name)
	}
	if ctx.GlobalIsSet(TxPoolPriceLimitFlag.Name) {
		cfg.PriceLimit = ctx.GlobalUint64(TxPoolPriceLimitFlag.Name)
	}
	if ctx.GlobalIsSet(TxPoolPriceBumpFlag.Name) {
		cfg.PriceBump = ctx.GlobalUint64(TxPoolPriceBumpFlag.Name)
	}
	if ctx.GlobalIsSet(TxPoolAccountSlotsFlag.Name) {
		cfg.AccountSlots = ctx.GlobalUint64(TxPoolAccountSlotsFlag.Name)
	}
	if ctx.GlobalIsSet(TxPoolGlobalSlotsFlag.Name) {
		cfg.GlobalSlots = ctx.GlobalUint64(TxPoolGlobalSlotsFlag.Name)
	}
	if ctx.GlobalIsSet(TxPoolAccountQueueFlag.Name) {
		cfg.AccountQueue = ctx.GlobalUint64(TxPoolAccountQueueFlag.Name)
	}
	if ctx.GlobalIsSet(TxPoolGlobalQueueFlag.Name) {
		cfg.GlobalQueue = ctx.GlobalUint64(TxPoolGlobalQueueFlag.Name)
	}
	if ctx.GlobalIsSet(TxPoolLifetimeFlag.Name) {
		cfg.Lifetime = ctx.GlobalDuration(TxPoolLifetimeFlag.Name)
	}
}

func setEthash(ctx *cli.Context, cfg *ethconfig.Config) {
	if ctx.GlobalIsSet(EthashCacheDirFlag.Name) {
		cfg.Ethash.CacheDir = ctx.GlobalString(EthashCacheDirFlag.Name)
	}
	if ctx.GlobalIsSet(EthashDatasetDirFlag.Name) {
		cfg.Ethash.DatasetDir = ctx.GlobalString(EthashDatasetDirFlag.Name)
	}
	if ctx.GlobalIsSet(EthashCachesInMemoryFlag.Name) {
		cfg.Ethash.CachesInMem = ctx.GlobalInt(EthashCachesInMemoryFlag.Name)
	}
	if ctx.GlobalIsSet(EthashCachesOnDiskFlag.Name) {
		cfg.Ethash.CachesOnDisk = ctx.GlobalInt(EthashCachesOnDiskFlag.Name)
	}
	if ctx.GlobalIsSet(EthashCachesLockMmapFlag.Name) {
		cfg.Ethash.CachesLockMmap = ctx.GlobalBool(EthashCachesLockMmapFlag.Name)
	}
	if ctx.GlobalIsSet(EthashDatasetsInMemoryFlag.Name) {
		cfg.Ethash.DatasetsInMem = ctx.GlobalInt(EthashDatasetsInMemoryFlag.Name)
	}
	if ctx.GlobalIsSet(EthashDatasetsOnDiskFlag.Name) {
		cfg.Ethash.DatasetsOnDisk = ctx.GlobalInt(EthashDatasetsOnDiskFlag.Name)
	}
	if ctx.GlobalIsSet(EthashDatasetsLockMmapFlag.Name) {
		cfg.Ethash.DatasetsLockMmap = ctx.GlobalBool(EthashDatasetsLockMmapFlag.Name)
	}
}

func setMiner(ctx *cli.Context, cfg *miner.Config) {
	if ctx.GlobalIsSet(MinerNotifyFlag.Name) {
		cfg.Notify = strings.Split(ctx.GlobalString(MinerNotifyFlag.Name), ",")
	}
	cfg.NotifyFull = ctx.GlobalBool(MinerNotifyFullFlag.Name)
	if ctx.GlobalIsSet(MinerExtraDataFlag.Name) {
		cfg.ExtraData = []byte(ctx.GlobalString(MinerExtraDataFlag.Name))
	}
	if ctx.GlobalIsSet(MinerGasTargetFlag.Name) {
		cfg.GasFloor = ctx.GlobalUint64(MinerGasTargetFlag.Name)
	}
	if ctx.GlobalIsSet(MinerGasLimitFlag.Name) {
		cfg.GasCeil = ctx.GlobalUint64(MinerGasLimitFlag.Name)
	}
	if ctx.GlobalIsSet(MinerGasPriceFlag.Name) {
		cfg.GasPrice = GlobalBig(ctx, MinerGasPriceFlag.Name)
	}
	if ctx.GlobalIsSet(MinerRecommitIntervalFlag.Name) {
		cfg.Recommit = ctx.GlobalDuration(MinerRecommitIntervalFlag.Name)
	}
	if ctx.GlobalIsSet(MinerDelayLeftoverFlag.Name) {
		cfg.DelayLeftOver = ctx.Duration(MinerDelayLeftoverFlag.Name)
	}
	if ctx.GlobalIsSet(MinerDelayLeftoverFlag.Name) {
		cfg.DelayLeftOver = ctx.Duration(MinerDelayLeftoverFlag.Name)
	}
	if ctx.GlobalIsSet(MinerNoVerfiyFlag.Name) {
		cfg.Noverify = ctx.GlobalBool(MinerNoVerfiyFlag.Name)
	}
}

func setWhitelist(ctx *cli.Context, cfg *ethconfig.Config) {
	whitelist := ctx.GlobalString(WhitelistFlag.Name)
	if whitelist == "" {
		return
	}
	cfg.Whitelist = make(map[uint64]common.Hash)
	for _, entry := range strings.Split(whitelist, ",") {
		parts := strings.Split(entry, "=")
		if len(parts) != 2 {
			Fatalf("Invalid whitelist entry: %s", entry)
		}
		number, err := strconv.ParseUint(parts[0], 0, 64)
		if err != nil {
			Fatalf("Invalid whitelist block number %s: %v", parts[0], err)
		}
		var hash common.Hash
		if err = hash.UnmarshalText([]byte(parts[1])); err != nil {
			Fatalf("Invalid whitelist hash %s: %v", parts[1], err)
		}
		cfg.Whitelist[number] = hash
	}
}

// CheckExclusive verifies that only a single instance of the provided flags was
// set by the user. Each flag might optionally be followed by a string type to
// specialize it further.
func CheckExclusive(ctx *cli.Context, args ...interface{}) {
	set := make([]string, 0, 1)
	for i := 0; i < len(args); i++ {
		// Make sure the next argument is a flag and skip if not set
		flag, ok := args[i].(cli.Flag)
		if !ok {
			panic(fmt.Sprintf("invalid argument, not cli.Flag type: %T", args[i]))
		}
		// Check if next arg extends current and expand its name if so
		name := flag.GetName()

		if i+1 < len(args) {
			switch option := args[i+1].(type) {
			case string:
				// Extended flag check, make sure value set doesn't conflict with passed in option
				if ctx.GlobalString(flag.GetName()) == option {
					name += "=" + option
					set = append(set, "--"+name)
				}
				// shift arguments and continue
				i++
				continue

			case cli.Flag:
			default:
				panic(fmt.Sprintf("invalid argument, not cli.Flag or string extension: %T", args[i+1]))
			}
		}
		// Mark the flag if it's set
		if ctx.GlobalIsSet(flag.GetName()) {
			set = append(set, "--"+name)
		}
	}
	if len(set) > 1 {
		Fatalf("Flags %v can't be used at the same time", strings.Join(set, ", "))
	}
}

// SetEthConfig applies eth-related command line flags to the config.
func SetEthConfig(ctx *cli.Context, stack *node.Node, cfg *ethconfig.Config) {
	// Avoid conflicting network flags
<<<<<<< HEAD
	CheckExclusive(ctx, MainnetFlag, DeveloperFlag, RopstenFlag, RinkebyFlag, GoerliFlag, YoloV3Flag)
	CheckExclusive(ctx, LightServeFlag, SyncModeFlag, "light")
=======
	CheckExclusive(ctx, DeveloperFlag, LegacyTestnetFlag, RopstenFlag, RinkebyFlag, GoerliFlag)
	CheckExclusive(ctx, LightLegacyServFlag, LightServeFlag, SyncModeFlag, "light")
>>>>>>> c6e3e8fd
	CheckExclusive(ctx, DeveloperFlag, ExternalSignerFlag) // Can't use both ephemeral unlocked and external signer
	if ctx.GlobalString(GCModeFlag.Name) == "archive" && ctx.GlobalUint64(TxLookupLimitFlag.Name) != 0 {
		ctx.GlobalSet(TxLookupLimitFlag.Name, "0")
		log.Warn("Disable transaction unindexing for archive node")
	}
	if ctx.GlobalIsSet(LightServeFlag.Name) && ctx.GlobalUint64(TxLookupLimitFlag.Name) != 0 {
		log.Warn("LES server cannot serve old transaction status and cannot connect below les/4 protocol version if transaction lookup index is limited")
	}
	var ks *keystore.KeyStore
	if keystores := stack.AccountManager().Backends(keystore.KeyStoreType); len(keystores) > 0 {
		ks = keystores[0].(*keystore.KeyStore)
	}
	setEtherbase(ctx, ks, cfg)
	setGPO(ctx, &cfg.GPO, ctx.GlobalString(SyncModeFlag.Name) == "light")
	setTxPool(ctx, &cfg.TxPool)
	setEthash(ctx, cfg)
	setMiner(ctx, &cfg.Miner)
	setWhitelist(ctx, cfg)
	setLes(ctx, cfg)

	// Cap the cache allowance and tune the garbage collector
	mem, err := gopsutil.VirtualMemory()
	if err == nil {
		if 32<<(^uintptr(0)>>63) == 32 && mem.Total > 2*1024*1024*1024 {
			log.Warn("Lowering memory allowance on 32bit arch", "available", mem.Total/1024/1024, "addressable", 2*1024)
			mem.Total = 2 * 1024 * 1024 * 1024
		}
		allowance := int(mem.Total / 1024 / 1024 / 3)
		if cache := ctx.GlobalInt(CacheFlag.Name); cache > allowance {
			log.Warn("Sanitizing cache to Go's GC limits", "provided", cache, "updated", allowance)
			ctx.GlobalSet(CacheFlag.Name, strconv.Itoa(allowance))
		}
	}
	// Ensure Go's GC ignores the database cache for trigger percentage
	cache := ctx.GlobalInt(CacheFlag.Name)
	gogc := math.Max(20, math.Min(100, 100/(float64(cache)/1024)))

	log.Debug("Sanitizing Go's GC trigger", "percent", int(gogc))
	godebug.SetGCPercent(int(gogc))

	if ctx.GlobalIsSet(SyncModeFlag.Name) {
		cfg.SyncMode = *GlobalTextMarshaler(ctx, SyncModeFlag.Name).(*downloader.SyncMode)
	}
	if ctx.GlobalIsSet(NetworkIdFlag.Name) {
		cfg.NetworkId = ctx.GlobalUint64(NetworkIdFlag.Name)
	}
	if ctx.GlobalIsSet(CacheFlag.Name) || ctx.GlobalIsSet(CacheDatabaseFlag.Name) {
		cfg.DatabaseCache = ctx.GlobalInt(CacheFlag.Name) * ctx.GlobalInt(CacheDatabaseFlag.Name) / 100
	}
	cfg.DatabaseHandles = MakeDatabaseHandles()
	if ctx.GlobalIsSet(AncientFlag.Name) {
		cfg.DatabaseFreezer = ctx.GlobalString(AncientFlag.Name)
	}

	if gcmode := ctx.GlobalString(GCModeFlag.Name); gcmode != "full" && gcmode != "archive" {
		Fatalf("--%s must be either 'full' or 'archive'", GCModeFlag.Name)
	}
	if ctx.GlobalIsSet(GCModeFlag.Name) {
		cfg.NoPruning = ctx.GlobalString(GCModeFlag.Name) == "archive"
	}
	if ctx.GlobalIsSet(DirectBroadcastFlag.Name) {
		cfg.DirectBroadcast = ctx.GlobalBool(DirectBroadcastFlag.Name)
	}
	if ctx.GlobalIsSet(RangeLimitFlag.Name) {
		cfg.RangeLimit = ctx.GlobalBool(RangeLimitFlag.Name)
	}
<<<<<<< HEAD
	// Read the value from the flag no matter if it's set or not.
	cfg.Preimages = ctx.GlobalBool(CachePreimagesFlag.Name)
	if cfg.NoPruning && !cfg.Preimages {
		cfg.Preimages = true
		log.Info("Enabling recording of key preimages since archive mode is used")
	}
	if ctx.GlobalIsSet(TxLookupLimitFlag.Name) {
		cfg.TxLookupLimit = ctx.GlobalUint64(TxLookupLimitFlag.Name)
=======
	if ctx.GlobalIsSet(CacheNoPrefetchFlag.Name) {
		cfg.NoPrefetch = ctx.GlobalBool(CacheNoPrefetchFlag.Name)
>>>>>>> c6e3e8fd
	}
	if ctx.GlobalIsSet(CacheFlag.Name) || ctx.GlobalIsSet(CacheTrieFlag.Name) {
		cfg.TrieCleanCache = ctx.GlobalInt(CacheFlag.Name) * ctx.GlobalInt(CacheTrieFlag.Name) / 100
	}
	if ctx.GlobalIsSet(CacheTrieJournalFlag.Name) {
		cfg.TrieCleanCacheJournal = ctx.GlobalString(CacheTrieJournalFlag.Name)
	}
	if ctx.GlobalIsSet(CacheTrieRejournalFlag.Name) {
		cfg.TrieCleanCacheRejournal = ctx.GlobalDuration(CacheTrieRejournalFlag.Name)
	}
	if ctx.GlobalIsSet(CacheFlag.Name) || ctx.GlobalIsSet(CacheGCFlag.Name) {
		cfg.TrieDirtyCache = ctx.GlobalInt(CacheFlag.Name) * ctx.GlobalInt(CacheGCFlag.Name) / 100
	}
<<<<<<< HEAD
	if ctx.GlobalIsSet(TriesInMemoryFlag.Name) {
		cfg.TriesInMemory = ctx.GlobalUint64(TriesInMemoryFlag.Name)
	}
	if ctx.GlobalIsSet(CacheFlag.Name) || ctx.GlobalIsSet(CacheSnapshotFlag.Name) {
		cfg.SnapshotCache = ctx.GlobalInt(CacheFlag.Name) * ctx.GlobalInt(CacheSnapshotFlag.Name) / 100
	}
	if !ctx.GlobalBool(SnapshotFlag.Name) {
		// If snap-sync is requested, this flag is also required
		if cfg.SyncMode == downloader.SnapSync {
			log.Info("Snap sync requested, enabling --snapshot")
		} else {
			cfg.TrieCleanCache += cfg.SnapshotCache
			cfg.SnapshotCache = 0 // Disabled
		}
=======
	if ctx.GlobalIsSet(CacheFlag.Name) || ctx.GlobalIsSet(CacheSnapshotFlag.Name) {
		cfg.SnapshotCache = ctx.GlobalInt(CacheFlag.Name) * ctx.GlobalInt(CacheSnapshotFlag.Name) / 100
	}
	if !ctx.GlobalIsSet(SnapshotFlag.Name) {
		cfg.SnapshotCache = 0 // Disabled
>>>>>>> c6e3e8fd
	}
	if ctx.GlobalIsSet(DocRootFlag.Name) {
		cfg.DocRoot = ctx.GlobalString(DocRootFlag.Name)
	}
	if ctx.GlobalIsSet(VMEnableDebugFlag.Name) {
		// TODO(fjl): force-enable this in --dev mode
		cfg.EnablePreimageRecording = ctx.GlobalBool(VMEnableDebugFlag.Name)
	}

	if ctx.GlobalIsSet(EWASMInterpreterFlag.Name) {
		cfg.EWASMInterpreter = ctx.GlobalString(EWASMInterpreterFlag.Name)
	}

	if ctx.GlobalIsSet(EVMInterpreterFlag.Name) {
		cfg.EVMInterpreter = ctx.GlobalString(EVMInterpreterFlag.Name)
	}
	if ctx.GlobalIsSet(RPCGlobalGasCapFlag.Name) {
		cfg.RPCGasCap = ctx.GlobalUint64(RPCGlobalGasCapFlag.Name)
	}
	if cfg.RPCGasCap != 0 {
		log.Info("Set global gas cap", "cap", cfg.RPCGasCap)
	} else {
		log.Info("Global gas cap disabled")
	}
	if ctx.GlobalIsSet(RPCGlobalTxFeeCapFlag.Name) {
		cfg.RPCTxFeeCap = ctx.GlobalFloat64(RPCGlobalTxFeeCapFlag.Name)
	}
	if ctx.GlobalIsSet(NoDiscoverFlag.Name) {
		cfg.EthDiscoveryURLs, cfg.SnapDiscoveryURLs = []string{}, []string{}
	} else if ctx.GlobalIsSet(DNSDiscoveryFlag.Name) {
		urls := ctx.GlobalString(DNSDiscoveryFlag.Name)
		if urls == "" {
			cfg.EthDiscoveryURLs = []string{}
		} else {
			cfg.EthDiscoveryURLs = SplitAndTrim(urls)
		}
	}
<<<<<<< HEAD
	// Override any default configs for hard coded networks.
	switch {
	case ctx.GlobalBool(MainnetFlag.Name):
		if !ctx.GlobalIsSet(NetworkIdFlag.Name) {
			cfg.NetworkId = 1
		}
		cfg.Genesis = core.DefaultGenesisBlock()
		SetDNSDiscoveryDefaults(cfg, params.MainnetGenesisHash)
	case ctx.GlobalBool(RopstenFlag.Name):
=======
	if ctx.GlobalIsSet(DNSDiscoveryFlag.Name) {
		urls := ctx.GlobalString(DNSDiscoveryFlag.Name)
		if urls == "" {
			cfg.DiscoveryURLs = []string{}
		} else {
			cfg.DiscoveryURLs = splitAndTrim(urls)
		}
	}

	// Override any default configs for hard coded networks.
	switch {
	case ctx.GlobalBool(LegacyTestnetFlag.Name) || ctx.GlobalBool(RopstenFlag.Name):
>>>>>>> c6e3e8fd
		if !ctx.GlobalIsSet(NetworkIdFlag.Name) {
			cfg.NetworkId = 3
		}
		cfg.Genesis = core.DefaultRopstenGenesisBlock()
<<<<<<< HEAD
		SetDNSDiscoveryDefaults(cfg, params.RopstenGenesisHash)
=======
		setDNSDiscoveryDefaults(cfg, params.KnownDNSNetworks[params.RopstenGenesisHash])
>>>>>>> c6e3e8fd
	case ctx.GlobalBool(RinkebyFlag.Name):
		if !ctx.GlobalIsSet(NetworkIdFlag.Name) {
			cfg.NetworkId = 4
		}
		cfg.Genesis = core.DefaultRinkebyGenesisBlock()
<<<<<<< HEAD
		SetDNSDiscoveryDefaults(cfg, params.RinkebyGenesisHash)
=======
		setDNSDiscoveryDefaults(cfg, params.KnownDNSNetworks[params.RinkebyGenesisHash])
>>>>>>> c6e3e8fd
	case ctx.GlobalBool(GoerliFlag.Name):
		if !ctx.GlobalIsSet(NetworkIdFlag.Name) {
			cfg.NetworkId = 5
		}
		cfg.Genesis = core.DefaultGoerliGenesisBlock()
<<<<<<< HEAD
		SetDNSDiscoveryDefaults(cfg, params.GoerliGenesisHash)
	case ctx.GlobalBool(YoloV3Flag.Name):
		if !ctx.GlobalIsSet(NetworkIdFlag.Name) {
			cfg.NetworkId = new(big.Int).SetBytes([]byte("yolov3x")).Uint64() // "yolov3x"
		}
		cfg.Genesis = core.DefaultYoloV3GenesisBlock()
=======
		setDNSDiscoveryDefaults(cfg, params.KnownDNSNetworks[params.GoerliGenesisHash])
>>>>>>> c6e3e8fd
	case ctx.GlobalBool(DeveloperFlag.Name):
		if !ctx.GlobalIsSet(NetworkIdFlag.Name) {
			cfg.NetworkId = 1337
		}
		// Create new developer account or reuse existing one
		var (
			developer  accounts.Account
			passphrase string
			err        error
		)
		if list := MakePasswordList(ctx); len(list) > 0 {
			// Just take the first value. Although the function returns a possible multiple values and
			// some usages iterate through them as attempts, that doesn't make sense in this setting,
			// when we're definitely concerned with only one account.
			passphrase = list[0]
		}
		// setEtherbase has been called above, configuring the miner address from command line flags.
		if cfg.Miner.Etherbase != (common.Address{}) {
			developer = accounts.Account{Address: cfg.Miner.Etherbase}
		} else if accs := ks.Accounts(); len(accs) > 0 {
			developer = ks.Accounts()[0]
		} else {
			developer, err = ks.NewAccount(passphrase)
			if err != nil {
				Fatalf("Failed to create developer account: %v", err)
			}
		}
		if err := ks.Unlock(developer, passphrase); err != nil {
			Fatalf("Failed to unlock developer account: %v", err)
		}
		log.Info("Using developer account", "address", developer.Address)

		// Create a new developer genesis block or reuse existing one
		cfg.Genesis = core.DeveloperGenesisBlock(uint64(ctx.GlobalInt(DeveloperPeriodFlag.Name)), developer.Address)
		if ctx.GlobalIsSet(DataDirFlag.Name) {
			// Check if we have an already initialized chain and fall back to
			// that if so. Otherwise we need to generate a new genesis spec.
			chaindb := MakeChainDatabase(ctx, stack, false) // TODO (MariusVanDerWijden) make this read only
			if rawdb.ReadCanonicalHash(chaindb, 0) != (common.Hash{}) {
				cfg.Genesis = nil // fallback to db content
			}
			chaindb.Close()
		}
		if !ctx.GlobalIsSet(MinerGasPriceFlag.Name) {
			cfg.Miner.GasPrice = big.NewInt(1)
		}
	default:
		if cfg.NetworkId == 1 {
<<<<<<< HEAD
			SetDNSDiscoveryDefaults(cfg, params.MainnetGenesisHash)
		}
	}
}

// SetDNSDiscoveryDefaults configures DNS discovery with the given URL if
// no URLs are set.
func SetDNSDiscoveryDefaults(cfg *ethconfig.Config, genesis common.Hash) {
	if cfg.EthDiscoveryURLs != nil {
		return // already set through flags/config
	}
	protocol := "all"
	if cfg.SyncMode == downloader.LightSync {
		protocol = "les"
	}
	if url := params.KnownDNSNetwork(genesis, protocol); url != "" {
		cfg.EthDiscoveryURLs = []string{url}
		cfg.SnapDiscoveryURLs = cfg.EthDiscoveryURLs
=======
			setDNSDiscoveryDefaults(cfg, params.KnownDNSNetworks[params.MainnetGenesisHash])
		}
	}
}

// setDNSDiscoveryDefaults configures DNS discovery with the given URL if
// no URLs are set.
func setDNSDiscoveryDefaults(cfg *eth.Config, url string) {
	if cfg.DiscoveryURLs != nil {
		return
>>>>>>> c6e3e8fd
	}
	cfg.DiscoveryURLs = []string{url}
}

// RegisterEthService adds an Ethereum client to the stack.
// The second return value is the full node instance, which may be nil if the
// node is running as a light client.
func RegisterEthService(stack *node.Node, cfg *ethconfig.Config) (ethapi.Backend, *eth.Ethereum) {
	if cfg.SyncMode == downloader.LightSync {
		backend, err := les.New(stack, cfg)
		if err != nil {
			Fatalf("Failed to register the Ethereum service: %v", err)
		}
		stack.RegisterAPIs(tracers.APIs(backend.ApiBackend))
		return backend.ApiBackend, nil
	}
	backend, err := eth.New(stack, cfg)
	if err != nil {
		Fatalf("Failed to register the Ethereum service: %v", err)
	}
	if cfg.LightServ > 0 {
		_, err := les.NewLesServer(stack, backend, cfg)
		if err != nil {
			Fatalf("Failed to create the LES server: %v", err)
		}
	}
	stack.RegisterAPIs(tracers.APIs(backend.APIBackend))
	return backend.APIBackend, backend
}

// RegisterEthStatsService configures the Ethereum Stats daemon and adds it to
// the given node.
func RegisterEthStatsService(stack *node.Node, backend ethapi.Backend, url string) {
	if err := ethstats.New(stack, backend, backend.Engine(), url); err != nil {
		Fatalf("Failed to register the Ethereum Stats service: %v", err)
	}
}

// RegisterGraphQLService is a utility function to construct a new service and register it against a node.
func RegisterGraphQLService(stack *node.Node, backend ethapi.Backend, cfg node.Config) {
	if err := graphql.New(stack, backend, cfg.GraphQLCors, cfg.GraphQLVirtualHosts); err != nil {
		Fatalf("Failed to register the GraphQL service: %v", err)
	}
}

func SetupMetrics(ctx *cli.Context) {
	if metrics.Enabled {
		log.Info("Enabling metrics collection")

		var (
			enableExport = ctx.GlobalBool(MetricsEnableInfluxDBFlag.Name)
			endpoint     = ctx.GlobalString(MetricsInfluxDBEndpointFlag.Name)
			database     = ctx.GlobalString(MetricsInfluxDBDatabaseFlag.Name)
			username     = ctx.GlobalString(MetricsInfluxDBUsernameFlag.Name)
			password     = ctx.GlobalString(MetricsInfluxDBPasswordFlag.Name)
		)

		if enableExport {
			tagsMap := SplitTagsFlag(ctx.GlobalString(MetricsInfluxDBTagsFlag.Name))

			log.Info("Enabling metrics export to InfluxDB")

			go influxdb.InfluxDBWithTags(metrics.DefaultRegistry, 10*time.Second, endpoint, database, username, password, "geth.", tagsMap)
		}

		if ctx.GlobalIsSet(MetricsHTTPFlag.Name) {
			address := fmt.Sprintf("%s:%d", ctx.GlobalString(MetricsHTTPFlag.Name), ctx.GlobalInt(MetricsPortFlag.Name))
			log.Info("Enabling stand-alone metrics HTTP endpoint", "address", address)
			exp.Setup(address)
		}
	}
}

func SplitTagsFlag(tagsFlag string) map[string]string {
	tags := strings.Split(tagsFlag, ",")
	tagsMap := map[string]string{}

	for _, t := range tags {
		if t != "" {
			kv := strings.Split(t, "=")

			if len(kv) == 2 {
				tagsMap[kv[0]] = kv[1]
			}
		}
	}

	return tagsMap
}

// MakeChainDatabase open an LevelDB using the flags passed to the client and will hard crash if it fails.
func MakeChainDatabase(ctx *cli.Context, stack *node.Node, readonly bool) ethdb.Database {
	var (
		cache   = ctx.GlobalInt(CacheFlag.Name) * ctx.GlobalInt(CacheDatabaseFlag.Name) / 100
		handles = MakeDatabaseHandles()

		err     error
		chainDb ethdb.Database
	)
	if ctx.GlobalString(SyncModeFlag.Name) == "light" {
		name := "lightchaindata"
		chainDb, err = stack.OpenDatabase(name, cache, handles, "", readonly)
	} else {
		name := "chaindata"
		chainDb, err = stack.OpenDatabaseWithFreezer(name, cache, handles, ctx.GlobalString(AncientFlag.Name), "", readonly)
	}
	if err != nil {
		Fatalf("Could not open database: %v", err)
	}
	return chainDb
}

func MakeGenesis(ctx *cli.Context) *core.Genesis {
	var genesis *core.Genesis
	switch {
<<<<<<< HEAD
	case ctx.GlobalBool(MainnetFlag.Name):
		genesis = core.DefaultGenesisBlock()
	case ctx.GlobalBool(RopstenFlag.Name):
=======
	case ctx.GlobalBool(LegacyTestnetFlag.Name) || ctx.GlobalBool(RopstenFlag.Name):
>>>>>>> c6e3e8fd
		genesis = core.DefaultRopstenGenesisBlock()
	case ctx.GlobalBool(RinkebyFlag.Name):
		genesis = core.DefaultRinkebyGenesisBlock()
	case ctx.GlobalBool(GoerliFlag.Name):
		genesis = core.DefaultGoerliGenesisBlock()
	case ctx.GlobalBool(YoloV3Flag.Name):
		genesis = core.DefaultYoloV3GenesisBlock()
	case ctx.GlobalBool(DeveloperFlag.Name):
		Fatalf("Developer chains are ephemeral")
	}
	return genesis
}

// MakeChain creates a chain manager from set command line flags.
func MakeChain(ctx *cli.Context, stack *node.Node) (chain *core.BlockChain, chainDb ethdb.Database) {
	var err error
	chainDb = MakeChainDatabase(ctx, stack, false) // TODO(rjl493456442) support read-only database
	config, _, err := core.SetupGenesisBlock(chainDb, MakeGenesis(ctx))
	if err != nil {
		Fatalf("%v", err)
	}
	var engine consensus.Engine
	if config.Clique != nil {
		engine = clique.New(config.Clique, chainDb)
	} else {
		engine = ethash.NewFaker()
		if !ctx.GlobalBool(FakePoWFlag.Name) {
			engine = ethash.New(ethash.Config{
<<<<<<< HEAD
				CacheDir:         stack.ResolvePath(ethconfig.Defaults.Ethash.CacheDir),
				CachesInMem:      ethconfig.Defaults.Ethash.CachesInMem,
				CachesOnDisk:     ethconfig.Defaults.Ethash.CachesOnDisk,
				CachesLockMmap:   ethconfig.Defaults.Ethash.CachesLockMmap,
				DatasetDir:       stack.ResolvePath(ethconfig.Defaults.Ethash.DatasetDir),
				DatasetsInMem:    ethconfig.Defaults.Ethash.DatasetsInMem,
				DatasetsOnDisk:   ethconfig.Defaults.Ethash.DatasetsOnDisk,
				DatasetsLockMmap: ethconfig.Defaults.Ethash.DatasetsLockMmap,
=======
				CacheDir:         stack.ResolvePath(eth.DefaultConfig.Ethash.CacheDir),
				CachesInMem:      eth.DefaultConfig.Ethash.CachesInMem,
				CachesOnDisk:     eth.DefaultConfig.Ethash.CachesOnDisk,
				CachesLockMmap:   eth.DefaultConfig.Ethash.CachesLockMmap,
				DatasetDir:       stack.ResolvePath(eth.DefaultConfig.Ethash.DatasetDir),
				DatasetsInMem:    eth.DefaultConfig.Ethash.DatasetsInMem,
				DatasetsOnDisk:   eth.DefaultConfig.Ethash.DatasetsOnDisk,
				DatasetsLockMmap: eth.DefaultConfig.Ethash.DatasetsLockMmap,
>>>>>>> c6e3e8fd
			}, nil, false)
		}
	}
	if gcmode := ctx.GlobalString(GCModeFlag.Name); gcmode != "full" && gcmode != "archive" {
		Fatalf("--%s must be either 'full' or 'archive'", GCModeFlag.Name)
	}
	cache := &core.CacheConfig{
<<<<<<< HEAD
		TrieCleanLimit:    ethconfig.Defaults.TrieCleanCache,
		TrieDirtyLimit:    ethconfig.Defaults.TrieDirtyCache,
		TrieDirtyDisabled: ctx.GlobalString(GCModeFlag.Name) == "archive",
		TrieTimeLimit:     ethconfig.Defaults.TrieTimeout,
		TriesInMemory:     ethconfig.Defaults.TriesInMemory,
		SnapshotLimit:     ethconfig.Defaults.SnapshotCache,
		Preimages:         ctx.GlobalBool(CachePreimagesFlag.Name),
	}
	if cache.TrieDirtyDisabled && !cache.Preimages {
		cache.Preimages = true
		log.Info("Enabling recording of key preimages since archive mode is used")
	}
	if !ctx.GlobalBool(SnapshotFlag.Name) {
=======
		TrieCleanLimit:      eth.DefaultConfig.TrieCleanCache,
		TrieCleanNoPrefetch: ctx.GlobalBool(CacheNoPrefetchFlag.Name),
		TrieDirtyLimit:      eth.DefaultConfig.TrieDirtyCache,
		TrieDirtyDisabled:   ctx.GlobalString(GCModeFlag.Name) == "archive",
		TrieTimeLimit:       eth.DefaultConfig.TrieTimeout,
		SnapshotLimit:       eth.DefaultConfig.SnapshotCache,
	}
	if !ctx.GlobalIsSet(SnapshotFlag.Name) {
>>>>>>> c6e3e8fd
		cache.SnapshotLimit = 0 // Disabled
	}
	if ctx.GlobalIsSet(CacheFlag.Name) || ctx.GlobalIsSet(CacheTrieFlag.Name) {
		cache.TrieCleanLimit = ctx.GlobalInt(CacheFlag.Name) * ctx.GlobalInt(CacheTrieFlag.Name) / 100
	}
	if ctx.GlobalIsSet(CacheFlag.Name) || ctx.GlobalIsSet(CacheGCFlag.Name) {
		cache.TrieDirtyLimit = ctx.GlobalInt(CacheFlag.Name) * ctx.GlobalInt(CacheGCFlag.Name) / 100
	}
	if ctx.GlobalIsSet(TriesInMemoryFlag.Name) {
		cache.TriesInMemory = ctx.GlobalUint64(TriesInMemoryFlag.Name)
	}
	vmcfg := vm.Config{EnablePreimageRecording: ctx.GlobalBool(VMEnableDebugFlag.Name)}

	// TODO(rjl493456442) disable snapshot generation/wiping if the chain is read only.
	// Disable transaction indexing/unindexing by default.
	chain, err = core.NewBlockChain(chainDb, cache, config, engine, vmcfg, nil, nil)
	if err != nil {
		Fatalf("Can't create BlockChain: %v", err)
	}
	return chain, chainDb
}

// MakeConsolePreloads retrieves the absolute paths for the console JavaScript
// scripts to preload before starting.
func MakeConsolePreloads(ctx *cli.Context) []string {
	// Skip preloading if there's nothing to preload
	if ctx.GlobalString(PreloadJSFlag.Name) == "" {
		return nil
	}
	// Otherwise resolve absolute paths and return them
	var preloads []string

	for _, file := range strings.Split(ctx.GlobalString(PreloadJSFlag.Name), ",") {
		preloads = append(preloads, strings.TrimSpace(file))
	}
	return preloads
}

// MigrateFlags sets the global flag from a local flag when it's set.
// This is a temporary function used for migrating old command/flags to the
// new format.
//
// e.g. geth account new --keystore /tmp/mykeystore --lightkdf
//
// is equivalent after calling this method with:
//
// geth --keystore /tmp/mykeystore --lightkdf account new
//
// This allows the use of the existing configuration functionality.
// When all flags are migrated this function can be removed and the existing
// configuration functionality must be changed that is uses local flags
func MigrateFlags(action func(ctx *cli.Context) error) func(*cli.Context) error {
	return func(ctx *cli.Context) error {
		for _, name := range ctx.FlagNames() {
			if ctx.IsSet(name) {
				ctx.GlobalSet(name, ctx.String(name))
			}
		}
		return action(ctx)
	}
}<|MERGE_RESOLUTION|>--- conflicted
+++ resolved
@@ -148,32 +148,20 @@
 	}
 	NetworkIdFlag = cli.Uint64Flag{
 		Name:  "networkid",
-<<<<<<< HEAD
 		Usage: "Explicitly set network id (integer)(For testnets: use --ropsten, --rinkeby, --goerli instead)",
 		Value: ethconfig.Defaults.NetworkId,
 	}
 	MainnetFlag = cli.BoolFlag{
 		Name:  "mainnet",
 		Usage: "Ethereum mainnet",
-=======
-		Usage: "Network identifier (integer, 1=Frontier, 3=Ropsten, 4=Rinkeby, 5=Görli)",
-		Value: eth.DefaultConfig.NetworkId,
-	}
-	LegacyTestnetFlag = cli.BoolFlag{ // TODO(q9f): Remove after Ropsten is discontinued.
-		Name:  "testnet",
-		Usage: "Pre-configured test network (Deprecated: Please choose one of --goerli, --rinkeby, or --ropsten.)",
->>>>>>> c6e3e8fd
 	}
 	GoerliFlag = cli.BoolFlag{
 		Name:  "goerli",
 		Usage: "Görli network: pre-configured proof-of-authority test network",
-<<<<<<< HEAD
 	}
 	YoloV3Flag = cli.BoolFlag{
 		Name:  "yolov3",
 		Usage: "YOLOv3 network: pre-configured proof-of-authority shortlived test network.",
-=======
->>>>>>> c6e3e8fd
 	}
 	RinkebyFlag = cli.BoolFlag{
 		Name:  "rinkeby",
@@ -231,7 +219,6 @@
 		Usage: `Blockchain garbage collection mode ("full", "archive")`,
 		Value: "full",
 	}
-<<<<<<< HEAD
 	SnapshotFlag = cli.BoolTFlag{
 		Name:  "snapshot",
 		Usage: `Enables snapshot-database mode (default = enable)`,
@@ -240,11 +227,6 @@
 		Name:  "txlookuplimit",
 		Usage: "Number of recent blocks to maintain transactions index for (default = about one year, 0 = entire chain)",
 		Value: ethconfig.Defaults.TxLookupLimit,
-=======
-	SnapshotFlag = cli.BoolFlag{
-		Name:  "snapshot",
-		Usage: `Enables snapshot-database mode -- experimental work in progress feature`,
->>>>>>> c6e3e8fd
 	}
 	LightKDFFlag = cli.BoolFlag{
 		Name:  "lightkdf",
@@ -330,10 +312,6 @@
 		Name:  "ethash.cacheslockmmap",
 		Usage: "Lock memory maps of recent ethash caches",
 	}
-	EthashCachesLockMmapFlag = cli.BoolFlag{
-		Name:  "ethash.cacheslockmmap",
-		Usage: "Lock memory maps of recent ethash caches",
-	}
 	EthashDatasetDirFlag = DirectoryFlag{
 		Name:  "ethash.dagdir",
 		Usage: "Directory to store the ethash mining DAGs",
@@ -348,10 +326,6 @@
 		Name:  "ethash.dagsondisk",
 		Usage: "Number of recent ethash mining DAGs to keep on disk (1+GB each)",
 		Value: ethconfig.Defaults.Ethash.DatasetsOnDisk,
-	}
-	EthashDatasetsLockMmapFlag = cli.BoolFlag{
-		Name:  "ethash.dagslockmmap",
-		Usage: "Lock memory maps for recent ethash mining DAGs",
 	}
 	EthashDatasetsLockMmapFlag = cli.BoolFlag{
 		Name:  "ethash.dagslockmmap",
@@ -426,7 +400,6 @@
 		Name:  "cache.trie",
 		Usage: "Percentage of cache memory allowance to use for trie caching (default = 15% full mode, 30% archive mode)",
 		Value: 15,
-<<<<<<< HEAD
 	}
 	CacheTrieJournalFlag = cli.StringFlag{
 		Name:  "cache.trie.journal",
@@ -437,8 +410,6 @@
 		Name:  "cache.trie.rejournal",
 		Usage: "Time interval to regenerate the trie cache journal",
 		Value: ethconfig.Defaults.TrieCleanCacheRejournal,
-=======
->>>>>>> c6e3e8fd
 	}
 	CacheGCFlag = cli.IntFlag{
 		Name:  "cache.gc",
@@ -447,21 +418,12 @@
 	}
 	CacheSnapshotFlag = cli.IntFlag{
 		Name:  "cache.snapshot",
-<<<<<<< HEAD
 		Usage: "Percentage of cache memory allowance to use for snapshot caching (default = 20%)",
 		Value: 20,
 	}
 	CachePreimagesFlag = cli.BoolFlag{
 		Name:  "cache.preimages",
 		Usage: "Enable recording the SHA3/keccak preimages of trie keys",
-=======
-		Usage: "Percentage of cache memory allowance to use for snapshot caching (default = 10% full mode, 20% archive mode)",
-		Value: 10,
-	}
-	CacheNoPrefetchFlag = cli.BoolFlag{
-		Name:  "cache.noprefetch",
-		Usage: "Disable heuristic state prefetch during block import (less CPU and disk IO, more time waiting for data)",
->>>>>>> c6e3e8fd
 	}
 	// Miner settings
 	MiningEnabledFlag = cli.BoolFlag{
@@ -514,11 +476,6 @@
 		Name:  "miner.delayleftover",
 		Usage: "Time interval to for broadcast block",
 		Value: ethconfig.Defaults.Miner.DelayLeftOver,
-	}
-	MinerDelayLeftoverFlag = cli.DurationFlag{
-		Name:  "miner.delayleftover",
-		Usage: "Time interval to for broadcast block",
-		Value: eth.DefaultConfig.Miner.DelayLeftOver,
 	}
 	MinerNoVerfiyFlag = cli.BoolFlag{
 		Name:  "miner.noverify",
@@ -838,14 +795,11 @@
 		Usage: "the p2p port of the nodes in the network",
 		Value: 30311,
 	}
-<<<<<<< HEAD
 
 	CatalystFlag = cli.BoolFlag{
 		Name:  "catalyst",
 		Usage: "Catalyst mode (eth2 integration testing)",
 	}
-=======
->>>>>>> c6e3e8fd
 )
 
 // MakeDataDir retrieves the currently requested data directory, terminating
@@ -853,19 +807,9 @@
 // then a subdirectory of the specified datadir will be used.
 func MakeDataDir(ctx *cli.Context) string {
 	if path := ctx.GlobalString(DataDirFlag.Name); path != "" {
-<<<<<<< HEAD
 		if ctx.GlobalBool(RopstenFlag.Name) {
 			// Maintain compatibility with older Geth configurations storing the
 			// Ropsten database in `testnet` instead of `ropsten`.
-=======
-		if ctx.GlobalBool(LegacyTestnetFlag.Name) || ctx.GlobalBool(RopstenFlag.Name) {
-			// Maintain compatibility with older Geth configurations storing the
-			// Ropsten database in `testnet` instead of `ropsten`.
-			legacyPath := filepath.Join(path, "testnet")
-			if _, err := os.Stat(legacyPath); !os.IsNotExist(err) {
-				return legacyPath
-			}
->>>>>>> c6e3e8fd
 			return filepath.Join(path, "ropsten")
 		}
 		if ctx.GlobalBool(RinkebyFlag.Name) {
@@ -921,19 +865,9 @@
 func setBootstrapNodes(ctx *cli.Context, cfg *p2p.Config) {
 	urls := params.MainnetBootnodes
 	switch {
-<<<<<<< HEAD
 	case ctx.GlobalIsSet(BootnodesFlag.Name):
 		urls = SplitAndTrim(ctx.GlobalString(BootnodesFlag.Name))
 	case ctx.GlobalBool(RopstenFlag.Name):
-=======
-	case ctx.GlobalIsSet(BootnodesFlag.Name) || ctx.GlobalIsSet(BootnodesV4Flag.Name):
-		if ctx.GlobalIsSet(BootnodesV4Flag.Name) {
-			urls = splitAndTrim(ctx.GlobalString(BootnodesV4Flag.Name))
-		} else {
-			urls = splitAndTrim(ctx.GlobalString(BootnodesFlag.Name))
-		}
-	case ctx.GlobalBool(LegacyTestnetFlag.Name) || ctx.GlobalBool(RopstenFlag.Name):
->>>>>>> c6e3e8fd
 		urls = params.RopstenBootnodes
 	case ctx.GlobalBool(RinkebyFlag.Name):
 		urls = params.RinkebyBootnodes
@@ -963,21 +897,8 @@
 func setBootstrapNodesV5(ctx *cli.Context, cfg *p2p.Config) {
 	urls := params.V5Bootnodes
 	switch {
-<<<<<<< HEAD
 	case ctx.GlobalIsSet(BootnodesFlag.Name):
 		urls = SplitAndTrim(ctx.GlobalString(BootnodesFlag.Name))
-=======
-	case ctx.GlobalIsSet(BootnodesFlag.Name) || ctx.GlobalIsSet(BootnodesV5Flag.Name):
-		if ctx.GlobalIsSet(BootnodesV5Flag.Name) {
-			urls = splitAndTrim(ctx.GlobalString(BootnodesV5Flag.Name))
-		} else {
-			urls = splitAndTrim(ctx.GlobalString(BootnodesFlag.Name))
-		}
-	case ctx.GlobalBool(RinkebyFlag.Name):
-		urls = params.RinkebyBootnodes
-	case ctx.GlobalBool(GoerliFlag.Name):
-		urls = params.GoerliBootnodes
->>>>>>> c6e3e8fd
 	case cfg.BootstrapNodesV5 != nil:
 		return // already set, don't apply defaults.
 	}
@@ -1390,11 +1311,7 @@
 		cfg.DataDir = ctx.GlobalString(DataDirFlag.Name)
 	case ctx.GlobalBool(DeveloperFlag.Name):
 		cfg.DataDir = "" // unless explicitly requested, use memory databases
-<<<<<<< HEAD
 	case ctx.GlobalBool(RopstenFlag.Name) && cfg.DataDir == node.DefaultDataDir():
-=======
-	case (ctx.GlobalBool(LegacyTestnetFlag.Name) || ctx.GlobalBool(RopstenFlag.Name)) && cfg.DataDir == node.DefaultDataDir():
->>>>>>> c6e3e8fd
 		// Maintain compatibility with older Geth configurations storing the
 		// Ropsten database in `testnet` instead of `ropsten`.
 		legacyPath := filepath.Join(node.DefaultDataDir(), "testnet")
@@ -1404,11 +1321,8 @@
 		} else {
 			cfg.DataDir = filepath.Join(node.DefaultDataDir(), "ropsten")
 		}
-<<<<<<< HEAD
 
 		cfg.DataDir = filepath.Join(node.DefaultDataDir(), "ropsten")
-=======
->>>>>>> c6e3e8fd
 	case ctx.GlobalBool(RinkebyFlag.Name) && cfg.DataDir == node.DefaultDataDir():
 		cfg.DataDir = filepath.Join(node.DefaultDataDir(), "rinkeby")
 	case ctx.GlobalBool(GoerliFlag.Name) && cfg.DataDir == node.DefaultDataDir():
@@ -1604,13 +1518,8 @@
 // SetEthConfig applies eth-related command line flags to the config.
 func SetEthConfig(ctx *cli.Context, stack *node.Node, cfg *ethconfig.Config) {
 	// Avoid conflicting network flags
-<<<<<<< HEAD
 	CheckExclusive(ctx, MainnetFlag, DeveloperFlag, RopstenFlag, RinkebyFlag, GoerliFlag, YoloV3Flag)
 	CheckExclusive(ctx, LightServeFlag, SyncModeFlag, "light")
-=======
-	CheckExclusive(ctx, DeveloperFlag, LegacyTestnetFlag, RopstenFlag, RinkebyFlag, GoerliFlag)
-	CheckExclusive(ctx, LightLegacyServFlag, LightServeFlag, SyncModeFlag, "light")
->>>>>>> c6e3e8fd
 	CheckExclusive(ctx, DeveloperFlag, ExternalSignerFlag) // Can't use both ephemeral unlocked and external signer
 	if ctx.GlobalString(GCModeFlag.Name) == "archive" && ctx.GlobalUint64(TxLookupLimitFlag.Name) != 0 {
 		ctx.GlobalSet(TxLookupLimitFlag.Name, "0")
@@ -1677,7 +1586,6 @@
 	if ctx.GlobalIsSet(RangeLimitFlag.Name) {
 		cfg.RangeLimit = ctx.GlobalBool(RangeLimitFlag.Name)
 	}
-<<<<<<< HEAD
 	// Read the value from the flag no matter if it's set or not.
 	cfg.Preimages = ctx.GlobalBool(CachePreimagesFlag.Name)
 	if cfg.NoPruning && !cfg.Preimages {
@@ -1686,10 +1594,6 @@
 	}
 	if ctx.GlobalIsSet(TxLookupLimitFlag.Name) {
 		cfg.TxLookupLimit = ctx.GlobalUint64(TxLookupLimitFlag.Name)
-=======
-	if ctx.GlobalIsSet(CacheNoPrefetchFlag.Name) {
-		cfg.NoPrefetch = ctx.GlobalBool(CacheNoPrefetchFlag.Name)
->>>>>>> c6e3e8fd
 	}
 	if ctx.GlobalIsSet(CacheFlag.Name) || ctx.GlobalIsSet(CacheTrieFlag.Name) {
 		cfg.TrieCleanCache = ctx.GlobalInt(CacheFlag.Name) * ctx.GlobalInt(CacheTrieFlag.Name) / 100
@@ -1703,7 +1607,6 @@
 	if ctx.GlobalIsSet(CacheFlag.Name) || ctx.GlobalIsSet(CacheGCFlag.Name) {
 		cfg.TrieDirtyCache = ctx.GlobalInt(CacheFlag.Name) * ctx.GlobalInt(CacheGCFlag.Name) / 100
 	}
-<<<<<<< HEAD
 	if ctx.GlobalIsSet(TriesInMemoryFlag.Name) {
 		cfg.TriesInMemory = ctx.GlobalUint64(TriesInMemoryFlag.Name)
 	}
@@ -1718,13 +1621,6 @@
 			cfg.TrieCleanCache += cfg.SnapshotCache
 			cfg.SnapshotCache = 0 // Disabled
 		}
-=======
-	if ctx.GlobalIsSet(CacheFlag.Name) || ctx.GlobalIsSet(CacheSnapshotFlag.Name) {
-		cfg.SnapshotCache = ctx.GlobalInt(CacheFlag.Name) * ctx.GlobalInt(CacheSnapshotFlag.Name) / 100
-	}
-	if !ctx.GlobalIsSet(SnapshotFlag.Name) {
-		cfg.SnapshotCache = 0 // Disabled
->>>>>>> c6e3e8fd
 	}
 	if ctx.GlobalIsSet(DocRootFlag.Name) {
 		cfg.DocRoot = ctx.GlobalString(DocRootFlag.Name)
@@ -1762,7 +1658,6 @@
 			cfg.EthDiscoveryURLs = SplitAndTrim(urls)
 		}
 	}
-<<<<<<< HEAD
 	// Override any default configs for hard coded networks.
 	switch {
 	case ctx.GlobalBool(MainnetFlag.Name):
@@ -1772,54 +1667,28 @@
 		cfg.Genesis = core.DefaultGenesisBlock()
 		SetDNSDiscoveryDefaults(cfg, params.MainnetGenesisHash)
 	case ctx.GlobalBool(RopstenFlag.Name):
-=======
-	if ctx.GlobalIsSet(DNSDiscoveryFlag.Name) {
-		urls := ctx.GlobalString(DNSDiscoveryFlag.Name)
-		if urls == "" {
-			cfg.DiscoveryURLs = []string{}
-		} else {
-			cfg.DiscoveryURLs = splitAndTrim(urls)
-		}
-	}
-
-	// Override any default configs for hard coded networks.
-	switch {
-	case ctx.GlobalBool(LegacyTestnetFlag.Name) || ctx.GlobalBool(RopstenFlag.Name):
->>>>>>> c6e3e8fd
 		if !ctx.GlobalIsSet(NetworkIdFlag.Name) {
 			cfg.NetworkId = 3
 		}
 		cfg.Genesis = core.DefaultRopstenGenesisBlock()
-<<<<<<< HEAD
 		SetDNSDiscoveryDefaults(cfg, params.RopstenGenesisHash)
-=======
-		setDNSDiscoveryDefaults(cfg, params.KnownDNSNetworks[params.RopstenGenesisHash])
->>>>>>> c6e3e8fd
 	case ctx.GlobalBool(RinkebyFlag.Name):
 		if !ctx.GlobalIsSet(NetworkIdFlag.Name) {
 			cfg.NetworkId = 4
 		}
 		cfg.Genesis = core.DefaultRinkebyGenesisBlock()
-<<<<<<< HEAD
 		SetDNSDiscoveryDefaults(cfg, params.RinkebyGenesisHash)
-=======
-		setDNSDiscoveryDefaults(cfg, params.KnownDNSNetworks[params.RinkebyGenesisHash])
->>>>>>> c6e3e8fd
 	case ctx.GlobalBool(GoerliFlag.Name):
 		if !ctx.GlobalIsSet(NetworkIdFlag.Name) {
 			cfg.NetworkId = 5
 		}
 		cfg.Genesis = core.DefaultGoerliGenesisBlock()
-<<<<<<< HEAD
 		SetDNSDiscoveryDefaults(cfg, params.GoerliGenesisHash)
 	case ctx.GlobalBool(YoloV3Flag.Name):
 		if !ctx.GlobalIsSet(NetworkIdFlag.Name) {
 			cfg.NetworkId = new(big.Int).SetBytes([]byte("yolov3x")).Uint64() // "yolov3x"
 		}
 		cfg.Genesis = core.DefaultYoloV3GenesisBlock()
-=======
-		setDNSDiscoveryDefaults(cfg, params.KnownDNSNetworks[params.GoerliGenesisHash])
->>>>>>> c6e3e8fd
 	case ctx.GlobalBool(DeveloperFlag.Name):
 		if !ctx.GlobalIsSet(NetworkIdFlag.Name) {
 			cfg.NetworkId = 1337
@@ -1868,7 +1737,6 @@
 		}
 	default:
 		if cfg.NetworkId == 1 {
-<<<<<<< HEAD
 			SetDNSDiscoveryDefaults(cfg, params.MainnetGenesisHash)
 		}
 	}
@@ -1887,20 +1755,7 @@
 	if url := params.KnownDNSNetwork(genesis, protocol); url != "" {
 		cfg.EthDiscoveryURLs = []string{url}
 		cfg.SnapDiscoveryURLs = cfg.EthDiscoveryURLs
-=======
-			setDNSDiscoveryDefaults(cfg, params.KnownDNSNetworks[params.MainnetGenesisHash])
-		}
-	}
-}
-
-// setDNSDiscoveryDefaults configures DNS discovery with the given URL if
-// no URLs are set.
-func setDNSDiscoveryDefaults(cfg *eth.Config, url string) {
-	if cfg.DiscoveryURLs != nil {
-		return
->>>>>>> c6e3e8fd
-	}
-	cfg.DiscoveryURLs = []string{url}
+	}
 }
 
 // RegisterEthService adds an Ethereum client to the stack.
@@ -2014,13 +1869,9 @@
 func MakeGenesis(ctx *cli.Context) *core.Genesis {
 	var genesis *core.Genesis
 	switch {
-<<<<<<< HEAD
 	case ctx.GlobalBool(MainnetFlag.Name):
 		genesis = core.DefaultGenesisBlock()
 	case ctx.GlobalBool(RopstenFlag.Name):
-=======
-	case ctx.GlobalBool(LegacyTestnetFlag.Name) || ctx.GlobalBool(RopstenFlag.Name):
->>>>>>> c6e3e8fd
 		genesis = core.DefaultRopstenGenesisBlock()
 	case ctx.GlobalBool(RinkebyFlag.Name):
 		genesis = core.DefaultRinkebyGenesisBlock()
@@ -2049,7 +1900,6 @@
 		engine = ethash.NewFaker()
 		if !ctx.GlobalBool(FakePoWFlag.Name) {
 			engine = ethash.New(ethash.Config{
-<<<<<<< HEAD
 				CacheDir:         stack.ResolvePath(ethconfig.Defaults.Ethash.CacheDir),
 				CachesInMem:      ethconfig.Defaults.Ethash.CachesInMem,
 				CachesOnDisk:     ethconfig.Defaults.Ethash.CachesOnDisk,
@@ -2058,16 +1908,6 @@
 				DatasetsInMem:    ethconfig.Defaults.Ethash.DatasetsInMem,
 				DatasetsOnDisk:   ethconfig.Defaults.Ethash.DatasetsOnDisk,
 				DatasetsLockMmap: ethconfig.Defaults.Ethash.DatasetsLockMmap,
-=======
-				CacheDir:         stack.ResolvePath(eth.DefaultConfig.Ethash.CacheDir),
-				CachesInMem:      eth.DefaultConfig.Ethash.CachesInMem,
-				CachesOnDisk:     eth.DefaultConfig.Ethash.CachesOnDisk,
-				CachesLockMmap:   eth.DefaultConfig.Ethash.CachesLockMmap,
-				DatasetDir:       stack.ResolvePath(eth.DefaultConfig.Ethash.DatasetDir),
-				DatasetsInMem:    eth.DefaultConfig.Ethash.DatasetsInMem,
-				DatasetsOnDisk:   eth.DefaultConfig.Ethash.DatasetsOnDisk,
-				DatasetsLockMmap: eth.DefaultConfig.Ethash.DatasetsLockMmap,
->>>>>>> c6e3e8fd
 			}, nil, false)
 		}
 	}
@@ -2075,7 +1915,6 @@
 		Fatalf("--%s must be either 'full' or 'archive'", GCModeFlag.Name)
 	}
 	cache := &core.CacheConfig{
-<<<<<<< HEAD
 		TrieCleanLimit:    ethconfig.Defaults.TrieCleanCache,
 		TrieDirtyLimit:    ethconfig.Defaults.TrieDirtyCache,
 		TrieDirtyDisabled: ctx.GlobalString(GCModeFlag.Name) == "archive",
@@ -2089,16 +1928,6 @@
 		log.Info("Enabling recording of key preimages since archive mode is used")
 	}
 	if !ctx.GlobalBool(SnapshotFlag.Name) {
-=======
-		TrieCleanLimit:      eth.DefaultConfig.TrieCleanCache,
-		TrieCleanNoPrefetch: ctx.GlobalBool(CacheNoPrefetchFlag.Name),
-		TrieDirtyLimit:      eth.DefaultConfig.TrieDirtyCache,
-		TrieDirtyDisabled:   ctx.GlobalString(GCModeFlag.Name) == "archive",
-		TrieTimeLimit:       eth.DefaultConfig.TrieTimeout,
-		SnapshotLimit:       eth.DefaultConfig.SnapshotCache,
-	}
-	if !ctx.GlobalIsSet(SnapshotFlag.Name) {
->>>>>>> c6e3e8fd
 		cache.SnapshotLimit = 0 // Disabled
 	}
 	if ctx.GlobalIsSet(CacheFlag.Name) || ctx.GlobalIsSet(CacheTrieFlag.Name) {
