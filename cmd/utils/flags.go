--- conflicted
+++ resolved
@@ -165,8 +165,6 @@
 		Name:  "bor-mainnet",
 		Usage: "Bor mainnet",
 	}
-<<<<<<< HEAD
-=======
 	SepoliaFlag = cli.BoolFlag{
 		Name:  "sepolia",
 		Usage: "Sepolia network: pre-configured proof-of-work test network",
@@ -175,7 +173,6 @@
 		Name:  "kiln",
 		Usage: "Kiln network: pre-configured proof-of-work to proof-of-stake test network",
 	}
->>>>>>> 9a0ed706
 	DeveloperFlag = cli.BoolFlag{
 		Name:  "dev",
 		Usage: "Ephemeral proof-of-authority network with a pre-funded developer account, mining enabled",
@@ -265,11 +262,6 @@
 		Usage: "Megabytes of memory allocated to bloom-filter for pruning",
 		Value: 2048,
 	}
-<<<<<<< HEAD
-	OverrideLondonFlag = cli.Uint64Flag{
-		Name:  "override.london",
-		Usage: "Manually specify London fork-block, overriding the bundled setting",
-=======
 	OverrideArrowGlacierFlag = cli.Uint64Flag{
 		Name:  "override.arrowglacier",
 		Usage: "Manually specify Arrow Glacier fork-block, overriding the bundled setting",
@@ -277,7 +269,6 @@
 	OverrideTerminalTotalDifficulty = cli.Uint64Flag{
 		Name:  "override.terminaltotaldifficulty",
 		Usage: "Manually specify TerminalTotalDifficulty, overriding the bundled setting",
->>>>>>> 9a0ed706
 	}
 	// Light server and client settings
 	LightServeFlag = cli.IntFlag{
@@ -842,14 +833,6 @@
 		Name:  "metrics.influxdb.organization",
 		Usage: "InfluxDB organization name (v2 only)",
 		Value: metrics.DefaultConfig.InfluxDBOrganization,
-<<<<<<< HEAD
-	}
-
-	CatalystFlag = cli.BoolFlag{
-		Name:  "catalyst",
-		Usage: "Catalyst mode (eth2 integration testing)",
-=======
->>>>>>> 9a0ed706
 	}
 )
 
@@ -872,15 +855,12 @@
 		if ctx.GlobalBool(MumbaiFlag.Name) || ctx.GlobalBool(BorMainnetFlag.Name) {
 			homeDir, _ := os.UserHomeDir()
 			return filepath.Join(homeDir, "/.bor/data")
-<<<<<<< HEAD
-=======
 		}
 		if ctx.GlobalBool(SepoliaFlag.Name) {
 			return filepath.Join(path, "sepolia")
 		}
 		if ctx.GlobalBool(KilnFlag.Name) {
 			return filepath.Join(path, "kiln")
->>>>>>> 9a0ed706
 		}
 		return path
 	}
@@ -940,11 +920,8 @@
 		urls = params.MumbaiBootnodes
 	case ctx.GlobalBool(BorMainnetFlag.Name):
 		urls = params.BorMainnetBootnodes
-<<<<<<< HEAD
-=======
 	case ctx.GlobalBool(KilnFlag.Name):
 		urls = params.KilnBootnodes
->>>>>>> 9a0ed706
 	case cfg.BootstrapNodes != nil:
 		return // already set, don't apply defaults.
 	}
@@ -1031,8 +1008,6 @@
 		cfg.HTTPPort = ctx.GlobalInt(HTTPPortFlag.Name)
 	}
 
-<<<<<<< HEAD
-=======
 	if ctx.GlobalIsSet(AuthListenFlag.Name) {
 		cfg.AuthAddr = ctx.GlobalString(AuthListenFlag.Name)
 	}
@@ -1045,7 +1020,6 @@
 		cfg.AuthVirtualHosts = SplitAndTrim(ctx.GlobalString(AuthVirtualHostsFlag.Name))
 	}
 
->>>>>>> 9a0ed706
 	if ctx.GlobalIsSet(HTTPCORSDomainFlag.Name) {
 		cfg.HTTPCors = SplitAndTrim(ctx.GlobalString(HTTPCORSDomainFlag.Name))
 	}
@@ -1305,7 +1279,7 @@
 		cfg.NetRestrict = list
 	}
 
-	if ctx.GlobalBool(DeveloperFlag.Name) || ctx.GlobalBool(CatalystFlag.Name) {
+	if ctx.GlobalBool(DeveloperFlag.Name) {
 		// --dev mode can't use p2p networking.
 		cfg.MaxPeers = 0
 		cfg.ListenAddr = ""
@@ -1402,13 +1376,10 @@
 	case ctx.GlobalBool(BorMainnetFlag.Name) && cfg.DataDir == node.DefaultDataDir():
 		homeDir, _ := os.UserHomeDir()
 		cfg.DataDir = filepath.Join(homeDir, "/.bor/data")
-<<<<<<< HEAD
-=======
 	case ctx.GlobalBool(SepoliaFlag.Name) && cfg.DataDir == node.DefaultDataDir():
 		cfg.DataDir = filepath.Join(node.DefaultDataDir(), "sepolia")
 	case ctx.GlobalBool(KilnFlag.Name) && cfg.DataDir == node.DefaultDataDir():
 		cfg.DataDir = filepath.Join(node.DefaultDataDir(), "kiln")
->>>>>>> 9a0ed706
 	}
 }
 
@@ -1601,11 +1572,7 @@
 // SetEthConfig applies eth-related command line flags to the config.
 func SetEthConfig(ctx *cli.Context, stack *node.Node, cfg *ethconfig.Config) {
 	// Avoid conflicting network flags
-<<<<<<< HEAD
-	CheckExclusive(ctx, MainnetFlag, DeveloperFlag, RopstenFlag, RinkebyFlag, GoerliFlag, MumbaiFlag, BorMainnetFlag)
-=======
 	CheckExclusive(ctx, MainnetFlag, DeveloperFlag, RopstenFlag, RinkebyFlag, GoerliFlag, MumbaiFlag, BorMainnetFlag, SepoliaFlag, KilnFlag)
->>>>>>> 9a0ed706
 	CheckExclusive(ctx, LightServeFlag, SyncModeFlag, "light")
 	CheckExclusive(ctx, DeveloperFlag, ExternalSignerFlag) // Can't use both ephemeral unlocked and external signer
 	if ctx.GlobalString(GCModeFlag.Name) == "archive" && ctx.GlobalUint64(TxLookupLimitFlag.Name) != 0 {
@@ -1772,19 +1739,6 @@
 		cfg.Genesis = core.DefaultGoerliGenesisBlock()
 		SetDNSDiscoveryDefaults(cfg, params.GoerliGenesisHash)
 	case ctx.GlobalBool(MumbaiFlag.Name):
-<<<<<<< HEAD
-		if !ctx.GlobalIsSet(NetworkIdFlag.Name) {
-			cfg.NetworkId = 80001
-		}
-		cfg.Genesis = core.DefaultMumbaiGenesisBlock()
-		SetDNSDiscoveryDefaults(cfg, params.MumbaiGenesisHash)
-	case ctx.GlobalBool(BorMainnetFlag.Name):
-		if !ctx.GlobalIsSet(BorMainnetFlag.Name) {
-			cfg.NetworkId = 137
-		}
-		cfg.Genesis = core.DefaultBorMainnetGenesisBlock()
-		SetDNSDiscoveryDefaults(cfg, params.BorMainnetGenesisHash)
-=======
 		if !ctx.GlobalIsSet(NetworkIdFlag.Name) {
 			cfg.NetworkId = 80001
 		}
@@ -1800,7 +1754,6 @@
 		}
 		cfg.Genesis = core.DefaultKilnGenesisBlock()
 		SetDNSDiscoveryDefaults(cfg, params.KilnGenesisHash)
->>>>>>> 9a0ed706
 	case ctx.GlobalBool(DeveloperFlag.Name):
 		if !ctx.GlobalIsSet(NetworkIdFlag.Name) {
 			cfg.NetworkId = 1337
@@ -1845,11 +1798,7 @@
 			}
 			// Check if we have an already initialized chain and fall back to
 			// that if so. Otherwise we need to generate a new genesis spec.
-<<<<<<< HEAD
-			chaindb := MakeChainDatabase(ctx, stack, false) // TODO (MariusVanDerWijden) make this read only
-=======
 			chaindb := MakeChainDatabase(ctx, stack, readonly)
->>>>>>> 9a0ed706
 			if rawdb.ReadCanonicalHash(chaindb, 0) != (common.Hash{}) {
 				cfg.Genesis = nil // fallback to db content
 			}
@@ -1891,14 +1840,11 @@
 			Fatalf("Failed to register the Ethereum service: %v", err)
 		}
 		stack.RegisterAPIs(tracers.APIs(backend.ApiBackend))
-<<<<<<< HEAD
-=======
 		if backend.BlockChain().Config().TerminalTotalDifficulty != nil {
 			if err := lescatalyst.Register(stack, backend); err != nil {
 				Fatalf("Failed to register the catalyst service: %v", err)
 			}
 		}
->>>>>>> 9a0ed706
 		return backend.ApiBackend, nil
 	}
 	backend, err := eth.New(stack, cfg)
@@ -2050,11 +1996,8 @@
 		genesis = core.DefaultMumbaiGenesisBlock()
 	case ctx.GlobalBool(BorMainnetFlag.Name):
 		genesis = core.DefaultBorMainnetGenesisBlock()
-<<<<<<< HEAD
-=======
 	case ctx.GlobalBool(KilnFlag.Name):
 		genesis = core.DefaultKilnGenesisBlock()
->>>>>>> 9a0ed706
 	case ctx.GlobalBool(DeveloperFlag.Name):
 		Fatalf("Developer chains are ephemeral")
 	}
