--- conflicted
+++ resolved
@@ -23,10 +23,6 @@
 
 	"github.com/ethereum/go-ethereum/common"
 	"github.com/ethereum/go-ethereum/ethdb"
-<<<<<<< HEAD
-	"github.com/ethereum/go-ethereum/rlp"
-=======
->>>>>>> 9a0ed706
 )
 
 // Iterator is a key-value trie iterator that traverses a Trie.
@@ -122,11 +118,7 @@
 	// Before adding a similar mechanism to any other place in Geth, consider
 	// making trie.Database an interface and wrapping at that level. It's a huge
 	// refactor, but it could be worth it if another occurrence arises.
-<<<<<<< HEAD
-	AddResolver(ethdb.KeyValueStore)
-=======
 	AddResolver(ethdb.KeyValueReader)
->>>>>>> 9a0ed706
 }
 
 // nodeIteratorState represents the iteration state at one particular node of the
@@ -145,11 +137,7 @@
 	path  []byte               // Path to the current node
 	err   error                // Failure set in case of an internal error in the iterator
 
-<<<<<<< HEAD
-	resolver ethdb.KeyValueStore // Optional intermediate resolver above the disk layer
-=======
 	resolver ethdb.KeyValueReader // Optional intermediate resolver above the disk layer
->>>>>>> 9a0ed706
 }
 
 // errIteratorEnd is stored in nodeIterator.err when iteration is done.
@@ -177,11 +165,7 @@
 	return it
 }
 
-<<<<<<< HEAD
-func (it *nodeIterator) AddResolver(resolver ethdb.KeyValueStore) {
-=======
 func (it *nodeIterator) AddResolver(resolver ethdb.KeyValueReader) {
->>>>>>> 9a0ed706
 	it.resolver = resolver
 }
 
@@ -308,11 +292,7 @@
 	}
 }
 
-<<<<<<< HEAD
-// init initializes the the iterator.
-=======
 // init initializes the iterator.
->>>>>>> 9a0ed706
 func (it *nodeIterator) init() (*nodeIteratorState, error) {
 	root := it.trie.Hash()
 	state := &nodeIteratorState{node: it.trie.root, index: -1}
@@ -399,8 +379,6 @@
 	return resolved, err
 }
 
-<<<<<<< HEAD
-=======
 func (it *nodeIterator) resolveBlob(hash hashNode, path []byte) ([]byte, error) {
 	if it.resolver != nil {
 		if blob, err := it.resolver.Get(hash); err == nil && len(blob) > 0 {
@@ -410,7 +388,6 @@
 	return it.trie.resolveBlob(hash, path)
 }
 
->>>>>>> 9a0ed706
 func (st *nodeIteratorState) resolve(it *nodeIterator, path []byte) error {
 	if hash, ok := st.node.(hashNode); ok {
 		resolved, err := it.resolveHash(hash, path)
@@ -451,11 +428,7 @@
 func (it *nodeIterator) nextChild(parent *nodeIteratorState, ancestor common.Hash) (*nodeIteratorState, []byte, bool) {
 	switch node := parent.node.(type) {
 	case *fullNode:
-<<<<<<< HEAD
-		//Full node, move to the first non-nil child.
-=======
 		// Full node, move to the first non-nil child.
->>>>>>> 9a0ed706
 		if child, state, path, index := findChild(node, parent.index+1, it.path, ancestor); child != nil {
 			parent.index = index - 1
 			return state, path, true
@@ -603,15 +576,11 @@
 	return it.b.Path()
 }
 
-<<<<<<< HEAD
-func (it *differenceIterator) AddResolver(resolver ethdb.KeyValueStore) {
-=======
 func (it *differenceIterator) NodeBlob() []byte {
 	return it.b.NodeBlob()
 }
 
 func (it *differenceIterator) AddResolver(resolver ethdb.KeyValueReader) {
->>>>>>> 9a0ed706
 	panic("not implemented")
 }
 
@@ -722,15 +691,11 @@
 	return (*it.items)[0].Path()
 }
 
-<<<<<<< HEAD
-func (it *unionIterator) AddResolver(resolver ethdb.KeyValueStore) {
-=======
 func (it *unionIterator) NodeBlob() []byte {
 	return (*it.items)[0].NodeBlob()
 }
 
 func (it *unionIterator) AddResolver(resolver ethdb.KeyValueReader) {
->>>>>>> 9a0ed706
 	panic("not implemented")
 }
 
