--- conflicted
+++ resolved
@@ -483,12 +483,6 @@
 	return l.backend.NewBatch()
 }
 
-<<<<<<< HEAD
-func (l *loggingDb) NewIterator(prefix []byte, start []byte) ethdb.Iterator {
-	fmt.Printf("NewIterator\n")
-	return l.backend.NewIterator(prefix, start)
-}
-=======
 func (l *loggingDb) NewBatchWithSize(size int) ethdb.Batch {
 	return l.backend.NewBatchWithSize(size)
 }
@@ -501,7 +495,6 @@
 	return l.backend.NewSnapshot()
 }
 
->>>>>>> 9a0ed706
 func (l *loggingDb) Stat(property string) (string, error) {
 	return l.backend.Stat(property)
 }
@@ -548,8 +541,6 @@
 	if have, want := logDb.getCount, uint64(5); have != want {
 		t.Fatalf("Too many lookups during seek, have %d want %d", have, want)
 	}
-<<<<<<< HEAD
-=======
 }
 
 func TestIteratorNodeBlob(t *testing.T) {
@@ -601,5 +592,4 @@
 	if count != len(found) {
 		t.Fatal("Find extra trie node via iterator")
 	}
->>>>>>> 9a0ed706
 }