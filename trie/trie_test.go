--- conflicted
+++ resolved
@@ -569,11 +569,7 @@
 		benchmarkCommitAfterHash(b, nil)
 	})
 	var a account
-<<<<<<< HEAD
 	onleaf := func(paths [][]byte, hexpath []byte, leaf []byte, parent common.Hash) error {
-=======
-	onleaf := func(path []byte, leaf []byte, parent common.Hash) error {
->>>>>>> 8992c1a6
 		rlp.DecodeBytes(leaf, &a)
 		return nil
 	}
@@ -834,13 +830,8 @@
 				val = make([]byte, 1+prng.Intn(1024))
 			}
 			prng.Read(val)
-<<<<<<< HEAD
 			trie.TryUpdate(key, val)
 			stTrie.TryUpdate(key, val)
-=======
-			trie.TryUpdate(key, common.CopyBytes(val))
-			stTrie.TryUpdate(key, common.CopyBytes(val))
->>>>>>> 8992c1a6
 		}
 		// Flush trie -> database
 		root, _ := trie.Commit(nil)
@@ -1069,7 +1060,7 @@
 	if err != nil {
 		panic(fmt.Sprintf("can't create temporary directory: %v", err))
 	}
-	diskdb, err := leveldb.New(dir, 256, 0, "", false)
+	diskdb, err := leveldb.New(dir, 256, 0, "", false, false)
 	if err != nil {
 		panic(fmt.Sprintf("can't create temporary database: %v", err))
 	}
