--- conflicted
+++ resolved
@@ -31,10 +31,6 @@
 	"github.com/davecgh/go-spew/spew"
 	"github.com/ethereum/go-ethereum/common"
 	"github.com/ethereum/go-ethereum/crypto"
-<<<<<<< HEAD
-	"github.com/ethereum/go-ethereum/ethdb"
-=======
->>>>>>> d62e9b28
 	"github.com/ethereum/go-ethereum/ethdb/leveldb"
 	"github.com/ethereum/go-ethereum/ethdb/memorydb"
 	"github.com/ethereum/go-ethereum/rlp"
@@ -320,19 +316,6 @@
 	trie.Hash()
 }
 
-<<<<<<< HEAD
-type countingDB struct {
-	ethdb.KeyValueStore
-	gets map[string]int
-}
-
-func (db *countingDB) Get(key []byte) ([]byte, error) {
-	db.gets[string(key)]++
-	return db.KeyValueStore.Get(key)
-}
-
-=======
->>>>>>> d62e9b28
 // randTest performs random trie operations.
 // Instances of this test are created by Generate.
 type randTest []randTestStep
