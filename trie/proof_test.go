--- conflicted
+++ resolved
@@ -810,8 +810,6 @@
 
 	if _, err := VerifyRangeProof(trie.Hash(), keys[0], keys[len(keys)-1], keys, vals, proof); err != nil {
 		t.Fatalf("expected bloated proof to succeed, got %v", err)
-<<<<<<< HEAD
-=======
 	}
 }
 
@@ -891,7 +889,6 @@
 	_, err := VerifyRangeProof(trie.Hash(), nil, nil, keys, vals, nil)
 	if err == nil {
 		t.Fatalf("Expected failure on noop entry")
->>>>>>> 9a0ed706
 	}
 }
 
