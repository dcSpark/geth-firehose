--- conflicted
+++ resolved
@@ -31,7 +31,7 @@
   && addgroup -g ${BSC_USER_GID} ${BSC_USER} \
   && adduser -u ${BSC_USER_UID} -G ${BSC_USER} --shell /sbin/nologin --no-create-home -D ${BSC_USER} \
   && addgroup ${BSC_USER} tty \
-  && sed -i -e "s/bin\/sh/bin\/bash/" /etc/passwd  
+  && sed -i -e "s/bin\/sh/bin\/bash/" /etc/passwd
 
 RUN echo "[ ! -z \"\$TERM\" -a -r /etc/motd ] && cat /etc/motd" >> /etc/bash/bashrc
 
@@ -42,8 +42,8 @@
 COPY docker-entrypoint.sh ./
 
 RUN chmod +x docker-entrypoint.sh \
-    && mkdir -p ${DATA_DIR} \
-    && chown -R ${BSC_USER_UID}:${BSC_USER_GID} ${BSC_HOME} ${DATA_DIR}
+  && mkdir -p ${DATA_DIR} \
+  && chown -R ${BSC_USER_UID}:${BSC_USER_GID} ${BSC_HOME} ${DATA_DIR}
 
 VOLUME ${DATA_DIR}
 
@@ -51,9 +51,5 @@
 
 # rpc ws graphql
 EXPOSE 8545 8546 8547 30303 30303/udp
-<<<<<<< HEAD
-ENTRYPOINT ["geth"]
-=======
 
-ENTRYPOINT ["/sbin/tini", "--", "./docker-entrypoint.sh"]
->>>>>>> f68965a6
+ENTRYPOINT ["/sbin/tini", "--", "./docker-entrypoint.sh"]