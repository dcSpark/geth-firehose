# Build Geth in a stock Go builder container
FROM golang:1.15-alpine as builder

RUN apk add --no-cache make gcc musl-dev linux-headers git

ADD . /bor
RUN cd /bor && make bor

# Pull Bor into a second stage deploy alpine container
FROM alpine:latest

RUN apk add --no-cache ca-certificates
COPY --from=builder /bor/build/bin/bor /usr/local/bin/

<<<<<<< HEAD
EXPOSE 8545 8546 30303 30303/udp
ENTRYPOINT ["geth"]
=======
EXPOSE 8545 8546 8547 30303 30303/udp
>>>>>>> 6f0f08da
<|MERGE_RESOLUTION|>--- conflicted
+++ resolved
@@ -12,9 +12,5 @@
 RUN apk add --no-cache ca-certificates
 COPY --from=builder /bor/build/bin/bor /usr/local/bin/
 
-<<<<<<< HEAD
-EXPOSE 8545 8546 30303 30303/udp
+EXPOSE 8545 8546 8547 30303 30303/udp
 ENTRYPOINT ["geth"]
-=======
-EXPOSE 8545 8546 8547 30303 30303/udp
->>>>>>> 6f0f08da
