// Copyright 2016 The go-ethereum Authors
// This file is part of the go-ethereum library.
//
// The go-ethereum library is free software: you can redistribute it and/or modify
// it under the terms of the GNU Lesser General Public License as published by
// the Free Software Foundation, either version 3 of the License, or
// (at your option) any later version.
//
// The go-ethereum library is distributed in the hope that it will be useful,
// but WITHOUT ANY WARRANTY; without even the implied warranty of
// MERCHANTABILITY or FITNESS FOR A PARTICULAR PURPOSE. See the
// GNU Lesser General Public License for more details.
//
// You should have received a copy of the GNU Lesser General Public License
// along with the go-ethereum library. If not, see <http://www.gnu.org/licenses/>.

package ethclient

import (
	"bytes"
	"context"
	"errors"
	"fmt"
	"math/big"
	"reflect"
	"testing"
	"time"

	"github.com/ethereum/go-ethereum"
	"github.com/ethereum/go-ethereum/common"
	"github.com/ethereum/go-ethereum/consensus/ethash"
	"github.com/ethereum/go-ethereum/core"
	"github.com/ethereum/go-ethereum/core/rawdb"
	"github.com/ethereum/go-ethereum/core/types"
	"github.com/ethereum/go-ethereum/crypto"
	"github.com/ethereum/go-ethereum/eth"
	"github.com/ethereum/go-ethereum/eth/ethconfig"
	"github.com/ethereum/go-ethereum/node"
	"github.com/ethereum/go-ethereum/params"
	"github.com/ethereum/go-ethereum/rpc"
)

// Verify that Client implements the ethereum interfaces.
var (
	_ = ethereum.ChainReader(&Client{})
	_ = ethereum.TransactionReader(&Client{})
	_ = ethereum.ChainStateReader(&Client{})
	_ = ethereum.ChainSyncReader(&Client{})
	_ = ethereum.ContractCaller(&Client{})
	_ = ethereum.GasEstimator(&Client{})
	_ = ethereum.GasPricer(&Client{})
	_ = ethereum.LogFilterer(&Client{})
	_ = ethereum.PendingStateReader(&Client{})
	// _ = ethereum.PendingStateEventer(&Client{})
	_ = ethereum.PendingContractCaller(&Client{})
)

func TestToFilterArg(t *testing.T) {
	blockHashErr := fmt.Errorf("cannot specify both BlockHash and FromBlock/ToBlock")
	addresses := []common.Address{
		common.HexToAddress("0xD36722ADeC3EdCB29c8e7b5a47f352D701393462"),
	}
	blockHash := common.HexToHash(
		"0xeb94bb7d78b73657a9d7a99792413f50c0a45c51fc62bdcb08a53f18e9a2b4eb",
	)

	for _, testCase := range []struct {
		name   string
		input  ethereum.FilterQuery
		output interface{}
		err    error
	}{
		{
			"without BlockHash",
			ethereum.FilterQuery{
				Addresses: addresses,
				FromBlock: big.NewInt(1),
				ToBlock:   big.NewInt(2),
				Topics:    [][]common.Hash{},
			},
			map[string]interface{}{
				"address":   addresses,
				"fromBlock": "0x1",
				"toBlock":   "0x2",
				"topics":    [][]common.Hash{},
			},
			nil,
		},
		{
			"with nil fromBlock and nil toBlock",
			ethereum.FilterQuery{
				Addresses: addresses,
				Topics:    [][]common.Hash{},
			},
			map[string]interface{}{
				"address":   addresses,
				"fromBlock": "0x0",
				"toBlock":   "latest",
				"topics":    [][]common.Hash{},
			},
			nil,
		},
		{
			"with negative fromBlock and negative toBlock",
			ethereum.FilterQuery{
				Addresses: addresses,
				FromBlock: big.NewInt(-1),
				ToBlock:   big.NewInt(-1),
				Topics:    [][]common.Hash{},
			},
			map[string]interface{}{
				"address":   addresses,
				"fromBlock": "pending",
				"toBlock":   "pending",
				"topics":    [][]common.Hash{},
			},
			nil,
		},
		{
			"with blockhash",
			ethereum.FilterQuery{
				Addresses: addresses,
				BlockHash: &blockHash,
				Topics:    [][]common.Hash{},
			},
			map[string]interface{}{
				"address":   addresses,
				"blockHash": blockHash,
				"topics":    [][]common.Hash{},
			},
			nil,
		},
		{
			"with blockhash and from block",
			ethereum.FilterQuery{
				Addresses: addresses,
				BlockHash: &blockHash,
				FromBlock: big.NewInt(1),
				Topics:    [][]common.Hash{},
			},
			nil,
			blockHashErr,
		},
		{
			"with blockhash and to block",
			ethereum.FilterQuery{
				Addresses: addresses,
				BlockHash: &blockHash,
				ToBlock:   big.NewInt(1),
				Topics:    [][]common.Hash{},
			},
			nil,
			blockHashErr,
		},
		{
			"with blockhash and both from / to block",
			ethereum.FilterQuery{
				Addresses: addresses,
				BlockHash: &blockHash,
				FromBlock: big.NewInt(1),
				ToBlock:   big.NewInt(2),
				Topics:    [][]common.Hash{},
			},
			nil,
			blockHashErr,
		},
	} {
		t.Run(testCase.name, func(t *testing.T) {
			output, err := toFilterArg(testCase.input)
			if (testCase.err == nil) != (err == nil) {
				t.Fatalf("expected error %v but got %v", testCase.err, err)
			}
			if testCase.err != nil {
				if testCase.err.Error() != err.Error() {
					t.Fatalf("expected error %v but got %v", testCase.err, err)
				}
			} else if !reflect.DeepEqual(testCase.output, output) {
				t.Fatalf("expected filter arg %v but got %v", testCase.output, output)
			}
		})
	}
}

var (
	testKey, _  = crypto.HexToECDSA("b71c71a67e1177ad4e901695e1b4b9ee17ae16c6668d313eac2f96dbcda3f291")
	testAddr    = crypto.PubkeyToAddress(testKey.PublicKey)
	testBalance = big.NewInt(2e15)
)

var genesis = &core.Genesis{
	Config:    params.AllEthashProtocolChanges,
	Alloc:     core.GenesisAlloc{testAddr: {Balance: testBalance}},
	ExtraData: []byte("test genesis"),
	Timestamp: 9000,
	BaseFee:   big.NewInt(params.InitialBaseFee),
}

var testTx1 = types.MustSignNewTx(testKey, types.LatestSigner(genesis.Config), &types.LegacyTx{
	Nonce:    0,
	Value:    big.NewInt(12),
	GasPrice: big.NewInt(params.InitialBaseFee),
	Gas:      params.TxGas,
	To:       &common.Address{2},
})

var testTx2 = types.MustSignNewTx(testKey, types.LatestSigner(genesis.Config), &types.LegacyTx{
	Nonce:    1,
	Value:    big.NewInt(8),
	GasPrice: big.NewInt(params.InitialBaseFee),
	Gas:      params.TxGas,
	To:       &common.Address{2},
})

func newTestBackend(t *testing.T) (*node.Node, []*types.Block) {
	// Generate test chain.
	blocks := generateTestChain()

	// Create node
	n, err := node.New(&node.Config{})
	if err != nil {
		t.Fatalf("can't create new node: %v", err)
	}
	// Create Ethereum Service
	config := &ethconfig.Config{Genesis: genesis}
	config.Ethash.PowMode = ethash.ModeFake
	ethservice, err := eth.New(n, config)
	if err != nil {
		t.Fatalf("can't create new ethereum service: %v", err)
	}
	// Import the test chain.
	if err := n.Start(); err != nil {
		t.Fatalf("can't start test node: %v", err)
	}
	if _, err := ethservice.BlockChain().InsertChain(blocks[1:]); err != nil {
		t.Fatalf("can't import test blocks: %v", err)
	}
	return n, blocks
}

func generateTestChain() []*types.Block {
	db := rawdb.NewMemoryDatabase()
<<<<<<< HEAD
	config := params.AllEthashProtocolChanges
	genesis := &core.Genesis{
		Config:    config,
		Alloc:     core.GenesisAlloc{testAddr: {Balance: testBalance}},
		ExtraData: []byte("test genesis"),
		Timestamp: 9000,
		BaseFee:   big.NewInt(params.InitialBaseFee),
	}
=======
>>>>>>> 9a0ed706
	generate := func(i int, g *core.BlockGen) {
		g.OffsetTime(5)
		g.SetExtra([]byte("test"))
		if i == 1 {
			// Test transactions are included in block #2.
			g.AddTx(testTx1)
			g.AddTx(testTx2)
		}
	}
	gblock := genesis.ToBlock(db)
	engine := ethash.NewFaker()
	blocks, _ := core.GenerateChain(genesis.Config, gblock, engine, db, 2, generate)
	blocks = append([]*types.Block{gblock}, blocks...)
	return blocks
}

func TestEthClient(t *testing.T) {
	t.Skip("bor due to burn contract")

	backend, chain := newTestBackend(t)
	client, _ := backend.Attach()
	defer backend.Close()
	defer client.Close()

	tests := map[string]struct {
		test func(t *testing.T)
	}{
		"Header": {
			func(t *testing.T) { testHeader(t, chain, client) },
		},
		"BalanceAt": {
			func(t *testing.T) { testBalanceAt(t, client) },
		},
		"TxInBlockInterrupted": {
			func(t *testing.T) { testTransactionInBlockInterrupted(t, client) },
		},
		"ChainID": {
			func(t *testing.T) { testChainID(t, client) },
		},
		"GetBlock": {
			func(t *testing.T) { testGetBlock(t, client) },
		},
		"StatusFunctions": {
			func(t *testing.T) { testStatusFunctions(t, client) },
		},
		"CallContract": {
			func(t *testing.T) { testCallContract(t, client) },
		},
		"CallContractAtHash": {
			func(t *testing.T) { testCallContractAtHash(t, client) },
		},
		"AtFunctions": {
			func(t *testing.T) { testAtFunctions(t, client) },
		},
		"TransactionSender": {
			func(t *testing.T) { testTransactionSender(t, client) },
		},
	}

	t.Parallel()
	for name, tt := range tests {
		t.Run(name, tt.test)
	}
}

func testHeader(t *testing.T, chain []*types.Block, client *rpc.Client) {
	tests := map[string]struct {
		block   *big.Int
		want    *types.Header
		wantErr error
	}{
		"genesis": {
			block: big.NewInt(0),
			want:  chain[0].Header(),
		},
		"first_block": {
			block: big.NewInt(1),
			want:  chain[1].Header(),
		},
		"future_block": {
			block:   big.NewInt(1000000000),
			want:    nil,
			wantErr: ethereum.NotFound,
		},
	}
	for name, tt := range tests {
		t.Run(name, func(t *testing.T) {
			ec := NewClient(client)
			ctx, cancel := context.WithTimeout(context.Background(), 100*time.Millisecond)
			defer cancel()

			got, err := ec.HeaderByNumber(ctx, tt.block)
			if !errors.Is(err, tt.wantErr) {
				t.Fatalf("HeaderByNumber(%v) error = %q, want %q", tt.block, err, tt.wantErr)
			}
			if got != nil && got.Number != nil && got.Number.Sign() == 0 {
				got.Number = big.NewInt(0) // hack to make DeepEqual work
			}
			if !reflect.DeepEqual(got, tt.want) {
				t.Fatalf("HeaderByNumber(%v)\n   = %v\nwant %v", tt.block, got, tt.want)
			}
		})
	}
}

func testBalanceAt(t *testing.T, client *rpc.Client) {
	tests := map[string]struct {
		account common.Address
		block   *big.Int
		want    *big.Int
		wantErr error
	}{
		"valid_account_genesis": {
			account: testAddr,
			block:   big.NewInt(0),
			want:    testBalance,
		},
		"valid_account": {
			account: testAddr,
			block:   big.NewInt(1),
			want:    testBalance,
		},
		"non_existent_account": {
			account: common.Address{1},
			block:   big.NewInt(1),
			want:    big.NewInt(0),
		},
		"future_block": {
			account: testAddr,
			block:   big.NewInt(1000000000),
			want:    big.NewInt(0),
			wantErr: errors.New("header not found"),
		},
	}
	for name, tt := range tests {
		t.Run(name, func(t *testing.T) {
			ec := NewClient(client)
			ctx, cancel := context.WithTimeout(context.Background(), 100*time.Millisecond)
			defer cancel()

			got, err := ec.BalanceAt(ctx, tt.account, tt.block)
			if tt.wantErr != nil && (err == nil || err.Error() != tt.wantErr.Error()) {
				t.Fatalf("BalanceAt(%x, %v) error = %q, want %q", tt.account, tt.block, err, tt.wantErr)
			}
			if got.Cmp(tt.want) != 0 {
				t.Fatalf("BalanceAt(%x, %v) = %v, want %v", tt.account, tt.block, got, tt.want)
			}
		})
	}
}

func testTransactionInBlockInterrupted(t *testing.T, client *rpc.Client) {
	ec := NewClient(client)

	// Get current block by number.
	block, err := ec.BlockByNumber(context.Background(), nil)
	if err != nil {
		t.Fatalf("unexpected error: %v", err)
	}

	// Test tx in block interupted.
	ctx, cancel := context.WithCancel(context.Background())
	cancel()
	tx, err := ec.TransactionInBlock(ctx, block.Hash(), 0)
	if tx != nil {
		t.Fatal("transaction should be nil")
	}
	if err == nil || err == ethereum.NotFound {
		t.Fatal("error should not be nil/notfound")
	}

	// Test tx in block not found.
	if _, err := ec.TransactionInBlock(context.Background(), block.Hash(), 20); err != ethereum.NotFound {
		t.Fatal("error should be ethereum.NotFound")
	}
}

func testChainID(t *testing.T, client *rpc.Client) {
	ec := NewClient(client)
	id, err := ec.ChainID(context.Background())
	if err != nil {
		t.Fatalf("unexpected error: %v", err)
	}
	if id == nil || id.Cmp(params.AllEthashProtocolChanges.ChainID) != 0 {
		t.Fatalf("ChainID returned wrong number: %+v", id)
	}
}

func testGetBlock(t *testing.T, client *rpc.Client) {
	ec := NewClient(client)

	// Get current block number
	blockNumber, err := ec.BlockNumber(context.Background())
	if err != nil {
		t.Fatalf("unexpected error: %v", err)
	}
	if blockNumber != 2 {
		t.Fatalf("BlockNumber returned wrong number: %d", blockNumber)
	}
	// Get current block by number
	block, err := ec.BlockByNumber(context.Background(), new(big.Int).SetUint64(blockNumber))
	if err != nil {
		t.Fatalf("unexpected error: %v", err)
	}
	if block.NumberU64() != blockNumber {
		t.Fatalf("BlockByNumber returned wrong block: want %d got %d", blockNumber, block.NumberU64())
	}
	// Get current block by hash
	blockH, err := ec.BlockByHash(context.Background(), block.Hash())
	if err != nil {
		t.Fatalf("unexpected error: %v", err)
	}
	if block.Hash() != blockH.Hash() {
		t.Fatalf("BlockByHash returned wrong block: want %v got %v", block.Hash().Hex(), blockH.Hash().Hex())
	}
	// Get header by number
	header, err := ec.HeaderByNumber(context.Background(), new(big.Int).SetUint64(blockNumber))
	if err != nil {
		t.Fatalf("unexpected error: %v", err)
	}
	if block.Header().Hash() != header.Hash() {
		t.Fatalf("HeaderByNumber returned wrong header: want %v got %v", block.Header().Hash().Hex(), header.Hash().Hex())
	}
	// Get header by hash
	headerH, err := ec.HeaderByHash(context.Background(), block.Hash())
	if err != nil {
		t.Fatalf("unexpected error: %v", err)
	}
	if block.Header().Hash() != headerH.Hash() {
		t.Fatalf("HeaderByHash returned wrong header: want %v got %v", block.Header().Hash().Hex(), headerH.Hash().Hex())
	}
}

func testStatusFunctions(t *testing.T, client *rpc.Client) {
	ec := NewClient(client)

	// Sync progress
	progress, err := ec.SyncProgress(context.Background())
	if err != nil {
		t.Fatalf("unexpected error: %v", err)
	}
	if progress != nil {
		t.Fatalf("unexpected progress: %v", progress)
	}

	// NetworkID
	networkID, err := ec.NetworkID(context.Background())
	if err != nil {
		t.Fatalf("unexpected error: %v", err)
	}
	if networkID.Cmp(big.NewInt(0)) != 0 {
		t.Fatalf("unexpected networkID: %v", networkID)
	}

	// SuggestGasPrice
	gasPrice, err := ec.SuggestGasPrice(context.Background())
	if err != nil {
		t.Fatalf("unexpected error: %v", err)
	}
	if gasPrice.Cmp(big.NewInt(1875000000)) != 0 { // 1 gwei tip + 0.875 basefee after a 1 gwei fee empty block
		t.Fatalf("unexpected gas price: %v", gasPrice)
	}
<<<<<<< HEAD
	// SuggestGasTipCap (should suggest 1 Gwei)
=======

	// SuggestGasTipCap
>>>>>>> 9a0ed706
	gasTipCap, err := ec.SuggestGasTipCap(context.Background())
	if err != nil {
		t.Fatalf("unexpected error: %v", err)
	}
<<<<<<< HEAD
	if gasTipCap.Cmp(big.NewInt(1000000000)) != 0 {
		t.Fatalf("unexpected gas tip cap: %v", gasTipCap)
	}
=======
	if gasTipCap.Cmp(big.NewInt(234375000)) != 0 {
		t.Fatalf("unexpected gas tip cap: %v", gasTipCap)
	}
}

func testCallContractAtHash(t *testing.T, client *rpc.Client) {
	ec := NewClient(client)

	// EstimateGas
	msg := ethereum.CallMsg{
		From:  testAddr,
		To:    &common.Address{},
		Gas:   21000,
		Value: big.NewInt(1),
	}
	gas, err := ec.EstimateGas(context.Background(), msg)
	if err != nil {
		t.Fatalf("unexpected error: %v", err)
	}
	if gas != 21000 {
		t.Fatalf("unexpected gas price: %v", gas)
	}
	block, err := ec.HeaderByNumber(context.Background(), big.NewInt(1))
	if err != nil {
		t.Fatalf("BlockByNumber error: %v", err)
	}
	// CallContract
	if _, err := ec.CallContractAtHash(context.Background(), msg, block.Hash()); err != nil {
		t.Fatalf("unexpected error: %v", err)
	}
>>>>>>> 9a0ed706
}

func testCallContract(t *testing.T, client *rpc.Client) {
	ec := NewClient(client)

	// EstimateGas
	msg := ethereum.CallMsg{
		From:  testAddr,
		To:    &common.Address{},
		Gas:   21000,
		Value: big.NewInt(1),
	}
	gas, err := ec.EstimateGas(context.Background(), msg)
	if err != nil {
		t.Fatalf("unexpected error: %v", err)
	}
	if gas != 21000 {
		t.Fatalf("unexpected gas price: %v", gas)
	}
	// CallContract
	if _, err := ec.CallContract(context.Background(), msg, big.NewInt(1)); err != nil {
		t.Fatalf("unexpected error: %v", err)
	}
	// PendingCallCOntract
	if _, err := ec.PendingCallContract(context.Background(), msg); err != nil {
		t.Fatalf("unexpected error: %v", err)
	}
}

func testAtFunctions(t *testing.T, client *rpc.Client) {
	ec := NewClient(client)

	// send a transaction for some interesting pending status
	sendTransaction(ec)
	time.Sleep(100 * time.Millisecond)

	// Check pending transaction count
	pending, err := ec.PendingTransactionCount(context.Background())
	if err != nil {
		t.Fatalf("unexpected error: %v", err)
	}
	if pending != 1 {
		t.Fatalf("unexpected pending, wanted 1 got: %v", pending)
	}
	// Query balance
	balance, err := ec.BalanceAt(context.Background(), testAddr, nil)
	if err != nil {
		t.Fatalf("unexpected error: %v", err)
	}
	penBalance, err := ec.PendingBalanceAt(context.Background(), testAddr)
	if err != nil {
		t.Fatalf("unexpected error: %v", err)
	}
	if balance.Cmp(penBalance) == 0 {
		t.Fatalf("unexpected balance: %v %v", balance, penBalance)
	}
	// NonceAt
	nonce, err := ec.NonceAt(context.Background(), testAddr, nil)
	if err != nil {
		t.Fatalf("unexpected error: %v", err)
	}
	penNonce, err := ec.PendingNonceAt(context.Background(), testAddr)
	if err != nil {
		t.Fatalf("unexpected error: %v", err)
	}
	if penNonce != nonce+1 {
		t.Fatalf("unexpected nonce: %v %v", nonce, penNonce)
	}
	// StorageAt
	storage, err := ec.StorageAt(context.Background(), testAddr, common.Hash{}, nil)
	if err != nil {
		t.Fatalf("unexpected error: %v", err)
	}
	penStorage, err := ec.PendingStorageAt(context.Background(), testAddr, common.Hash{})
	if err != nil {
		t.Fatalf("unexpected error: %v", err)
	}
	if !bytes.Equal(storage, penStorage) {
		t.Fatalf("unexpected storage: %v %v", storage, penStorage)
	}
	// CodeAt
	code, err := ec.CodeAt(context.Background(), testAddr, nil)
	if err != nil {
		t.Fatalf("unexpected error: %v", err)
	}
	penCode, err := ec.PendingCodeAt(context.Background(), testAddr)
	if err != nil {
		t.Fatalf("unexpected error: %v", err)
	}
	if !bytes.Equal(code, penCode) {
		t.Fatalf("unexpected code: %v %v", code, penCode)
	}
}

func testTransactionSender(t *testing.T, client *rpc.Client) {
	ec := NewClient(client)
	ctx := context.Background()

	// Retrieve testTx1 via RPC.
	block2, err := ec.HeaderByNumber(ctx, big.NewInt(2))
	if err != nil {
		t.Fatal("can't get block 1:", err)
	}
	tx1, err := ec.TransactionInBlock(ctx, block2.Hash(), 0)
	if err != nil {
		t.Fatal("can't get tx:", err)
	}
	if tx1.Hash() != testTx1.Hash() {
		t.Fatalf("wrong tx hash %v, want %v", tx1.Hash(), testTx1.Hash())
	}

	// The sender address is cached in tx1, so no additional RPC should be required in
	// TransactionSender. Ensure the server is not asked by canceling the context here.
	canceledCtx, cancel := context.WithCancel(context.Background())
	cancel()
	sender1, err := ec.TransactionSender(canceledCtx, tx1, block2.Hash(), 0)
	if err != nil {
		t.Fatal(err)
	}
	if sender1 != testAddr {
		t.Fatal("wrong sender:", sender1)
	}

	// Now try to get the sender of testTx2, which was not fetched through RPC.
	// TransactionSender should query the server here.
	sender2, err := ec.TransactionSender(ctx, testTx2, block2.Hash(), 1)
	if err != nil {
		t.Fatal(err)
	}
	if sender2 != testAddr {
		t.Fatal("wrong sender:", sender2)
	}
}

func sendTransaction(ec *Client) error {
	chainID, err := ec.ChainID(context.Background())
	if err != nil {
		return err
	}
<<<<<<< HEAD
	// Create transaction
	tx := types.NewTransaction(0, common.Address{1}, big.NewInt(1), 22000, big.NewInt(params.InitialBaseFee), nil)
	signer := types.LatestSignerForChainID(chainID)
	signature, err := crypto.Sign(signer.Hash(tx).Bytes(), testKey)
=======
	nonce, err := ec.PendingNonceAt(context.Background(), testAddr)
>>>>>>> 9a0ed706
	if err != nil {
		return err
	}

	signer := types.LatestSignerForChainID(chainID)
	tx, err := types.SignNewTx(testKey, signer, &types.LegacyTx{
		Nonce:    nonce,
		To:       &common.Address{2},
		Value:    big.NewInt(1),
		Gas:      22000,
		GasPrice: big.NewInt(params.InitialBaseFee),
	})
	if err != nil {
		return err
	}
	return ec.SendTransaction(context.Background(), tx)
}<|MERGE_RESOLUTION|>--- conflicted
+++ resolved
@@ -239,17 +239,6 @@
 
 func generateTestChain() []*types.Block {
 	db := rawdb.NewMemoryDatabase()
-<<<<<<< HEAD
-	config := params.AllEthashProtocolChanges
-	genesis := &core.Genesis{
-		Config:    config,
-		Alloc:     core.GenesisAlloc{testAddr: {Balance: testBalance}},
-		ExtraData: []byte("test genesis"),
-		Timestamp: 9000,
-		BaseFee:   big.NewInt(params.InitialBaseFee),
-	}
-=======
->>>>>>> 9a0ed706
 	generate := func(i int, g *core.BlockGen) {
 		g.OffsetTime(5)
 		g.SetExtra([]byte("test"))
@@ -509,24 +498,15 @@
 	if err != nil {
 		t.Fatalf("unexpected error: %v", err)
 	}
-	if gasPrice.Cmp(big.NewInt(1875000000)) != 0 { // 1 gwei tip + 0.875 basefee after a 1 gwei fee empty block
+	if gasPrice.Cmp(big.NewInt(1000000000)) != 0 {
 		t.Fatalf("unexpected gas price: %v", gasPrice)
 	}
-<<<<<<< HEAD
-	// SuggestGasTipCap (should suggest 1 Gwei)
-=======
 
 	// SuggestGasTipCap
->>>>>>> 9a0ed706
 	gasTipCap, err := ec.SuggestGasTipCap(context.Background())
 	if err != nil {
 		t.Fatalf("unexpected error: %v", err)
 	}
-<<<<<<< HEAD
-	if gasTipCap.Cmp(big.NewInt(1000000000)) != 0 {
-		t.Fatalf("unexpected gas tip cap: %v", gasTipCap)
-	}
-=======
 	if gasTipCap.Cmp(big.NewInt(234375000)) != 0 {
 		t.Fatalf("unexpected gas tip cap: %v", gasTipCap)
 	}
@@ -557,7 +537,6 @@
 	if _, err := ec.CallContractAtHash(context.Background(), msg, block.Hash()); err != nil {
 		t.Fatalf("unexpected error: %v", err)
 	}
->>>>>>> 9a0ed706
 }
 
 func testCallContract(t *testing.T, client *rpc.Client) {
@@ -697,14 +676,7 @@
 	if err != nil {
 		return err
 	}
-<<<<<<< HEAD
-	// Create transaction
-	tx := types.NewTransaction(0, common.Address{1}, big.NewInt(1), 22000, big.NewInt(params.InitialBaseFee), nil)
-	signer := types.LatestSignerForChainID(chainID)
-	signature, err := crypto.Sign(signer.Hash(tx).Bytes(), testKey)
-=======
 	nonce, err := ec.PendingNonceAt(context.Background(), testAddr)
->>>>>>> 9a0ed706
 	if err != nil {
 		return err
 	}
