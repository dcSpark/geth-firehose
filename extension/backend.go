--- conflicted
+++ resolved
@@ -105,7 +105,7 @@
 		service.mu.Lock()
 		psiClient := service.client(psi)
 		defer psiClient.Close()
-		tx, _ := service.client(psi).TransactionByHash(foundLog.TxHash)
+		tx, _ := service.client(psi).TransactionInBlock(foundLog.BlockHash, foundLog.TxIndex)
 		from, _ := types.QuorumPrivateTxSigner{}.Sender(tx)
 
 		newExtensionEvent, err := extensionContracts.UnpackNewExtensionCreatedLog(foundLog.Data)
@@ -138,17 +138,12 @@
 		}
 		service.psiContracts[psi][foundLog.Address] = &newContractExtension
 
-<<<<<<< HEAD
-				tx, _ := service.extClient.TransactionInBlock(foundLog.BlockHash, foundLog.TxIndex)
-				from, _ := types.QuorumPrivateTxSigner{}.Sender(tx)
-=======
 		if err := service.dataHandler.Save(service.psiContracts); err != nil {
 			log.Error("Error writing extension data to file", "error", err)
 			service.mu.Unlock()
 			return
 		}
 		service.mu.Unlock()
->>>>>>> a340d644
 
 		// if party is sender then complete self voting
 
