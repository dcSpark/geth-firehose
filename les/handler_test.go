--- conflicted
+++ resolved
@@ -316,11 +316,7 @@
 
 func testGetStaleCode(t *testing.T, protocol int) {
 	netconfig := testnetConfig{
-<<<<<<< HEAD
-		blocks:    int(core.TriesInMemory + 4),
-=======
 		blocks:    128 + 4,
->>>>>>> 03f7b318
 		protocol:  protocol,
 		nopruning: true,
 	}
@@ -434,11 +430,7 @@
 
 func testGetStaleProof(t *testing.T, protocol int) {
 	netconfig := testnetConfig{
-<<<<<<< HEAD
-		blocks:    int(core.TriesInMemory + 4),
-=======
 		blocks:    128 + 4,
->>>>>>> 03f7b318
 		protocol:  protocol,
 		nopruning: true,
 	}
