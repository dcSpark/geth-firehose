--- conflicted
+++ resolved
@@ -315,16 +315,12 @@
 func TestGetStaleCodeLes4(t *testing.T) { testGetStaleCode(t, 4) }
 
 func testGetStaleCode(t *testing.T, protocol int) {
-<<<<<<< HEAD
-	server, tearDown := newServerEnv(t, int(core.TriesInMemory+4), protocol, nil, false, true, 0)
-=======
-	netconfig := testnetConfig{
-		blocks:    core.TriesInMemory + 4,
-		protocol:  protocol,
-		nopruning: true,
-	}
-	server, _, tearDown := newClientServerEnv(t, netconfig)
->>>>>>> 11880ac9
+	netconfig := testnetConfig{
+		blocks:    int(core.TriesInMemory + 4),
+		protocol:  protocol,
+		nopruning: true,
+	}
+	server, _, tearDown := newClientServerEnv(t, netconfig)
 	defer tearDown()
 
 	rawPeer, closePeer, _ := server.newRawPeer(t, "peer", protocol)
@@ -433,16 +429,12 @@
 func TestGetStaleProofLes4(t *testing.T) { testGetStaleProof(t, 4) }
 
 func testGetStaleProof(t *testing.T, protocol int) {
-<<<<<<< HEAD
-	server, tearDown := newServerEnv(t, int(core.TriesInMemory+4), protocol, nil, false, true, 0)
-=======
-	netconfig := testnetConfig{
-		blocks:    core.TriesInMemory + 4,
-		protocol:  protocol,
-		nopruning: true,
-	}
-	server, _, tearDown := newClientServerEnv(t, netconfig)
->>>>>>> 11880ac9
+	netconfig := testnetConfig{
+		blocks:    int(core.TriesInMemory + 4),
+		protocol:  protocol,
+		nopruning: true,
+	}
+	server, _, tearDown := newClientServerEnv(t, netconfig)
 	defer tearDown()
 
 	rawPeer, closePeer, _ := server.newRawPeer(t, "peer", protocol)
