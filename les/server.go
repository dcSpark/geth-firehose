// Copyright 2016 The go-ethereum Authors
// This file is part of the go-ethereum library.
//
// The go-ethereum library is free software: you can redistribute it and/or modify
// it under the terms of the GNU Lesser General Public License as published by
// the Free Software Foundation, either version 3 of the License, or
// (at your option) any later version.
//
// The go-ethereum library is distributed in the hope that it will be useful,
// but WITHOUT ANY WARRANTY; without even the implied warranty of
// MERCHANTABILITY or FITNESS FOR A PARTICULAR PURPOSE. See the
// GNU Lesser General Public License for more details.
//
// You should have received a copy of the GNU Lesser General Public License
// along with the go-ethereum library. If not, see <http://www.gnu.org/licenses/>.

package les

import (
	"crypto/ecdsa"
<<<<<<< HEAD
=======
	"reflect"
>>>>>>> cc05b050
	"time"

	"github.com/ethereum/go-ethereum/common/mclock"
	"github.com/ethereum/go-ethereum/eth"
	"github.com/ethereum/go-ethereum/les/flowcontrol"
	lps "github.com/ethereum/go-ethereum/les/lespay/server"
	"github.com/ethereum/go-ethereum/light"
	"github.com/ethereum/go-ethereum/log"
	"github.com/ethereum/go-ethereum/node"
	"github.com/ethereum/go-ethereum/p2p"
	"github.com/ethereum/go-ethereum/p2p/discv5"
	"github.com/ethereum/go-ethereum/p2p/enode"
	"github.com/ethereum/go-ethereum/p2p/enr"
<<<<<<< HEAD
=======
	"github.com/ethereum/go-ethereum/p2p/nodestate"
>>>>>>> cc05b050
	"github.com/ethereum/go-ethereum/params"
	"github.com/ethereum/go-ethereum/rpc"
)

<<<<<<< HEAD
type LesServer struct {
	lesCommons

	archiveMode bool // Flag whether the ethereum node runs in archive mode.
	peers       *clientPeerSet
	serverset   *serverSet
	handler     *serverHandler
=======
var (
	serverSetup         = &nodestate.Setup{}
	clientPeerField     = serverSetup.NewField("clientPeer", reflect.TypeOf(&clientPeer{}))
	clientInfoField     = serverSetup.NewField("clientInfo", reflect.TypeOf(&clientInfo{}))
	connAddressField    = serverSetup.NewField("connAddr", reflect.TypeOf(""))
	balanceTrackerSetup = lps.NewBalanceTrackerSetup(serverSetup)
	priorityPoolSetup   = lps.NewPriorityPoolSetup(serverSetup)
)

func init() {
	balanceTrackerSetup.Connect(connAddressField, priorityPoolSetup.CapacityField)
	priorityPoolSetup.Connect(balanceTrackerSetup.BalanceField, balanceTrackerSetup.UpdateFlag) // NodeBalance implements nodePriority
}

type LesServer struct {
	lesCommons

	ns          *nodestate.NodeStateMachine
	archiveMode bool // Flag whether the ethereum node runs in archive mode.
	handler     *serverHandler
	broadcaster *broadcaster
>>>>>>> cc05b050
	lesTopics   []discv5.Topic
	privateKey  *ecdsa.PrivateKey

	// Flow control and capacity management
	fcManager    *flowcontrol.ClientManager
	costTracker  *costTracker
	defParams    flowcontrol.ServerParams
	servingQueue *servingQueue
	clientPool   *clientPool

	minCapacity, maxCapacity uint64
	threadsIdle              int // Request serving threads count when system is idle.
	threadsBusy              int // Request serving threads count when system is busy(block insertion).

	p2pSrv *p2p.Server
}

func NewLesServer(node *node.Node, e *eth.Ethereum, config *eth.Config) (*LesServer, error) {
<<<<<<< HEAD
=======
	ns := nodestate.NewNodeStateMachine(nil, nil, mclock.System{}, serverSetup)
>>>>>>> cc05b050
	// Collect les protocol version information supported by local node.
	lesTopics := make([]discv5.Topic, len(AdvertiseProtocolVersions))
	for i, pv := range AdvertiseProtocolVersions {
		lesTopics[i] = lesTopic(e.BlockChain().Genesis().Hash(), pv)
	}
	// Calculate the number of threads used to service the light client
	// requests based on the user-specified value.
	threads := config.LightServ * 4 / 100
	if threads < 4 {
		threads = 4
	}
	srv := &LesServer{
		lesCommons: lesCommons{
			genesis:          e.BlockChain().Genesis().Hash(),
			config:           config,
			chainConfig:      e.BlockChain().Config(),
			iConfig:          light.DefaultServerIndexerConfig,
			chainDb:          e.ChainDb(),
			chainReader:      e.BlockChain(),
			chtIndexer:       light.NewChtIndexer(e.ChainDb(), nil, params.CHTFrequency, params.HelperTrieProcessConfirmations, true),
			bloomTrieIndexer: light.NewBloomTrieIndexer(e.ChainDb(), nil, params.BloomBitsBlocks, params.BloomTrieFrequency, true),
			closeCh:          make(chan struct{}),
		},
<<<<<<< HEAD
		archiveMode:  e.ArchiveMode(),
		peers:        newClientPeerSet(),
		serverset:    newServerSet(),
=======
		ns:           ns,
		archiveMode:  e.ArchiveMode(),
		broadcaster:  newBroadcaster(ns),
>>>>>>> cc05b050
		lesTopics:    lesTopics,
		fcManager:    flowcontrol.NewClientManager(nil, &mclock.System{}),
		servingQueue: newServingQueue(int64(time.Millisecond*10), float64(config.LightServ)/100),
		threadsBusy:  config.LightServ/100 + 1,
		threadsIdle:  threads,
		p2pSrv:       node.Server(),
	}
	srv.handler = newServerHandler(srv, e.BlockChain(), e.ChainDb(), e.TxPool(), e.Synced)
	srv.costTracker, srv.minCapacity = newCostTracker(e.ChainDb(), config)
	srv.oracle = srv.setupOracle(node, e.BlockChain().Genesis().Hash(), config)

	// Initialize the bloom trie indexer.
	e.BloomIndexer().AddChildIndexer(srv.bloomTrieIndexer)

	// Initialize server capacity management fields.
	srv.defParams = flowcontrol.ServerParams{
		BufLimit:    srv.minCapacity * bufLimitRatio,
		MinRecharge: srv.minCapacity,
	}
	// LES flow control tries to more or less guarantee the possibility for the
	// clients to send a certain amount of requests at any time and get a quick
	// response. Most of the clients want this guarantee but don't actually need
	// to send requests most of the time. Our goal is to serve as many clients as
	// possible while the actually used server capacity does not exceed the limits
	totalRecharge := srv.costTracker.totalRecharge()
	srv.maxCapacity = srv.minCapacity * uint64(srv.config.LightPeers)
	if totalRecharge > srv.maxCapacity {
		srv.maxCapacity = totalRecharge
	}
	srv.fcManager.SetCapacityLimits(srv.minCapacity, srv.maxCapacity, srv.minCapacity*2)
<<<<<<< HEAD
	srv.clientPool = newClientPool(srv.chainDb, srv.minCapacity, defaultConnectedBias, mclock.System{}, func(id enode.ID) { go srv.peers.unregister(id.String()) })
=======
	srv.clientPool = newClientPool(ns, srv.chainDb, srv.minCapacity, defaultConnectedBias, mclock.System{}, srv.dropClient)
>>>>>>> cc05b050
	srv.clientPool.setDefaultFactors(lps.PriceFactors{TimeFactor: 0, CapacityFactor: 1, RequestFactor: 1}, lps.PriceFactors{TimeFactor: 0, CapacityFactor: 1, RequestFactor: 1})

	checkpoint := srv.latestLocalCheckpoint()
	if !checkpoint.Empty() {
		log.Info("Loaded latest checkpoint", "section", checkpoint.SectionIndex, "head", checkpoint.SectionHead,
			"chtroot", checkpoint.CHTRoot, "bloomroot", checkpoint.BloomRoot)
	}
	srv.chtIndexer.Start(e.BlockChain())
<<<<<<< HEAD

	node.RegisterProtocols(srv.Protocols())
	node.RegisterAPIs(srv.APIs())
	node.RegisterLifecycle(srv)

=======

	node.RegisterProtocols(srv.Protocols())
	node.RegisterAPIs(srv.APIs())
	node.RegisterLifecycle(srv)

	// disconnect all peers at nsm shutdown
	ns.SubscribeField(clientPeerField, func(node *enode.Node, state nodestate.Flags, oldValue, newValue interface{}) {
		if state.Equals(serverSetup.OfflineFlag()) && oldValue != nil {
			oldValue.(*clientPeer).Peer.Disconnect(p2p.DiscRequested)
		}
	})
	ns.Start()
>>>>>>> cc05b050
	return srv, nil
}

func (s *LesServer) APIs() []rpc.API {
	return []rpc.API{
		{
			Namespace: "les",
			Version:   "1.0",
			Service:   NewPrivateLightAPI(&s.lesCommons),
			Public:    false,
		},
		{
			Namespace: "les",
			Version:   "1.0",
			Service:   NewPrivateLightServerAPI(s),
			Public:    false,
		},
		{
			Namespace: "debug",
			Version:   "1.0",
			Service:   NewPrivateDebugAPI(s),
			Public:    false,
		},
	}
}

func (s *LesServer) Protocols() []p2p.Protocol {
	ps := s.makeProtocols(ServerProtocolVersions, s.handler.runPeer, func(id enode.ID) interface{} {
<<<<<<< HEAD
		if p := s.peers.peer(id.String()); p != nil {
=======
		if p := s.getClient(id); p != nil {
>>>>>>> cc05b050
			return p.Info()
		}
		return nil
	}, nil)
	// Add "les" ENR entries.
	for i := range ps {
		ps[i].Attributes = []enr.Entry{&lesEntry{}}
	}
	return ps
}

// Start starts the LES server
func (s *LesServer) Start() error {
	s.privateKey = s.p2pSrv.PrivateKey
<<<<<<< HEAD
=======
	s.broadcaster.setSignerKey(s.privateKey)
>>>>>>> cc05b050
	s.handler.start()

	s.wg.Add(1)
	go s.capacityManagement()

	if s.p2pSrv.DiscV5 != nil {
		for _, topic := range s.lesTopics {
			topic := topic
			go func() {
				logger := log.New("topic", topic)
				logger.Info("Starting topic registration")
				defer logger.Info("Terminated topic registration")

				s.p2pSrv.DiscV5.RegisterTopic(topic, s.closeCh)
			}()
		}
	}

	return nil
}

// Stop stops the LES service
func (s *LesServer) Stop() error {
	close(s.closeCh)

<<<<<<< HEAD
	// Disconnect existing connections with other LES servers.
	s.serverset.close()

	// Disconnect existing sessions.
	// This also closes the gate for any new registrations on the peer set.
	// sessions which are already established but not added to pm.peers yet
	// will exit when they try to register.
	s.peers.close()

	s.fcManager.Stop()
	s.costTracker.stop()
	s.handler.stop()
	s.clientPool.stop() // client pool should be closed after handler.
=======
	s.clientPool.stop()
	s.ns.Stop()
	s.fcManager.Stop()
	s.costTracker.stop()
	s.handler.stop()
>>>>>>> cc05b050
	s.servingQueue.stop()

	// Note, bloom trie indexer is closed by parent bloombits indexer.
	s.chtIndexer.Close()
	s.wg.Wait()
	log.Info("Les server stopped")

	return nil
}

// capacityManagement starts an event handler loop that updates the recharge curve of
// the client manager and adjusts the client pool's size according to the total
// capacity updates coming from the client manager
func (s *LesServer) capacityManagement() {
	defer s.wg.Done()

	processCh := make(chan bool, 100)
	sub := s.handler.blockchain.SubscribeBlockProcessingEvent(processCh)
	defer sub.Unsubscribe()

	totalRechargeCh := make(chan uint64, 100)
	totalRecharge := s.costTracker.subscribeTotalRecharge(totalRechargeCh)

	totalCapacityCh := make(chan uint64, 100)
	totalCapacity := s.fcManager.SubscribeTotalCapacity(totalCapacityCh)
	s.clientPool.setLimits(s.config.LightPeers, totalCapacity)

	var (
		busy         bool
		freePeers    uint64
		blockProcess mclock.AbsTime
	)
	updateRecharge := func() {
		if busy {
			s.servingQueue.setThreads(s.threadsBusy)
			s.fcManager.SetRechargeCurve(flowcontrol.PieceWiseLinear{{0, 0}, {totalRecharge, totalRecharge}})
		} else {
			s.servingQueue.setThreads(s.threadsIdle)
			s.fcManager.SetRechargeCurve(flowcontrol.PieceWiseLinear{{0, 0}, {totalRecharge / 10, totalRecharge}, {totalRecharge, totalRecharge}})
		}
	}
	updateRecharge()

	for {
		select {
		case busy = <-processCh:
			if busy {
				blockProcess = mclock.Now()
			} else {
				blockProcessingTimer.Update(time.Duration(mclock.Now() - blockProcess))
<<<<<<< HEAD
			}
			updateRecharge()
		case totalRecharge = <-totalRechargeCh:
			totalRechargeGauge.Update(int64(totalRecharge))
			updateRecharge()
		case totalCapacity = <-totalCapacityCh:
			totalCapacityGauge.Update(int64(totalCapacity))
			newFreePeers := totalCapacity / s.minCapacity
			if newFreePeers < freePeers && newFreePeers < uint64(s.config.LightPeers) {
				log.Warn("Reduced free peer connections", "from", freePeers, "to", newFreePeers)
			}
=======
			}
			updateRecharge()
		case totalRecharge = <-totalRechargeCh:
			totalRechargeGauge.Update(int64(totalRecharge))
			updateRecharge()
		case totalCapacity = <-totalCapacityCh:
			totalCapacityGauge.Update(int64(totalCapacity))
			newFreePeers := totalCapacity / s.minCapacity
			if newFreePeers < freePeers && newFreePeers < uint64(s.config.LightPeers) {
				log.Warn("Reduced free peer connections", "from", freePeers, "to", newFreePeers)
			}
>>>>>>> cc05b050
			freePeers = newFreePeers
			s.clientPool.setLimits(s.config.LightPeers, totalCapacity)
		case <-s.closeCh:
			return
<<<<<<< HEAD
		}
	}
=======
		}
	}
}

func (s *LesServer) getClient(id enode.ID) *clientPeer {
	if node := s.ns.GetNode(id); node != nil {
		if p, ok := s.ns.GetField(node, clientPeerField).(*clientPeer); ok {
			return p
		}
	}
	return nil
}

func (s *LesServer) dropClient(id enode.ID) {
	if p := s.getClient(id); p != nil {
		p.Peer.Disconnect(p2p.DiscRequested)
	}
>>>>>>> cc05b050
}<|MERGE_RESOLUTION|>--- conflicted
+++ resolved
@@ -18,10 +18,7 @@
 
 import (
 	"crypto/ecdsa"
-<<<<<<< HEAD
-=======
 	"reflect"
->>>>>>> cc05b050
 	"time"
 
 	"github.com/ethereum/go-ethereum/common/mclock"
@@ -35,23 +32,11 @@
 	"github.com/ethereum/go-ethereum/p2p/discv5"
 	"github.com/ethereum/go-ethereum/p2p/enode"
 	"github.com/ethereum/go-ethereum/p2p/enr"
-<<<<<<< HEAD
-=======
 	"github.com/ethereum/go-ethereum/p2p/nodestate"
->>>>>>> cc05b050
 	"github.com/ethereum/go-ethereum/params"
 	"github.com/ethereum/go-ethereum/rpc"
 )
 
-<<<<<<< HEAD
-type LesServer struct {
-	lesCommons
-
-	archiveMode bool // Flag whether the ethereum node runs in archive mode.
-	peers       *clientPeerSet
-	serverset   *serverSet
-	handler     *serverHandler
-=======
 var (
 	serverSetup         = &nodestate.Setup{}
 	clientPeerField     = serverSetup.NewField("clientPeer", reflect.TypeOf(&clientPeer{}))
@@ -73,7 +58,6 @@
 	archiveMode bool // Flag whether the ethereum node runs in archive mode.
 	handler     *serverHandler
 	broadcaster *broadcaster
->>>>>>> cc05b050
 	lesTopics   []discv5.Topic
 	privateKey  *ecdsa.PrivateKey
 
@@ -92,10 +76,7 @@
 }
 
 func NewLesServer(node *node.Node, e *eth.Ethereum, config *eth.Config) (*LesServer, error) {
-<<<<<<< HEAD
-=======
 	ns := nodestate.NewNodeStateMachine(nil, nil, mclock.System{}, serverSetup)
->>>>>>> cc05b050
 	// Collect les protocol version information supported by local node.
 	lesTopics := make([]discv5.Topic, len(AdvertiseProtocolVersions))
 	for i, pv := range AdvertiseProtocolVersions {
@@ -119,15 +100,9 @@
 			bloomTrieIndexer: light.NewBloomTrieIndexer(e.ChainDb(), nil, params.BloomBitsBlocks, params.BloomTrieFrequency, true),
 			closeCh:          make(chan struct{}),
 		},
-<<<<<<< HEAD
-		archiveMode:  e.ArchiveMode(),
-		peers:        newClientPeerSet(),
-		serverset:    newServerSet(),
-=======
 		ns:           ns,
 		archiveMode:  e.ArchiveMode(),
 		broadcaster:  newBroadcaster(ns),
->>>>>>> cc05b050
 		lesTopics:    lesTopics,
 		fcManager:    flowcontrol.NewClientManager(nil, &mclock.System{}),
 		servingQueue: newServingQueue(int64(time.Millisecond*10), float64(config.LightServ)/100),
@@ -158,11 +133,7 @@
 		srv.maxCapacity = totalRecharge
 	}
 	srv.fcManager.SetCapacityLimits(srv.minCapacity, srv.maxCapacity, srv.minCapacity*2)
-<<<<<<< HEAD
-	srv.clientPool = newClientPool(srv.chainDb, srv.minCapacity, defaultConnectedBias, mclock.System{}, func(id enode.ID) { go srv.peers.unregister(id.String()) })
-=======
 	srv.clientPool = newClientPool(ns, srv.chainDb, srv.minCapacity, defaultConnectedBias, mclock.System{}, srv.dropClient)
->>>>>>> cc05b050
 	srv.clientPool.setDefaultFactors(lps.PriceFactors{TimeFactor: 0, CapacityFactor: 1, RequestFactor: 1}, lps.PriceFactors{TimeFactor: 0, CapacityFactor: 1, RequestFactor: 1})
 
 	checkpoint := srv.latestLocalCheckpoint()
@@ -171,13 +142,6 @@
 			"chtroot", checkpoint.CHTRoot, "bloomroot", checkpoint.BloomRoot)
 	}
 	srv.chtIndexer.Start(e.BlockChain())
-<<<<<<< HEAD
-
-	node.RegisterProtocols(srv.Protocols())
-	node.RegisterAPIs(srv.APIs())
-	node.RegisterLifecycle(srv)
-
-=======
 
 	node.RegisterProtocols(srv.Protocols())
 	node.RegisterAPIs(srv.APIs())
@@ -190,7 +154,6 @@
 		}
 	})
 	ns.Start()
->>>>>>> cc05b050
 	return srv, nil
 }
 
@@ -219,11 +182,7 @@
 
 func (s *LesServer) Protocols() []p2p.Protocol {
 	ps := s.makeProtocols(ServerProtocolVersions, s.handler.runPeer, func(id enode.ID) interface{} {
-<<<<<<< HEAD
-		if p := s.peers.peer(id.String()); p != nil {
-=======
 		if p := s.getClient(id); p != nil {
->>>>>>> cc05b050
 			return p.Info()
 		}
 		return nil
@@ -238,10 +197,7 @@
 // Start starts the LES server
 func (s *LesServer) Start() error {
 	s.privateKey = s.p2pSrv.PrivateKey
-<<<<<<< HEAD
-=======
 	s.broadcaster.setSignerKey(s.privateKey)
->>>>>>> cc05b050
 	s.handler.start()
 
 	s.wg.Add(1)
@@ -267,27 +223,11 @@
 func (s *LesServer) Stop() error {
 	close(s.closeCh)
 
-<<<<<<< HEAD
-	// Disconnect existing connections with other LES servers.
-	s.serverset.close()
-
-	// Disconnect existing sessions.
-	// This also closes the gate for any new registrations on the peer set.
-	// sessions which are already established but not added to pm.peers yet
-	// will exit when they try to register.
-	s.peers.close()
-
-	s.fcManager.Stop()
-	s.costTracker.stop()
-	s.handler.stop()
-	s.clientPool.stop() // client pool should be closed after handler.
-=======
 	s.clientPool.stop()
 	s.ns.Stop()
 	s.fcManager.Stop()
 	s.costTracker.stop()
 	s.handler.stop()
->>>>>>> cc05b050
 	s.servingQueue.stop()
 
 	// Note, bloom trie indexer is closed by parent bloombits indexer.
@@ -338,7 +278,6 @@
 				blockProcess = mclock.Now()
 			} else {
 				blockProcessingTimer.Update(time.Duration(mclock.Now() - blockProcess))
-<<<<<<< HEAD
 			}
 			updateRecharge()
 		case totalRecharge = <-totalRechargeCh:
@@ -350,27 +289,10 @@
 			if newFreePeers < freePeers && newFreePeers < uint64(s.config.LightPeers) {
 				log.Warn("Reduced free peer connections", "from", freePeers, "to", newFreePeers)
 			}
-=======
-			}
-			updateRecharge()
-		case totalRecharge = <-totalRechargeCh:
-			totalRechargeGauge.Update(int64(totalRecharge))
-			updateRecharge()
-		case totalCapacity = <-totalCapacityCh:
-			totalCapacityGauge.Update(int64(totalCapacity))
-			newFreePeers := totalCapacity / s.minCapacity
-			if newFreePeers < freePeers && newFreePeers < uint64(s.config.LightPeers) {
-				log.Warn("Reduced free peer connections", "from", freePeers, "to", newFreePeers)
-			}
->>>>>>> cc05b050
 			freePeers = newFreePeers
 			s.clientPool.setLimits(s.config.LightPeers, totalCapacity)
 		case <-s.closeCh:
 			return
-<<<<<<< HEAD
-		}
-	}
-=======
 		}
 	}
 }
@@ -388,5 +310,4 @@
 	if p := s.getClient(id); p != nil {
 		p.Peer.Disconnect(p2p.DiscRequested)
 	}
->>>>>>> cc05b050
 }