--- conflicted
+++ resolved
@@ -143,13 +143,6 @@
 		connectionTimer.Update(time.Duration(mclock.Now() - connectedAt))
 		serverConnectionGauge.Update(int64(h.backend.peers.len()))
 	}()
-<<<<<<< HEAD
-	// It's mainly used in testing which requires discarding initial
-	// signal to prevent syncing.
-	if !noInitAnnounce {
-		h.fetcher.announce(p, &announceData{Hash: p.headInfo.Hash, Number: p.headInfo.Number, Td: p.headInfo.Td})
-	}
-=======
 
 	// Discard all the announces after the transition
 	// Also discarding initial signal to prevent syncing during testing.
@@ -157,7 +150,6 @@
 		h.fetcher.announce(p, &announceData{Hash: p.headInfo.Hash, Number: p.headInfo.Number, Td: p.headInfo.Td})
 	}
 
->>>>>>> 9a0ed706
 	// Mark the peer starts to be served.
 	atomic.StoreUint32(&p.serving, 1)
 	defer atomic.StoreUint32(&p.serving, 0)
