// Copyright 2016 The go-ethereum Authors
// This file is part of the go-ethereum library.
//
// The go-ethereum library is free software: you can redistribute it and/or modify
// it under the terms of the GNU Lesser General Public License as published by
// the Free Software Foundation, either version 3 of the License, or
// (at your option) any later version.
//
// The go-ethereum library is distributed in the hope that it will be useful,
// but WITHOUT ANY WARRANTY; without even the implied warranty of
// MERCHANTABILITY or FITNESS FOR A PARTICULAR PURPOSE. See the
// GNU Lesser General Public License for more details.
//
// You should have received a copy of the GNU Lesser General Public License
// along with the go-ethereum library. If not, see <http://www.gnu.org/licenses/>.

// Package les implements the Light Ethereum Subprotocol.
package les

import (
	"fmt"
	"time"

	"github.com/ethereum/go-ethereum/accounts"
	"github.com/ethereum/go-ethereum/common"
	"github.com/ethereum/go-ethereum/common/hexutil"
	"github.com/ethereum/go-ethereum/common/mclock"
	"github.com/ethereum/go-ethereum/consensus"
	"github.com/ethereum/go-ethereum/core"
	"github.com/ethereum/go-ethereum/core/bloombits"
	"github.com/ethereum/go-ethereum/core/rawdb"
	"github.com/ethereum/go-ethereum/core/types"
	"github.com/ethereum/go-ethereum/eth/ethconfig"
	"github.com/ethereum/go-ethereum/eth/filters"
	"github.com/ethereum/go-ethereum/eth/gasprice"
	"github.com/ethereum/go-ethereum/event"
	"github.com/ethereum/go-ethereum/internal/ethapi"
<<<<<<< HEAD
=======
	"github.com/ethereum/go-ethereum/internal/shutdowncheck"
>>>>>>> 9a0ed706
	"github.com/ethereum/go-ethereum/les/downloader"
	"github.com/ethereum/go-ethereum/les/vflux"
	vfc "github.com/ethereum/go-ethereum/les/vflux/client"
	"github.com/ethereum/go-ethereum/light"
	"github.com/ethereum/go-ethereum/log"
	"github.com/ethereum/go-ethereum/node"
	"github.com/ethereum/go-ethereum/p2p"
	"github.com/ethereum/go-ethereum/p2p/enode"
	"github.com/ethereum/go-ethereum/p2p/enr"
	"github.com/ethereum/go-ethereum/params"
	"github.com/ethereum/go-ethereum/rlp"
	"github.com/ethereum/go-ethereum/rpc"
)

type LightEthereum struct {
	lesCommons

	peers              *serverPeerSet
	reqDist            *requestDistributor
	retriever          *retrieveManager
	odr                *LesOdr
	relay              *lesTxRelay
	handler            *clientHandler
	txPool             *light.TxPool
	blockchain         *light.LightChain
	serverPool         *vfc.ServerPool
	serverPoolIterator enode.Iterator
	pruner             *pruner
	merger             *consensus.Merger

	bloomRequests chan chan *bloombits.Retrieval // Channel receiving bloom data retrieval requests
	bloomIndexer  *core.ChainIndexer             // Bloom indexer operating during block imports

	ApiBackend     *LesApiBackend
	eventMux       *event.TypeMux
	engine         consensus.Engine
	accountManager *accounts.Manager
	netRPCService  *ethapi.PublicNetAPI

	p2pServer  *p2p.Server
	p2pConfig  *p2p.Config
	udpEnabled bool
<<<<<<< HEAD
=======

	shutdownTracker *shutdowncheck.ShutdownTracker // Tracks if and when the node has shutdown ungracefully
>>>>>>> 9a0ed706
}

// New creates an instance of the light client.
func New(stack *node.Node, config *ethconfig.Config) (*LightEthereum, error) {
	chainDb, err := stack.OpenDatabase("lightchaindata", config.DatabaseCache, config.DatabaseHandles, "eth/db/chaindata/", false)
	if err != nil {
		return nil, err
	}
	lesDb, err := stack.OpenDatabase("les.client", 0, 0, "eth/db/lesclient/", false)
	if err != nil {
		return nil, err
	}
<<<<<<< HEAD
	chainConfig, genesisHash, genesisErr := core.SetupGenesisBlockWithOverride(chainDb, config.Genesis, config.OverrideLondon)
=======
	chainConfig, genesisHash, genesisErr := core.SetupGenesisBlockWithOverride(chainDb, config.Genesis, config.OverrideArrowGlacier, config.OverrideTerminalTotalDifficulty)
>>>>>>> 9a0ed706
	if _, isCompat := genesisErr.(*params.ConfigCompatError); genesisErr != nil && !isCompat {
		return nil, genesisErr
	}
	log.Info("Initialised chain configuration", "config", chainConfig)

	peers := newServerPeerSet()
	merger := consensus.NewMerger(chainDb)
	leth := &LightEthereum{
		lesCommons: lesCommons{
			genesis:     genesisHash,
			config:      config,
			chainConfig: chainConfig,
			iConfig:     light.DefaultClientIndexerConfig,
			chainDb:     chainDb,
			lesDb:       lesDb,
			closeCh:     make(chan struct{}),
		},
<<<<<<< HEAD
		peers:          peers,
		eventMux:       stack.EventMux(),
		reqDist:        newRequestDistributor(peers, &mclock.System{}),
		accountManager: stack.AccountManager(),
		engine:         nil,
		bloomRequests:  make(chan chan *bloombits.Retrieval),
		bloomIndexer:   core.NewBloomIndexer(chainDb, params.BloomBitsBlocksClient, params.HelperTrieConfirmations),
		p2pServer:      stack.Server(),
		p2pConfig:      &stack.Config().P2P,
		udpEnabled:     stack.Config().P2P.DiscoveryV5,
=======
		peers:           peers,
		eventMux:        stack.EventMux(),
		reqDist:         newRequestDistributor(peers, &mclock.System{}),
		accountManager:  stack.AccountManager(),
		merger:          merger,
		engine:          ethconfig.CreateConsensusEngine(stack, chainConfig, config, nil, false, chainDb, nil),
		bloomRequests:   make(chan chan *bloombits.Retrieval),
		bloomIndexer:    core.NewBloomIndexer(chainDb, params.BloomBitsBlocksClient, params.HelperTrieConfirmations),
		p2pServer:       stack.Server(),
		p2pConfig:       &stack.Config().P2P,
		udpEnabled:      stack.Config().P2P.DiscoveryV5,
		shutdownTracker: shutdowncheck.NewShutdownTracker(chainDb),
>>>>>>> 9a0ed706
	}

	var prenegQuery vfc.QueryFunc
	if leth.udpEnabled {
		prenegQuery = leth.prenegQuery
	}
	leth.serverPool, leth.serverPoolIterator = vfc.NewServerPool(lesDb, []byte("serverpool:"), time.Second, prenegQuery, &mclock.System{}, config.UltraLightServers, requestList)
	leth.serverPool.AddMetrics(suggestedTimeoutGauge, totalValueGauge, serverSelectableGauge, serverConnectedGauge, sessionValueMeter, serverDialedMeter)

	leth.retriever = newRetrieveManager(peers, leth.reqDist, leth.serverPool.GetTimeout)
	leth.relay = newLesTxRelay(peers, leth.retriever)

	leth.odr = NewLesOdr(chainDb, light.DefaultClientIndexerConfig, leth.peers, leth.retriever)
	leth.chtIndexer = light.NewChtIndexer(chainDb, leth.odr, params.CHTFrequency, params.HelperTrieConfirmations, config.LightNoPrune)
	leth.bloomTrieIndexer = light.NewBloomTrieIndexer(chainDb, leth.odr, params.BloomBitsBlocksClient, params.BloomTrieFrequency, config.LightNoPrune)
	leth.odr.SetIndexers(leth.chtIndexer, leth.bloomTrieIndexer, leth.bloomIndexer)

	checkpoint := config.Checkpoint
	if checkpoint == nil {
		checkpoint = params.TrustedCheckpoints[genesisHash]
	}
	// Note: NewLightChain adds the trusted checkpoint so it needs an ODR with
	// indexers already set but not started yet
	if leth.blockchain, err = light.NewLightChain(leth.odr, leth.chainConfig, leth.engine, checkpoint); err != nil {
		return nil, err
	}
	leth.chainReader = leth.blockchain
	leth.txPool = light.NewTxPool(leth.chainConfig, leth.blockchain, leth.relay)

	// Set up checkpoint oracle.
	leth.oracle = leth.setupOracle(stack, genesisHash, config)

	// Note: AddChildIndexer starts the update process for the child
	leth.bloomIndexer.AddChildIndexer(leth.bloomTrieIndexer)
	leth.chtIndexer.Start(leth.blockchain)
	leth.bloomIndexer.Start(leth.blockchain)

	// Start a light chain pruner to delete useless historical data.
	leth.pruner = newPruner(chainDb, leth.chtIndexer, leth.bloomTrieIndexer)

	// Rewind the chain in case of an incompatible config upgrade.
	if compat, ok := genesisErr.(*params.ConfigCompatError); ok {
		log.Warn("Rewinding chain to upgrade configuration", "err", compat)
		leth.blockchain.SetHead(compat.RewindTo)
		rawdb.WriteChainConfig(chainDb, genesisHash, chainConfig)
	}

	leth.ApiBackend = &LesApiBackend{stack.Config().ExtRPCEnabled(), stack.Config().AllowUnprotectedTxs, leth, nil}
	gpoParams := config.GPO
	if gpoParams.Default == nil {
		gpoParams.Default = config.Miner.GasPrice
	}
	leth.ApiBackend.gpo = gasprice.NewOracle(leth.ApiBackend, gpoParams)

	leth.handler = newClientHandler(config.UltraLightServers, config.UltraLightFraction, checkpoint, leth)
	if leth.handler.ulc != nil {
		log.Warn("Ultra light client is enabled", "trustedNodes", len(leth.handler.ulc.keys), "minTrustedFraction", leth.handler.ulc.fraction)
		leth.blockchain.DisableCheckFreq()
	}

	leth.netRPCService = ethapi.NewPublicNetAPI(leth.p2pServer, leth.config.NetworkId)

	// Register the backend on the node
	stack.RegisterAPIs(leth.APIs())
	stack.RegisterProtocols(leth.Protocols())
	stack.RegisterLifecycle(leth)

	// Successful startup; push a marker and check previous unclean shutdowns.
	leth.shutdownTracker.MarkStartup()

	return leth, nil
}

// VfluxRequest sends a batch of requests to the given node through discv5 UDP TalkRequest and returns the responses
func (s *LightEthereum) VfluxRequest(n *enode.Node, reqs vflux.Requests) vflux.Replies {
	if !s.udpEnabled {
		return nil
	}
	reqsEnc, _ := rlp.EncodeToBytes(&reqs)
	repliesEnc, _ := s.p2pServer.DiscV5.TalkRequest(s.serverPool.DialNode(n), "vfx", reqsEnc)
	var replies vflux.Replies
	if len(repliesEnc) == 0 || rlp.DecodeBytes(repliesEnc, &replies) != nil {
		return nil
	}
	return replies
}

// vfxVersion returns the version number of the "les" service subdomain of the vflux UDP
// service, as advertised in the ENR record
func (s *LightEthereum) vfxVersion(n *enode.Node) uint {
	if n.Seq() == 0 {
		var err error
		if !s.udpEnabled {
			return 0
		}
		if n, err = s.p2pServer.DiscV5.RequestENR(n); n != nil && err == nil && n.Seq() != 0 {
			s.serverPool.Persist(n)
		} else {
			return 0
		}
	}

	var les []rlp.RawValue
	if err := n.Load(enr.WithEntry("les", &les)); err != nil || len(les) < 1 {
		return 0
	}
	var version uint
	rlp.DecodeBytes(les[0], &version) // Ignore additional fields (for forward compatibility).
	return version
}

// prenegQuery sends a capacity query to the given server node to determine whether
// a connection slot is immediately available
func (s *LightEthereum) prenegQuery(n *enode.Node) int {
	if s.vfxVersion(n) < 1 {
		// UDP query not supported, always try TCP connection
		return 1
	}

	var requests vflux.Requests
	requests.Add("les", vflux.CapacityQueryName, vflux.CapacityQueryReq{
		Bias:      180,
		AddTokens: []vflux.IntOrInf{{}},
	})
	replies := s.VfluxRequest(n, requests)
	var cqr vflux.CapacityQueryReply
	if replies.Get(0, &cqr) != nil || len(cqr) != 1 { // Note: Get returns an error if replies is nil
		return -1
	}
	if cqr[0] > 0 {
		return 1
	}
	return 0
}

type LightDummyAPI struct{}

// Etherbase is the address that mining rewards will be send to
func (s *LightDummyAPI) Etherbase() (common.Address, error) {
	return common.Address{}, fmt.Errorf("mining is not supported in light mode")
}

// Coinbase is the address that mining rewards will be send to (alias for Etherbase)
func (s *LightDummyAPI) Coinbase() (common.Address, error) {
	return common.Address{}, fmt.Errorf("mining is not supported in light mode")
}

// Hashrate returns the POW hashrate
func (s *LightDummyAPI) Hashrate() hexutil.Uint {
	return 0
}

// Mining returns an indication if this node is currently mining.
func (s *LightDummyAPI) Mining() bool {
	return false
}

// APIs returns the collection of RPC services the ethereum package offers.
// NOTE, some of these services probably need to be moved to somewhere else.
func (s *LightEthereum) APIs() []rpc.API {
	apis := ethapi.GetAPIs(s.ApiBackend)
	apis = append(apis, s.engine.APIs(s.BlockChain().HeaderChain())...)
	return append(apis, []rpc.API{
		{
			Namespace: "eth",
			Version:   "1.0",
			Service:   &LightDummyAPI{},
			Public:    true,
		}, {
			Namespace: "eth",
			Version:   "1.0",
			Service:   downloader.NewPublicDownloaderAPI(s.handler.downloader, s.eventMux),
			Public:    true,
		}, {
			Namespace: "eth",
			Version:   "1.0",
			Service:   filters.NewPublicFilterAPI(s.ApiBackend, true, 5*time.Minute, false),
			Public:    true,
		}, {
			Namespace: "net",
			Version:   "1.0",
			Service:   s.netRPCService,
			Public:    true,
		}, {
			Namespace: "les",
			Version:   "1.0",
			Service:   NewPrivateLightAPI(&s.lesCommons),
			Public:    false,
		}, {
			Namespace: "vflux",
			Version:   "1.0",
			Service:   s.serverPool.API(),
			Public:    false,
		},
	}...)
}

func (s *LightEthereum) ResetWithGenesisBlock(gb *types.Block) {
	s.blockchain.ResetWithGenesisBlock(gb)
}

func (s *LightEthereum) BlockChain() *light.LightChain      { return s.blockchain }
func (s *LightEthereum) TxPool() *light.TxPool              { return s.txPool }
func (s *LightEthereum) Engine() consensus.Engine           { return s.engine }
func (s *LightEthereum) LesVersion() int                    { return int(ClientProtocolVersions[0]) }
func (s *LightEthereum) Downloader() *downloader.Downloader { return s.handler.downloader }
func (s *LightEthereum) EventMux() *event.TypeMux           { return s.eventMux }
func (s *LightEthereum) Merger() *consensus.Merger          { return s.merger }

// Protocols returns all the currently configured network protocols to start.
func (s *LightEthereum) Protocols() []p2p.Protocol {
	return s.makeProtocols(ClientProtocolVersions, s.handler.runPeer, func(id enode.ID) interface{} {
		if p := s.peers.peer(id.String()); p != nil {
			return p.Info()
		}
		return nil
	}, s.serverPoolIterator)
}

// Start implements node.Lifecycle, starting all internal goroutines needed by the
// light ethereum protocol implementation.
func (s *LightEthereum) Start() error {
	log.Warn("Light client mode is an experimental feature")

<<<<<<< HEAD
=======
	// Regularly update shutdown marker
	s.shutdownTracker.Start()

>>>>>>> 9a0ed706
	if s.udpEnabled && s.p2pServer.DiscV5 == nil {
		s.udpEnabled = false
		log.Error("Discovery v5 is not initialized")
	}
	discovery, err := s.setupDiscovery()
	if err != nil {
		return err
	}
	s.serverPool.AddSource(discovery)
	s.serverPool.Start()
	// Start bloom request workers.
	s.wg.Add(bloomServiceThreads)
	s.startBloomHandlers(params.BloomBitsBlocksClient)
	s.handler.start()

	return nil
}

// Stop implements node.Lifecycle, terminating all internal goroutines used by the
// Ethereum protocol.
func (s *LightEthereum) Stop() error {
	close(s.closeCh)
	s.serverPool.Stop()
	s.peers.close()
	s.reqDist.close()
	s.odr.Stop()
	s.relay.Stop()
	s.bloomIndexer.Close()
	s.chtIndexer.Close()
	s.blockchain.Stop()
	s.handler.stop()
	s.txPool.Stop()
	s.engine.Close()
	s.pruner.close()
	s.eventMux.Stop()
	// Clean shutdown marker as the last thing before closing db
	s.shutdownTracker.Stop()

	s.chainDb.Close()
	s.lesDb.Close()
	s.wg.Wait()
	log.Info("Light ethereum stopped")
	return nil
}<|MERGE_RESOLUTION|>--- conflicted
+++ resolved
@@ -35,10 +35,7 @@
 	"github.com/ethereum/go-ethereum/eth/gasprice"
 	"github.com/ethereum/go-ethereum/event"
 	"github.com/ethereum/go-ethereum/internal/ethapi"
-<<<<<<< HEAD
-=======
 	"github.com/ethereum/go-ethereum/internal/shutdowncheck"
->>>>>>> 9a0ed706
 	"github.com/ethereum/go-ethereum/les/downloader"
 	"github.com/ethereum/go-ethereum/les/vflux"
 	vfc "github.com/ethereum/go-ethereum/les/vflux/client"
@@ -81,11 +78,8 @@
 	p2pServer  *p2p.Server
 	p2pConfig  *p2p.Config
 	udpEnabled bool
-<<<<<<< HEAD
-=======
 
 	shutdownTracker *shutdowncheck.ShutdownTracker // Tracks if and when the node has shutdown ungracefully
->>>>>>> 9a0ed706
 }
 
 // New creates an instance of the light client.
@@ -98,11 +92,7 @@
 	if err != nil {
 		return nil, err
 	}
-<<<<<<< HEAD
-	chainConfig, genesisHash, genesisErr := core.SetupGenesisBlockWithOverride(chainDb, config.Genesis, config.OverrideLondon)
-=======
 	chainConfig, genesisHash, genesisErr := core.SetupGenesisBlockWithOverride(chainDb, config.Genesis, config.OverrideArrowGlacier, config.OverrideTerminalTotalDifficulty)
->>>>>>> 9a0ed706
 	if _, isCompat := genesisErr.(*params.ConfigCompatError); genesisErr != nil && !isCompat {
 		return nil, genesisErr
 	}
@@ -120,18 +110,6 @@
 			lesDb:       lesDb,
 			closeCh:     make(chan struct{}),
 		},
-<<<<<<< HEAD
-		peers:          peers,
-		eventMux:       stack.EventMux(),
-		reqDist:        newRequestDistributor(peers, &mclock.System{}),
-		accountManager: stack.AccountManager(),
-		engine:         nil,
-		bloomRequests:  make(chan chan *bloombits.Retrieval),
-		bloomIndexer:   core.NewBloomIndexer(chainDb, params.BloomBitsBlocksClient, params.HelperTrieConfirmations),
-		p2pServer:      stack.Server(),
-		p2pConfig:      &stack.Config().P2P,
-		udpEnabled:     stack.Config().P2P.DiscoveryV5,
-=======
 		peers:           peers,
 		eventMux:        stack.EventMux(),
 		reqDist:         newRequestDistributor(peers, &mclock.System{}),
@@ -144,7 +122,6 @@
 		p2pConfig:       &stack.Config().P2P,
 		udpEnabled:      stack.Config().P2P.DiscoveryV5,
 		shutdownTracker: shutdowncheck.NewShutdownTracker(chainDb),
->>>>>>> 9a0ed706
 	}
 
 	var prenegQuery vfc.QueryFunc
@@ -369,12 +346,9 @@
 func (s *LightEthereum) Start() error {
 	log.Warn("Light client mode is an experimental feature")
 
-<<<<<<< HEAD
-=======
 	// Regularly update shutdown marker
 	s.shutdownTracker.Start()
 
->>>>>>> 9a0ed706
 	if s.udpEnabled && s.p2pServer.DiscV5 == nil {
 		s.udpEnabled = false
 		log.Error("Discovery v5 is not initialized")
