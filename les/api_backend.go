// Copyright 2016 The go-ethereum Authors
// This file is part of the go-ethereum library.
//
// The go-ethereum library is free software: you can redistribute it and/or modify
// it under the terms of the GNU Lesser General Public License as published by
// the Free Software Foundation, either version 3 of the License, or
// (at your option) any later version.
//
// The go-ethereum library is distributed in the hope that it will be useful,
// but WITHOUT ANY WARRANTY; without even the implied warranty of
// MERCHANTABILITY or FITNESS FOR A PARTICULAR PURPOSE. See the
// GNU Lesser General Public License for more details.
//
// You should have received a copy of the GNU Lesser General Public License
// along with the go-ethereum library. If not, see <http://www.gnu.org/licenses/>.

package les

import (
	"context"
	"errors"
	"math/big"

	"github.com/ethereum/go-ethereum/accounts"
	"github.com/ethereum/go-ethereum/common"
	"github.com/ethereum/go-ethereum/consensus"
	"github.com/ethereum/go-ethereum/core"
	"github.com/ethereum/go-ethereum/core/bloombits"
	"github.com/ethereum/go-ethereum/core/rawdb"
	"github.com/ethereum/go-ethereum/core/state"
	"github.com/ethereum/go-ethereum/core/types"
	"github.com/ethereum/go-ethereum/core/vm"
	"github.com/ethereum/go-ethereum/eth/downloader"
	"github.com/ethereum/go-ethereum/eth/gasprice"
	"github.com/ethereum/go-ethereum/ethdb"
	"github.com/ethereum/go-ethereum/event"
	"github.com/ethereum/go-ethereum/light"
	"github.com/ethereum/go-ethereum/params"
	"github.com/ethereum/go-ethereum/rpc"
)

type LesApiBackend struct {
	extRPCEnabled       bool
	allowUnprotectedTxs bool
	eth                 *LightEthereum
	gpo                 *gasprice.Oracle
}

func (b *LesApiBackend) ChainConfig() *params.ChainConfig {
	return b.eth.chainConfig
}

func (b *LesApiBackend) CurrentBlock() *types.Block {
	return types.NewBlockWithHeader(b.eth.BlockChain().CurrentHeader())
}

func (b *LesApiBackend) SetHead(number uint64) {
	b.eth.handler.downloader.Cancel()
	b.eth.blockchain.SetHead(number)
}

func (b *LesApiBackend) HeaderByNumber(ctx context.Context, number rpc.BlockNumber) (*types.Header, error) {
	// Return the latest current as the pending one since there
	// is no pending notion in the light client. TODO(rjl493456442)
	// unify the behavior of `HeaderByNumber` and `PendingBlockAndReceipts`.
	if number == rpc.PendingBlockNumber {
		return b.eth.blockchain.CurrentHeader(), nil
	}
	if number == rpc.LatestBlockNumber {
		return b.eth.blockchain.CurrentHeader(), nil
	}
	return b.eth.blockchain.GetHeaderByNumberOdr(ctx, uint64(number))
}

func (b *LesApiBackend) HeaderByNumberOrHash(ctx context.Context, blockNrOrHash rpc.BlockNumberOrHash) (*types.Header, error) {
	if blockNr, ok := blockNrOrHash.Number(); ok {
		return b.HeaderByNumber(ctx, blockNr)
	}
	if hash, ok := blockNrOrHash.Hash(); ok {
		header, err := b.HeaderByHash(ctx, hash)
		if err != nil {
			return nil, err
		}
		if header == nil {
			return nil, errors.New("header for hash not found")
		}
		if blockNrOrHash.RequireCanonical && b.eth.blockchain.GetCanonicalHash(header.Number.Uint64()) != hash {
			return nil, errors.New("hash is not currently canonical")
		}
		return header, nil
	}
	return nil, errors.New("invalid arguments; neither block nor hash specified")
}

func (b *LesApiBackend) HeaderByHash(ctx context.Context, hash common.Hash) (*types.Header, error) {
	return b.eth.blockchain.GetHeaderByHash(hash), nil
}

func (b *LesApiBackend) BlockByNumber(ctx context.Context, number rpc.BlockNumber) (*types.Block, error) {
	header, err := b.HeaderByNumber(ctx, number)
	if header == nil || err != nil {
		return nil, err
	}
	return b.BlockByHash(ctx, header.Hash())
}

func (b *LesApiBackend) BlockByHash(ctx context.Context, hash common.Hash) (*types.Block, error) {
	return b.eth.blockchain.GetBlockByHash(ctx, hash)
}

func (b *LesApiBackend) BlockByNumberOrHash(ctx context.Context, blockNrOrHash rpc.BlockNumberOrHash) (*types.Block, error) {
	if blockNr, ok := blockNrOrHash.Number(); ok {
		return b.BlockByNumber(ctx, blockNr)
	}
	if hash, ok := blockNrOrHash.Hash(); ok {
		block, err := b.BlockByHash(ctx, hash)
		if err != nil {
			return nil, err
		}
		if block == nil {
			return nil, errors.New("header found, but block body is missing")
		}
		if blockNrOrHash.RequireCanonical && b.eth.blockchain.GetCanonicalHash(block.NumberU64()) != hash {
			return nil, errors.New("hash is not currently canonical")
		}
		return block, nil
	}
	return nil, errors.New("invalid arguments; neither block nor hash specified")
}

func (b *LesApiBackend) PendingBlockAndReceipts() (*types.Block, types.Receipts) {
	return nil, nil
}

func (b *LesApiBackend) StateAndHeaderByNumber(ctx context.Context, number rpc.BlockNumber) (*state.StateDB, *types.Header, error) {
	header, err := b.HeaderByNumber(ctx, number)
	if err != nil {
		return nil, nil, err
	}
	if header == nil {
		return nil, nil, errors.New("header not found")
	}
	return light.NewState(ctx, header, b.eth.odr), header, nil
}

func (b *LesApiBackend) StateAndHeaderByNumberOrHash(ctx context.Context, blockNrOrHash rpc.BlockNumberOrHash) (*state.StateDB, *types.Header, error) {
	if blockNr, ok := blockNrOrHash.Number(); ok {
		return b.StateAndHeaderByNumber(ctx, blockNr)
	}
	if hash, ok := blockNrOrHash.Hash(); ok {
		header := b.eth.blockchain.GetHeaderByHash(hash)
		if header == nil {
			return nil, nil, errors.New("header for hash not found")
		}
		if blockNrOrHash.RequireCanonical && b.eth.blockchain.GetCanonicalHash(header.Number.Uint64()) != hash {
			return nil, nil, errors.New("hash is not currently canonical")
		}
		return light.NewState(ctx, header, b.eth.odr), header, nil
	}
	return nil, nil, errors.New("invalid arguments; neither block nor hash specified")
}

func (b *LesApiBackend) GetReceipts(ctx context.Context, hash common.Hash) (types.Receipts, error) {
	if number := rawdb.ReadHeaderNumber(b.eth.chainDb, hash); number != nil {
		return light.GetBlockReceipts(ctx, b.eth.odr, hash, *number)
	}
	return nil, nil
}

func (b *LesApiBackend) GetLogs(ctx context.Context, hash common.Hash) ([][]*types.Log, error) {
	if number := rawdb.ReadHeaderNumber(b.eth.chainDb, hash); number != nil {
		return light.GetBlockLogs(ctx, b.eth.odr, hash, *number)
	}
	return nil, nil
}

func (b *LesApiBackend) GetTd(ctx context.Context, hash common.Hash) *big.Int {
	if number := rawdb.ReadHeaderNumber(b.eth.chainDb, hash); number != nil {
		return b.eth.blockchain.GetTdOdr(ctx, hash, *number)
	}
	return nil
}

func (b *LesApiBackend) GetEVM(ctx context.Context, msg core.Message, state *state.StateDB, header *types.Header, vmConfig *vm.Config) (*vm.EVM, func() error, error) {
	if vmConfig == nil {
		vmConfig = new(vm.Config)
	}
	txContext := core.NewEVMTxContext(msg)
	context := core.NewEVMBlockContext(header, b.eth.blockchain, nil)
	if b.eth.engine != nil {
		posa, isPoSA := b.eth.engine.(consensus.PoSA)
		if isPoSA {
			// make sure to use parent state to avoid mix up inner cache
			parent := b.eth.blockchain.GetHeader(header.ParentHash, header.Number.Uint64()-1)
			parentState := light.NewState(ctx, parent, b.eth.odr)
			context.ExtraValidator = posa.CreateEvmExtraValidator(header, parentState)
		}
	}
	return vm.NewEVM(context, txContext, state, b.eth.chainConfig, *vmConfig), state.Error, nil
}

func (b *LesApiBackend) SendTx(ctx context.Context, signedTx *types.Transaction) error {
	return b.eth.txPool.Add(ctx, signedTx)
}

func (b *LesApiBackend) RemoveTx(txHash common.Hash) {
	b.eth.txPool.RemoveTx(txHash)
}

func (b *LesApiBackend) GetPoolTransactions() (types.Transactions, error) {
	return b.eth.txPool.GetTransactions()
}

func (b *LesApiBackend) GetPoolTransaction(txHash common.Hash) *types.Transaction {
	return b.eth.txPool.GetTransaction(txHash)
}

func (b *LesApiBackend) GetTransaction(ctx context.Context, txHash common.Hash) (*types.Transaction, common.Hash, uint64, uint64, error) {
	return light.GetTransaction(ctx, b.eth.odr, txHash)
}

func (b *LesApiBackend) GetPoolNonce(ctx context.Context, addr common.Address) (uint64, error) {
	return b.eth.txPool.GetNonce(ctx, addr)
}

func (b *LesApiBackend) Stats() (pending int, queued int) {
	return b.eth.txPool.Stats(), 0
}

func (b *LesApiBackend) TxPoolContent() (map[common.Address]types.Transactions, map[common.Address]types.Transactions) {
	return b.eth.txPool.Content()
}

<<<<<<< HEAD
=======
func (b *LesApiBackend) TxPoolContentFrom(addr common.Address) (types.Transactions, types.Transactions) {
	return b.eth.txPool.ContentFrom(addr)
}

>>>>>>> 8738f023
func (b *LesApiBackend) JamIndex() int {
	return 0 // not implement
}

func (b *LesApiBackend) SubscribeNewTxsEvent(ch chan<- core.NewTxsEvent) event.Subscription {
	return b.eth.txPool.SubscribeNewTxsEvent(ch)
}

func (b *LesApiBackend) SubscribeChainEvent(ch chan<- core.ChainEvent) event.Subscription {
	return b.eth.blockchain.SubscribeChainEvent(ch)
}

func (b *LesApiBackend) SubscribeChainHeadEvent(ch chan<- core.ChainHeadEvent) event.Subscription {
	return b.eth.blockchain.SubscribeChainHeadEvent(ch)
}

func (b *LesApiBackend) SubscribeChainSideEvent(ch chan<- core.ChainSideEvent) event.Subscription {
	return b.eth.blockchain.SubscribeChainSideEvent(ch)
}

func (b *LesApiBackend) SubscribeLogsEvent(ch chan<- []*types.Log) event.Subscription {
	return b.eth.blockchain.SubscribeLogsEvent(ch)
}

func (b *LesApiBackend) SubscribePendingLogsEvent(ch chan<- []*types.Log) event.Subscription {
	return event.NewSubscription(func(quit <-chan struct{}) error {
		<-quit
		return nil
	})
}

func (b *LesApiBackend) SubscribeRemovedLogsEvent(ch chan<- core.RemovedLogsEvent) event.Subscription {
	return b.eth.blockchain.SubscribeRemovedLogsEvent(ch)
}

func (b *LesApiBackend) Downloader() *downloader.Downloader {
	return b.eth.Downloader()
}

func (b *LesApiBackend) ProtocolVersion() int {
	return b.eth.LesVersion() + 10000
}

func (b *LesApiBackend) SuggestGasTipCap(ctx context.Context) (*big.Int, error) {
	return b.gpo.SuggestTipCap(ctx)
}

func (b *LesApiBackend) FeeHistory(ctx context.Context, blockCount int, lastBlock rpc.BlockNumber, rewardPercentiles []float64) (firstBlock *big.Int, reward [][]*big.Int, baseFee []*big.Int, gasUsedRatio []float64, err error) {
	return b.gpo.FeeHistory(ctx, blockCount, lastBlock, rewardPercentiles)
}

func (b *LesApiBackend) PricePrediction(ctx context.Context) ([]uint, error) {
	return nil, errors.New("not implement")
}

func (b *LesApiBackend) PricePrediction(ctx context.Context) ([]uint, error) {
	return nil, errors.New("not implement")
}

func (b *LesApiBackend) ChainDb() ethdb.Database {
	return b.eth.chainDb
}

func (b *LesApiBackend) AccountManager() *accounts.Manager {
	return b.eth.accountManager
}

func (b *LesApiBackend) ExtRPCEnabled() bool {
	return b.extRPCEnabled
}

func (b *LesApiBackend) UnprotectedAllowed() bool {
	return b.allowUnprotectedTxs
}

func (b *LesApiBackend) RPCGasCap() uint64 {
	return b.eth.config.RPCGasCap
}

func (b *LesApiBackend) RPCTxFeeCap() float64 {
	return b.eth.config.RPCTxFeeCap
}

func (b *LesApiBackend) BloomStatus() (uint64, uint64) {
	if b.eth.bloomIndexer == nil {
		return 0, 0
	}
	sections, _, _ := b.eth.bloomIndexer.Sections()
	return params.BloomBitsBlocksClient, sections
}

func (b *LesApiBackend) ServiceFilter(ctx context.Context, session *bloombits.MatcherSession) {
	for i := 0; i < bloomFilterThreads; i++ {
		go session.Multiplex(bloomRetrievalBatch, bloomRetrievalWait, b.eth.bloomRequests)
	}
}

func (b *LesApiBackend) Engine() consensus.Engine {
	return b.eth.engine
}

func (b *LesApiBackend) CurrentHeader() *types.Header {
	return b.eth.blockchain.CurrentHeader()
}

func (b *LesApiBackend) StateAtBlock(ctx context.Context, block *types.Block, reexec uint64, base *state.StateDB, checkLive bool) (*state.StateDB, error) {
	return b.eth.stateAtBlock(ctx, block, reexec)
}

func (b *LesApiBackend) StateAtTransaction(ctx context.Context, block *types.Block, txIndex int, reexec uint64) (core.Message, vm.BlockContext, *state.StateDB, error) {
	return b.eth.stateAtTransaction(ctx, block, txIndex, reexec)
}

func (b *LesApiBackend) ChainHeaderReader() consensus.ChainHeaderReader {
	return b.eth.blockchain
}<|MERGE_RESOLUTION|>--- conflicted
+++ resolved
@@ -231,13 +231,10 @@
 	return b.eth.txPool.Content()
 }
 
-<<<<<<< HEAD
-=======
 func (b *LesApiBackend) TxPoolContentFrom(addr common.Address) (types.Transactions, types.Transactions) {
 	return b.eth.txPool.ContentFrom(addr)
 }
 
->>>>>>> 8738f023
 func (b *LesApiBackend) JamIndex() int {
 	return 0 // not implement
 }
@@ -293,10 +290,6 @@
 	return nil, errors.New("not implement")
 }
 
-func (b *LesApiBackend) PricePrediction(ctx context.Context) ([]uint, error) {
-	return nil, errors.New("not implement")
-}
-
 func (b *LesApiBackend) ChainDb() ethdb.Database {
 	return b.eth.chainDb
 }
