// Copyright 2016 The go-ethereum Authors
// This file is part of the go-ethereum library.
//
// The go-ethereum library is free software: you can redistribute it and/or modify
// it under the terms of the GNU Lesser General Public License as published by
// the Free Software Foundation, either version 3 of the License, or
// (at your option) any later version.
//
// The go-ethereum library is distributed in the hope that it will be useful,
// but WITHOUT ANY WARRANTY; without even the implied warranty of
// MERCHANTABILITY or FITNESS FOR A PARTICULAR PURPOSE. See the
// GNU Lesser General Public License for more details.
//
// You should have received a copy of the GNU Lesser General Public License
// along with the go-ethereum library. If not, see <http://www.gnu.org/licenses/>.

package les

import (
	"context"
	"errors"
	"math/big"

	"github.com/ethereum/go-ethereum/accounts"
	"github.com/ethereum/go-ethereum/common"
	"github.com/ethereum/go-ethereum/consensus"
	"github.com/ethereum/go-ethereum/core"
	"github.com/ethereum/go-ethereum/core/bloombits"
	"github.com/ethereum/go-ethereum/core/rawdb"
	"github.com/ethereum/go-ethereum/core/state"
	"github.com/ethereum/go-ethereum/core/types"
	"github.com/ethereum/go-ethereum/core/vm"
	"github.com/ethereum/go-ethereum/deepmind"
	"github.com/ethereum/go-ethereum/eth/downloader"
	"github.com/ethereum/go-ethereum/eth/gasprice"
	"github.com/ethereum/go-ethereum/ethdb"
	"github.com/ethereum/go-ethereum/event"
	"github.com/ethereum/go-ethereum/light"
	"github.com/ethereum/go-ethereum/params"
	"github.com/ethereum/go-ethereum/rpc"
)

type LesApiBackend struct {
	extRPCEnabled       bool
	allowUnprotectedTxs bool
	eth                 *LightEthereum
	gpo                 *gasprice.Oracle
}

func (b *LesApiBackend) ChainConfig() *params.ChainConfig {
	return b.eth.chainConfig
}

func (b *LesApiBackend) CurrentBlock() *types.Block {
	return types.NewBlockWithHeader(b.eth.BlockChain().CurrentHeader())
}

func (b *LesApiBackend) SetHead(number uint64) {
	b.eth.handler.downloader.Cancel()
	b.eth.blockchain.SetHead(number)
}

func (b *LesApiBackend) HeaderByNumber(ctx context.Context, number rpc.BlockNumber) (*types.Header, error) {
	if number == rpc.LatestBlockNumber || number == rpc.PendingBlockNumber {
		return b.eth.blockchain.CurrentHeader(), nil
	}
	return b.eth.blockchain.GetHeaderByNumberOdr(ctx, uint64(number))
}

func (b *LesApiBackend) HeaderByNumberOrHash(ctx context.Context, blockNrOrHash rpc.BlockNumberOrHash) (*types.Header, error) {
	if blockNr, ok := blockNrOrHash.Number(); ok {
		return b.HeaderByNumber(ctx, blockNr)
	}
	if hash, ok := blockNrOrHash.Hash(); ok {
		header, err := b.HeaderByHash(ctx, hash)
		if err != nil {
			return nil, err
		}
		if header == nil {
			return nil, errors.New("header for hash not found")
		}
		if blockNrOrHash.RequireCanonical && b.eth.blockchain.GetCanonicalHash(header.Number.Uint64()) != hash {
			return nil, errors.New("hash is not currently canonical")
		}
		return header, nil
	}
	return nil, errors.New("invalid arguments; neither block nor hash specified")
}

func (b *LesApiBackend) HeaderByHash(ctx context.Context, hash common.Hash) (*types.Header, error) {
	return b.eth.blockchain.GetHeaderByHash(hash), nil
}

func (b *LesApiBackend) BlockByNumber(ctx context.Context, number rpc.BlockNumber) (*types.Block, error) {
	header, err := b.HeaderByNumber(ctx, number)
	if header == nil || err != nil {
		return nil, err
	}
	return b.BlockByHash(ctx, header.Hash())
}

func (b *LesApiBackend) BlockByHash(ctx context.Context, hash common.Hash) (*types.Block, error) {
	return b.eth.blockchain.GetBlockByHash(ctx, hash)
}

func (b *LesApiBackend) BlockByNumberOrHash(ctx context.Context, blockNrOrHash rpc.BlockNumberOrHash) (*types.Block, error) {
	if blockNr, ok := blockNrOrHash.Number(); ok {
		return b.BlockByNumber(ctx, blockNr)
	}
	if hash, ok := blockNrOrHash.Hash(); ok {
		block, err := b.BlockByHash(ctx, hash)
		if err != nil {
			return nil, err
		}
		if block == nil {
			return nil, errors.New("header found, but block body is missing")
		}
		if blockNrOrHash.RequireCanonical && b.eth.blockchain.GetCanonicalHash(block.NumberU64()) != hash {
			return nil, errors.New("hash is not currently canonical")
		}
		return block, nil
	}
	return nil, errors.New("invalid arguments; neither block nor hash specified")
}

func (b *LesApiBackend) StateAndHeaderByNumber(ctx context.Context, number rpc.BlockNumber) (*state.StateDB, *types.Header, error) {
	header, err := b.HeaderByNumber(ctx, number)
	if err != nil {
		return nil, nil, err
	}
	if header == nil {
		return nil, nil, errors.New("header not found")
	}
	return light.NewState(ctx, header, b.eth.odr), header, nil
}

func (b *LesApiBackend) StateAndHeaderByNumberOrHash(ctx context.Context, blockNrOrHash rpc.BlockNumberOrHash) (*state.StateDB, *types.Header, error) {
	if blockNr, ok := blockNrOrHash.Number(); ok {
		return b.StateAndHeaderByNumber(ctx, blockNr)
	}
	if hash, ok := blockNrOrHash.Hash(); ok {
		header := b.eth.blockchain.GetHeaderByHash(hash)
		if header == nil {
			return nil, nil, errors.New("header for hash not found")
		}
		if blockNrOrHash.RequireCanonical && b.eth.blockchain.GetCanonicalHash(header.Number.Uint64()) != hash {
			return nil, nil, errors.New("hash is not currently canonical")
		}
		return light.NewState(ctx, header, b.eth.odr), header, nil
	}
	return nil, nil, errors.New("invalid arguments; neither block nor hash specified")
}

func (b *LesApiBackend) GetReceipts(ctx context.Context, hash common.Hash) (types.Receipts, error) {
	if number := rawdb.ReadHeaderNumber(b.eth.chainDb, hash); number != nil {
		return light.GetBlockReceipts(ctx, b.eth.odr, hash, *number)
	}
	return nil, nil
}

func (b *LesApiBackend) GetLogs(ctx context.Context, hash common.Hash) ([][]*types.Log, error) {
	if number := rawdb.ReadHeaderNumber(b.eth.chainDb, hash); number != nil {
		return light.GetBlockLogs(ctx, b.eth.odr, hash, *number)
	}
	return nil, nil
}

func (b *LesApiBackend) GetTd(ctx context.Context, hash common.Hash) *big.Int {
	if number := rawdb.ReadHeaderNumber(b.eth.chainDb, hash); number != nil {
		return b.eth.blockchain.GetTdOdr(ctx, hash, *number)
	}
	return nil
}

<<<<<<< HEAD
func (b *LesApiBackend) GetEVM(ctx context.Context, msg core.Message, state *state.StateDB, header *types.Header, dmContext *deepmind.Context) (*vm.EVM, func() error, error) {
	context := core.NewEVMContext(msg, header, b.eth.blockchain, nil)
	return vm.NewEVM(context, state, b.eth.chainConfig, vm.Config{}, dmContext), state.Error, nil
=======
func (b *LesApiBackend) GetEVM(ctx context.Context, msg core.Message, state *state.StateDB, header *types.Header, vmConfig *vm.Config) (*vm.EVM, func() error, error) {
	if vmConfig == nil {
		vmConfig = new(vm.Config)
	}
	txContext := core.NewEVMTxContext(msg)
	context := core.NewEVMBlockContext(header, b.eth.blockchain, nil)
	return vm.NewEVM(context, txContext, state, b.eth.chainConfig, *vmConfig), state.Error, nil
>>>>>>> 8c32b589
}

func (b *LesApiBackend) SendTx(ctx context.Context, signedTx *types.Transaction) error {
	return b.eth.txPool.Add(ctx, signedTx)
}

func (b *LesApiBackend) RemoveTx(txHash common.Hash) {
	b.eth.txPool.RemoveTx(txHash)
}

func (b *LesApiBackend) GetPoolTransactions() (types.Transactions, error) {
	return b.eth.txPool.GetTransactions()
}

func (b *LesApiBackend) GetPoolTransaction(txHash common.Hash) *types.Transaction {
	return b.eth.txPool.GetTransaction(txHash)
}

func (b *LesApiBackend) GetTransaction(ctx context.Context, txHash common.Hash) (*types.Transaction, common.Hash, uint64, uint64, error) {
	return light.GetTransaction(ctx, b.eth.odr, txHash)
}

func (b *LesApiBackend) GetPoolNonce(ctx context.Context, addr common.Address) (uint64, error) {
	return b.eth.txPool.GetNonce(ctx, addr)
}

func (b *LesApiBackend) Stats() (pending int, queued int) {
	return b.eth.txPool.Stats(), 0
}

func (b *LesApiBackend) TxPoolContent() (map[common.Address]types.Transactions, map[common.Address]types.Transactions) {
	return b.eth.txPool.Content()
}

func (b *LesApiBackend) SubscribeNewTxsEvent(ch chan<- core.NewTxsEvent) event.Subscription {
	return b.eth.txPool.SubscribeNewTxsEvent(ch)
}

func (b *LesApiBackend) SubscribeChainEvent(ch chan<- core.ChainEvent) event.Subscription {
	return b.eth.blockchain.SubscribeChainEvent(ch)
}

func (b *LesApiBackend) SubscribeChainHeadEvent(ch chan<- core.ChainHeadEvent) event.Subscription {
	return b.eth.blockchain.SubscribeChainHeadEvent(ch)
}

func (b *LesApiBackend) SubscribeChainSideEvent(ch chan<- core.ChainSideEvent) event.Subscription {
	return b.eth.blockchain.SubscribeChainSideEvent(ch)
}

func (b *LesApiBackend) SubscribeLogsEvent(ch chan<- []*types.Log) event.Subscription {
	return b.eth.blockchain.SubscribeLogsEvent(ch)
}

func (b *LesApiBackend) SubscribePendingLogsEvent(ch chan<- []*types.Log) event.Subscription {
	return event.NewSubscription(func(quit <-chan struct{}) error {
		<-quit
		return nil
	})
}

func (b *LesApiBackend) SubscribeRemovedLogsEvent(ch chan<- core.RemovedLogsEvent) event.Subscription {
	return b.eth.blockchain.SubscribeRemovedLogsEvent(ch)
}

func (b *LesApiBackend) Downloader() *downloader.Downloader {
	return b.eth.Downloader()
}

func (b *LesApiBackend) ProtocolVersion() int {
	return b.eth.LesVersion() + 10000
}

func (b *LesApiBackend) SuggestPrice(ctx context.Context) (*big.Int, error) {
	return b.gpo.SuggestPrice(ctx)
}

func (b *LesApiBackend) ChainDb() ethdb.Database {
	return b.eth.chainDb
}

func (b *LesApiBackend) AccountManager() *accounts.Manager {
	return b.eth.accountManager
}

func (b *LesApiBackend) ExtRPCEnabled() bool {
	return b.extRPCEnabled
}

func (b *LesApiBackend) UnprotectedAllowed() bool {
	return b.allowUnprotectedTxs
}

func (b *LesApiBackend) RPCGasCap() uint64 {
	return b.eth.config.RPCGasCap
}

func (b *LesApiBackend) RPCTxFeeCap() float64 {
	return b.eth.config.RPCTxFeeCap
}

func (b *LesApiBackend) BloomStatus() (uint64, uint64) {
	if b.eth.bloomIndexer == nil {
		return 0, 0
	}
	sections, _, _ := b.eth.bloomIndexer.Sections()
	return params.BloomBitsBlocksClient, sections
}

func (b *LesApiBackend) ServiceFilter(ctx context.Context, session *bloombits.MatcherSession) {
	for i := 0; i < bloomFilterThreads; i++ {
		go session.Multiplex(bloomRetrievalBatch, bloomRetrievalWait, b.eth.bloomRequests)
	}
}

func (b *LesApiBackend) Engine() consensus.Engine {
	return b.eth.engine
}

func (b *LesApiBackend) CurrentHeader() *types.Header {
	return b.eth.blockchain.CurrentHeader()
}

func (b *LesApiBackend) StateAtBlock(ctx context.Context, block *types.Block, reexec uint64, base *state.StateDB, checkLive bool) (*state.StateDB, error) {
	return b.eth.stateAtBlock(ctx, block, reexec)
}

func (b *LesApiBackend) StateAtTransaction(ctx context.Context, block *types.Block, txIndex int, reexec uint64) (core.Message, vm.BlockContext, *state.StateDB, error) {
	return b.eth.stateAtTransaction(ctx, block, txIndex, reexec)
}<|MERGE_RESOLUTION|>--- conflicted
+++ resolved
@@ -172,19 +172,13 @@
 	return nil
 }
 
-<<<<<<< HEAD
-func (b *LesApiBackend) GetEVM(ctx context.Context, msg core.Message, state *state.StateDB, header *types.Header, dmContext *deepmind.Context) (*vm.EVM, func() error, error) {
-	context := core.NewEVMContext(msg, header, b.eth.blockchain, nil)
-	return vm.NewEVM(context, state, b.eth.chainConfig, vm.Config{}, dmContext), state.Error, nil
-=======
-func (b *LesApiBackend) GetEVM(ctx context.Context, msg core.Message, state *state.StateDB, header *types.Header, vmConfig *vm.Config) (*vm.EVM, func() error, error) {
+func (b *LesApiBackend) GetEVM(ctx context.Context, msg core.Message, state *state.StateDB, header *types.Header, vmConfig *vm.Config, dmContext *deepmind.Context) (*vm.EVM, func() error, error) {
 	if vmConfig == nil {
 		vmConfig = new(vm.Config)
 	}
 	txContext := core.NewEVMTxContext(msg)
 	context := core.NewEVMBlockContext(header, b.eth.blockchain, nil)
-	return vm.NewEVM(context, txContext, state, b.eth.chainConfig, *vmConfig), state.Error, nil
->>>>>>> 8c32b589
+	return vm.NewEVM(context, txContext, state, b.eth.chainConfig, *vmConfig, dmContext), state.Error, nil
 }
 
 func (b *LesApiBackend) SendTx(ctx context.Context, signedTx *types.Transaction) error {
@@ -313,5 +307,5 @@
 }
 
 func (b *LesApiBackend) StateAtTransaction(ctx context.Context, block *types.Block, txIndex int, reexec uint64) (core.Message, vm.BlockContext, *state.StateDB, error) {
-	return b.eth.stateAtTransaction(ctx, block, txIndex, reexec)
+	return b.eth.stateAtTransaction(ctx, block, txIndex, reexec, deepmind.NoOpContext)
 }