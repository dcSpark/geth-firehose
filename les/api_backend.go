// Copyright 2016 The go-ethereum Authors
// This file is part of the go-ethereum library.
//
// The go-ethereum library is free software: you can redistribute it and/or modify
// it under the terms of the GNU Lesser General Public License as published by
// the Free Software Foundation, either version 3 of the License, or
// (at your option) any later version.
//
// The go-ethereum library is distributed in the hope that it will be useful,
// but WITHOUT ANY WARRANTY; without even the implied warranty of
// MERCHANTABILITY or FITNESS FOR A PARTICULAR PURPOSE. See the
// GNU Lesser General Public License for more details.
//
// You should have received a copy of the GNU Lesser General Public License
// along with the go-ethereum library. If not, see <http://www.gnu.org/licenses/>.

package les

import (
	"context"
	"errors"
	"math/big"

	"github.com/ethereum/go-ethereum/accounts"
	"github.com/ethereum/go-ethereum/common"
	"github.com/ethereum/go-ethereum/consensus"
	"github.com/ethereum/go-ethereum/core"
	"github.com/ethereum/go-ethereum/core/bloombits"
	"github.com/ethereum/go-ethereum/core/rawdb"
	"github.com/ethereum/go-ethereum/core/state"
	"github.com/ethereum/go-ethereum/core/types"
	"github.com/ethereum/go-ethereum/core/vm"
	"github.com/ethereum/go-ethereum/deepmind"
	"github.com/ethereum/go-ethereum/eth/downloader"
	"github.com/ethereum/go-ethereum/eth/gasprice"
	"github.com/ethereum/go-ethereum/ethdb"
	"github.com/ethereum/go-ethereum/event"
	"github.com/ethereum/go-ethereum/light"
	"github.com/ethereum/go-ethereum/params"
	"github.com/ethereum/go-ethereum/rpc"
)

type LesApiBackend struct {
	extRPCEnabled bool
	eth           *LightEthereum
	gpo           *gasprice.Oracle
}

func (b *LesApiBackend) ChainConfig() *params.ChainConfig {
	return b.eth.chainConfig
}

func (b *LesApiBackend) CurrentBlock() *types.Block {
	return types.NewBlockWithHeader(b.eth.BlockChain().CurrentHeader())
}

func (b *LesApiBackend) SetHead(number uint64) {
	b.eth.handler.downloader.Cancel()
	b.eth.blockchain.SetHead(number)
}

func (b *LesApiBackend) HeaderByNumber(ctx context.Context, number rpc.BlockNumber) (*types.Header, error) {
	if number == rpc.LatestBlockNumber || number == rpc.PendingBlockNumber {
		return b.eth.blockchain.CurrentHeader(), nil
	}
	return b.eth.blockchain.GetHeaderByNumberOdr(ctx, uint64(number))
}

func (b *LesApiBackend) HeaderByNumberOrHash(ctx context.Context, blockNrOrHash rpc.BlockNumberOrHash) (*types.Header, error) {
	if blockNr, ok := blockNrOrHash.Number(); ok {
		return b.HeaderByNumber(ctx, blockNr)
	}
	if hash, ok := blockNrOrHash.Hash(); ok {
		header, err := b.HeaderByHash(ctx, hash)
		if err != nil {
			return nil, err
		}
		if header == nil {
			return nil, errors.New("header for hash not found")
		}
		if blockNrOrHash.RequireCanonical && b.eth.blockchain.GetCanonicalHash(header.Number.Uint64()) != hash {
			return nil, errors.New("hash is not currently canonical")
		}
		return header, nil
	}
	return nil, errors.New("invalid arguments; neither block nor hash specified")
}

func (b *LesApiBackend) HeaderByHash(ctx context.Context, hash common.Hash) (*types.Header, error) {
	return b.eth.blockchain.GetHeaderByHash(hash), nil
}

func (b *LesApiBackend) BlockByNumber(ctx context.Context, number rpc.BlockNumber) (*types.Block, error) {
	header, err := b.HeaderByNumber(ctx, number)
	if header == nil || err != nil {
		return nil, err
	}
	return b.BlockByHash(ctx, header.Hash())
}

func (b *LesApiBackend) BlockByHash(ctx context.Context, hash common.Hash) (*types.Block, error) {
	return b.eth.blockchain.GetBlockByHash(ctx, hash)
}

func (b *LesApiBackend) BlockByNumberOrHash(ctx context.Context, blockNrOrHash rpc.BlockNumberOrHash) (*types.Block, error) {
	if blockNr, ok := blockNrOrHash.Number(); ok {
		return b.BlockByNumber(ctx, blockNr)
	}
	if hash, ok := blockNrOrHash.Hash(); ok {
		block, err := b.BlockByHash(ctx, hash)
		if err != nil {
			return nil, err
		}
		if block == nil {
			return nil, errors.New("header found, but block body is missing")
		}
		if blockNrOrHash.RequireCanonical && b.eth.blockchain.GetCanonicalHash(block.NumberU64()) != hash {
			return nil, errors.New("hash is not currently canonical")
		}
		return block, nil
	}
	return nil, errors.New("invalid arguments; neither block nor hash specified")
}

func (b *LesApiBackend) StateAndHeaderByNumber(ctx context.Context, number rpc.BlockNumber) (*state.StateDB, *types.Header, error) {
	header, err := b.HeaderByNumber(ctx, number)
	if err != nil {
		return nil, nil, err
	}
	if header == nil {
		return nil, nil, errors.New("header not found")
	}
	return light.NewState(ctx, header, b.eth.odr), header, nil
}

func (b *LesApiBackend) StateAndHeaderByNumberOrHash(ctx context.Context, blockNrOrHash rpc.BlockNumberOrHash) (*state.StateDB, *types.Header, error) {
	if blockNr, ok := blockNrOrHash.Number(); ok {
		return b.StateAndHeaderByNumber(ctx, blockNr)
	}
	if hash, ok := blockNrOrHash.Hash(); ok {
		header := b.eth.blockchain.GetHeaderByHash(hash)
		if header == nil {
			return nil, nil, errors.New("header for hash not found")
		}
		if blockNrOrHash.RequireCanonical && b.eth.blockchain.GetCanonicalHash(header.Number.Uint64()) != hash {
			return nil, nil, errors.New("hash is not currently canonical")
		}
		return light.NewState(ctx, header, b.eth.odr), header, nil
	}
	return nil, nil, errors.New("invalid arguments; neither block nor hash specified")
}

func (b *LesApiBackend) GetReceipts(ctx context.Context, hash common.Hash) (types.Receipts, error) {
	if number := rawdb.ReadHeaderNumber(b.eth.chainDb, hash); number != nil {
		return light.GetBlockReceipts(ctx, b.eth.odr, hash, *number)
	}
	return nil, nil
}

func (b *LesApiBackend) GetLogs(ctx context.Context, hash common.Hash) ([][]*types.Log, error) {
	if number := rawdb.ReadHeaderNumber(b.eth.chainDb, hash); number != nil {
		return light.GetBlockLogs(ctx, b.eth.odr, hash, *number)
	}
	return nil, nil
}

func (b *LesApiBackend) GetTd(ctx context.Context, hash common.Hash) *big.Int {
	if number := rawdb.ReadHeaderNumber(b.eth.chainDb, hash); number != nil {
		return b.eth.blockchain.GetTdOdr(ctx, hash, *number)
	}
	return nil
}

<<<<<<< HEAD
func (b *LesApiBackend) GetEVM(ctx context.Context, msg core.Message, state *state.StateDB, header *types.Header) (*vm.EVM, func() error, error) {
=======
func (b *LesApiBackend) GetEVM(ctx context.Context, msg core.Message, state *state.StateDB, header *types.Header, dmContext *deepmind.Context) (*vm.EVM, func() error, error) {
	state.SetBalance(msg.From(), math.MaxBig256, dmContext, deepmind.IgnoredBalanceChangeReason)
>>>>>>> d79aaeab
	context := core.NewEVMContext(msg, header, b.eth.blockchain, nil)
	return vm.NewEVM(context, state, b.eth.chainConfig, vm.Config{}, dmContext), state.Error, nil
}

func (b *LesApiBackend) SendTx(ctx context.Context, signedTx *types.Transaction) error {
	return b.eth.txPool.Add(ctx, signedTx)
}

func (b *LesApiBackend) RemoveTx(txHash common.Hash) {
	b.eth.txPool.RemoveTx(txHash)
}

func (b *LesApiBackend) GetPoolTransactions() (types.Transactions, error) {
	return b.eth.txPool.GetTransactions()
}

func (b *LesApiBackend) GetPoolTransaction(txHash common.Hash) *types.Transaction {
	return b.eth.txPool.GetTransaction(txHash)
}

func (b *LesApiBackend) GetTransaction(ctx context.Context, txHash common.Hash) (*types.Transaction, common.Hash, uint64, uint64, error) {
	return light.GetTransaction(ctx, b.eth.odr, txHash)
}

func (b *LesApiBackend) GetPoolNonce(ctx context.Context, addr common.Address) (uint64, error) {
	return b.eth.txPool.GetNonce(ctx, addr)
}

func (b *LesApiBackend) Stats() (pending int, queued int) {
	return b.eth.txPool.Stats(), 0
}

func (b *LesApiBackend) TxPoolContent() (map[common.Address]types.Transactions, map[common.Address]types.Transactions) {
	return b.eth.txPool.Content()
}

func (b *LesApiBackend) SubscribeNewTxsEvent(ch chan<- core.NewTxsEvent) event.Subscription {
	return b.eth.txPool.SubscribeNewTxsEvent(ch)
}

func (b *LesApiBackend) SubscribeChainEvent(ch chan<- core.ChainEvent) event.Subscription {
	return b.eth.blockchain.SubscribeChainEvent(ch)
}

func (b *LesApiBackend) SubscribeChainHeadEvent(ch chan<- core.ChainHeadEvent) event.Subscription {
	return b.eth.blockchain.SubscribeChainHeadEvent(ch)
}

func (b *LesApiBackend) SubscribeChainSideEvent(ch chan<- core.ChainSideEvent) event.Subscription {
	return b.eth.blockchain.SubscribeChainSideEvent(ch)
}

func (b *LesApiBackend) SubscribeLogsEvent(ch chan<- []*types.Log) event.Subscription {
	return b.eth.blockchain.SubscribeLogsEvent(ch)
}

func (b *LesApiBackend) SubscribePendingLogsEvent(ch chan<- []*types.Log) event.Subscription {
	return event.NewSubscription(func(quit <-chan struct{}) error {
		<-quit
		return nil
	})
}

func (b *LesApiBackend) SubscribeRemovedLogsEvent(ch chan<- core.RemovedLogsEvent) event.Subscription {
	return b.eth.blockchain.SubscribeRemovedLogsEvent(ch)
}

func (b *LesApiBackend) Downloader() *downloader.Downloader {
	return b.eth.Downloader()
}

func (b *LesApiBackend) ProtocolVersion() int {
	return b.eth.LesVersion() + 10000
}

func (b *LesApiBackend) SuggestPrice(ctx context.Context) (*big.Int, error) {
	return b.gpo.SuggestPrice(ctx)
}

func (b *LesApiBackend) ChainDb() ethdb.Database {
	return b.eth.chainDb
}

func (b *LesApiBackend) AccountManager() *accounts.Manager {
	return b.eth.accountManager
}

func (b *LesApiBackend) ExtRPCEnabled() bool {
	return b.extRPCEnabled
}

func (b *LesApiBackend) RPCGasCap() uint64 {
	return b.eth.config.RPCGasCap
}

func (b *LesApiBackend) RPCTxFeeCap() float64 {
	return b.eth.config.RPCTxFeeCap
}

func (b *LesApiBackend) BloomStatus() (uint64, uint64) {
	if b.eth.bloomIndexer == nil {
		return 0, 0
	}
	sections, _, _ := b.eth.bloomIndexer.Sections()
	return params.BloomBitsBlocksClient, sections
}

func (b *LesApiBackend) ServiceFilter(ctx context.Context, session *bloombits.MatcherSession) {
	for i := 0; i < bloomFilterThreads; i++ {
		go session.Multiplex(bloomRetrievalBatch, bloomRetrievalWait, b.eth.bloomRequests)
	}
}

func (b *LesApiBackend) Engine() consensus.Engine {
	return b.eth.engine
}

func (b *LesApiBackend) CurrentHeader() *types.Header {
	return b.eth.blockchain.CurrentHeader()
}<|MERGE_RESOLUTION|>--- conflicted
+++ resolved
@@ -171,12 +171,7 @@
 	return nil
 }
 
-<<<<<<< HEAD
-func (b *LesApiBackend) GetEVM(ctx context.Context, msg core.Message, state *state.StateDB, header *types.Header) (*vm.EVM, func() error, error) {
-=======
 func (b *LesApiBackend) GetEVM(ctx context.Context, msg core.Message, state *state.StateDB, header *types.Header, dmContext *deepmind.Context) (*vm.EVM, func() error, error) {
-	state.SetBalance(msg.From(), math.MaxBig256, dmContext, deepmind.IgnoredBalanceChangeReason)
->>>>>>> d79aaeab
 	context := core.NewEVMContext(msg, header, b.eth.blockchain, nil)
 	return vm.NewEVM(context, state, b.eth.chainConfig, vm.Config{}, dmContext), state.Error, nil
 }
