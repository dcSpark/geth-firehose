// Copyright 2016 The go-ethereum Authors
// This file is part of the go-ethereum library.
//
// The go-ethereum library is free software: you can redistribute it and/or modify
// it under the terms of the GNU Lesser General Public License as published by
// the Free Software Foundation, either version 3 of the License, or
// (at your option) any later version.
//
// The go-ethereum library is distributed in the hope that it will be useful,
// but WITHOUT ANY WARRANTY; without even the implied warranty of
// MERCHANTABILITY or FITNESS FOR A PARTICULAR PURPOSE. See the
// GNU Lesser General Public License for more details.
//
// You should have received a copy of the GNU Lesser General Public License
// along with the go-ethereum library. If not, see <http://www.gnu.org/licenses/>.

package les

import (
	"context"
	"errors"
	"math/big"
	"time"

	"github.com/ethereum/go-ethereum"
	"github.com/ethereum/go-ethereum/accounts"
	"github.com/ethereum/go-ethereum/common"
	"github.com/ethereum/go-ethereum/consensus"
	"github.com/ethereum/go-ethereum/core"
	"github.com/ethereum/go-ethereum/core/bloombits"
	"github.com/ethereum/go-ethereum/core/rawdb"
	"github.com/ethereum/go-ethereum/core/state"
	"github.com/ethereum/go-ethereum/core/types"
	"github.com/ethereum/go-ethereum/core/vm"
	"github.com/ethereum/go-ethereum/deepmind"
	"github.com/ethereum/go-ethereum/eth/gasprice"
	"github.com/ethereum/go-ethereum/ethdb"
	"github.com/ethereum/go-ethereum/event"
	"github.com/ethereum/go-ethereum/light"
	"github.com/ethereum/go-ethereum/params"
	"github.com/ethereum/go-ethereum/rpc"
)

type LesApiBackend struct {
	extRPCEnabled       bool
	allowUnprotectedTxs bool
	eth                 *LightEthereum
	gpo                 *gasprice.Oracle
}

func (b *LesApiBackend) ChainConfig() *params.ChainConfig {
	return b.eth.chainConfig
}

func (b *LesApiBackend) CurrentBlock() *types.Block {
	return types.NewBlockWithHeader(b.eth.BlockChain().CurrentHeader())
}

func (b *LesApiBackend) SetHead(number uint64) {
	b.eth.handler.downloader.Cancel()
	b.eth.blockchain.SetHead(number)
}

func (b *LesApiBackend) HeaderByNumber(ctx context.Context, number rpc.BlockNumber) (*types.Header, error) {
	// Return the latest current as the pending one since there
	// is no pending notion in the light client. TODO(rjl493456442)
	// unify the behavior of `HeaderByNumber` and `PendingBlockAndReceipts`.
	if number == rpc.PendingBlockNumber {
		return b.eth.blockchain.CurrentHeader(), nil
	}
	if number == rpc.LatestBlockNumber {
		return b.eth.blockchain.CurrentHeader(), nil
	}
	return b.eth.blockchain.GetHeaderByNumberOdr(ctx, uint64(number))
}

func (b *LesApiBackend) HeaderByNumberOrHash(ctx context.Context, blockNrOrHash rpc.BlockNumberOrHash) (*types.Header, error) {
	if blockNr, ok := blockNrOrHash.Number(); ok {
		return b.HeaderByNumber(ctx, blockNr)
	}
	if hash, ok := blockNrOrHash.Hash(); ok {
		header, err := b.HeaderByHash(ctx, hash)
		if err != nil {
			return nil, err
		}
		if header == nil {
			return nil, errors.New("header for hash not found")
		}
		if blockNrOrHash.RequireCanonical && b.eth.blockchain.GetCanonicalHash(header.Number.Uint64()) != hash {
			return nil, errors.New("hash is not currently canonical")
		}
		return header, nil
	}
	return nil, errors.New("invalid arguments; neither block nor hash specified")
}

func (b *LesApiBackend) HeaderByHash(ctx context.Context, hash common.Hash) (*types.Header, error) {
	return b.eth.blockchain.GetHeaderByHash(hash), nil
}

func (b *LesApiBackend) BlockByNumber(ctx context.Context, number rpc.BlockNumber) (*types.Block, error) {
	header, err := b.HeaderByNumber(ctx, number)
	if header == nil || err != nil {
		return nil, err
	}
	return b.BlockByHash(ctx, header.Hash())
}

func (b *LesApiBackend) BlockByHash(ctx context.Context, hash common.Hash) (*types.Block, error) {
	return b.eth.blockchain.GetBlockByHash(ctx, hash)
}

func (b *LesApiBackend) BlockByNumberOrHash(ctx context.Context, blockNrOrHash rpc.BlockNumberOrHash) (*types.Block, error) {
	if blockNr, ok := blockNrOrHash.Number(); ok {
		return b.BlockByNumber(ctx, blockNr)
	}
	if hash, ok := blockNrOrHash.Hash(); ok {
		block, err := b.BlockByHash(ctx, hash)
		if err != nil {
			return nil, err
		}
		if block == nil {
			return nil, errors.New("header found, but block body is missing")
		}
		if blockNrOrHash.RequireCanonical && b.eth.blockchain.GetCanonicalHash(block.NumberU64()) != hash {
			return nil, errors.New("hash is not currently canonical")
		}
		return block, nil
	}
	return nil, errors.New("invalid arguments; neither block nor hash specified")
}

func (b *LesApiBackend) PendingBlockAndReceipts() (*types.Block, types.Receipts) {
	return nil, nil
}

func (b *LesApiBackend) StateAndHeaderByNumber(ctx context.Context, number rpc.BlockNumber) (*state.StateDB, *types.Header, error) {
	header, err := b.HeaderByNumber(ctx, number)
	if err != nil {
		return nil, nil, err
	}
	if header == nil {
		return nil, nil, errors.New("header not found")
	}
	return light.NewState(ctx, header, b.eth.odr), header, nil
}

func (b *LesApiBackend) StateAndHeaderByNumberOrHash(ctx context.Context, blockNrOrHash rpc.BlockNumberOrHash) (*state.StateDB, *types.Header, error) {
	if blockNr, ok := blockNrOrHash.Number(); ok {
		return b.StateAndHeaderByNumber(ctx, blockNr)
	}
	if hash, ok := blockNrOrHash.Hash(); ok {
		header := b.eth.blockchain.GetHeaderByHash(hash)
		if header == nil {
			return nil, nil, errors.New("header for hash not found")
		}
		if blockNrOrHash.RequireCanonical && b.eth.blockchain.GetCanonicalHash(header.Number.Uint64()) != hash {
			return nil, nil, errors.New("hash is not currently canonical")
		}
		return light.NewState(ctx, header, b.eth.odr), header, nil
	}
	return nil, nil, errors.New("invalid arguments; neither block nor hash specified")
}

func (b *LesApiBackend) GetReceipts(ctx context.Context, hash common.Hash) (types.Receipts, error) {
	if number := rawdb.ReadHeaderNumber(b.eth.chainDb, hash); number != nil {
		return light.GetBlockReceipts(ctx, b.eth.odr, hash, *number)
	}
	return nil, nil
}

func (b *LesApiBackend) GetLogs(ctx context.Context, hash common.Hash) ([][]*types.Log, error) {
	if number := rawdb.ReadHeaderNumber(b.eth.chainDb, hash); number != nil {
		return light.GetBlockLogs(ctx, b.eth.odr, hash, *number)
	}
	return nil, nil
}

func (b *LesApiBackend) GetTd(ctx context.Context, hash common.Hash) *big.Int {
	if number := rawdb.ReadHeaderNumber(b.eth.chainDb, hash); number != nil {
		return b.eth.blockchain.GetTdOdr(ctx, hash, *number)
	}
	return nil
}

func (b *LesApiBackend) GetEVM(ctx context.Context, msg core.Message, state *state.StateDB, header *types.Header, vmConfig *vm.Config, dmContext *deepmind.Context) (*vm.EVM, func() error, error) {
	if vmConfig == nil {
		vmConfig = new(vm.Config)
	}
	txContext := core.NewEVMTxContext(msg)
	context := core.NewEVMBlockContext(header, b.eth.blockchain, nil)
	return vm.NewEVM(context, txContext, state, b.eth.chainConfig, *vmConfig, dmContext), state.Error, nil
}

func (b *LesApiBackend) SendTx(ctx context.Context, signedTx *types.Transaction) error {
	return b.eth.txPool.Add(ctx, signedTx)
}

func (b *LesApiBackend) RemoveTx(txHash common.Hash) {
	b.eth.txPool.RemoveTx(txHash)
}

func (b *LesApiBackend) GetPoolTransactions() (types.Transactions, error) {
	return b.eth.txPool.GetTransactions()
}

func (b *LesApiBackend) GetPoolTransaction(txHash common.Hash) *types.Transaction {
	return b.eth.txPool.GetTransaction(txHash)
}

func (b *LesApiBackend) GetTransaction(ctx context.Context, txHash common.Hash) (*types.Transaction, common.Hash, uint64, uint64, error) {
	return light.GetTransaction(ctx, b.eth.odr, txHash)
}

func (b *LesApiBackend) GetPoolNonce(ctx context.Context, addr common.Address) (uint64, error) {
	return b.eth.txPool.GetNonce(ctx, addr)
}

func (b *LesApiBackend) Stats() (pending int, queued int) {
	return b.eth.txPool.Stats(), 0
}

func (b *LesApiBackend) TxPoolContent() (map[common.Address]types.Transactions, map[common.Address]types.Transactions) {
	return b.eth.txPool.Content()
}

func (b *LesApiBackend) TxPoolContentFrom(addr common.Address) (types.Transactions, types.Transactions) {
	return b.eth.txPool.ContentFrom(addr)
}

func (b *LesApiBackend) SubscribeNewTxsEvent(ch chan<- core.NewTxsEvent) event.Subscription {
	return b.eth.txPool.SubscribeNewTxsEvent(ch)
}

func (b *LesApiBackend) SubscribeChainEvent(ch chan<- core.ChainEvent) event.Subscription {
	return b.eth.blockchain.SubscribeChainEvent(ch)
}

func (b *LesApiBackend) SubscribeChainHeadEvent(ch chan<- core.ChainHeadEvent) event.Subscription {
	return b.eth.blockchain.SubscribeChainHeadEvent(ch)
}

func (b *LesApiBackend) SubscribeChainSideEvent(ch chan<- core.ChainSideEvent) event.Subscription {
	return b.eth.blockchain.SubscribeChainSideEvent(ch)
}

func (b *LesApiBackend) SubscribeLogsEvent(ch chan<- []*types.Log) event.Subscription {
	return b.eth.blockchain.SubscribeLogsEvent(ch)
}

func (b *LesApiBackend) SubscribePendingLogsEvent(ch chan<- []*types.Log) event.Subscription {
	return event.NewSubscription(func(quit <-chan struct{}) error {
		<-quit
		return nil
	})
}

func (b *LesApiBackend) SubscribeRemovedLogsEvent(ch chan<- core.RemovedLogsEvent) event.Subscription {
	return b.eth.blockchain.SubscribeRemovedLogsEvent(ch)
}

func (b *LesApiBackend) SyncProgress() ethereum.SyncProgress {
	return b.eth.Downloader().Progress()
}

func (b *LesApiBackend) ProtocolVersion() int {
	return b.eth.LesVersion() + 10000
}

func (b *LesApiBackend) SuggestGasTipCap(ctx context.Context) (*big.Int, error) {
	return b.gpo.SuggestTipCap(ctx)
}

func (b *LesApiBackend) FeeHistory(ctx context.Context, blockCount int, lastBlock rpc.BlockNumber, rewardPercentiles []float64) (firstBlock *big.Int, reward [][]*big.Int, baseFee []*big.Int, gasUsedRatio []float64, err error) {
	return b.gpo.FeeHistory(ctx, blockCount, lastBlock, rewardPercentiles)
}

func (b *LesApiBackend) ChainDb() ethdb.Database {
	return b.eth.chainDb
}

func (b *LesApiBackend) AccountManager() *accounts.Manager {
	return b.eth.accountManager
}

func (b *LesApiBackend) ExtRPCEnabled() bool {
	return b.extRPCEnabled
}

func (b *LesApiBackend) UnprotectedAllowed() bool {
	return b.allowUnprotectedTxs
}

func (b *LesApiBackend) RPCGasCap() uint64 {
	return b.eth.config.RPCGasCap
}

func (b *LesApiBackend) RPCEVMTimeout() time.Duration {
	return b.eth.config.RPCEVMTimeout
}

func (b *LesApiBackend) RPCTxFeeCap() float64 {
	return b.eth.config.RPCTxFeeCap
}

func (b *LesApiBackend) BloomStatus() (uint64, uint64) {
	if b.eth.bloomIndexer == nil {
		return 0, 0
	}
	sections, _, _ := b.eth.bloomIndexer.Sections()
	return params.BloomBitsBlocksClient, sections
}

func (b *LesApiBackend) ServiceFilter(ctx context.Context, session *bloombits.MatcherSession) {
	for i := 0; i < bloomFilterThreads; i++ {
		go session.Multiplex(bloomRetrievalBatch, bloomRetrievalWait, b.eth.bloomRequests)
	}
}

func (b *LesApiBackend) Engine() consensus.Engine {
	return b.eth.engine
}

func (b *LesApiBackend) CurrentHeader() *types.Header {
	return b.eth.blockchain.CurrentHeader()
}

<<<<<<< HEAD
func (b *LesApiBackend) StateAtBlock(ctx context.Context, block *types.Block, reexec uint64, base *state.StateDB, checkLive bool) (*state.StateDB, error) {
=======
func (b *LesApiBackend) StateAtBlock(ctx context.Context, block *types.Block, reexec uint64, base *state.StateDB, checkLive bool, preferDisk bool) (*state.StateDB, error) {
>>>>>>> 9a0ed706
	return b.eth.stateAtBlock(ctx, block, reexec)
}

func (b *LesApiBackend) StateAtTransaction(ctx context.Context, block *types.Block, txIndex int, reexec uint64) (core.Message, vm.BlockContext, *state.StateDB, error) {
	return b.eth.stateAtTransaction(ctx, block, txIndex, reexec)
}

//
// Bor related functions
//

func (b *LesApiBackend) GetBorBlockReceipt(ctx context.Context, hash common.Hash) (*types.Receipt, error) {
	return nil, errors.New("Not implemented")
}

func (b *LesApiBackend) GetBorBlockLogs(ctx context.Context, hash common.Hash) ([]*types.Log, error) {
	return nil, errors.New("Not implemented")
}

func (b *LesApiBackend) GetBorBlockTransaction(ctx context.Context, txHash common.Hash) (*types.Transaction, common.Hash, uint64, uint64, error) {
	return nil, common.Hash{}, 0, 0, errors.New("Not implemented")
}

func (b *LesApiBackend) GetBorBlockTransactionWithBlockHash(ctx context.Context, txHash common.Hash, blockHash common.Hash) (*types.Transaction, common.Hash, uint64, uint64, error) {
	return nil, common.Hash{}, 0, 0, errors.New("Not implemented")
}<|MERGE_RESOLUTION|>--- conflicted
+++ resolved
@@ -325,11 +325,7 @@
 	return b.eth.blockchain.CurrentHeader()
 }
 
-<<<<<<< HEAD
-func (b *LesApiBackend) StateAtBlock(ctx context.Context, block *types.Block, reexec uint64, base *state.StateDB, checkLive bool) (*state.StateDB, error) {
-=======
 func (b *LesApiBackend) StateAtBlock(ctx context.Context, block *types.Block, reexec uint64, base *state.StateDB, checkLive bool, preferDisk bool) (*state.StateDB, error) {
->>>>>>> 9a0ed706
 	return b.eth.stateAtBlock(ctx, block, reexec)
 }
 
