// Copyright 2016 The go-ethereum Authors
// This file is part of the go-ethereum library.
//
// The go-ethereum library is free software: you can redistribute it and/or modify
// it under the terms of the GNU Lesser General Public License as published by
// the Free Software Foundation, either version 3 of the License, or
// (at your option) any later version.
//
// The go-ethereum library is distributed in the hope that it will be useful,
// but WITHOUT ANY WARRANTY; without even the implied warranty of
// MERCHANTABILITY or FITNESS FOR A PARTICULAR PURPOSE. See the
// GNU Lesser General Public License for more details.
//
// You should have received a copy of the GNU Lesser General Public License
// along with the go-ethereum library. If not, see <http://www.gnu.org/licenses/>.

package les

import (
	"crypto/ecdsa"
	"errors"
	"fmt"
	"math/big"
	"math/rand"
	"net"
	"sync"
	"sync/atomic"
	"time"

	"github.com/ethereum/go-ethereum/common"
	"github.com/ethereum/go-ethereum/common/mclock"
	"github.com/ethereum/go-ethereum/core/forkid"
	"github.com/ethereum/go-ethereum/core/types"
	"github.com/ethereum/go-ethereum/les/flowcontrol"
	"github.com/ethereum/go-ethereum/les/utils"
	vfc "github.com/ethereum/go-ethereum/les/vflux/client"
	vfs "github.com/ethereum/go-ethereum/les/vflux/server"
	"github.com/ethereum/go-ethereum/light"
	"github.com/ethereum/go-ethereum/p2p"
	"github.com/ethereum/go-ethereum/p2p/enode"
	"github.com/ethereum/go-ethereum/params"
	"github.com/ethereum/go-ethereum/rlp"
)

var (
	errClosed            = errors.New("peer set is closed")
	errAlreadyRegistered = errors.New("peer is already registered")
	errNotRegistered     = errors.New("peer is not registered")
)

const (
	maxRequestErrors  = 20 // number of invalid requests tolerated (makes the protocol less brittle but still avoids spam)
	maxResponseErrors = 50 // number of invalid responses tolerated (makes the protocol less brittle but still avoids spam)

	allowedUpdateBytes = 100000                // initial/maximum allowed update size
	allowedUpdateRate  = time.Millisecond * 10 // time constant for recharging one byte of allowance

	freezeTimeBase    = time.Millisecond * 700 // fixed component of client freeze time
	freezeTimeRandom  = time.Millisecond * 600 // random component of client freeze time
	freezeCheckPeriod = time.Millisecond * 100 // buffer value recheck period after initial freeze time has elapsed

	// If the total encoded size of a sent transaction batch is over txSizeCostLimit
	// per transaction then the request cost is calculated as proportional to the
	// encoded size instead of the transaction count
	txSizeCostLimit = 0x4000

	// handshakeTimeout is the timeout LES handshake will be treated as failed.
	handshakeTimeout = 5 * time.Second
)

const (
	announceTypeNone = iota
	announceTypeSimple
	announceTypeSigned
)

type keyValueEntry struct {
	Key   string
	Value rlp.RawValue
}

type keyValueList []keyValueEntry
type keyValueMap map[string]rlp.RawValue

func (l keyValueList) add(key string, val interface{}) keyValueList {
	var entry keyValueEntry
	entry.Key = key
	if val == nil {
		val = uint64(0)
	}
	enc, err := rlp.EncodeToBytes(val)
	if err == nil {
		entry.Value = enc
	}
	return append(l, entry)
}

func (l keyValueList) decode() (keyValueMap, uint64) {
	m := make(keyValueMap)
	var size uint64
	for _, entry := range l {
		m[entry.Key] = entry.Value
		size += uint64(len(entry.Key)) + uint64(len(entry.Value)) + 8
	}
	return m, size
}

func (m keyValueMap) get(key string, val interface{}) error {
	enc, ok := m[key]
	if !ok {
		return errResp(ErrMissingKey, "%s", key)
	}
	if val == nil {
		return nil
	}
	return rlp.DecodeBytes(enc, val)
}

// peerCommons contains fields needed by both server peer and client peer.
type peerCommons struct {
	*p2p.Peer
	rw p2p.MsgReadWriter

	id           string    // Peer identity.
	version      int       // Protocol version negotiated.
	network      uint64    // Network ID being on.
	frozen       uint32    // Flag whether the peer is frozen.
	announceType uint64    // New block announcement type.
	serving      uint32    // The status indicates the peer is served.
	headInfo     blockInfo // Last announced block information.

	// Background task queue for caching peer tasks and executing in order.
	sendQueue *utils.ExecQueue

	// Flow control agreement.
	fcParams flowcontrol.ServerParams // The config for token bucket.
	fcCosts  requestCostTable         // The Maximum request cost table.

	closeCh chan struct{}
	lock    sync.RWMutex // Lock used to protect all thread-sensitive fields.
}

// isFrozen returns true if the client is frozen or the server has put our
// client in frozen state
func (p *peerCommons) isFrozen() bool {
	return atomic.LoadUint32(&p.frozen) != 0
}

// canQueue returns an indicator whether the peer can queue an operation.
func (p *peerCommons) canQueue() bool {
	return p.sendQueue.CanQueue() && !p.isFrozen()
}

// queueSend caches a peer operation in the background task queue.
// Please ensure to check `canQueue` before call this function
func (p *peerCommons) queueSend(f func()) bool {
	return p.sendQueue.Queue(f)
}

// String implements fmt.Stringer.
func (p *peerCommons) String() string {
	return fmt.Sprintf("Peer %s [%s]", p.id, fmt.Sprintf("les/%d", p.version))
}

// PeerInfo represents a short summary of the `eth` sub-protocol metadata known
// about a connected peer.
type PeerInfo struct {
	Version    int      `json:"version"`    // Ethereum protocol version negotiated
	Difficulty *big.Int `json:"difficulty"` // Total difficulty of the peer's blockchain
	Head       string   `json:"head"`       // SHA3 hash of the peer's best owned block
}

// Info gathers and returns a collection of metadata known about a peer.
func (p *peerCommons) Info() *PeerInfo {
	return &PeerInfo{
		Version:    p.version,
		Difficulty: p.Td(),
		Head:       fmt.Sprintf("%x", p.Head()),
	}
}

// Head retrieves a copy of the current head (most recent) hash of the peer.
func (p *peerCommons) Head() (hash common.Hash) {
	p.lock.RLock()
	defer p.lock.RUnlock()

	return p.headInfo.Hash
}

// Td retrieves the current total difficulty of a peer.
func (p *peerCommons) Td() *big.Int {
	p.lock.RLock()
	defer p.lock.RUnlock()

	return new(big.Int).Set(p.headInfo.Td)
}

// HeadAndTd retrieves the current head hash and total difficulty of a peer.
func (p *peerCommons) HeadAndTd() (hash common.Hash, td *big.Int) {
	p.lock.RLock()
	defer p.lock.RUnlock()

	return p.headInfo.Hash, new(big.Int).Set(p.headInfo.Td)
}

// sendReceiveHandshake exchanges handshake packet with remote peer and returns any error
// if failed to send or receive packet.
func (p *peerCommons) sendReceiveHandshake(sendList keyValueList) (keyValueList, error) {
	var (
		errc     = make(chan error, 2)
		recvList keyValueList
	)
	// Send out own handshake in a new thread
	go func() {
		errc <- p2p.Send(p.rw, StatusMsg, sendList)
	}()
	go func() {
		// In the mean time retrieve the remote status message
		msg, err := p.rw.ReadMsg()
		if err != nil {
			errc <- err
			return
		}
		if msg.Code != StatusMsg {
			errc <- errResp(ErrNoStatusMsg, "first msg has code %x (!= %x)", msg.Code, StatusMsg)
			return
		}
		if msg.Size > ProtocolMaxMsgSize {
			errc <- errResp(ErrMsgTooLarge, "%v > %v", msg.Size, ProtocolMaxMsgSize)
			return
		}
		// Decode the handshake
		if err := msg.Decode(&recvList); err != nil {
			errc <- errResp(ErrDecode, "msg %v: %v", msg, err)
			return
		}
		errc <- nil
	}()
	timeout := time.NewTimer(handshakeTimeout)
	defer timeout.Stop()
	for i := 0; i < 2; i++ {
		select {
		case err := <-errc:
			if err != nil {
				return nil, err
			}
		case <-timeout.C:
			return nil, p2p.DiscReadTimeout
		}
	}
	return recvList, nil
}

// handshake executes the les protocol handshake, negotiating version number,
// network IDs, difficulties, head and genesis blocks. Besides the basic handshake
// fields, server and client can exchange and resolve some specified fields through
// two callback functions.
func (p *peerCommons) handshake(td *big.Int, head common.Hash, headNum uint64, genesis common.Hash, forkID forkid.ID, forkFilter forkid.Filter, sendCallback func(*keyValueList), recvCallback func(keyValueMap) error) error {
	p.lock.Lock()
	defer p.lock.Unlock()

	var send keyValueList

	// Add some basic handshake fields
	send = send.add("protocolVersion", uint64(p.version))
	send = send.add("networkId", p.network)
	// Note: the head info announced at handshake is only used in case of server peers
	// but dummy values are still announced by clients for compatibility with older servers
	send = send.add("headTd", td)
	send = send.add("headHash", head)
	send = send.add("headNum", headNum)
	send = send.add("genesisHash", genesis)

	// If the protocol version is beyond les4, then pass the forkID
	// as well. Check http://eips.ethereum.org/EIPS/eip-2124 for more
	// spec detail.
	if p.version >= lpv4 {
		send = send.add("forkID", forkID)
	}
	// Add client-specified or server-specified fields
	if sendCallback != nil {
		sendCallback(&send)
	}
	// Exchange the handshake packet and resolve the received one.
	recvList, err := p.sendReceiveHandshake(send)
	if err != nil {
		return err
	}
	recv, size := recvList.decode()
	if size > allowedUpdateBytes {
		return errResp(ErrRequestRejected, "")
	}
	var rGenesis common.Hash
	var rVersion, rNetwork uint64
	if err := recv.get("protocolVersion", &rVersion); err != nil {
		return err
	}
	if err := recv.get("networkId", &rNetwork); err != nil {
		return err
	}
	if err := recv.get("genesisHash", &rGenesis); err != nil {
		return err
	}
	if rGenesis != genesis {
		return errResp(ErrGenesisBlockMismatch, "%x (!= %x)", rGenesis[:8], genesis[:8])
	}
	if rNetwork != p.network {
		return errResp(ErrNetworkIdMismatch, "%d (!= %d)", rNetwork, p.network)
	}
	if int(rVersion) != p.version {
		return errResp(ErrProtocolVersionMismatch, "%d (!= %d)", rVersion, p.version)
	}
	// Check forkID if the protocol version is beyond the les4
	if p.version >= lpv4 {
		var forkID forkid.ID
		if err := recv.get("forkID", &forkID); err != nil {
			return err
		}
		if err := forkFilter(forkID); err != nil {
			return errResp(ErrForkIDRejected, "%v", err)
		}
	}
	if recvCallback != nil {
		return recvCallback(recv)
	}
	return nil
}

// close closes the channel and notifies all background routines to exit.
func (p *peerCommons) close() {
	close(p.closeCh)
	p.sendQueue.Quit()
}

// serverPeer represents each node to which the client is connected.
// The node here refers to the les server.
type serverPeer struct {
	peerCommons

	// Status fields
	trusted                 bool   // The flag whether the server is selected as trusted server.
	onlyAnnounce            bool   // The flag whether the server sends announcement only.
	chainSince, chainRecent uint64 // The range of chain server peer can serve.
	stateSince, stateRecent uint64 // The range of state server peer can serve.
	txHistory               uint64 // The length of available tx history, 0 means all, 1 means disabled

	// Advertised checkpoint fields
	checkpointNumber uint64                   // The block height which the checkpoint is registered.
	checkpoint       params.TrustedCheckpoint // The advertised checkpoint sent by server.

	fcServer         *flowcontrol.ServerNode // Client side mirror token bucket.
	vtLock           sync.Mutex
	nodeValueTracker *vfc.NodeValueTracker
	sentReqs         map[uint64]sentReqEntry

	// Statistics
	errCount    utils.LinearExpiredValue // Counter the invalid responses server has replied
	updateCount uint64
	updateTime  mclock.AbsTime

	// Test callback hooks
	hasBlockHook func(common.Hash, uint64, bool) bool // Used to determine whether the server has the specified block.
}

func newServerPeer(version int, network uint64, trusted bool, p *p2p.Peer, rw p2p.MsgReadWriter) *serverPeer {
	return &serverPeer{
		peerCommons: peerCommons{
			Peer:      p,
			rw:        rw,
			id:        p.ID().String(),
			version:   version,
			network:   network,
			sendQueue: utils.NewExecQueue(100),
			closeCh:   make(chan struct{}),
		},
		trusted:  trusted,
		errCount: utils.LinearExpiredValue{Rate: mclock.AbsTime(time.Hour)},
	}
}

// rejectUpdate returns true if a parameter update has to be rejected because
// the size and/or rate of updates exceed the capacity limitation
func (p *serverPeer) rejectUpdate(size uint64) bool {
	now := mclock.Now()
	if p.updateCount == 0 {
		p.updateTime = now
	} else {
		dt := now - p.updateTime
		p.updateTime = now

		r := uint64(dt / mclock.AbsTime(allowedUpdateRate))
		if p.updateCount > r {
			p.updateCount -= r
		} else {
			p.updateCount = 0
		}
	}
	p.updateCount += size
	return p.updateCount > allowedUpdateBytes
}

// freeze processes Stop messages from the given server and set the status as
// frozen.
func (p *serverPeer) freeze() {
	if atomic.CompareAndSwapUint32(&p.frozen, 0, 1) {
		p.sendQueue.Clear()
	}
}

// unfreeze processes Resume messages from the given server and set the status
// as unfrozen.
func (p *serverPeer) unfreeze() {
	atomic.StoreUint32(&p.frozen, 0)
}

// sendRequest send a request to the server based on the given message type
// and content.
func sendRequest(w p2p.MsgWriter, msgcode, reqID uint64, data interface{}) error {
	type req struct {
		ReqID uint64
		Data  interface{}
	}
	return p2p.Send(w, msgcode, req{reqID, data})
}

func (p *serverPeer) sendRequest(msgcode, reqID uint64, data interface{}, amount int) error {
	p.sentRequest(reqID, uint32(msgcode), uint32(amount))
	return sendRequest(p.rw, msgcode, reqID, data)
}

// requestHeadersByHash fetches a batch of blocks' headers corresponding to the
// specified header query, based on the hash of an origin block.
func (p *serverPeer) requestHeadersByHash(reqID uint64, origin common.Hash, amount int, skip int, reverse bool) error {
	p.Log().Debug("Fetching batch of headers", "count", amount, "fromhash", origin, "skip", skip, "reverse", reverse)
	return p.sendRequest(GetBlockHeadersMsg, reqID, &GetBlockHeadersData{Origin: hashOrNumber{Hash: origin}, Amount: uint64(amount), Skip: uint64(skip), Reverse: reverse}, amount)
}

// requestHeadersByNumber fetches a batch of blocks' headers corresponding to the
// specified header query, based on the number of an origin block.
func (p *serverPeer) requestHeadersByNumber(reqID, origin uint64, amount int, skip int, reverse bool) error {
	p.Log().Debug("Fetching batch of headers", "count", amount, "fromnum", origin, "skip", skip, "reverse", reverse)
	return p.sendRequest(GetBlockHeadersMsg, reqID, &GetBlockHeadersData{Origin: hashOrNumber{Number: origin}, Amount: uint64(amount), Skip: uint64(skip), Reverse: reverse}, amount)
}

// requestBodies fetches a batch of blocks' bodies corresponding to the hashes
// specified.
func (p *serverPeer) requestBodies(reqID uint64, hashes []common.Hash) error {
	p.Log().Debug("Fetching batch of block bodies", "count", len(hashes))
	return p.sendRequest(GetBlockBodiesMsg, reqID, hashes, len(hashes))
}

// requestCode fetches a batch of arbitrary data from a node's known state
// data, corresponding to the specified hashes.
func (p *serverPeer) requestCode(reqID uint64, reqs []CodeReq) error {
	p.Log().Debug("Fetching batch of codes", "count", len(reqs))
	return p.sendRequest(GetCodeMsg, reqID, reqs, len(reqs))
}

// requestReceipts fetches a batch of transaction receipts from a remote node.
func (p *serverPeer) requestReceipts(reqID uint64, hashes []common.Hash) error {
	p.Log().Debug("Fetching batch of receipts", "count", len(hashes))
	return p.sendRequest(GetReceiptsMsg, reqID, hashes, len(hashes))
}

// requestProofs fetches a batch of merkle proofs from a remote node.
func (p *serverPeer) requestProofs(reqID uint64, reqs []ProofReq) error {
	p.Log().Debug("Fetching batch of proofs", "count", len(reqs))
	return p.sendRequest(GetProofsV2Msg, reqID, reqs, len(reqs))
}

// requestHelperTrieProofs fetches a batch of HelperTrie merkle proofs from a remote node.
func (p *serverPeer) requestHelperTrieProofs(reqID uint64, reqs []HelperTrieReq) error {
	p.Log().Debug("Fetching batch of HelperTrie proofs", "count", len(reqs))
	return p.sendRequest(GetHelperTrieProofsMsg, reqID, reqs, len(reqs))
}

// requestTxStatus fetches a batch of transaction status records from a remote node.
func (p *serverPeer) requestTxStatus(reqID uint64, txHashes []common.Hash) error {
	p.Log().Debug("Requesting transaction status", "count", len(txHashes))
	return p.sendRequest(GetTxStatusMsg, reqID, txHashes, len(txHashes))
}

// sendTxs creates a reply with a batch of transactions to be added to the remote transaction pool.
func (p *serverPeer) sendTxs(reqID uint64, amount int, txs rlp.RawValue) error {
	p.Log().Debug("Sending batch of transactions", "amount", amount, "size", len(txs))
	sizeFactor := (len(txs) + txSizeCostLimit/2) / txSizeCostLimit
	if sizeFactor > amount {
		amount = sizeFactor
	}
	return p.sendRequest(SendTxV2Msg, reqID, txs, amount)
}

// waitBefore implements distPeer interface
func (p *serverPeer) waitBefore(maxCost uint64) (time.Duration, float64) {
	return p.fcServer.CanSend(maxCost)
}

// getRequestCost returns an estimated request cost according to the flow control
// rules negotiated between the server and the client.
func (p *serverPeer) getRequestCost(msgcode uint64, amount int) uint64 {
	p.lock.RLock()
	defer p.lock.RUnlock()

	costs := p.fcCosts[msgcode]
	if costs == nil {
		return 0
	}
	cost := costs.baseCost + costs.reqCost*uint64(amount)
	if cost > p.fcParams.BufLimit {
		cost = p.fcParams.BufLimit
	}
	return cost
}

// getTxRelayCost returns an estimated relay cost according to the flow control
// rules negotiated between the server and the client.
func (p *serverPeer) getTxRelayCost(amount, size int) uint64 {
	p.lock.RLock()
	defer p.lock.RUnlock()

	costs := p.fcCosts[SendTxV2Msg]
	if costs == nil {
		return 0
	}
	cost := costs.baseCost + costs.reqCost*uint64(amount)
	sizeCost := costs.baseCost + costs.reqCost*uint64(size)/txSizeCostLimit
	if sizeCost > cost {
		cost = sizeCost
	}
	if cost > p.fcParams.BufLimit {
		cost = p.fcParams.BufLimit
	}
	return cost
}

// HasBlock checks if the peer has a given block
func (p *serverPeer) HasBlock(hash common.Hash, number uint64, hasState bool) bool {
	p.lock.RLock()
	defer p.lock.RUnlock()

	if p.hasBlockHook != nil {
		return p.hasBlockHook(hash, number, hasState)
	}
	head := p.headInfo.Number
	var since, recent uint64
	if hasState {
		since = p.stateSince
		recent = p.stateRecent
	} else {
		since = p.chainSince
		recent = p.chainRecent
	}
	return head >= number && number >= since && (recent == 0 || number+recent+4 > head)
}

// updateFlowControl updates the flow control parameters belonging to the server
// node if the announced key/value set contains relevant fields
func (p *serverPeer) updateFlowControl(update keyValueMap) {
	p.lock.Lock()
	defer p.lock.Unlock()

	// If any of the flow control params is nil, refuse to update.
	var params flowcontrol.ServerParams
	if update.get("flowControl/BL", &params.BufLimit) == nil && update.get("flowControl/MRR", &params.MinRecharge) == nil {
		// todo can light client set a minimal acceptable flow control params?
		p.fcParams = params
		p.fcServer.UpdateParams(params)
	}
	var MRC RequestCostList
	if update.get("flowControl/MRC", &MRC) == nil {
		costUpdate := MRC.decode(ProtocolLengths[uint(p.version)])
		for code, cost := range costUpdate {
			p.fcCosts[code] = cost
		}
	}
}

// updateHead updates the head information based on the announcement from
// the peer.
func (p *serverPeer) updateHead(hash common.Hash, number uint64, td *big.Int) {
	p.lock.Lock()
	defer p.lock.Unlock()

	p.headInfo = blockInfo{Hash: hash, Number: number, Td: td}
}

// Handshake executes the les protocol handshake, negotiating version number,
// network IDs and genesis blocks.
func (p *serverPeer) Handshake(genesis common.Hash, forkid forkid.ID, forkFilter forkid.Filter) error {
	// Note: there is no need to share local head with a server but older servers still
	// require these fields so we announce zero values.
	return p.handshake(common.Big0, common.Hash{}, 0, genesis, forkid, forkFilter, func(lists *keyValueList) {
		// Add some client-specific handshake fields
		//
		// Enable signed announcement randomly even the server is not trusted.
		p.announceType = announceTypeSimple
		if p.trusted {
			p.announceType = announceTypeSigned
		}
		*lists = (*lists).add("announceType", p.announceType)
	}, func(recv keyValueMap) error {
		var (
			rHash common.Hash
			rNum  uint64
			rTd   *big.Int
		)
		if err := recv.get("headTd", &rTd); err != nil {
			return err
		}
		if err := recv.get("headHash", &rHash); err != nil {
			return err
		}
		if err := recv.get("headNum", &rNum); err != nil {
			return err
		}
		p.headInfo = blockInfo{Hash: rHash, Number: rNum, Td: rTd}
		if recv.get("serveChainSince", &p.chainSince) != nil {
			p.onlyAnnounce = true
		}
		if recv.get("serveRecentChain", &p.chainRecent) != nil {
			p.chainRecent = 0
		}
		if recv.get("serveStateSince", &p.stateSince) != nil {
			p.onlyAnnounce = true
		}
		if recv.get("serveRecentState", &p.stateRecent) != nil {
			p.stateRecent = 0
		}
		if recv.get("txRelay", nil) != nil {
			p.onlyAnnounce = true
		}
		if p.version >= lpv4 {
			var recentTx uint
			if err := recv.get("recentTxLookup", &recentTx); err != nil {
				return err
			}
			p.txHistory = uint64(recentTx)
		} else {
			// The weak assumption is held here that legacy les server(les2,3)
			// has unlimited transaction history. The les serving in these legacy
			// versions is disabled if the transaction is unindexed.
			p.txHistory = txIndexUnlimited
		}
		if p.onlyAnnounce && !p.trusted {
			return errResp(ErrUselessPeer, "peer cannot serve requests")
		}
		// Parse flow control handshake packet.
		var sParams flowcontrol.ServerParams
		if err := recv.get("flowControl/BL", &sParams.BufLimit); err != nil {
			return err
		}
		if err := recv.get("flowControl/MRR", &sParams.MinRecharge); err != nil {
			return err
		}
		var MRC RequestCostList
		if err := recv.get("flowControl/MRC", &MRC); err != nil {
			return err
		}
		p.fcParams = sParams
		p.fcServer = flowcontrol.NewServerNode(sParams, &mclock.System{})
		p.fcCosts = MRC.decode(ProtocolLengths[uint(p.version)])

		recv.get("checkpoint/value", &p.checkpoint)
		recv.get("checkpoint/registerHeight", &p.checkpointNumber)

		if !p.onlyAnnounce {
			for msgCode := range reqAvgTimeCost {
				if p.fcCosts[msgCode] == nil {
					return errResp(ErrUselessPeer, "peer does not support message %d", msgCode)
				}
			}
		}
		return nil
	})
}

// setValueTracker sets the value tracker references for connected servers. Note that the
// references should be removed upon disconnection by setValueTracker(nil, nil).
func (p *serverPeer) setValueTracker(nvt *vfc.NodeValueTracker) {
	p.vtLock.Lock()
	p.nodeValueTracker = nvt
	if nvt != nil {
		p.sentReqs = make(map[uint64]sentReqEntry)
	} else {
		p.sentReqs = nil
	}
	p.vtLock.Unlock()
}

// updateVtParams updates the server's price table in the value tracker.
func (p *serverPeer) updateVtParams() {
	p.vtLock.Lock()
	defer p.vtLock.Unlock()

	if p.nodeValueTracker == nil {
		return
	}
	reqCosts := make([]uint64, len(requestList))
	for code, costs := range p.fcCosts {
		if m, ok := requestMapping[uint32(code)]; ok {
			reqCosts[m.first] = costs.baseCost + costs.reqCost
			if m.rest != -1 {
				reqCosts[m.rest] = costs.reqCost
			}
		}
	}
	p.nodeValueTracker.UpdateCosts(reqCosts)
}

// sentReqEntry remembers sent requests and their sending times
type sentReqEntry struct {
	reqType, amount uint32
	at              mclock.AbsTime
}

// sentRequest marks a request sent at the current moment to this server.
func (p *serverPeer) sentRequest(id uint64, reqType, amount uint32) {
	p.vtLock.Lock()
	if p.sentReqs != nil {
		p.sentReqs[id] = sentReqEntry{reqType, amount, mclock.Now()}
	}
	p.vtLock.Unlock()
}

// answeredRequest marks a request answered at the current moment by this server.
func (p *serverPeer) answeredRequest(id uint64) {
	p.vtLock.Lock()
	if p.sentReqs == nil {
		p.vtLock.Unlock()
		return
	}
	e, ok := p.sentReqs[id]
	delete(p.sentReqs, id)
	nvt := p.nodeValueTracker
	p.vtLock.Unlock()
	if !ok {
		return
	}
	var (
		vtReqs   [2]vfc.ServedRequest
		reqCount int
	)
	m := requestMapping[e.reqType]
	if m.rest == -1 || e.amount <= 1 {
		reqCount = 1
		vtReqs[0] = vfc.ServedRequest{ReqType: uint32(m.first), Amount: e.amount}
	} else {
		reqCount = 2
		vtReqs[0] = vfc.ServedRequest{ReqType: uint32(m.first), Amount: 1}
		vtReqs[1] = vfc.ServedRequest{ReqType: uint32(m.rest), Amount: e.amount - 1}
	}
	dt := time.Duration(mclock.Now() - e.at)
	nvt.Served(vtReqs[:reqCount], dt)
}

// clientPeer represents each node to which the les server is connected.
// The node here refers to the light client.
type clientPeer struct {
	peerCommons

	// responseLock ensures that responses are queued in the same order as
	// RequestProcessed is called
	responseLock  sync.Mutex
	responseCount uint64 // Counter to generate an unique id for request processing.

	balance vfs.ConnectedBalance

	// invalidLock is used for protecting invalidCount.
	invalidLock  sync.RWMutex
	invalidCount utils.LinearExpiredValue // Counter the invalid request the client peer has made.

	capacity uint64
	// lastAnnounce is the last broadcast created by the server; may be newer than the last head
	// sent to the specific client (stored in headInfo) if capacity is zero. In this case the
	// latest head is sent when the client gains non-zero capacity.
	lastAnnounce announceData

	connectedAt mclock.AbsTime
	server      bool
	errCh       chan error
	fcClient    *flowcontrol.ClientNode // Server side mirror token bucket.
}

func newClientPeer(version int, network uint64, p *p2p.Peer, rw p2p.MsgReadWriter) *clientPeer {
	return &clientPeer{
		peerCommons: peerCommons{
			Peer:      p,
			rw:        rw,
			id:        p.ID().String(),
			version:   version,
			network:   network,
			sendQueue: utils.NewExecQueue(100),
			closeCh:   make(chan struct{}),
		},
		invalidCount: utils.LinearExpiredValue{Rate: mclock.AbsTime(time.Hour)},
		errCh:        make(chan error, 1),
	}
}

// FreeClientId returns a string identifier for the peer. Multiple peers with
// the same identifier can not be connected in free mode simultaneously.
func (p *clientPeer) FreeClientId() string {
	if addr, ok := p.RemoteAddr().(*net.TCPAddr); ok {
		if addr.IP.IsLoopback() {
			// using peer id instead of loopback ip address allows multiple free
			// connections from local machine to own server
			return p.id
		} else {
			return addr.IP.String()
		}
	}
	return p.id
}

// sendStop notifies the client about being in frozen state
func (p *clientPeer) sendStop() error {
	return p2p.Send(p.rw, StopMsg, struct{}{})
}

// sendResume notifies the client about getting out of frozen state
func (p *clientPeer) sendResume(bv uint64) error {
	return p2p.Send(p.rw, ResumeMsg, bv)
}

// freeze temporarily puts the client in a frozen state which means all unprocessed
// and subsequent requests are dropped. Unfreezing happens automatically after a short
// time if the client's buffer value is at least in the slightly positive region.
// The client is also notified about being frozen/unfrozen with a Stop/Resume message.
func (p *clientPeer) freeze() {
	if p.version < lpv3 {
		// if Stop/Resume is not supported then just drop the peer after setting
		// its frozen status permanently
		atomic.StoreUint32(&p.frozen, 1)
		p.Peer.Disconnect(p2p.DiscUselessPeer)
		return
	}
	if atomic.SwapUint32(&p.frozen, 1) == 0 {
		go func() {
			p.sendStop()
			time.Sleep(freezeTimeBase + time.Duration(rand.Int63n(int64(freezeTimeRandom))))
			for {
				bufValue, bufLimit := p.fcClient.BufferStatus()
				if bufLimit == 0 {
					return
				}
				if bufValue <= bufLimit/8 {
					time.Sleep(freezeCheckPeriod)
					continue
				}
				atomic.StoreUint32(&p.frozen, 0)
				p.sendResume(bufValue)
				return
			}
		}()
	}
}

// reply struct represents a reply with the actual data already RLP encoded and
// only the bv (buffer value) missing. This allows the serving mechanism to
// calculate the bv value which depends on the data size before sending the reply.
type reply struct {
	w              p2p.MsgWriter
	msgcode, reqID uint64
	data           rlp.RawValue
}

// send sends the reply with the calculated buffer value
func (r *reply) send(bv uint64) error {
	type resp struct {
		ReqID, BV uint64
		Data      rlp.RawValue
	}
	return p2p.Send(r.w, r.msgcode, resp{r.reqID, bv, r.data})
}

// size returns the RLP encoded size of the message data
func (r *reply) size() uint32 {
	return uint32(len(r.data))
}

// replyBlockHeaders creates a reply with a batch of block headers
func (p *clientPeer) replyBlockHeaders(reqID uint64, headers []*types.Header) *reply {
	data, _ := rlp.EncodeToBytes(headers)
	return &reply{p.rw, BlockHeadersMsg, reqID, data}
}

// replyBlockBodiesRLP creates a reply with a batch of block contents from
// an already RLP encoded format.
func (p *clientPeer) replyBlockBodiesRLP(reqID uint64, bodies []rlp.RawValue) *reply {
	data, _ := rlp.EncodeToBytes(bodies)
	return &reply{p.rw, BlockBodiesMsg, reqID, data}
}

// replyCode creates a reply with a batch of arbitrary internal data, corresponding to the
// hashes requested.
func (p *clientPeer) replyCode(reqID uint64, codes [][]byte) *reply {
	data, _ := rlp.EncodeToBytes(codes)
	return &reply{p.rw, CodeMsg, reqID, data}
}

// replyReceiptsRLP creates a reply with a batch of transaction receipts, corresponding to the
// ones requested from an already RLP encoded format.
func (p *clientPeer) replyReceiptsRLP(reqID uint64, receipts []rlp.RawValue) *reply {
	data, _ := rlp.EncodeToBytes(receipts)
	return &reply{p.rw, ReceiptsMsg, reqID, data}
}

// replyProofsV2 creates a reply with a batch of merkle proofs, corresponding to the ones requested.
func (p *clientPeer) replyProofsV2(reqID uint64, proofs light.NodeList) *reply {
	data, _ := rlp.EncodeToBytes(proofs)
	return &reply{p.rw, ProofsV2Msg, reqID, data}
}

// replyHelperTrieProofs creates a reply with a batch of HelperTrie proofs, corresponding to the ones requested.
func (p *clientPeer) replyHelperTrieProofs(reqID uint64, resp HelperTrieResps) *reply {
	data, _ := rlp.EncodeToBytes(resp)
	return &reply{p.rw, HelperTrieProofsMsg, reqID, data}
}

// replyTxStatus creates a reply with a batch of transaction status records, corresponding to the ones requested.
func (p *clientPeer) replyTxStatus(reqID uint64, stats []light.TxStatus) *reply {
	data, _ := rlp.EncodeToBytes(stats)
	return &reply{p.rw, TxStatusMsg, reqID, data}
}

// sendAnnounce announces the availability of a number of blocks through
// a hash notification.
func (p *clientPeer) sendAnnounce(request announceData) error {
	return p2p.Send(p.rw, AnnounceMsg, request)
}

// InactiveAllowance implements vfs.clientPeer
func (p *clientPeer) InactiveAllowance() time.Duration {
	return 0 // will return more than zero for les/5 clients
}

// getCapacity returns the current capacity of the peer
func (p *clientPeer) getCapacity() uint64 {
	p.lock.RLock()
	defer p.lock.RUnlock()

	return p.capacity
}

// UpdateCapacity updates the request serving capacity assigned to a given client
// and also sends an announcement about the updated flow control parameters.
// Note: UpdateCapacity implements vfs.clientPeer and should not block. The requested
// parameter is true if the callback was initiated by ClientPool.SetCapacity on the given peer.
func (p *clientPeer) UpdateCapacity(newCap uint64, requested bool) {
	p.lock.Lock()
	defer p.lock.Unlock()

	if newCap != p.fcParams.MinRecharge {
		p.fcParams = flowcontrol.ServerParams{MinRecharge: newCap, BufLimit: newCap * bufLimitRatio}
		p.fcClient.UpdateParams(p.fcParams)
		var kvList keyValueList
		kvList = kvList.add("flowControl/MRR", newCap)
		kvList = kvList.add("flowControl/BL", newCap*bufLimitRatio)
		p.queueSend(func() { p.sendAnnounce(announceData{Update: kvList}) })
	}

	if p.capacity == 0 && newCap != 0 {
		p.sendLastAnnounce()
	}
	p.capacity = newCap
}

// announceOrStore sends the given head announcement to the client if the client is
// active (capacity != 0) and the same announcement hasn't been sent before. If the
// client is inactive the announcement is stored and sent later if the client is
// activated again.
func (p *clientPeer) announceOrStore(announce announceData) {
	p.lock.Lock()
	defer p.lock.Unlock()

	p.lastAnnounce = announce
	if p.capacity != 0 {
		p.sendLastAnnounce()
	}
}

// announce sends the given head announcement to the client if it hasn't been sent before
func (p *clientPeer) sendLastAnnounce() {
	if p.lastAnnounce.Td == nil {
		return
	}
	if p.headInfo.Td == nil || p.lastAnnounce.Td.Cmp(p.headInfo.Td) > 0 {
		if !p.queueSend(func() { p.sendAnnounce(p.lastAnnounce) }) {
			p.Log().Debug("Dropped announcement because queue is full", "number", p.lastAnnounce.Number, "hash", p.lastAnnounce.Hash)
		} else {
			p.Log().Debug("Sent announcement", "number", p.lastAnnounce.Number, "hash", p.lastAnnounce.Hash)
		}
		p.headInfo = blockInfo{Hash: p.lastAnnounce.Hash, Number: p.lastAnnounce.Number, Td: p.lastAnnounce.Td}
	}
}

// freezeClient temporarily puts the client in a frozen state which means all
// unprocessed and subsequent requests are dropped. Unfreezing happens automatically
// after a short time if the client's buffer value is at least in the slightly positive
// region. The client is also notified about being frozen/unfrozen with a Stop/Resume
// message.
func (p *clientPeer) freezeClient() {
	if p.version < lpv3 {
		// if Stop/Resume is not supported then just drop the peer after setting
		// its frozen status permanently
		atomic.StoreUint32(&p.frozen, 1)
		p.Peer.Disconnect(p2p.DiscUselessPeer)
		return
	}
	if atomic.SwapUint32(&p.frozen, 1) == 0 {
		go func() {
			p.sendStop()
			time.Sleep(freezeTimeBase + time.Duration(rand.Int63n(int64(freezeTimeRandom))))
			for {
				bufValue, bufLimit := p.fcClient.BufferStatus()
				if bufLimit == 0 {
					return
				}
				if bufValue <= bufLimit/8 {
					time.Sleep(freezeCheckPeriod)
				} else {
					atomic.StoreUint32(&p.frozen, 0)
					p.sendResume(bufValue)
					break
				}
			}
		}()
	}
}

// Handshake executes the les protocol handshake, negotiating version number,
// network IDs, difficulties, head and genesis blocks.
func (p *clientPeer) Handshake(td *big.Int, head common.Hash, headNum uint64, genesis common.Hash, forkID forkid.ID, forkFilter forkid.Filter, server *LesServer) error {
	recentTx := server.handler.blockchain.TxLookupLimit()
	if recentTx != txIndexUnlimited {
		if recentTx < blockSafetyMargin {
			recentTx = txIndexDisabled
		} else {
			recentTx -= blockSafetyMargin - txIndexRecentOffset
		}
	}
	if server.config.UltraLightOnlyAnnounce {
		recentTx = txIndexDisabled
	}
	// Note: clientPeer.headInfo should contain the last head announced to the client by us.
	// The values announced in the handshake are dummy values for compatibility reasons and should be ignored.
	p.headInfo = blockInfo{Hash: head, Number: headNum, Td: td}
	return p.handshake(td, head, headNum, genesis, forkID, forkFilter, func(lists *keyValueList) {
		// Add some information which services server can offer.
		if !server.config.UltraLightOnlyAnnounce {
			*lists = (*lists).add("serveHeaders", nil)
			*lists = (*lists).add("serveChainSince", uint64(0))
			*lists = (*lists).add("serveStateSince", uint64(0))

			// If local ethereum node is running in archive mode, advertise ourselves we have
			// all version state data. Otherwise only recent state is available.
<<<<<<< HEAD
			stateRecent := uint64(core.DefaultTriesInMemory - blockSafetyMargin)
=======
			stateRecent := uint64(server.handler.blockchain.TriesInMemory() - blockSafetyMargin)
>>>>>>> 03f7b318
			if server.archiveMode {
				stateRecent = 0
			}
			*lists = (*lists).add("serveRecentState", stateRecent)
			*lists = (*lists).add("txRelay", nil)
		}
		if p.version >= lpv4 {
			*lists = (*lists).add("recentTxLookup", recentTx)
		}
		*lists = (*lists).add("flowControl/BL", server.defParams.BufLimit)
		*lists = (*lists).add("flowControl/MRR", server.defParams.MinRecharge)

		var costList RequestCostList
		if server.costTracker.testCostList != nil {
			costList = server.costTracker.testCostList
		} else {
			costList = server.costTracker.makeCostList(server.costTracker.globalFactor())
		}
		*lists = (*lists).add("flowControl/MRC", costList)
		p.fcCosts = costList.decode(ProtocolLengths[uint(p.version)])
		p.fcParams = server.defParams

		// Add advertised checkpoint and register block height which
		// client can verify the checkpoint validity.
		if server.oracle != nil && server.oracle.IsRunning() {
			cp, height := server.oracle.StableCheckpoint()
			if cp != nil {
				*lists = (*lists).add("checkpoint/value", cp)
				*lists = (*lists).add("checkpoint/registerHeight", height)
			}
		}
	}, func(recv keyValueMap) error {
		p.server = recv.get("flowControl/MRR", nil) == nil
		if p.server {
			p.announceType = announceTypeNone // connected to another server, send no messages
		} else {
			if recv.get("announceType", &p.announceType) != nil {
				// set default announceType on server side
				p.announceType = announceTypeSimple
			}
		}
		return nil
	})
}

func (p *clientPeer) bumpInvalid() {
	p.invalidLock.Lock()
	p.invalidCount.Add(1, mclock.Now())
	p.invalidLock.Unlock()
}

func (p *clientPeer) getInvalid() uint64 {
	p.invalidLock.RLock()
	defer p.invalidLock.RUnlock()
	return p.invalidCount.Value(mclock.Now())
}

// Disconnect implements vfs.clientPeer
func (p *clientPeer) Disconnect() {
	p.Peer.Disconnect(p2p.DiscRequested)
}

// serverPeerSubscriber is an interface to notify services about added or
// removed server peers
type serverPeerSubscriber interface {
	registerPeer(*serverPeer)
	unregisterPeer(*serverPeer)
}

// serverPeerSet represents the set of active server peers currently
// participating in the Light Ethereum sub-protocol.
type serverPeerSet struct {
	peers map[string]*serverPeer
	// subscribers is a batch of subscribers and peerset will notify
	// these subscribers when the peerset changes(new server peer is
	// added or removed)
	subscribers []serverPeerSubscriber
	closed      bool
	lock        sync.RWMutex
}

// newServerPeerSet creates a new peer set to track the active server peers.
func newServerPeerSet() *serverPeerSet {
	return &serverPeerSet{peers: make(map[string]*serverPeer)}
}

// subscribe adds a service to be notified about added or removed
// peers and also register all active peers into the given service.
func (ps *serverPeerSet) subscribe(sub serverPeerSubscriber) {
	ps.lock.Lock()
	defer ps.lock.Unlock()

	ps.subscribers = append(ps.subscribers, sub)
	for _, p := range ps.peers {
		sub.registerPeer(p)
	}
}

// unSubscribe removes the specified service from the subscriber pool.
func (ps *serverPeerSet) unSubscribe(sub serverPeerSubscriber) {
	ps.lock.Lock()
	defer ps.lock.Unlock()

	for i, s := range ps.subscribers {
		if s == sub {
			ps.subscribers = append(ps.subscribers[:i], ps.subscribers[i+1:]...)
			return
		}
	}
}

// register adds a new server peer into the set, or returns an error if the
// peer is already known.
func (ps *serverPeerSet) register(peer *serverPeer) error {
	ps.lock.Lock()
	defer ps.lock.Unlock()

	if ps.closed {
		return errClosed
	}
	if _, exist := ps.peers[peer.id]; exist {
		return errAlreadyRegistered
	}
	ps.peers[peer.id] = peer
	for _, sub := range ps.subscribers {
		sub.registerPeer(peer)
	}
	return nil
}

// unregister removes a remote peer from the active set, disabling any further
// actions to/from that particular entity. It also initiates disconnection at
// the networking layer.
func (ps *serverPeerSet) unregister(id string) error {
	ps.lock.Lock()
	defer ps.lock.Unlock()

	p, ok := ps.peers[id]
	if !ok {
		return errNotRegistered
	}
	delete(ps.peers, id)
	for _, sub := range ps.subscribers {
		sub.unregisterPeer(p)
	}
	p.Peer.Disconnect(p2p.DiscRequested)
	return nil
}

// ids returns a list of all registered peer IDs
func (ps *serverPeerSet) ids() []string {
	ps.lock.RLock()
	defer ps.lock.RUnlock()

	var ids []string
	for id := range ps.peers {
		ids = append(ids, id)
	}
	return ids
}

// peer retrieves the registered peer with the given id.
func (ps *serverPeerSet) peer(id string) *serverPeer {
	ps.lock.RLock()
	defer ps.lock.RUnlock()

	return ps.peers[id]
}

// len returns if the current number of peers in the set.
func (ps *serverPeerSet) len() int {
	ps.lock.RLock()
	defer ps.lock.RUnlock()

	return len(ps.peers)
}

// bestPeer retrieves the known peer with the currently highest total difficulty.
// If the peerset is "client peer set", then nothing meaningful will return. The
// reason is client peer never send back their latest status to server.
func (ps *serverPeerSet) bestPeer() *serverPeer {
	ps.lock.RLock()
	defer ps.lock.RUnlock()

	var (
		bestPeer *serverPeer
		bestTd   *big.Int
	)
	for _, p := range ps.peers {
		if td := p.Td(); bestTd == nil || td.Cmp(bestTd) > 0 {
			bestPeer, bestTd = p, td
		}
	}
	return bestPeer
}

// allServerPeers returns all server peers in a list.
func (ps *serverPeerSet) allPeers() []*serverPeer {
	ps.lock.RLock()
	defer ps.lock.RUnlock()

	list := make([]*serverPeer, 0, len(ps.peers))
	for _, p := range ps.peers {
		list = append(list, p)
	}
	return list
}

// close disconnects all peers. No new peers can be registered
// after close has returned.
func (ps *serverPeerSet) close() {
	ps.lock.Lock()
	defer ps.lock.Unlock()

	for _, p := range ps.peers {
		p.Disconnect(p2p.DiscQuitting)
	}
	ps.closed = true
}

// clientPeerSet represents the set of active client peers currently
// participating in the Light Ethereum sub-protocol.
type clientPeerSet struct {
	peers  map[enode.ID]*clientPeer
	lock   sync.RWMutex
	closed bool

	privateKey                   *ecdsa.PrivateKey
	lastAnnounce, signedAnnounce announceData
}

// newClientPeerSet creates a new peer set to track the client peers.
func newClientPeerSet() *clientPeerSet {
	return &clientPeerSet{peers: make(map[enode.ID]*clientPeer)}
}

// register adds a new peer into the peer set, or returns an error if the
// peer is already known.
func (ps *clientPeerSet) register(peer *clientPeer) error {
	ps.lock.Lock()
	defer ps.lock.Unlock()

	if ps.closed {
		return errClosed
	}
	if _, exist := ps.peers[peer.ID()]; exist {
		return errAlreadyRegistered
	}
	ps.peers[peer.ID()] = peer
	ps.announceOrStore(peer)
	return nil
}

// unregister removes a remote peer from the peer set, disabling any further
// actions to/from that particular entity. It also initiates disconnection
// at the networking layer.
func (ps *clientPeerSet) unregister(id enode.ID) error {
	ps.lock.Lock()
	defer ps.lock.Unlock()

	p, ok := ps.peers[id]
	if !ok {
		return errNotRegistered
	}
	delete(ps.peers, id)
	p.Peer.Disconnect(p2p.DiscRequested)
	return nil
}

// ids returns a list of all registered peer IDs
func (ps *clientPeerSet) ids() []enode.ID {
	ps.lock.RLock()
	defer ps.lock.RUnlock()

	var ids []enode.ID
	for id := range ps.peers {
		ids = append(ids, id)
	}
	return ids
}

// peer retrieves the registered peer with the given id.
func (ps *clientPeerSet) peer(id enode.ID) *clientPeer {
	ps.lock.RLock()
	defer ps.lock.RUnlock()

	return ps.peers[id]
}

// len returns if the current number of peers in the set.
func (ps *clientPeerSet) len() int {
	ps.lock.RLock()
	defer ps.lock.RUnlock()

	return len(ps.peers)
}

// setSignerKey sets the signer key for signed announcements. Should be called before
// starting the protocol handler.
func (ps *clientPeerSet) setSignerKey(privateKey *ecdsa.PrivateKey) {
	ps.privateKey = privateKey
}

// broadcast sends the given announcements to all active peers
func (ps *clientPeerSet) broadcast(announce announceData) {
	ps.lock.Lock()
	defer ps.lock.Unlock()

	ps.lastAnnounce = announce
	for _, peer := range ps.peers {
		ps.announceOrStore(peer)
	}
}

// announceOrStore sends the requested type of announcement to the given peer or stores
// it for later if the peer is inactive (capacity == 0).
func (ps *clientPeerSet) announceOrStore(p *clientPeer) {
	if ps.lastAnnounce.Td == nil {
		return
	}
	switch p.announceType {
	case announceTypeSimple:
		p.announceOrStore(ps.lastAnnounce)
	case announceTypeSigned:
		if ps.signedAnnounce.Hash != ps.lastAnnounce.Hash {
			ps.signedAnnounce = ps.lastAnnounce
			ps.signedAnnounce.sign(ps.privateKey)
		}
		p.announceOrStore(ps.signedAnnounce)
	}
}

// close disconnects all peers. No new peers can be registered
// after close has returned.
func (ps *clientPeerSet) close() {
	ps.lock.Lock()
	defer ps.lock.Unlock()

	for _, p := range ps.peers {
		p.Peer.Disconnect(p2p.DiscQuitting)
	}
	ps.closed = true
}

// serverSet is a special set which contains all connected les servers.
// Les servers will also be discovered by discovery protocol because they
// also run the LES protocol. We can't drop them although they are useless
// for us(server) but for other protocols(e.g. ETH) upon the devp2p they
// may be useful.
type serverSet struct {
	lock   sync.Mutex
	set    map[string]*clientPeer
	closed bool
}

func newServerSet() *serverSet {
	return &serverSet{set: make(map[string]*clientPeer)}
}

func (s *serverSet) register(peer *clientPeer) error {
	s.lock.Lock()
	defer s.lock.Unlock()

	if s.closed {
		return errClosed
	}
	if _, exist := s.set[peer.id]; exist {
		return errAlreadyRegistered
	}
	s.set[peer.id] = peer
	return nil
}

func (s *serverSet) unregister(peer *clientPeer) error {
	s.lock.Lock()
	defer s.lock.Unlock()

	if s.closed {
		return errClosed
	}
	if _, exist := s.set[peer.id]; !exist {
		return errNotRegistered
	}
	delete(s.set, peer.id)
	peer.Peer.Disconnect(p2p.DiscQuitting)
	return nil
}

func (s *serverSet) close() {
	s.lock.Lock()
	defer s.lock.Unlock()

	for _, p := range s.set {
		p.Peer.Disconnect(p2p.DiscQuitting)
	}
	s.closed = true
}<|MERGE_RESOLUTION|>--- conflicted
+++ resolved
@@ -1054,11 +1054,7 @@
 
 			// If local ethereum node is running in archive mode, advertise ourselves we have
 			// all version state data. Otherwise only recent state is available.
-<<<<<<< HEAD
-			stateRecent := uint64(core.DefaultTriesInMemory - blockSafetyMargin)
-=======
 			stateRecent := uint64(server.handler.blockchain.TriesInMemory() - blockSafetyMargin)
->>>>>>> 03f7b318
 			if server.archiveMode {
 				stateRecent = 0
 			}
