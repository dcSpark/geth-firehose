// Copyright 2018 The go-ethereum Authors
// This file is part of the go-ethereum library.
//
// The go-ethereum library is free software: you can redistribute it and/or modify
// it under the terms of the GNU Lesser General Public License as published by
// the Free Software Foundation, either version 3 of the License, or
// (at your option) any later version.
//
// The go-ethereum library is distributed in the hope that it will be useful,
// but WITHOUT ANY WARRANTY; without even the implied warranty of
// MERCHANTABILITY or FITNESS FOR A PARTICULAR PURPOSE. See the
// GNU Lesser General Public License for more details.
//
// You should have received a copy of the GNU Lesser General Public License
// along with the go-ethereum library. If not, see <http://www.gnu.org/licenses/>.

//go:build !js
// +build !js

// Package leveldb implements the key-value database layer based on LevelDB.
package leveldb

import (
	"fmt"
	"strconv"
	"strings"
	"sync"
	"time"

	"github.com/ethereum/go-ethereum/common"
	"github.com/ethereum/go-ethereum/ethdb"
	"github.com/ethereum/go-ethereum/log"
	"github.com/ethereum/go-ethereum/metrics"
	"github.com/syndtr/goleveldb/leveldb"
	"github.com/syndtr/goleveldb/leveldb/errors"
	"github.com/syndtr/goleveldb/leveldb/filter"
	"github.com/syndtr/goleveldb/leveldb/opt"
	"github.com/syndtr/goleveldb/leveldb/util"
)

const (
	// degradationWarnInterval specifies how often warning should be printed if the
	// leveldb database cannot keep up with requested writes.
	degradationWarnInterval = time.Minute

	// minCache is the minimum amount of memory in megabytes to allocate to leveldb
	// read and write caching, split half and half.
	minCache = 16

	// minHandles is the minimum number of files handles to allocate to the open
	// database files.
	minHandles = 16

	// metricsGatheringInterval specifies the interval to retrieve leveldb database
	// compaction, io and pause stats to report to the user.
	metricsGatheringInterval = 3 * time.Second
)

// Database is a persistent key-value store. Apart from basic data storage
// functionality it also supports batch writes and iterating over the keyspace in
// binary-alphabetical order.
type Database struct {
	fn string      // filename for reporting
	db *leveldb.DB // LevelDB instance

	compTimeMeter      metrics.Meter // Meter for measuring the total time spent in database compaction
	compReadMeter      metrics.Meter // Meter for measuring the data read during compaction
	compWriteMeter     metrics.Meter // Meter for measuring the data written during compaction
	writeDelayNMeter   metrics.Meter // Meter for measuring the write delay number due to database compaction
	writeDelayMeter    metrics.Meter // Meter for measuring the write delay duration due to database compaction
	diskSizeGauge      metrics.Gauge // Gauge for tracking the size of all the levels in the database
	diskReadMeter      metrics.Meter // Meter for measuring the effective amount of data read
	diskWriteMeter     metrics.Meter // Meter for measuring the effective amount of data written
	memCompGauge       metrics.Gauge // Gauge for tracking the number of memory compaction
	level0CompGauge    metrics.Gauge // Gauge for tracking the number of table compaction in level0
	nonlevel0CompGauge metrics.Gauge // Gauge for tracking the number of table compaction in non0 level
	seekCompGauge      metrics.Gauge // Gauge for tracking the number of table compaction caused by read opt

	quitLock sync.Mutex      // Mutex protecting the quit channel access
	quitChan chan chan error // Quit channel to stop the metrics collection before closing the database

	deepmindCompactionDisabled bool

	log log.Logger // Contextual logger tracking the database path
}

// New returns a wrapped LevelDB object. The namespace is the prefix that the
// metrics reporting should use for surfacing internal stats.
<<<<<<< HEAD
func New(file string, cache int, handles int, namespace string, readonly bool) (*Database, error) {
	return NewCustom(file, namespace, func(options *opt.Options) {
=======
func New(file string, cache int, handles int, namespace string, deepmindCompactionDisabled bool) (*Database, error) {
	return NewCustom(file, namespace, deepmindCompactionDisabled, func(options *opt.Options) {
>>>>>>> 04640a33
		// Ensure we have some minimal caching and file guarantees
		if cache < minCache {
			cache = minCache
		}
		if handles < minHandles {
			handles = minHandles
		}
		// Set default options
		options.OpenFilesCacheCapacity = handles
		options.BlockCacheCapacity = cache / 2 * opt.MiB
		options.WriteBuffer = cache / 4 * opt.MiB // Two of these are used internally
<<<<<<< HEAD
		if readonly {
			options.ReadOnly = true
		}
=======
>>>>>>> 04640a33
	})
}

// NewCustom returns a wrapped LevelDB object. The namespace is the prefix that the
// metrics reporting should use for surfacing internal stats.
// The customize function allows the caller to modify the leveldb options.
<<<<<<< HEAD
func NewCustom(file string, namespace string, customize func(options *opt.Options)) (*Database, error) {
=======
func NewCustom(file string, namespace string, deepmindCompactionDisabled bool, customize func(options *opt.Options)) (*Database, error) {
>>>>>>> 04640a33
	options := configureOptions(customize)
	logger := log.New("database", file)
	usedCache := options.GetBlockCacheCapacity() + options.GetWriteBuffer()*2
	logCtx := []interface{}{"cache", common.StorageSize(usedCache), "handles", options.GetOpenFilesCacheCapacity()}
	if options.ReadOnly {
		logCtx = append(logCtx, "readonly", "true")
	}
	logger.Info("Allocated cache and file handles", logCtx...)

	if deepmindCompactionDisabled {
		logger.Info("Disabling database compaction by setting L0 Compaction + Write triggers threshold to MAX_INT")
		// By setting those values really high, we disable compaction of the database completely
		maxInt := int(^uint(0) >> 1)

		options.CompactionL0Trigger = maxInt
		options.WriteL0PauseTrigger = maxInt
		options.WriteL0SlowdownTrigger = maxInt
	}

	// Open the db and recover any potential corruptions
	db, err := leveldb.OpenFile(file, options)
	if _, corrupted := err.(*errors.ErrCorrupted); corrupted {
		db, err = leveldb.RecoverFile(file, nil)
	}
	if err != nil {
		return nil, err
	}
	// Assemble the wrapper with all the registered metrics
	ldb := &Database{
		fn:                         file,
		db:                         db,
		log:                        logger,
		quitChan:                   make(chan chan error),
		deepmindCompactionDisabled: deepmindCompactionDisabled,
	}
	ldb.compTimeMeter = metrics.NewRegisteredMeter(namespace+"compact/time", nil)
	ldb.compReadMeter = metrics.NewRegisteredMeter(namespace+"compact/input", nil)
	ldb.compWriteMeter = metrics.NewRegisteredMeter(namespace+"compact/output", nil)
	ldb.diskSizeGauge = metrics.NewRegisteredGauge(namespace+"disk/size", nil)
	ldb.diskReadMeter = metrics.NewRegisteredMeter(namespace+"disk/read", nil)
	ldb.diskWriteMeter = metrics.NewRegisteredMeter(namespace+"disk/write", nil)
	ldb.writeDelayMeter = metrics.NewRegisteredMeter(namespace+"compact/writedelay/duration", nil)
	ldb.writeDelayNMeter = metrics.NewRegisteredMeter(namespace+"compact/writedelay/counter", nil)
	ldb.memCompGauge = metrics.NewRegisteredGauge(namespace+"compact/memory", nil)
	ldb.level0CompGauge = metrics.NewRegisteredGauge(namespace+"compact/level0", nil)
	ldb.nonlevel0CompGauge = metrics.NewRegisteredGauge(namespace+"compact/nonlevel0", nil)
	ldb.seekCompGauge = metrics.NewRegisteredGauge(namespace+"compact/seek", nil)

	// Start up the metrics gathering and return
	go ldb.meter(metricsGatheringInterval)
	return ldb, nil
}

// configureOptions sets some default options, then runs the provided setter.
func configureOptions(customizeFn func(*opt.Options)) *opt.Options {
	// Set default options
	options := &opt.Options{
		Filter:                 filter.NewBloomFilter(10),
		DisableSeeksCompaction: true,
	}
	// Allow caller to make custom modifications to the options
	if customizeFn != nil {
		customizeFn(options)
	}
	return options
}

// Close stops the metrics collection, flushes any pending data to disk and closes
// all io accesses to the underlying key-value store.
func (db *Database) Close() error {
	db.quitLock.Lock()
	defer db.quitLock.Unlock()

	if db.quitChan != nil {
		errc := make(chan error)
		db.quitChan <- errc
		if err := <-errc; err != nil {
			db.log.Error("Metrics collection failed", "err", err)
		}
		db.quitChan = nil
	}
	return db.db.Close()
}

// Has retrieves if a key is present in the key-value store.
func (db *Database) Has(key []byte) (bool, error) {
	return db.db.Has(key, nil)
}

// Get retrieves the given key if it's present in the key-value store.
func (db *Database) Get(key []byte) ([]byte, error) {
	dat, err := db.db.Get(key, nil)
	if err != nil {
		return nil, err
	}
	return dat, nil
}

// Put inserts the given value into the key-value store.
func (db *Database) Put(key []byte, value []byte) error {
	return db.db.Put(key, value, nil)
}

// Delete removes the key from the key-value store.
func (db *Database) Delete(key []byte) error {
	return db.db.Delete(key, nil)
}

// NewBatch creates a write-only key-value store that buffers changes to its host
// database until a final write is called.
func (db *Database) NewBatch() ethdb.Batch {
	return &batch{
		db: db.db,
		b:  new(leveldb.Batch),
	}
}

<<<<<<< HEAD
// NewBatchWithSize creates a write-only database batch with pre-allocated buffer.
func (db *Database) NewBatchWithSize(size int) ethdb.Batch {
	return &batch{
		db: db.db,
		b:  leveldb.MakeBatch(size),
	}
}

=======
>>>>>>> 04640a33
// NewIterator creates a binary-alphabetical iterator over a subset
// of database content with a particular key prefix, starting at a particular
// initial key (or after, if it does not exist).
func (db *Database) NewIterator(prefix []byte, start []byte) ethdb.Iterator {
	return db.db.NewIterator(bytesPrefixRange(prefix, start), nil)
<<<<<<< HEAD
}

// NewSnapshot creates a database snapshot based on the current state.
// The created snapshot will not be affected by all following mutations
// happened on the database.
// Note don't forget to release the snapshot once it's used up, otherwise
// the stale data will never be cleaned up by the underlying compactor.
func (db *Database) NewSnapshot() (ethdb.Snapshot, error) {
	snap, err := db.db.GetSnapshot()
	if err != nil {
		return nil, err
	}
	return &snapshot{db: snap}, nil
=======
>>>>>>> 04640a33
}

// Stat returns a particular internal stat of the database.
func (db *Database) Stat(property string) (string, error) {
	return db.db.GetProperty(property)
}

// Compact flattens the underlying data store for the given key range. In essence,
// deleted and overwritten versions are discarded, and the data is rearranged to
// reduce the cost of operations needed to access them.
//
// A nil start is treated as a key before all keys in the data store; a nil limit
// is treated as a key after all keys in the data store. If both is nil then it
// will compact entire data store.
func (db *Database) Compact(start []byte, limit []byte) error {
	if db.deepmindCompactionDisabled {
		db.log.Info("Database compaction is disabled through --firehose-deep-mind-compaction-disabled")
		return nil
	}

	return db.db.CompactRange(util.Range{Start: start, Limit: limit})
}

// Path returns the path to the database directory.
func (db *Database) Path() string {
	return db.fn
}

// meter periodically retrieves internal leveldb counters and reports them to
// the metrics subsystem.
//
// This is how a LevelDB stats table looks like (currently):
//   Compactions
//    Level |   Tables   |    Size(MB)   |    Time(sec)  |    Read(MB)   |   Write(MB)
//   -------+------------+---------------+---------------+---------------+---------------
//      0   |          0 |       0.00000 |       1.27969 |       0.00000 |      12.31098
//      1   |         85 |     109.27913 |      28.09293 |     213.92493 |     214.26294
//      2   |        523 |    1000.37159 |       7.26059 |      66.86342 |      66.77884
//      3   |        570 |    1113.18458 |       0.00000 |       0.00000 |       0.00000
//
// This is how the write delay look like (currently):
// DelayN:5 Delay:406.604657ms Paused: false
//
// This is how the iostats look like (currently):
// Read(MB):3895.04860 Write(MB):3654.64712
func (db *Database) meter(refresh time.Duration) {
	// Create the counters to store current and previous compaction values
	compactions := make([][]float64, 2)
	for i := 0; i < 2; i++ {
		compactions[i] = make([]float64, 4)
	}
	// Create storage for iostats.
	var iostats [2]float64

	// Create storage and warning log tracer for write delay.
	var (
		delaystats      [2]int64
		lastWritePaused time.Time
	)

	var (
		errc chan error
		merr error
	)

	timer := time.NewTimer(refresh)
	defer timer.Stop()

	// Iterate ad infinitum and collect the stats
	for i := 1; errc == nil && merr == nil; i++ {
		// Retrieve the database stats
		stats, err := db.db.GetProperty("leveldb.stats")
		if err != nil {
			db.log.Error("Failed to read database stats", "err", err)
			merr = err
			continue
		}
		// Find the compaction table, skip the header
		lines := strings.Split(stats, "\n")
		for len(lines) > 0 && strings.TrimSpace(lines[0]) != "Compactions" {
			lines = lines[1:]
		}
		if len(lines) <= 3 {
			db.log.Error("Compaction leveldbTable not found")
			merr = errors.New("compaction leveldbTable not found")
			continue
		}
		lines = lines[3:]

		// Iterate over all the leveldbTable rows, and accumulate the entries
		for j := 0; j < len(compactions[i%2]); j++ {
			compactions[i%2][j] = 0
		}
		for _, line := range lines {
			parts := strings.Split(line, "|")
			if len(parts) != 6 {
				break
			}
			for idx, counter := range parts[2:] {
				value, err := strconv.ParseFloat(strings.TrimSpace(counter), 64)
				if err != nil {
					db.log.Error("Compaction entry parsing failed", "err", err)
					merr = err
					continue
				}
				compactions[i%2][idx] += value
			}
		}
		// Update all the requested meters
		if db.diskSizeGauge != nil {
			db.diskSizeGauge.Update(int64(compactions[i%2][0] * 1024 * 1024))
		}
		if db.compTimeMeter != nil {
			db.compTimeMeter.Mark(int64((compactions[i%2][1] - compactions[(i-1)%2][1]) * 1000 * 1000 * 1000))
		}
		if db.compReadMeter != nil {
			db.compReadMeter.Mark(int64((compactions[i%2][2] - compactions[(i-1)%2][2]) * 1024 * 1024))
		}
		if db.compWriteMeter != nil {
			db.compWriteMeter.Mark(int64((compactions[i%2][3] - compactions[(i-1)%2][3]) * 1024 * 1024))
		}
		// Retrieve the write delay statistic
		writedelay, err := db.db.GetProperty("leveldb.writedelay")
		if err != nil {
			db.log.Error("Failed to read database write delay statistic", "err", err)
			merr = err
			continue
		}
		var (
			delayN        int64
			delayDuration string
			duration      time.Duration
			paused        bool
		)
		if n, err := fmt.Sscanf(writedelay, "DelayN:%d Delay:%s Paused:%t", &delayN, &delayDuration, &paused); n != 3 || err != nil {
			db.log.Error("Write delay statistic not found")
			merr = err
			continue
		}
		duration, err = time.ParseDuration(delayDuration)
		if err != nil {
			db.log.Error("Failed to parse delay duration", "err", err)
			merr = err
			continue
		}
		if db.writeDelayNMeter != nil {
			db.writeDelayNMeter.Mark(delayN - delaystats[0])
		}
		if db.writeDelayMeter != nil {
			db.writeDelayMeter.Mark(duration.Nanoseconds() - delaystats[1])
		}
		// If a warning that db is performing compaction has been displayed, any subsequent
		// warnings will be withheld for one minute not to overwhelm the user.
		if paused && delayN-delaystats[0] == 0 && duration.Nanoseconds()-delaystats[1] == 0 &&
			time.Now().After(lastWritePaused.Add(degradationWarnInterval)) {
			db.log.Warn("Database compacting, degraded performance")
			lastWritePaused = time.Now()
		}
		delaystats[0], delaystats[1] = delayN, duration.Nanoseconds()

		// Retrieve the database iostats.
		ioStats, err := db.db.GetProperty("leveldb.iostats")
		if err != nil {
			db.log.Error("Failed to read database iostats", "err", err)
			merr = err
			continue
		}
		var nRead, nWrite float64
		parts := strings.Split(ioStats, " ")
		if len(parts) < 2 {
			db.log.Error("Bad syntax of ioStats", "ioStats", ioStats)
			merr = fmt.Errorf("bad syntax of ioStats %s", ioStats)
			continue
		}
		if n, err := fmt.Sscanf(parts[0], "Read(MB):%f", &nRead); n != 1 || err != nil {
			db.log.Error("Bad syntax of read entry", "entry", parts[0])
			merr = err
			continue
		}
		if n, err := fmt.Sscanf(parts[1], "Write(MB):%f", &nWrite); n != 1 || err != nil {
			db.log.Error("Bad syntax of write entry", "entry", parts[1])
			merr = err
			continue
		}
		if db.diskReadMeter != nil {
			db.diskReadMeter.Mark(int64((nRead - iostats[0]) * 1024 * 1024))
		}
		if db.diskWriteMeter != nil {
			db.diskWriteMeter.Mark(int64((nWrite - iostats[1]) * 1024 * 1024))
		}
		iostats[0], iostats[1] = nRead, nWrite

		compCount, err := db.db.GetProperty("leveldb.compcount")
		if err != nil {
			db.log.Error("Failed to read database iostats", "err", err)
			merr = err
			continue
		}

		var (
			memComp       uint32
			level0Comp    uint32
			nonLevel0Comp uint32
			seekComp      uint32
		)
		if n, err := fmt.Sscanf(compCount, "MemComp:%d Level0Comp:%d NonLevel0Comp:%d SeekComp:%d", &memComp, &level0Comp, &nonLevel0Comp, &seekComp); n != 4 || err != nil {
			db.log.Error("Compaction count statistic not found")
			merr = err
			continue
		}
		db.memCompGauge.Update(int64(memComp))
		db.level0CompGauge.Update(int64(level0Comp))
		db.nonlevel0CompGauge.Update(int64(nonLevel0Comp))
		db.seekCompGauge.Update(int64(seekComp))

		// Sleep a bit, then repeat the stats collection
		select {
		case errc = <-db.quitChan:
			// Quit requesting, stop hammering the database
		case <-timer.C:
			timer.Reset(refresh)
			// Timeout, gather a new set of stats
		}
	}

	if errc == nil {
		errc = <-db.quitChan
	}
	errc <- merr
}

// batch is a write-only leveldb batch that commits changes to its host database
// when Write is called. A batch cannot be used concurrently.
type batch struct {
	db   *leveldb.DB
	b    *leveldb.Batch
	size int
}

// Put inserts the given value into the batch for later committing.
func (b *batch) Put(key, value []byte) error {
	b.b.Put(key, value)
	b.size += len(key) + len(value)
	return nil
}

// Delete inserts the a key removal into the batch for later committing.
func (b *batch) Delete(key []byte) error {
	b.b.Delete(key)
	b.size += len(key)
	return nil
}

// ValueSize retrieves the amount of data queued up for writing.
func (b *batch) ValueSize() int {
	return b.size
}

// Write flushes any accumulated data to disk.
func (b *batch) Write() error {
	return b.db.Write(b.b, nil)
}

// Reset resets the batch for reuse.
func (b *batch) Reset() {
	b.b.Reset()
	b.size = 0
}

// Replay replays the batch contents.
func (b *batch) Replay(w ethdb.KeyValueWriter) error {
	return b.b.Replay(&replayer{writer: w})
}

// replayer is a small wrapper to implement the correct replay methods.
type replayer struct {
	writer  ethdb.KeyValueWriter
	failure error
}

// Put inserts the given value into the key-value data store.
func (r *replayer) Put(key, value []byte) {
	// If the replay already failed, stop executing ops
	if r.failure != nil {
		return
	}
	r.failure = r.writer.Put(key, value)
}

// Delete removes the key from the key-value data store.
func (r *replayer) Delete(key []byte) {
	// If the replay already failed, stop executing ops
	if r.failure != nil {
		return
	}
	r.failure = r.writer.Delete(key)
}

// bytesPrefixRange returns key range that satisfy
// - the given prefix, and
// - the given seek position
func bytesPrefixRange(prefix, start []byte) *util.Range {
	r := util.BytesPrefix(prefix)
	r.Start = append(r.Start, start...)
	return r
<<<<<<< HEAD
}

// snapshot wraps a leveldb snapshot for implementing the Snapshot interface.
type snapshot struct {
	db *leveldb.Snapshot
}

// Has retrieves if a key is present in the snapshot backing by a key-value
// data store.
func (snap *snapshot) Has(key []byte) (bool, error) {
	return snap.db.Has(key, nil)
}

// Get retrieves the given key if it's present in the snapshot backing by
// key-value data store.
func (snap *snapshot) Get(key []byte) ([]byte, error) {
	return snap.db.Get(key, nil)
}

// Release releases associated resources. Release should always succeed and can
// be called multiple times without causing error.
func (snap *snapshot) Release() {
	snap.db.Release()
=======
>>>>>>> 04640a33
}<|MERGE_RESOLUTION|>--- conflicted
+++ resolved
@@ -86,13 +86,8 @@
 
 // New returns a wrapped LevelDB object. The namespace is the prefix that the
 // metrics reporting should use for surfacing internal stats.
-<<<<<<< HEAD
-func New(file string, cache int, handles int, namespace string, readonly bool) (*Database, error) {
-	return NewCustom(file, namespace, func(options *opt.Options) {
-=======
-func New(file string, cache int, handles int, namespace string, deepmindCompactionDisabled bool) (*Database, error) {
+func New(file string, cache int, handles int, namespace string, readonly bool, deepmindCompactionDisabled bool) (*Database, error) {
 	return NewCustom(file, namespace, deepmindCompactionDisabled, func(options *opt.Options) {
->>>>>>> 04640a33
 		// Ensure we have some minimal caching and file guarantees
 		if cache < minCache {
 			cache = minCache
@@ -104,23 +99,16 @@
 		options.OpenFilesCacheCapacity = handles
 		options.BlockCacheCapacity = cache / 2 * opt.MiB
 		options.WriteBuffer = cache / 4 * opt.MiB // Two of these are used internally
-<<<<<<< HEAD
 		if readonly {
 			options.ReadOnly = true
 		}
-=======
->>>>>>> 04640a33
 	})
 }
 
 // NewCustom returns a wrapped LevelDB object. The namespace is the prefix that the
 // metrics reporting should use for surfacing internal stats.
 // The customize function allows the caller to modify the leveldb options.
-<<<<<<< HEAD
-func NewCustom(file string, namespace string, customize func(options *opt.Options)) (*Database, error) {
-=======
 func NewCustom(file string, namespace string, deepmindCompactionDisabled bool, customize func(options *opt.Options)) (*Database, error) {
->>>>>>> 04640a33
 	options := configureOptions(customize)
 	logger := log.New("database", file)
 	usedCache := options.GetBlockCacheCapacity() + options.GetWriteBuffer()*2
@@ -238,7 +226,6 @@
 	}
 }
 
-<<<<<<< HEAD
 // NewBatchWithSize creates a write-only database batch with pre-allocated buffer.
 func (db *Database) NewBatchWithSize(size int) ethdb.Batch {
 	return &batch{
@@ -247,14 +234,11 @@
 	}
 }
 
-=======
->>>>>>> 04640a33
 // NewIterator creates a binary-alphabetical iterator over a subset
 // of database content with a particular key prefix, starting at a particular
 // initial key (or after, if it does not exist).
 func (db *Database) NewIterator(prefix []byte, start []byte) ethdb.Iterator {
 	return db.db.NewIterator(bytesPrefixRange(prefix, start), nil)
-<<<<<<< HEAD
 }
 
 // NewSnapshot creates a database snapshot based on the current state.
@@ -268,8 +252,6 @@
 		return nil, err
 	}
 	return &snapshot{db: snap}, nil
-=======
->>>>>>> 04640a33
 }
 
 // Stat returns a particular internal stat of the database.
@@ -575,7 +557,6 @@
 	r := util.BytesPrefix(prefix)
 	r.Start = append(r.Start, start...)
 	return r
-<<<<<<< HEAD
 }
 
 // snapshot wraps a leveldb snapshot for implementing the Snapshot interface.
@@ -599,6 +580,4 @@
 // be called multiple times without causing error.
 func (snap *snapshot) Release() {
 	snap.db.Release()
-=======
->>>>>>> 04640a33
 }