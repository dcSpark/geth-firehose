--- conflicted
+++ resolved
@@ -86,9 +86,8 @@
 
 // New returns a wrapped LevelDB object. The namespace is the prefix that the
 // metrics reporting should use for surfacing internal stats.
-<<<<<<< HEAD
-func New(file string, cache int, handles int, namespace string, readonly bool) (*Database, error) {
-	return NewCustom(file, namespace, func(options *opt.Options) {
+func New(file string, cache int, handles int, namespace string, readonly bool, deepmindCompactionDisabled bool) (*Database, error) {
+	return NewCustom(file, namespace, deepmindCompactionDisabled, func(options *opt.Options) {
 		// Ensure we have some minimal caching and file guarantees
 		if cache < minCache {
 			cache = minCache
@@ -105,23 +104,11 @@
 		}
 	})
 }
-=======
-func New(file string, cache int, handles int, namespace string, deepmindCompactionDisabled bool) (*Database, error) {
-	// Ensure we have some minimal caching and file guarantees
-	if cache < minCache {
-		cache = minCache
-	}
-	if handles < minHandles {
-		handles = minHandles
-	}
-	logger := log.New("database", file)
-	logger.Info("Allocated cache and file handles", "cache", common.StorageSize(cache*1024*1024), "handles", handles)
->>>>>>> 703917a6
 
 // NewCustom returns a wrapped LevelDB object. The namespace is the prefix that the
 // metrics reporting should use for surfacing internal stats.
 // The customize function allows the caller to modify the leveldb options.
-func NewCustom(file string, namespace string, customize func(options *opt.Options)) (*Database, error) {
+func NewCustom(file string, namespace string, deepmindCompactionDisabled bool, customize func(options *opt.Options)) (*Database, error) {
 	options := configureOptions(customize)
 	logger := log.New("database", file)
 	usedCache := options.GetBlockCacheCapacity() + options.GetWriteBuffer()*2
