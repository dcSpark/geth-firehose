// Copyright 2018 The go-ethereum Authors
// This file is part of the go-ethereum library.
//
// The go-ethereum library is free software: you can redistribute it and/or modify
// it under the terms of the GNU Lesser General Public License as published by
// the Free Software Foundation, either version 3 of the License, or
// (at your option) any later version.
//
// The go-ethereum library is distributed in the hope that it will be useful,
// but WITHOUT ANY WARRANTY; without even the implied warranty of
// MERCHANTABILITY or FITNESS FOR A PARTICULAR PURPOSE. See the
// GNU Lesser General Public License for more details.
//
// You should have received a copy of the GNU Lesser General Public License
// along with the go-ethereum library. If not, see <http://www.gnu.org/licenses/>.

//go:build !js
// +build !js

// Package leveldb implements the key-value database layer based on LevelDB.
package leveldb

import (
	"fmt"
	"strconv"
	"strings"
	"sync"
	"time"

	"github.com/ethereum/go-ethereum/common"
	"github.com/ethereum/go-ethereum/ethdb"
	"github.com/ethereum/go-ethereum/log"
	"github.com/ethereum/go-ethereum/metrics"
	"github.com/syndtr/goleveldb/leveldb"
	"github.com/syndtr/goleveldb/leveldb/errors"
	"github.com/syndtr/goleveldb/leveldb/filter"
	"github.com/syndtr/goleveldb/leveldb/opt"
	"github.com/syndtr/goleveldb/leveldb/util"
)

const (
	// degradationWarnInterval specifies how often warning should be printed if the
	// leveldb database cannot keep up with requested writes.
	degradationWarnInterval = time.Minute

	// minCache is the minimum amount of memory in megabytes to allocate to leveldb
	// read and write caching, split half and half.
	minCache = 16

	// minHandles is the minimum number of files handles to allocate to the open
	// database files.
	minHandles = 16

	// metricsGatheringInterval specifies the interval to retrieve leveldb database
	// compaction, io and pause stats to report to the user.
	metricsGatheringInterval = 3 * time.Second
)

// Database is a persistent key-value store. Apart from basic data storage
// functionality it also supports batch writes and iterating over the keyspace in
// binary-alphabetical order.
type Database struct {
	fn string      // filename for reporting
	db *leveldb.DB // LevelDB instance

	compTimeMeter      metrics.Meter // Meter for measuring the total time spent in database compaction
	compReadMeter      metrics.Meter // Meter for measuring the data read during compaction
	compWriteMeter     metrics.Meter // Meter for measuring the data written during compaction
	writeDelayNMeter   metrics.Meter // Meter for measuring the write delay number due to database compaction
	writeDelayMeter    metrics.Meter // Meter for measuring the write delay duration due to database compaction
	diskSizeGauge      metrics.Gauge // Gauge for tracking the size of all the levels in the database
	diskReadMeter      metrics.Meter // Meter for measuring the effective amount of data read
	diskWriteMeter     metrics.Meter // Meter for measuring the effective amount of data written
	memCompGauge       metrics.Gauge // Gauge for tracking the number of memory compaction
	level0CompGauge    metrics.Gauge // Gauge for tracking the number of table compaction in level0
	nonlevel0CompGauge metrics.Gauge // Gauge for tracking the number of table compaction in non0 level
	seekCompGauge      metrics.Gauge // Gauge for tracking the number of table compaction caused by read opt

	quitLock sync.Mutex      // Mutex protecting the quit channel access
	quitChan chan chan error // Quit channel to stop the metrics collection before closing the database

	firehoseCompactionDisabled bool

	log log.Logger // Contextual logger tracking the database path
}

// New returns a wrapped LevelDB object. The namespace is the prefix that the
// metrics reporting should use for surfacing internal stats.
<<<<<<< HEAD
func New(file string, cache int, handles int, namespace string, readonly bool, deepmindCompactionDisabled bool) (*Database, error) {
	return NewCustom(file, namespace, deepmindCompactionDisabled, func(options *opt.Options) {
=======
func New(file string, cache int, handles int, namespace string, firehoseCompactionDisabled bool) (*Database, error) {
	return NewCustom(file, namespace, firehoseCompactionDisabled, func(options *opt.Options) {
>>>>>>> 3904d0d3
		// Ensure we have some minimal caching and file guarantees
		if cache < minCache {
			cache = minCache
		}
		if handles < minHandles {
			handles = minHandles
		}
		// Set default options
		options.OpenFilesCacheCapacity = handles
		options.BlockCacheCapacity = cache / 2 * opt.MiB
		options.WriteBuffer = cache / 4 * opt.MiB // Two of these are used internally
		if readonly {
			options.ReadOnly = true
		}
	})
}

// NewCustom returns a wrapped LevelDB object. The namespace is the prefix that the
// metrics reporting should use for surfacing internal stats.
// The customize function allows the caller to modify the leveldb options.
func NewCustom(file string, namespace string, firehoseCompactionDisabled bool, customize func(options *opt.Options)) (*Database, error) {
	options := configureOptions(customize)
	logger := log.New("database", file)
	usedCache := options.GetBlockCacheCapacity() + options.GetWriteBuffer()*2
	logCtx := []interface{}{"cache", common.StorageSize(usedCache), "handles", options.GetOpenFilesCacheCapacity()}
	if options.ReadOnly {
		logCtx = append(logCtx, "readonly", "true")
	}
	logger.Info("Allocated cache and file handles", logCtx...)

	if firehoseCompactionDisabled {
		logger.Info("Disabling database compaction by setting L0 Compaction + Write triggers threshold to MAX_INT")
		// By setting those values really high, we disable compaction of the database completely
		maxInt := int(^uint(0) >> 1)

		options.CompactionL0Trigger = maxInt
		options.WriteL0PauseTrigger = maxInt
		options.WriteL0SlowdownTrigger = maxInt
	}

	// Open the db and recover any potential corruptions
	db, err := leveldb.OpenFile(file, options)
	if _, corrupted := err.(*errors.ErrCorrupted); corrupted {
		db, err = leveldb.RecoverFile(file, nil)
	}
	if err != nil {
		return nil, err
	}
	// Assemble the wrapper with all the registered metrics
	ldb := &Database{
		fn:                         file,
		db:                         db,
		log:                        logger,
		quitChan:                   make(chan chan error),
		firehoseCompactionDisabled: firehoseCompactionDisabled,
	}
	ldb.compTimeMeter = metrics.NewRegisteredMeter(namespace+"compact/time", nil)
	ldb.compReadMeter = metrics.NewRegisteredMeter(namespace+"compact/input", nil)
	ldb.compWriteMeter = metrics.NewRegisteredMeter(namespace+"compact/output", nil)
	ldb.diskSizeGauge = metrics.NewRegisteredGauge(namespace+"disk/size", nil)
	ldb.diskReadMeter = metrics.NewRegisteredMeter(namespace+"disk/read", nil)
	ldb.diskWriteMeter = metrics.NewRegisteredMeter(namespace+"disk/write", nil)
	ldb.writeDelayMeter = metrics.NewRegisteredMeter(namespace+"compact/writedelay/duration", nil)
	ldb.writeDelayNMeter = metrics.NewRegisteredMeter(namespace+"compact/writedelay/counter", nil)
	ldb.memCompGauge = metrics.NewRegisteredGauge(namespace+"compact/memory", nil)
	ldb.level0CompGauge = metrics.NewRegisteredGauge(namespace+"compact/level0", nil)
	ldb.nonlevel0CompGauge = metrics.NewRegisteredGauge(namespace+"compact/nonlevel0", nil)
	ldb.seekCompGauge = metrics.NewRegisteredGauge(namespace+"compact/seek", nil)

	// Start up the metrics gathering and return
	go ldb.meter(metricsGatheringInterval)
	return ldb, nil
}

// configureOptions sets some default options, then runs the provided setter.
func configureOptions(customizeFn func(*opt.Options)) *opt.Options {
	// Set default options
	options := &opt.Options{
		Filter:                 filter.NewBloomFilter(10),
		DisableSeeksCompaction: true,
	}
	// Allow caller to make custom modifications to the options
	if customizeFn != nil {
		customizeFn(options)
	}
	return options
}

// Close stops the metrics collection, flushes any pending data to disk and closes
// all io accesses to the underlying key-value store.
func (db *Database) Close() error {
	db.quitLock.Lock()
	defer db.quitLock.Unlock()

	if db.quitChan != nil {
		errc := make(chan error)
		db.quitChan <- errc
		if err := <-errc; err != nil {
			db.log.Error("Metrics collection failed", "err", err)
		}
		db.quitChan = nil
	}
	return db.db.Close()
}

// Has retrieves if a key is present in the key-value store.
func (db *Database) Has(key []byte) (bool, error) {
	return db.db.Has(key, nil)
}

// Get retrieves the given key if it's present in the key-value store.
func (db *Database) Get(key []byte) ([]byte, error) {
	dat, err := db.db.Get(key, nil)
	if err != nil {
		return nil, err
	}
	return dat, nil
}

// Put inserts the given value into the key-value store.
func (db *Database) Put(key []byte, value []byte) error {
	return db.db.Put(key, value, nil)
}

// Delete removes the key from the key-value store.
func (db *Database) Delete(key []byte) error {
	return db.db.Delete(key, nil)
}

// NewBatch creates a write-only key-value store that buffers changes to its host
// database until a final write is called.
func (db *Database) NewBatch() ethdb.Batch {
	return &batch{
		db: db.db,
		b:  new(leveldb.Batch),
	}
}

// NewBatchWithSize creates a write-only database batch with pre-allocated buffer.
func (db *Database) NewBatchWithSize(size int) ethdb.Batch {
	return &batch{
		db: db.db,
		b:  leveldb.MakeBatch(size),
	}
}

// NewIterator creates a binary-alphabetical iterator over a subset
// of database content with a particular key prefix, starting at a particular
// initial key (or after, if it does not exist).
func (db *Database) NewIterator(prefix []byte, start []byte) ethdb.Iterator {
	return db.db.NewIterator(bytesPrefixRange(prefix, start), nil)
}

// NewSnapshot creates a database snapshot based on the current state.
// The created snapshot will not be affected by all following mutations
// happened on the database.
// Note don't forget to release the snapshot once it's used up, otherwise
// the stale data will never be cleaned up by the underlying compactor.
func (db *Database) NewSnapshot() (ethdb.Snapshot, error) {
	snap, err := db.db.GetSnapshot()
	if err != nil {
		return nil, err
	}
	return &snapshot{db: snap}, nil
}

// Stat returns a particular internal stat of the database.
func (db *Database) Stat(property string) (string, error) {
	return db.db.GetProperty(property)
}

// Compact flattens the underlying data store for the given key range. In essence,
// deleted and overwritten versions are discarded, and the data is rearranged to
// reduce the cost of operations needed to access them.
//
// A nil start is treated as a key before all keys in the data store; a nil limit
// is treated as a key after all keys in the data store. If both is nil then it
// will compact entire data store.
func (db *Database) Compact(start []byte, limit []byte) error {
	if db.firehoseCompactionDisabled {
		db.log.Info("Database compaction is disabled through --firehose-compaction-disabled")
		return nil
	}

	return db.db.CompactRange(util.Range{Start: start, Limit: limit})
}

// Path returns the path to the database directory.
func (db *Database) Path() string {
	return db.fn
}

// meter periodically retrieves internal leveldb counters and reports them to
// the metrics subsystem.
//
// This is how a LevelDB stats table looks like (currently):
//   Compactions
//    Level |   Tables   |    Size(MB)   |    Time(sec)  |    Read(MB)   |   Write(MB)
//   -------+------------+---------------+---------------+---------------+---------------
//      0   |          0 |       0.00000 |       1.27969 |       0.00000 |      12.31098
//      1   |         85 |     109.27913 |      28.09293 |     213.92493 |     214.26294
//      2   |        523 |    1000.37159 |       7.26059 |      66.86342 |      66.77884
//      3   |        570 |    1113.18458 |       0.00000 |       0.00000 |       0.00000
//
// This is how the write delay look like (currently):
// DelayN:5 Delay:406.604657ms Paused: false
//
// This is how the iostats look like (currently):
// Read(MB):3895.04860 Write(MB):3654.64712
func (db *Database) meter(refresh time.Duration) {
	// Create the counters to store current and previous compaction values
	compactions := make([][]float64, 2)
	for i := 0; i < 2; i++ {
		compactions[i] = make([]float64, 4)
	}
	// Create storage for iostats.
	var iostats [2]float64

	// Create storage and warning log tracer for write delay.
	var (
		delaystats      [2]int64
		lastWritePaused time.Time
	)

	var (
		errc chan error
		merr error
	)

	timer := time.NewTimer(refresh)
	defer timer.Stop()

	// Iterate ad infinitum and collect the stats
	for i := 1; errc == nil && merr == nil; i++ {
		// Retrieve the database stats
		stats, err := db.db.GetProperty("leveldb.stats")
		if err != nil {
			db.log.Error("Failed to read database stats", "err", err)
			merr = err
			continue
		}
		// Find the compaction table, skip the header
		lines := strings.Split(stats, "\n")
		for len(lines) > 0 && strings.TrimSpace(lines[0]) != "Compactions" {
			lines = lines[1:]
		}
		if len(lines) <= 3 {
			db.log.Error("Compaction leveldbTable not found")
			merr = errors.New("compaction leveldbTable not found")
			continue
		}
		lines = lines[3:]

		// Iterate over all the leveldbTable rows, and accumulate the entries
		for j := 0; j < len(compactions[i%2]); j++ {
			compactions[i%2][j] = 0
		}
		for _, line := range lines {
			parts := strings.Split(line, "|")
			if len(parts) != 6 {
				break
			}
			for idx, counter := range parts[2:] {
				value, err := strconv.ParseFloat(strings.TrimSpace(counter), 64)
				if err != nil {
					db.log.Error("Compaction entry parsing failed", "err", err)
					merr = err
					continue
				}
				compactions[i%2][idx] += value
			}
		}
		// Update all the requested meters
		if db.diskSizeGauge != nil {
			db.diskSizeGauge.Update(int64(compactions[i%2][0] * 1024 * 1024))
		}
		if db.compTimeMeter != nil {
			db.compTimeMeter.Mark(int64((compactions[i%2][1] - compactions[(i-1)%2][1]) * 1000 * 1000 * 1000))
		}
		if db.compReadMeter != nil {
			db.compReadMeter.Mark(int64((compactions[i%2][2] - compactions[(i-1)%2][2]) * 1024 * 1024))
		}
		if db.compWriteMeter != nil {
			db.compWriteMeter.Mark(int64((compactions[i%2][3] - compactions[(i-1)%2][3]) * 1024 * 1024))
		}
		// Retrieve the write delay statistic
		writedelay, err := db.db.GetProperty("leveldb.writedelay")
		if err != nil {
			db.log.Error("Failed to read database write delay statistic", "err", err)
			merr = err
			continue
		}
		var (
			delayN        int64
			delayDuration string
			duration      time.Duration
			paused        bool
		)
		if n, err := fmt.Sscanf(writedelay, "DelayN:%d Delay:%s Paused:%t", &delayN, &delayDuration, &paused); n != 3 || err != nil {
			db.log.Error("Write delay statistic not found")
			merr = err
			continue
		}
		duration, err = time.ParseDuration(delayDuration)
		if err != nil {
			db.log.Error("Failed to parse delay duration", "err", err)
			merr = err
			continue
		}
		if db.writeDelayNMeter != nil {
			db.writeDelayNMeter.Mark(delayN - delaystats[0])
		}
		if db.writeDelayMeter != nil {
			db.writeDelayMeter.Mark(duration.Nanoseconds() - delaystats[1])
		}
		// If a warning that db is performing compaction has been displayed, any subsequent
		// warnings will be withheld for one minute not to overwhelm the user.
		if paused && delayN-delaystats[0] == 0 && duration.Nanoseconds()-delaystats[1] == 0 &&
			time.Now().After(lastWritePaused.Add(degradationWarnInterval)) {
			db.log.Warn("Database compacting, degraded performance")
			lastWritePaused = time.Now()
		}
		delaystats[0], delaystats[1] = delayN, duration.Nanoseconds()

		// Retrieve the database iostats.
		ioStats, err := db.db.GetProperty("leveldb.iostats")
		if err != nil {
			db.log.Error("Failed to read database iostats", "err", err)
			merr = err
			continue
		}
		var nRead, nWrite float64
		parts := strings.Split(ioStats, " ")
		if len(parts) < 2 {
			db.log.Error("Bad syntax of ioStats", "ioStats", ioStats)
			merr = fmt.Errorf("bad syntax of ioStats %s", ioStats)
			continue
		}
		if n, err := fmt.Sscanf(parts[0], "Read(MB):%f", &nRead); n != 1 || err != nil {
			db.log.Error("Bad syntax of read entry", "entry", parts[0])
			merr = err
			continue
		}
		if n, err := fmt.Sscanf(parts[1], "Write(MB):%f", &nWrite); n != 1 || err != nil {
			db.log.Error("Bad syntax of write entry", "entry", parts[1])
			merr = err
			continue
		}
		if db.diskReadMeter != nil {
			db.diskReadMeter.Mark(int64((nRead - iostats[0]) * 1024 * 1024))
		}
		if db.diskWriteMeter != nil {
			db.diskWriteMeter.Mark(int64((nWrite - iostats[1]) * 1024 * 1024))
		}
		iostats[0], iostats[1] = nRead, nWrite

		compCount, err := db.db.GetProperty("leveldb.compcount")
		if err != nil {
			db.log.Error("Failed to read database iostats", "err", err)
			merr = err
			continue
		}

		var (
			memComp       uint32
			level0Comp    uint32
			nonLevel0Comp uint32
			seekComp      uint32
		)
		if n, err := fmt.Sscanf(compCount, "MemComp:%d Level0Comp:%d NonLevel0Comp:%d SeekComp:%d", &memComp, &level0Comp, &nonLevel0Comp, &seekComp); n != 4 || err != nil {
			db.log.Error("Compaction count statistic not found")
			merr = err
			continue
		}
		db.memCompGauge.Update(int64(memComp))
		db.level0CompGauge.Update(int64(level0Comp))
		db.nonlevel0CompGauge.Update(int64(nonLevel0Comp))
		db.seekCompGauge.Update(int64(seekComp))

		// Sleep a bit, then repeat the stats collection
		select {
		case errc = <-db.quitChan:
			// Quit requesting, stop hammering the database
		case <-timer.C:
			timer.Reset(refresh)
			// Timeout, gather a new set of stats
		}
	}

	if errc == nil {
		errc = <-db.quitChan
	}
	errc <- merr
}

// batch is a write-only leveldb batch that commits changes to its host database
// when Write is called. A batch cannot be used concurrently.
type batch struct {
	db   *leveldb.DB
	b    *leveldb.Batch
	size int
}

// Put inserts the given value into the batch for later committing.
func (b *batch) Put(key, value []byte) error {
	b.b.Put(key, value)
	b.size += len(key) + len(value)
	return nil
}

// Delete inserts the a key removal into the batch for later committing.
func (b *batch) Delete(key []byte) error {
	b.b.Delete(key)
	b.size += len(key)
	return nil
}

// ValueSize retrieves the amount of data queued up for writing.
func (b *batch) ValueSize() int {
	return b.size
}

// Write flushes any accumulated data to disk.
func (b *batch) Write() error {
	return b.db.Write(b.b, nil)
}

// Reset resets the batch for reuse.
func (b *batch) Reset() {
	b.b.Reset()
	b.size = 0
}

// Replay replays the batch contents.
func (b *batch) Replay(w ethdb.KeyValueWriter) error {
	return b.b.Replay(&replayer{writer: w})
}

// replayer is a small wrapper to implement the correct replay methods.
type replayer struct {
	writer  ethdb.KeyValueWriter
	failure error
}

// Put inserts the given value into the key-value data store.
func (r *replayer) Put(key, value []byte) {
	// If the replay already failed, stop executing ops
	if r.failure != nil {
		return
	}
	r.failure = r.writer.Put(key, value)
}

// Delete removes the key from the key-value data store.
func (r *replayer) Delete(key []byte) {
	// If the replay already failed, stop executing ops
	if r.failure != nil {
		return
	}
	r.failure = r.writer.Delete(key)
}

// bytesPrefixRange returns key range that satisfy
// - the given prefix, and
// - the given seek position
func bytesPrefixRange(prefix, start []byte) *util.Range {
	r := util.BytesPrefix(prefix)
	r.Start = append(r.Start, start...)
	return r
}

// snapshot wraps a leveldb snapshot for implementing the Snapshot interface.
type snapshot struct {
	db *leveldb.Snapshot
}

// Has retrieves if a key is present in the snapshot backing by a key-value
// data store.
func (snap *snapshot) Has(key []byte) (bool, error) {
	return snap.db.Has(key, nil)
}

// Get retrieves the given key if it's present in the snapshot backing by
// key-value data store.
func (snap *snapshot) Get(key []byte) ([]byte, error) {
	return snap.db.Get(key, nil)
}

// Release releases associated resources. Release should always succeed and can
// be called multiple times without causing error.
func (snap *snapshot) Release() {
	snap.db.Release()
}<|MERGE_RESOLUTION|>--- conflicted
+++ resolved
@@ -86,13 +86,8 @@
 
 // New returns a wrapped LevelDB object. The namespace is the prefix that the
 // metrics reporting should use for surfacing internal stats.
-<<<<<<< HEAD
-func New(file string, cache int, handles int, namespace string, readonly bool, deepmindCompactionDisabled bool) (*Database, error) {
-	return NewCustom(file, namespace, deepmindCompactionDisabled, func(options *opt.Options) {
-=======
-func New(file string, cache int, handles int, namespace string, firehoseCompactionDisabled bool) (*Database, error) {
+func New(file string, cache int, handles int, namespace string, readonly bool, firehoseCompactionDisabled bool) (*Database, error) {
 	return NewCustom(file, namespace, firehoseCompactionDisabled, func(options *opt.Options) {
->>>>>>> 3904d0d3
 		// Ensure we have some minimal caching and file guarantees
 		if cache < minCache {
 			cache = minCache
