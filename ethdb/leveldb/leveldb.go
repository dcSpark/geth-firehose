// Copyright 2018 The go-ethereum Authors
// This file is part of the go-ethereum library.
//
// The go-ethereum library is free software: you can redistribute it and/or modify
// it under the terms of the GNU Lesser General Public License as published by
// the Free Software Foundation, either version 3 of the License, or
// (at your option) any later version.
//
// The go-ethereum library is distributed in the hope that it will be useful,
// but WITHOUT ANY WARRANTY; without even the implied warranty of
// MERCHANTABILITY or FITNESS FOR A PARTICULAR PURPOSE. See the
// GNU Lesser General Public License for more details.
//
// You should have received a copy of the GNU Lesser General Public License
// along with the go-ethereum library. If not, see <http://www.gnu.org/licenses/>.

// +build !js

// Package leveldb implements the key-value database layer based on LevelDB.
package leveldb

import (
	"fmt"
	"strconv"
	"strings"
	"sync"
	"time"

	"github.com/ethereum/go-ethereum/common"
	"github.com/ethereum/go-ethereum/deepmind"
	"github.com/ethereum/go-ethereum/ethdb"
	"github.com/ethereum/go-ethereum/log"
	"github.com/ethereum/go-ethereum/metrics"
	"github.com/syndtr/goleveldb/leveldb"
	"github.com/syndtr/goleveldb/leveldb/errors"
	"github.com/syndtr/goleveldb/leveldb/filter"
	"github.com/syndtr/goleveldb/leveldb/opt"
	"github.com/syndtr/goleveldb/leveldb/util"
)

const (
	// degradationWarnInterval specifies how often warning should be printed if the
	// leveldb database cannot keep up with requested writes.
	degradationWarnInterval = time.Minute

	// minCache is the minimum amount of memory in megabytes to allocate to leveldb
	// read and write caching, split half and half.
	minCache = 16

	// minHandles is the minimum number of files handles to allocate to the open
	// database files.
	minHandles = 16

	// metricsGatheringInterval specifies the interval to retrieve leveldb database
	// compaction, io and pause stats to report to the user.
	metricsGatheringInterval = 3 * time.Second
)

// Database is a persistent key-value store. Apart from basic data storage
// functionality it also supports batch writes and iterating over the keyspace in
// binary-alphabetical order.
type Database struct {
	fn string      // filename for reporting
	db *leveldb.DB // LevelDB instance

	compTimeMeter      metrics.Meter // Meter for measuring the total time spent in database compaction
	compReadMeter      metrics.Meter // Meter for measuring the data read during compaction
	compWriteMeter     metrics.Meter // Meter for measuring the data written during compaction
	writeDelayNMeter   metrics.Meter // Meter for measuring the write delay number due to database compaction
	writeDelayMeter    metrics.Meter // Meter for measuring the write delay duration due to database compaction
	diskSizeGauge      metrics.Gauge // Gauge for tracking the size of all the levels in the database
	diskReadMeter      metrics.Meter // Meter for measuring the effective amount of data read
	diskWriteMeter     metrics.Meter // Meter for measuring the effective amount of data written
	memCompGauge       metrics.Gauge // Gauge for tracking the number of memory compaction
	level0CompGauge    metrics.Gauge // Gauge for tracking the number of table compaction in level0
	nonlevel0CompGauge metrics.Gauge // Gauge for tracking the number of table compaction in non0 level
	seekCompGauge      metrics.Gauge // Gauge for tracking the number of table compaction caused by read opt

	quitLock sync.Mutex      // Mutex protecting the quit channel access
	quitChan chan chan error // Quit channel to stop the metrics collection before closing the database

	log log.Logger // Contextual logger tracking the database path
}

// New returns a wrapped LevelDB object. The namespace is the prefix that the
// metrics reporting should use for surfacing internal stats.
func New(file string, cache int, handles int, namespace string, readonly bool) (*Database, error) {
	return NewCustom(file, namespace, func(options *opt.Options) {
		// Ensure we have some minimal caching and file guarantees
		if cache < minCache {
			cache = minCache
		}
		if handles < minHandles {
			handles = minHandles
		}
		// Set default options
		options.OpenFilesCacheCapacity = handles
		options.BlockCacheCapacity = cache / 2 * opt.MiB
		options.WriteBuffer = cache / 4 * opt.MiB // Two of these are used internally
		if readonly {
			options.ReadOnly = true
		}
	})
}

// NewCustom returns a wrapped LevelDB object. The namespace is the prefix that the
// metrics reporting should use for surfacing internal stats.
// The customize function allows the caller to modify the leveldb options.
func NewCustom(file string, namespace string, customize func(options *opt.Options)) (*Database, error) {
	options := configureOptions(customize)
	logger := log.New("database", file)
	usedCache := options.GetBlockCacheCapacity() + options.GetWriteBuffer()*2
	logCtx := []interface{}{"cache", common.StorageSize(usedCache), "handles", options.GetOpenFilesCacheCapacity()}
	if options.ReadOnly {
		logCtx = append(logCtx, "readonly", "true")
	}
	logger.Info("Allocated cache and file handles", logCtx...)

<<<<<<< HEAD
	// DM: Having it currently causes an import cycle in tests because trie/trie_test.go depends on ethdb/leveldb/leveldb.go
	//     which depends on deepmind/context.go which depends on core/types in which core/types/derive_sha.go depends on trie
	//     which creates the cycle. The problem is fixed in later version of Geth, since compaction is not that a problem (and
	//     because some better extensive data point are required), we leave like that until we are abe to re-activate in future
	//     version of Geth.
	// if deepmind.CompactionDisabled {
	// 	// By setting those values really high, we disable compaction of the database completely
	// 	maxInt := int(^uint(0) >> 1)
	// 	opts.CompactionL0Trigger = maxInt
	// 	opts.WriteL0PauseTrigger = maxInt
	// 	opts.WriteL0SlowdownTrigger = maxInt
	// }
=======
	if deepmind.CompactionDisabled {
		logger.Info("Disabling database compaction by setting L0 Compaction + Write triggers threshold to MAX_INT")
		// By setting those values really high, we disable compaction of the database completely
		maxInt := int(^uint(0) >> 1)

		opts.CompactionL0Trigger = maxInt
		opts.WriteL0PauseTrigger = maxInt
		opts.WriteL0SlowdownTrigger = maxInt
	}
>>>>>>> 569eafa6

	// Open the db and recover any potential corruptions
	db, err := leveldb.OpenFile(file, options)
	if _, corrupted := err.(*errors.ErrCorrupted); corrupted {
		db, err = leveldb.RecoverFile(file, nil)
	}
	if err != nil {
		return nil, err
	}
	// Assemble the wrapper with all the registered metrics
	ldb := &Database{
		fn:       file,
		db:       db,
		log:      logger,
		quitChan: make(chan chan error),
	}
	ldb.compTimeMeter = metrics.NewRegisteredMeter(namespace+"compact/time", nil)
	ldb.compReadMeter = metrics.NewRegisteredMeter(namespace+"compact/input", nil)
	ldb.compWriteMeter = metrics.NewRegisteredMeter(namespace+"compact/output", nil)
	ldb.diskSizeGauge = metrics.NewRegisteredGauge(namespace+"disk/size", nil)
	ldb.diskReadMeter = metrics.NewRegisteredMeter(namespace+"disk/read", nil)
	ldb.diskWriteMeter = metrics.NewRegisteredMeter(namespace+"disk/write", nil)
	ldb.writeDelayMeter = metrics.NewRegisteredMeter(namespace+"compact/writedelay/duration", nil)
	ldb.writeDelayNMeter = metrics.NewRegisteredMeter(namespace+"compact/writedelay/counter", nil)
	ldb.memCompGauge = metrics.NewRegisteredGauge(namespace+"compact/memory", nil)
	ldb.level0CompGauge = metrics.NewRegisteredGauge(namespace+"compact/level0", nil)
	ldb.nonlevel0CompGauge = metrics.NewRegisteredGauge(namespace+"compact/nonlevel0", nil)
	ldb.seekCompGauge = metrics.NewRegisteredGauge(namespace+"compact/seek", nil)

	// Start up the metrics gathering and return
	go ldb.meter(metricsGatheringInterval)
	return ldb, nil
}

// configureOptions sets some default options, then runs the provided setter.
func configureOptions(customizeFn func(*opt.Options)) *opt.Options {
	// Set default options
	options := &opt.Options{
		Filter:                 filter.NewBloomFilter(10),
		DisableSeeksCompaction: true,
	}
	// Allow caller to make custom modifications to the options
	if customizeFn != nil {
		customizeFn(options)
	}
	return options
}

// Close stops the metrics collection, flushes any pending data to disk and closes
// all io accesses to the underlying key-value store.
func (db *Database) Close() error {
	db.quitLock.Lock()
	defer db.quitLock.Unlock()

	if db.quitChan != nil {
		errc := make(chan error)
		db.quitChan <- errc
		if err := <-errc; err != nil {
			db.log.Error("Metrics collection failed", "err", err)
		}
		db.quitChan = nil
	}
	return db.db.Close()
}

// Has retrieves if a key is present in the key-value store.
func (db *Database) Has(key []byte) (bool, error) {
	return db.db.Has(key, nil)
}

// Get retrieves the given key if it's present in the key-value store.
func (db *Database) Get(key []byte) ([]byte, error) {
	dat, err := db.db.Get(key, nil)
	if err != nil {
		return nil, err
	}
	return dat, nil
}

// Put inserts the given value into the key-value store.
func (db *Database) Put(key []byte, value []byte) error {
	return db.db.Put(key, value, nil)
}

// Delete removes the key from the key-value store.
func (db *Database) Delete(key []byte) error {
	return db.db.Delete(key, nil)
}

// NewBatch creates a write-only key-value store that buffers changes to its host
// database until a final write is called.
func (db *Database) NewBatch() ethdb.Batch {
	return &batch{
		db: db.db,
		b:  new(leveldb.Batch),
	}
}

// NewIterator creates a binary-alphabetical iterator over a subset
// of database content with a particular key prefix, starting at a particular
// initial key (or after, if it does not exist).
func (db *Database) NewIterator(prefix []byte, start []byte) ethdb.Iterator {
	return db.db.NewIterator(bytesPrefixRange(prefix, start), nil)
}

// Stat returns a particular internal stat of the database.
func (db *Database) Stat(property string) (string, error) {
	return db.db.GetProperty(property)
}

// Compact flattens the underlying data store for the given key range. In essence,
// deleted and overwritten versions are discarded, and the data is rearranged to
// reduce the cost of operations needed to access them.
//
// A nil start is treated as a key before all keys in the data store; a nil limit
// is treated as a key after all keys in the data store. If both is nil then it
// will compact entire data store.
func (db *Database) Compact(start []byte, limit []byte) error {
	if deepmind.CompactionDisabled {
		db.log.Info("Database compaction is disabled through --firehose-deep-mind-compaction-disabled")
		return nil
	}

	return db.db.CompactRange(util.Range{Start: start, Limit: limit})
}

// Path returns the path to the database directory.
func (db *Database) Path() string {
	return db.fn
}

// meter periodically retrieves internal leveldb counters and reports them to
// the metrics subsystem.
//
// This is how a LevelDB stats table looks like (currently):
//   Compactions
//    Level |   Tables   |    Size(MB)   |    Time(sec)  |    Read(MB)   |   Write(MB)
//   -------+------------+---------------+---------------+---------------+---------------
//      0   |          0 |       0.00000 |       1.27969 |       0.00000 |      12.31098
//      1   |         85 |     109.27913 |      28.09293 |     213.92493 |     214.26294
//      2   |        523 |    1000.37159 |       7.26059 |      66.86342 |      66.77884
//      3   |        570 |    1113.18458 |       0.00000 |       0.00000 |       0.00000
//
// This is how the write delay look like (currently):
// DelayN:5 Delay:406.604657ms Paused: false
//
// This is how the iostats look like (currently):
// Read(MB):3895.04860 Write(MB):3654.64712
func (db *Database) meter(refresh time.Duration) {
	// Create the counters to store current and previous compaction values
	compactions := make([][]float64, 2)
	for i := 0; i < 2; i++ {
		compactions[i] = make([]float64, 4)
	}
	// Create storage for iostats.
	var iostats [2]float64

	// Create storage and warning log tracer for write delay.
	var (
		delaystats      [2]int64
		lastWritePaused time.Time
	)

	var (
		errc chan error
		merr error
	)

	timer := time.NewTimer(refresh)
	defer timer.Stop()

	// Iterate ad infinitum and collect the stats
	for i := 1; errc == nil && merr == nil; i++ {
		// Retrieve the database stats
		stats, err := db.db.GetProperty("leveldb.stats")
		if err != nil {
			db.log.Error("Failed to read database stats", "err", err)
			merr = err
			continue
		}
		// Find the compaction table, skip the header
		lines := strings.Split(stats, "\n")
		for len(lines) > 0 && strings.TrimSpace(lines[0]) != "Compactions" {
			lines = lines[1:]
		}
		if len(lines) <= 3 {
			db.log.Error("Compaction leveldbTable not found")
			merr = errors.New("compaction leveldbTable not found")
			continue
		}
		lines = lines[3:]

		// Iterate over all the leveldbTable rows, and accumulate the entries
		for j := 0; j < len(compactions[i%2]); j++ {
			compactions[i%2][j] = 0
		}
		for _, line := range lines {
			parts := strings.Split(line, "|")
			if len(parts) != 6 {
				break
			}
			for idx, counter := range parts[2:] {
				value, err := strconv.ParseFloat(strings.TrimSpace(counter), 64)
				if err != nil {
					db.log.Error("Compaction entry parsing failed", "err", err)
					merr = err
					continue
				}
				compactions[i%2][idx] += value
			}
		}
		// Update all the requested meters
		if db.diskSizeGauge != nil {
			db.diskSizeGauge.Update(int64(compactions[i%2][0] * 1024 * 1024))
		}
		if db.compTimeMeter != nil {
			db.compTimeMeter.Mark(int64((compactions[i%2][1] - compactions[(i-1)%2][1]) * 1000 * 1000 * 1000))
		}
		if db.compReadMeter != nil {
			db.compReadMeter.Mark(int64((compactions[i%2][2] - compactions[(i-1)%2][2]) * 1024 * 1024))
		}
		if db.compWriteMeter != nil {
			db.compWriteMeter.Mark(int64((compactions[i%2][3] - compactions[(i-1)%2][3]) * 1024 * 1024))
		}
		// Retrieve the write delay statistic
		writedelay, err := db.db.GetProperty("leveldb.writedelay")
		if err != nil {
			db.log.Error("Failed to read database write delay statistic", "err", err)
			merr = err
			continue
		}
		var (
			delayN        int64
			delayDuration string
			duration      time.Duration
			paused        bool
		)
		if n, err := fmt.Sscanf(writedelay, "DelayN:%d Delay:%s Paused:%t", &delayN, &delayDuration, &paused); n != 3 || err != nil {
			db.log.Error("Write delay statistic not found")
			merr = err
			continue
		}
		duration, err = time.ParseDuration(delayDuration)
		if err != nil {
			db.log.Error("Failed to parse delay duration", "err", err)
			merr = err
			continue
		}
		if db.writeDelayNMeter != nil {
			db.writeDelayNMeter.Mark(delayN - delaystats[0])
		}
		if db.writeDelayMeter != nil {
			db.writeDelayMeter.Mark(duration.Nanoseconds() - delaystats[1])
		}
		// If a warning that db is performing compaction has been displayed, any subsequent
		// warnings will be withheld for one minute not to overwhelm the user.
		if paused && delayN-delaystats[0] == 0 && duration.Nanoseconds()-delaystats[1] == 0 &&
			time.Now().After(lastWritePaused.Add(degradationWarnInterval)) {
			db.log.Warn("Database compacting, degraded performance")
			lastWritePaused = time.Now()
		}
		delaystats[0], delaystats[1] = delayN, duration.Nanoseconds()

		// Retrieve the database iostats.
		ioStats, err := db.db.GetProperty("leveldb.iostats")
		if err != nil {
			db.log.Error("Failed to read database iostats", "err", err)
			merr = err
			continue
		}
		var nRead, nWrite float64
		parts := strings.Split(ioStats, " ")
		if len(parts) < 2 {
			db.log.Error("Bad syntax of ioStats", "ioStats", ioStats)
			merr = fmt.Errorf("bad syntax of ioStats %s", ioStats)
			continue
		}
		if n, err := fmt.Sscanf(parts[0], "Read(MB):%f", &nRead); n != 1 || err != nil {
			db.log.Error("Bad syntax of read entry", "entry", parts[0])
			merr = err
			continue
		}
		if n, err := fmt.Sscanf(parts[1], "Write(MB):%f", &nWrite); n != 1 || err != nil {
			db.log.Error("Bad syntax of write entry", "entry", parts[1])
			merr = err
			continue
		}
		if db.diskReadMeter != nil {
			db.diskReadMeter.Mark(int64((nRead - iostats[0]) * 1024 * 1024))
		}
		if db.diskWriteMeter != nil {
			db.diskWriteMeter.Mark(int64((nWrite - iostats[1]) * 1024 * 1024))
		}
		iostats[0], iostats[1] = nRead, nWrite

		compCount, err := db.db.GetProperty("leveldb.compcount")
		if err != nil {
			db.log.Error("Failed to read database iostats", "err", err)
			merr = err
			continue
		}

		var (
			memComp       uint32
			level0Comp    uint32
			nonLevel0Comp uint32
			seekComp      uint32
		)
		if n, err := fmt.Sscanf(compCount, "MemComp:%d Level0Comp:%d NonLevel0Comp:%d SeekComp:%d", &memComp, &level0Comp, &nonLevel0Comp, &seekComp); n != 4 || err != nil {
			db.log.Error("Compaction count statistic not found")
			merr = err
			continue
		}
		db.memCompGauge.Update(int64(memComp))
		db.level0CompGauge.Update(int64(level0Comp))
		db.nonlevel0CompGauge.Update(int64(nonLevel0Comp))
		db.seekCompGauge.Update(int64(seekComp))

		// Sleep a bit, then repeat the stats collection
		select {
		case errc = <-db.quitChan:
			// Quit requesting, stop hammering the database
		case <-timer.C:
			timer.Reset(refresh)
			// Timeout, gather a new set of stats
		}
	}

	if errc == nil {
		errc = <-db.quitChan
	}
	errc <- merr
}

// batch is a write-only leveldb batch that commits changes to its host database
// when Write is called. A batch cannot be used concurrently.
type batch struct {
	db   *leveldb.DB
	b    *leveldb.Batch
	size int
}

// Put inserts the given value into the batch for later committing.
func (b *batch) Put(key, value []byte) error {
	b.b.Put(key, value)
	b.size += len(value)
	return nil
}

// Delete inserts the a key removal into the batch for later committing.
func (b *batch) Delete(key []byte) error {
	b.b.Delete(key)
	b.size += len(key)
	return nil
}

// ValueSize retrieves the amount of data queued up for writing.
func (b *batch) ValueSize() int {
	return b.size
}

// Write flushes any accumulated data to disk.
func (b *batch) Write() error {
	return b.db.Write(b.b, nil)
}

// Reset resets the batch for reuse.
func (b *batch) Reset() {
	b.b.Reset()
	b.size = 0
}

// Replay replays the batch contents.
func (b *batch) Replay(w ethdb.KeyValueWriter) error {
	return b.b.Replay(&replayer{writer: w})
}

// replayer is a small wrapper to implement the correct replay methods.
type replayer struct {
	writer  ethdb.KeyValueWriter
	failure error
}

// Put inserts the given value into the key-value data store.
func (r *replayer) Put(key, value []byte) {
	// If the replay already failed, stop executing ops
	if r.failure != nil {
		return
	}
	r.failure = r.writer.Put(key, value)
}

// Delete removes the key from the key-value data store.
func (r *replayer) Delete(key []byte) {
	// If the replay already failed, stop executing ops
	if r.failure != nil {
		return
	}
	r.failure = r.writer.Delete(key)
}

// bytesPrefixRange returns key range that satisfy
// - the given prefix, and
// - the given seek position
func bytesPrefixRange(prefix, start []byte) *util.Range {
	r := util.BytesPrefix(prefix)
	r.Start = append(r.Start, start...)
	return r
}<|MERGE_RESOLUTION|>--- conflicted
+++ resolved
@@ -116,30 +116,15 @@
 	}
 	logger.Info("Allocated cache and file handles", logCtx...)
 
-<<<<<<< HEAD
-	// DM: Having it currently causes an import cycle in tests because trie/trie_test.go depends on ethdb/leveldb/leveldb.go
-	//     which depends on deepmind/context.go which depends on core/types in which core/types/derive_sha.go depends on trie
-	//     which creates the cycle. The problem is fixed in later version of Geth, since compaction is not that a problem (and
-	//     because some better extensive data point are required), we leave like that until we are abe to re-activate in future
-	//     version of Geth.
-	// if deepmind.CompactionDisabled {
-	// 	// By setting those values really high, we disable compaction of the database completely
-	// 	maxInt := int(^uint(0) >> 1)
-	// 	opts.CompactionL0Trigger = maxInt
-	// 	opts.WriteL0PauseTrigger = maxInt
-	// 	opts.WriteL0SlowdownTrigger = maxInt
-	// }
-=======
 	if deepmind.CompactionDisabled {
 		logger.Info("Disabling database compaction by setting L0 Compaction + Write triggers threshold to MAX_INT")
 		// By setting those values really high, we disable compaction of the database completely
 		maxInt := int(^uint(0) >> 1)
 
-		opts.CompactionL0Trigger = maxInt
-		opts.WriteL0PauseTrigger = maxInt
-		opts.WriteL0SlowdownTrigger = maxInt
-	}
->>>>>>> 569eafa6
+		options.CompactionL0Trigger = maxInt
+		options.WriteL0PauseTrigger = maxInt
+		options.WriteL0SlowdownTrigger = maxInt
+	}
 
 	// Open the db and recover any potential corruptions
 	db, err := leveldb.OpenFile(file, options)
