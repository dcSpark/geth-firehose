--- conflicted
+++ resolved
@@ -77,20 +77,12 @@
 	// Ancient retrieves an ancient binary blob from the append-only immutable files.
 	Ancient(kind string, number uint64) ([]byte, error)
 
-<<<<<<< HEAD
-	// ReadAncients retrieves multiple items in sequence, starting from the index 'start'.
-=======
 	// AncientRange retrieves multiple items in sequence, starting from the index 'start'.
->>>>>>> 9a0ed706
 	// It will return
 	//  - at most 'count' items,
 	//  - at least 1 item (even if exceeding the maxBytes), but will otherwise
 	//   return as many items as fit into maxBytes.
-<<<<<<< HEAD
-	ReadAncients(kind string, start, count, maxBytes uint64) ([][]byte, error)
-=======
 	AncientRange(kind string, start, count, maxBytes uint64) ([][]byte, error)
->>>>>>> 9a0ed706
 
 	// Ancients returns the ancient item numbers in the ancient store.
 	Ancients() (uint64, error)
@@ -119,10 +111,6 @@
 	// The integer return value is the total size of the written data.
 	ModifyAncients(func(AncientWriteOp) error) (int64, error)
 
-<<<<<<< HEAD
-	// TruncateAncients discards all but the first n ancient data from the ancient store.
-	TruncateAncients(n uint64) error
-=======
 	// TruncateHead discards all but the first n ancient data from the ancient store.
 	// After the truncation, the latest item can be accessed it item_n-1(start from 0).
 	TruncateHead(n uint64) error
@@ -133,7 +121,6 @@
 	// immediately, but only when the accumulated deleted data reach the threshold then
 	// will be removed all together.
 	TruncateTail(n uint64) error
->>>>>>> 9a0ed706
 
 	// Sync flushes all in-memory ancient store data to disk.
 	Sync() error
@@ -142,15 +129,6 @@
 	// The second argument is a function that takes a raw entry and returns it
 	// in the newest format.
 	MigrateTable(string, func([]byte) ([]byte, error)) error
-}
-
-// AncientWriteOp is given to the function argument of ModifyAncients.
-type AncientWriteOp interface {
-	// Append adds an RLP-encoded item.
-	Append(kind string, number uint64, item interface{}) error
-
-	// AppendRaw adds an item without RLP-encoding it.
-	AppendRaw(kind string, number uint64, item []byte) error
 }
 
 // AncientWriteOp is given to the function argument of ModifyAncients.
