// Copyright 2016 The go-ethereum Authors
// This file is part of the go-ethereum library.
//
// The go-ethereum library is free software: you can redistribute it and/or modify
// it under the terms of the GNU Lesser General Public License as published by
// the Free Software Foundation, either version 3 of the License, or
// (at your option) any later version.
//
// The go-ethereum library is distributed in the hope that it will be useful,
// but WITHOUT ANY WARRANTY; without even the implied warranty of
// MERCHANTABILITY or FITNESS FOR A PARTICULAR PURPOSE. See the
// GNU Lesser General Public License for more details.
//
// You should have received a copy of the GNU Lesser General Public License
// along with the go-ethereum library. If not, see <http://www.gnu.org/licenses/>.

package api

import (
	"bytes"
	"encoding/json"
	"errors"
	"fmt"
	"io"
	"net/http"
	"strings"
<<<<<<< HEAD
	"sync"
	"time"

	"github.com/ethereum/go-ethereum/common"
	"github.com/ethereum/go-ethereum/log"
=======
	"time"

	"github.com/ethereum/go-ethereum/common"
	"github.com/ethereum/go-ethereum/swarm/log"
>>>>>>> 37685930
	"github.com/ethereum/go-ethereum/swarm/storage"
)

const (
<<<<<<< HEAD
	ManifestType = "application/bzz-manifest+json"
=======
	ManifestType        = "application/bzz-manifest+json"
	ResourceContentType = "application/bzz-resource"

	manifestSizeLimit = 5 * 1024 * 1024
>>>>>>> 37685930
)

// Manifest represents a swarm manifest
type Manifest struct {
	Entries []ManifestEntry `json:"entries,omitempty"`
}

// ManifestEntry represents an entry in a swarm manifest
type ManifestEntry struct {
	Hash        string    `json:"hash,omitempty"`
	Path        string    `json:"path,omitempty"`
	ContentType string    `json:"contentType,omitempty"`
	Mode        int64     `json:"mode,omitempty"`
	Size        int64     `json:"size,omitempty"`
	ModTime     time.Time `json:"mod_time,omitempty"`
	Status      int       `json:"status,omitempty"`
}

// ManifestList represents the result of listing files in a manifest
type ManifestList struct {
	CommonPrefixes []string         `json:"common_prefixes,omitempty"`
	Entries        []*ManifestEntry `json:"entries,omitempty"`
}

// NewManifest creates and stores a new, empty manifest
<<<<<<< HEAD
func (a *Api) NewManifest() (storage.Key, error) {
=======
func (a *API) NewManifest(toEncrypt bool) (storage.Address, error) {
>>>>>>> 37685930
	var manifest Manifest
	data, err := json.Marshal(&manifest)
	if err != nil {
		return nil, err
	}
<<<<<<< HEAD
	return a.Store(bytes.NewReader(data), int64(len(data)), &sync.WaitGroup{})
=======
	key, wait, err := a.Store(bytes.NewReader(data), int64(len(data)), toEncrypt)
	wait()
	return key, err
}

// Manifest hack for supporting Mutable Resource Updates from the bzz: scheme
// see swarm/api/api.go:API.Get() for more information
func (a *API) NewResourceManifest(resourceAddr string) (storage.Address, error) {
	var manifest Manifest
	entry := ManifestEntry{
		Hash:        resourceAddr,
		ContentType: ResourceContentType,
	}
	manifest.Entries = append(manifest.Entries, entry)
	data, err := json.Marshal(&manifest)
	if err != nil {
		return nil, err
	}
	key, _, err := a.Store(bytes.NewReader(data), int64(len(data)), false)
	return key, err
>>>>>>> 37685930
}

// ManifestWriter is used to add and remove entries from an underlying manifest
type ManifestWriter struct {
<<<<<<< HEAD
	api   *Api
=======
	api   *API
>>>>>>> 37685930
	trie  *manifestTrie
	quitC chan bool
}

<<<<<<< HEAD
func (a *Api) NewManifestWriter(key storage.Key, quitC chan bool) (*ManifestWriter, error) {
	trie, err := loadManifest(a.dpa, key, quitC)
	if err != nil {
		return nil, fmt.Errorf("error loading manifest %s: %s", key, err)
=======
func (a *API) NewManifestWriter(addr storage.Address, quitC chan bool) (*ManifestWriter, error) {
	trie, err := loadManifest(a.fileStore, addr, quitC)
	if err != nil {
		return nil, fmt.Errorf("error loading manifest %s: %s", addr, err)
>>>>>>> 37685930
	}
	return &ManifestWriter{a, trie, quitC}, nil
}

// AddEntry stores the given data and adds the resulting key to the manifest
<<<<<<< HEAD
func (m *ManifestWriter) AddEntry(data io.Reader, e *ManifestEntry) (storage.Key, error) {
	key, err := m.api.Store(data, e.Size, nil)
=======
func (m *ManifestWriter) AddEntry(data io.Reader, e *ManifestEntry) (storage.Address, error) {

	key, _, err := m.api.Store(data, e.Size, m.trie.encrypted)
>>>>>>> 37685930
	if err != nil {
		return nil, err
	}
	entry := newManifestTrieEntry(e, nil)
<<<<<<< HEAD
	entry.Hash = key.String()
=======
	entry.Hash = key.Hex()
>>>>>>> 37685930
	m.trie.addEntry(entry, m.quitC)
	return key, nil
}

// RemoveEntry removes the given path from the manifest
func (m *ManifestWriter) RemoveEntry(path string) error {
	m.trie.deleteEntry(path, m.quitC)
	return nil
}

// Store stores the manifest, returning the resulting storage key
<<<<<<< HEAD
func (m *ManifestWriter) Store() (storage.Key, error) {
	return m.trie.hash, m.trie.recalcAndStore()
=======
func (m *ManifestWriter) Store() (storage.Address, error) {
	return m.trie.ref, m.trie.recalcAndStore()
>>>>>>> 37685930
}

// ManifestWalker is used to recursively walk the entries in the manifest and
// all of its submanifests
type ManifestWalker struct {
<<<<<<< HEAD
	api   *Api
=======
	api   *API
>>>>>>> 37685930
	trie  *manifestTrie
	quitC chan bool
}

<<<<<<< HEAD
func (a *Api) NewManifestWalker(key storage.Key, quitC chan bool) (*ManifestWalker, error) {
	trie, err := loadManifest(a.dpa, key, quitC)
	if err != nil {
		return nil, fmt.Errorf("error loading manifest %s: %s", key, err)
=======
func (a *API) NewManifestWalker(addr storage.Address, quitC chan bool) (*ManifestWalker, error) {
	trie, err := loadManifest(a.fileStore, addr, quitC)
	if err != nil {
		return nil, fmt.Errorf("error loading manifest %s: %s", addr, err)
>>>>>>> 37685930
	}
	return &ManifestWalker{a, trie, quitC}, nil
}

<<<<<<< HEAD
// SkipManifest is used as a return value from WalkFn to indicate that the
// manifest should be skipped
var SkipManifest = errors.New("skip this manifest")
=======
// ErrSkipManifest is used as a return value from WalkFn to indicate that the
// manifest should be skipped
var ErrSkipManifest = errors.New("skip this manifest")
>>>>>>> 37685930

// WalkFn is the type of function called for each entry visited by a recursive
// manifest walk
type WalkFn func(entry *ManifestEntry) error

// Walk recursively walks the manifest calling walkFn for each entry in the
// manifest, including submanifests
func (m *ManifestWalker) Walk(walkFn WalkFn) error {
	return m.walk(m.trie, "", walkFn)
}

func (m *ManifestWalker) walk(trie *manifestTrie, prefix string, walkFn WalkFn) error {
	for _, entry := range trie.entries {
		if entry == nil {
			continue
		}
		entry.Path = prefix + entry.Path
		err := walkFn(&entry.ManifestEntry)
		if err != nil {
<<<<<<< HEAD
			if entry.ContentType == ManifestType && err == SkipManifest {
=======
			if entry.ContentType == ManifestType && err == ErrSkipManifest {
>>>>>>> 37685930
				continue
			}
			return err
		}
		if entry.ContentType != ManifestType {
			continue
		}
		if err := trie.loadSubTrie(entry, nil); err != nil {
			return err
		}
		if err := m.walk(entry.subtrie, entry.Path, walkFn); err != nil {
			return err
		}
	}
	return nil
}

type manifestTrie struct {
<<<<<<< HEAD
	dpa     *storage.DPA
	entries [257]*manifestTrieEntry // indexed by first character of basePath, entries[256] is the empty basePath entry
	hash    storage.Key             // if hash != nil, it is stored
=======
	fileStore *storage.FileStore
	entries   [257]*manifestTrieEntry // indexed by first character of basePath, entries[256] is the empty basePath entry
	ref       storage.Address         // if ref != nil, it is stored
	encrypted bool
>>>>>>> 37685930
}

func newManifestTrieEntry(entry *ManifestEntry, subtrie *manifestTrie) *manifestTrieEntry {
	return &manifestTrieEntry{
		ManifestEntry: *entry,
		subtrie:       subtrie,
	}
}

type manifestTrieEntry struct {
	ManifestEntry
<<<<<<< HEAD

	subtrie *manifestTrie
}
=======
>>>>>>> 37685930

	subtrie *manifestTrie
}

<<<<<<< HEAD
	log.Trace(fmt.Sprintf("manifest lookup key: '%v'.", hash.Log()))
	// retrieve manifest via DPA
	manifestReader := dpa.Retrieve(hash)
	return readManifest(manifestReader, hash, dpa, quitC)
=======
func loadManifest(fileStore *storage.FileStore, hash storage.Address, quitC chan bool) (trie *manifestTrie, err error) { // non-recursive, subtrees are downloaded on-demand
	log.Trace("manifest lookup", "key", hash)
	// retrieve manifest via FileStore
	manifestReader, isEncrypted := fileStore.Retrieve(hash)
	log.Trace("reader retrieved", "key", hash)
	return readManifest(manifestReader, hash, fileStore, isEncrypted, quitC)
>>>>>>> 37685930
}

func readManifest(manifestReader storage.LazySectionReader, hash storage.Address, fileStore *storage.FileStore, isEncrypted bool, quitC chan bool) (trie *manifestTrie, err error) { // non-recursive, subtrees are downloaded on-demand

	// TODO check size for oversized manifests
	size, err := manifestReader.Size(quitC)
	if err != nil { // size == 0
		// can't determine size means we don't have the root chunk
<<<<<<< HEAD
		err = fmt.Errorf("Manifest not Found")
		return
	}
	manifestData := make([]byte, size)
	read, err := manifestReader.Read(manifestData)
	if int64(read) < size {
		log.Trace(fmt.Sprintf("Manifest %v not found.", hash.Log()))
=======
		log.Trace("manifest not found", "key", hash)
		err = fmt.Errorf("Manifest not Found")
		return
	}
	if size > manifestSizeLimit {
		log.Warn("manifest exceeds size limit", "key", hash, "size", size, "limit", manifestSizeLimit)
		err = fmt.Errorf("Manifest size of %v bytes exceeds the %v byte limit", size, manifestSizeLimit)
		return
	}
	manifestData := make([]byte, size)
	read, err := manifestReader.Read(manifestData)
	if int64(read) < size {
		log.Trace("manifest not found", "key", hash)
>>>>>>> 37685930
		if err == nil {
			err = fmt.Errorf("Manifest retrieval cut short: read %v, expect %v", read, size)
		}
		return
	}

<<<<<<< HEAD
	log.Trace(fmt.Sprintf("Manifest %v retrieved", hash.Log()))
=======
	log.Debug("manifest retrieved", "key", hash)
>>>>>>> 37685930
	var man struct {
		Entries []*manifestTrieEntry `json:"entries"`
	}
	err = json.Unmarshal(manifestData, &man)
	if err != nil {
		err = fmt.Errorf("Manifest %v is malformed: %v", hash.Log(), err)
<<<<<<< HEAD
		log.Trace(fmt.Sprintf("%v", err))
		return
	}

	log.Trace(fmt.Sprintf("Manifest %v has %d entries.", hash.Log(), len(man.Entries)))
=======
		log.Trace("malformed manifest", "key", hash)
		return
	}

	log.Trace("manifest entries", "key", hash, "len", len(man.Entries))
>>>>>>> 37685930

	trie = &manifestTrie{
		fileStore: fileStore,
		encrypted: isEncrypted,
	}
	for _, entry := range man.Entries {
		trie.addEntry(entry, quitC)
	}
	return
}

func (mt *manifestTrie) addEntry(entry *manifestTrieEntry, quitC chan bool) {
	mt.ref = nil // trie modified, hash needs to be re-calculated on demand

	if len(entry.Path) == 0 {
		mt.entries[256] = entry
		return
	}

	b := entry.Path[0]
<<<<<<< HEAD
	oldentry := self.entries[b]
	if (oldentry == nil) || (oldentry.Path == entry.Path && oldentry.ContentType != ManifestType) {
		self.entries[b] = entry
=======
	oldentry := mt.entries[b]
	if (oldentry == nil) || (oldentry.Path == entry.Path && oldentry.ContentType != ManifestType) {
		mt.entries[b] = entry
>>>>>>> 37685930
		return
	}

	cpl := 0
	for (len(entry.Path) > cpl) && (len(oldentry.Path) > cpl) && (entry.Path[cpl] == oldentry.Path[cpl]) {
		cpl++
	}

	if (oldentry.ContentType == ManifestType) && (cpl == len(oldentry.Path)) {
<<<<<<< HEAD
		if self.loadSubTrie(oldentry, quitC) != nil {
=======
		if mt.loadSubTrie(oldentry, quitC) != nil {
>>>>>>> 37685930
			return
		}
		entry.Path = entry.Path[cpl:]
		oldentry.subtrie.addEntry(entry, quitC)
		oldentry.Hash = ""
		return
	}

	commonPrefix := entry.Path[:cpl]

	subtrie := &manifestTrie{
		fileStore: mt.fileStore,
		encrypted: mt.encrypted,
	}
	entry.Path = entry.Path[cpl:]
	oldentry.Path = oldentry.Path[cpl:]
	subtrie.addEntry(entry, quitC)
	subtrie.addEntry(oldentry, quitC)

<<<<<<< HEAD
	self.entries[b] = newManifestTrieEntry(&ManifestEntry{
=======
	mt.entries[b] = newManifestTrieEntry(&ManifestEntry{
>>>>>>> 37685930
		Path:        commonPrefix,
		ContentType: ManifestType,
	}, subtrie)
}

func (mt *manifestTrie) getCountLast() (cnt int, entry *manifestTrieEntry) {
	for _, e := range mt.entries {
		if e != nil {
			cnt++
			entry = e
		}
	}
	return
}

func (mt *manifestTrie) deleteEntry(path string, quitC chan bool) {
	mt.ref = nil // trie modified, hash needs to be re-calculated on demand

	if len(path) == 0 {
		mt.entries[256] = nil
		return
	}

	b := path[0]
<<<<<<< HEAD
	entry := self.entries[b]
=======
	entry := mt.entries[b]
>>>>>>> 37685930
	if entry == nil {
		return
	}
	if entry.Path == path {
		mt.entries[b] = nil
		return
	}

	epl := len(entry.Path)
	if (entry.ContentType == ManifestType) && (len(path) >= epl) && (path[:epl] == entry.Path) {
<<<<<<< HEAD
		if self.loadSubTrie(entry, quitC) != nil {
=======
		if mt.loadSubTrie(entry, quitC) != nil {
>>>>>>> 37685930
			return
		}
		entry.subtrie.deleteEntry(path[epl:], quitC)
		entry.Hash = ""
		// remove subtree if it has less than 2 elements
		cnt, lastentry := entry.subtrie.getCountLast()
		if cnt < 2 {
			if lastentry != nil {
				lastentry.Path = entry.Path + lastentry.Path
			}
			mt.entries[b] = lastentry
		}
	}
}

func (mt *manifestTrie) recalcAndStore() error {
	if mt.ref != nil {
		return nil
	}

	var buffer bytes.Buffer
	buffer.WriteString(`{"entries":[`)

	list := &Manifest{}
<<<<<<< HEAD
	for _, entry := range self.entries {
=======
	for _, entry := range mt.entries {
>>>>>>> 37685930
		if entry != nil {
			if entry.Hash == "" { // TODO: paralellize
				err := entry.subtrie.recalcAndStore()
				if err != nil {
					return err
				}
				entry.Hash = entry.subtrie.ref.Hex()
			}
			list.Entries = append(list.Entries, entry.ManifestEntry)
		}

	}

	manifest, err := json.Marshal(list)
	if err != nil {
		return err
	}

	sr := bytes.NewReader(manifest)
	key, wait, err2 := mt.fileStore.Store(sr, int64(len(manifest)), mt.encrypted)
	wait()
	mt.ref = key
	return err2
}

func (mt *manifestTrie) loadSubTrie(entry *manifestTrieEntry, quitC chan bool) (err error) {
	if entry.subtrie == nil {
		hash := common.Hex2Bytes(entry.Hash)
		entry.subtrie, err = loadManifest(mt.fileStore, hash, quitC)
		entry.Hash = "" // might not match, should be recalculated
	}
	return
}

func (mt *manifestTrie) listWithPrefixInt(prefix, rp string, quitC chan bool, cb func(entry *manifestTrieEntry, suffix string)) error {
	plen := len(prefix)
	var start, stop int
	if plen == 0 {
		start = 0
		stop = 256
	} else {
		start = int(prefix[0])
		stop = start
	}

	for i := start; i <= stop; i++ {
		select {
		case <-quitC:
			return fmt.Errorf("aborted")
		default:
		}
		entry := mt.entries[i]
		if entry != nil {
			epl := len(entry.Path)
			if entry.ContentType == ManifestType {
				l := plen
				if epl < l {
					l = epl
				}
				if prefix[:l] == entry.Path[:l] {
					err := mt.loadSubTrie(entry, quitC)
					if err != nil {
						return err
					}
					err = entry.subtrie.listWithPrefixInt(prefix[l:], rp+entry.Path[l:], quitC, cb)
					if err != nil {
						return err
					}
				}
			} else {
				if (epl >= plen) && (prefix == entry.Path[:plen]) {
					cb(entry, rp+entry.Path[plen:])
				}
			}
		}
	}
	return nil
}

func (mt *manifestTrie) listWithPrefix(prefix string, quitC chan bool, cb func(entry *manifestTrieEntry, suffix string)) (err error) {
	return mt.listWithPrefixInt(prefix, "", quitC, cb)
}

<<<<<<< HEAD
func (self *manifestTrie) findPrefixOf(path string, quitC chan bool) (entry *manifestTrieEntry, pos int) {

=======
func (mt *manifestTrie) findPrefixOf(path string, quitC chan bool) (entry *manifestTrieEntry, pos int) {
>>>>>>> 37685930
	log.Trace(fmt.Sprintf("findPrefixOf(%s)", path))

	if len(path) == 0 {
		return mt.entries[256], 0
	}

	//see if first char is in manifest entries
	b := path[0]
<<<<<<< HEAD
	entry = self.entries[b]
=======
	entry = mt.entries[b]
>>>>>>> 37685930
	if entry == nil {
		return mt.entries[256], 0
	}

	epl := len(entry.Path)
	log.Trace(fmt.Sprintf("path = %v  entry.Path = %v  epl = %v", path, entry.Path, epl))
	if len(path) <= epl {
		if entry.Path[:len(path)] == path {
			if entry.ContentType == ManifestType {
<<<<<<< HEAD
				err := self.loadSubTrie(entry, quitC)
=======
				err := mt.loadSubTrie(entry, quitC)
>>>>>>> 37685930
				if err == nil && entry.subtrie != nil {
					subentries := entry.subtrie.entries
					for i := 0; i < len(subentries); i++ {
						sub := subentries[i]
						if sub != nil && sub.Path == "" {
							return sub, len(path)
						}
					}
				}
				entry.Status = http.StatusMultipleChoices
			}
			pos = len(path)
			return
		}
		return nil, 0
	}
	if path[:epl] == entry.Path {
		log.Trace(fmt.Sprintf("entry.ContentType = %v", entry.ContentType))
		//the subentry is a manifest, load subtrie
		if entry.ContentType == ManifestType && (strings.Contains(entry.Path, path) || strings.Contains(path, entry.Path)) {
<<<<<<< HEAD
			err := self.loadSubTrie(entry, quitC)
=======
			err := mt.loadSubTrie(entry, quitC)
>>>>>>> 37685930
			if err != nil {
				return nil, 0
			}
			sub, pos := entry.subtrie.findPrefixOf(path[epl:], quitC)
			if sub != nil {
				entry = sub
				pos += epl
				return sub, pos
			} else if path == entry.Path {
				entry.Status = http.StatusMultipleChoices
			}

		} else {
			//entry is not a manifest, return it
			if path != entry.Path {
				return nil, 0
			}
			pos = epl
		}
	}
	return nil, 0
}

// file system manifest always contains regularized paths
// no leading or trailing slashes, only single slashes inside
func RegularSlashes(path string) (res string) {
	for i := 0; i < len(path); i++ {
		if (path[i] != '/') || ((i > 0) && (path[i-1] != '/')) {
			res = res + path[i:i+1]
		}
	}
	if (len(res) > 0) && (res[len(res)-1] == '/') {
		res = res[:len(res)-1]
	}
	return
}

func (mt *manifestTrie) getEntry(spath string) (entry *manifestTrieEntry, fullpath string) {
	path := RegularSlashes(spath)
	var pos int
	quitC := make(chan bool)
	entry, pos = mt.findPrefixOf(path, quitC)
	return entry, path[:pos]
}<|MERGE_RESOLUTION|>--- conflicted
+++ resolved
@@ -24,30 +24,18 @@
 	"io"
 	"net/http"
 	"strings"
-<<<<<<< HEAD
-	"sync"
-	"time"
-
-	"github.com/ethereum/go-ethereum/common"
-	"github.com/ethereum/go-ethereum/log"
-=======
 	"time"
 
 	"github.com/ethereum/go-ethereum/common"
 	"github.com/ethereum/go-ethereum/swarm/log"
->>>>>>> 37685930
 	"github.com/ethereum/go-ethereum/swarm/storage"
 )
 
 const (
-<<<<<<< HEAD
-	ManifestType = "application/bzz-manifest+json"
-=======
 	ManifestType        = "application/bzz-manifest+json"
 	ResourceContentType = "application/bzz-resource"
 
 	manifestSizeLimit = 5 * 1024 * 1024
->>>>>>> 37685930
 )
 
 // Manifest represents a swarm manifest
@@ -73,19 +61,12 @@
 }
 
 // NewManifest creates and stores a new, empty manifest
-<<<<<<< HEAD
-func (a *Api) NewManifest() (storage.Key, error) {
-=======
 func (a *API) NewManifest(toEncrypt bool) (storage.Address, error) {
->>>>>>> 37685930
 	var manifest Manifest
 	data, err := json.Marshal(&manifest)
 	if err != nil {
 		return nil, err
 	}
-<<<<<<< HEAD
-	return a.Store(bytes.NewReader(data), int64(len(data)), &sync.WaitGroup{})
-=======
 	key, wait, err := a.Store(bytes.NewReader(data), int64(len(data)), toEncrypt)
 	wait()
 	return key, err
@@ -106,53 +87,32 @@
 	}
 	key, _, err := a.Store(bytes.NewReader(data), int64(len(data)), false)
 	return key, err
->>>>>>> 37685930
 }
 
 // ManifestWriter is used to add and remove entries from an underlying manifest
 type ManifestWriter struct {
-<<<<<<< HEAD
-	api   *Api
-=======
 	api   *API
->>>>>>> 37685930
 	trie  *manifestTrie
 	quitC chan bool
 }
 
-<<<<<<< HEAD
-func (a *Api) NewManifestWriter(key storage.Key, quitC chan bool) (*ManifestWriter, error) {
-	trie, err := loadManifest(a.dpa, key, quitC)
-	if err != nil {
-		return nil, fmt.Errorf("error loading manifest %s: %s", key, err)
-=======
 func (a *API) NewManifestWriter(addr storage.Address, quitC chan bool) (*ManifestWriter, error) {
 	trie, err := loadManifest(a.fileStore, addr, quitC)
 	if err != nil {
 		return nil, fmt.Errorf("error loading manifest %s: %s", addr, err)
->>>>>>> 37685930
 	}
 	return &ManifestWriter{a, trie, quitC}, nil
 }
 
 // AddEntry stores the given data and adds the resulting key to the manifest
-<<<<<<< HEAD
-func (m *ManifestWriter) AddEntry(data io.Reader, e *ManifestEntry) (storage.Key, error) {
-	key, err := m.api.Store(data, e.Size, nil)
-=======
 func (m *ManifestWriter) AddEntry(data io.Reader, e *ManifestEntry) (storage.Address, error) {
 
 	key, _, err := m.api.Store(data, e.Size, m.trie.encrypted)
->>>>>>> 37685930
 	if err != nil {
 		return nil, err
 	}
 	entry := newManifestTrieEntry(e, nil)
-<<<<<<< HEAD
-	entry.Hash = key.String()
-=======
 	entry.Hash = key.Hex()
->>>>>>> 37685930
 	m.trie.addEntry(entry, m.quitC)
 	return key, nil
 }
@@ -164,51 +124,29 @@
 }
 
 // Store stores the manifest, returning the resulting storage key
-<<<<<<< HEAD
-func (m *ManifestWriter) Store() (storage.Key, error) {
-	return m.trie.hash, m.trie.recalcAndStore()
-=======
 func (m *ManifestWriter) Store() (storage.Address, error) {
 	return m.trie.ref, m.trie.recalcAndStore()
->>>>>>> 37685930
 }
 
 // ManifestWalker is used to recursively walk the entries in the manifest and
 // all of its submanifests
 type ManifestWalker struct {
-<<<<<<< HEAD
-	api   *Api
-=======
 	api   *API
->>>>>>> 37685930
 	trie  *manifestTrie
 	quitC chan bool
 }
 
-<<<<<<< HEAD
-func (a *Api) NewManifestWalker(key storage.Key, quitC chan bool) (*ManifestWalker, error) {
-	trie, err := loadManifest(a.dpa, key, quitC)
-	if err != nil {
-		return nil, fmt.Errorf("error loading manifest %s: %s", key, err)
-=======
 func (a *API) NewManifestWalker(addr storage.Address, quitC chan bool) (*ManifestWalker, error) {
 	trie, err := loadManifest(a.fileStore, addr, quitC)
 	if err != nil {
 		return nil, fmt.Errorf("error loading manifest %s: %s", addr, err)
->>>>>>> 37685930
 	}
 	return &ManifestWalker{a, trie, quitC}, nil
 }
 
-<<<<<<< HEAD
-// SkipManifest is used as a return value from WalkFn to indicate that the
-// manifest should be skipped
-var SkipManifest = errors.New("skip this manifest")
-=======
 // ErrSkipManifest is used as a return value from WalkFn to indicate that the
 // manifest should be skipped
 var ErrSkipManifest = errors.New("skip this manifest")
->>>>>>> 37685930
 
 // WalkFn is the type of function called for each entry visited by a recursive
 // manifest walk
@@ -228,11 +166,7 @@
 		entry.Path = prefix + entry.Path
 		err := walkFn(&entry.ManifestEntry)
 		if err != nil {
-<<<<<<< HEAD
-			if entry.ContentType == ManifestType && err == SkipManifest {
-=======
 			if entry.ContentType == ManifestType && err == ErrSkipManifest {
->>>>>>> 37685930
 				continue
 			}
 			return err
@@ -251,16 +185,10 @@
 }
 
 type manifestTrie struct {
-<<<<<<< HEAD
-	dpa     *storage.DPA
-	entries [257]*manifestTrieEntry // indexed by first character of basePath, entries[256] is the empty basePath entry
-	hash    storage.Key             // if hash != nil, it is stored
-=======
 	fileStore *storage.FileStore
 	entries   [257]*manifestTrieEntry // indexed by first character of basePath, entries[256] is the empty basePath entry
 	ref       storage.Address         // if ref != nil, it is stored
 	encrypted bool
->>>>>>> 37685930
 }
 
 func newManifestTrieEntry(entry *ManifestEntry, subtrie *manifestTrie) *manifestTrieEntry {
@@ -272,29 +200,16 @@
 
 type manifestTrieEntry struct {
 	ManifestEntry
-<<<<<<< HEAD
 
 	subtrie *manifestTrie
 }
-=======
->>>>>>> 37685930
-
-	subtrie *manifestTrie
-}
-
-<<<<<<< HEAD
-	log.Trace(fmt.Sprintf("manifest lookup key: '%v'.", hash.Log()))
-	// retrieve manifest via DPA
-	manifestReader := dpa.Retrieve(hash)
-	return readManifest(manifestReader, hash, dpa, quitC)
-=======
+
 func loadManifest(fileStore *storage.FileStore, hash storage.Address, quitC chan bool) (trie *manifestTrie, err error) { // non-recursive, subtrees are downloaded on-demand
 	log.Trace("manifest lookup", "key", hash)
 	// retrieve manifest via FileStore
 	manifestReader, isEncrypted := fileStore.Retrieve(hash)
 	log.Trace("reader retrieved", "key", hash)
 	return readManifest(manifestReader, hash, fileStore, isEncrypted, quitC)
->>>>>>> 37685930
 }
 
 func readManifest(manifestReader storage.LazySectionReader, hash storage.Address, fileStore *storage.FileStore, isEncrypted bool, quitC chan bool) (trie *manifestTrie, err error) { // non-recursive, subtrees are downloaded on-demand
@@ -303,15 +218,6 @@
 	size, err := manifestReader.Size(quitC)
 	if err != nil { // size == 0
 		// can't determine size means we don't have the root chunk
-<<<<<<< HEAD
-		err = fmt.Errorf("Manifest not Found")
-		return
-	}
-	manifestData := make([]byte, size)
-	read, err := manifestReader.Read(manifestData)
-	if int64(read) < size {
-		log.Trace(fmt.Sprintf("Manifest %v not found.", hash.Log()))
-=======
 		log.Trace("manifest not found", "key", hash)
 		err = fmt.Errorf("Manifest not Found")
 		return
@@ -325,37 +231,24 @@
 	read, err := manifestReader.Read(manifestData)
 	if int64(read) < size {
 		log.Trace("manifest not found", "key", hash)
->>>>>>> 37685930
 		if err == nil {
 			err = fmt.Errorf("Manifest retrieval cut short: read %v, expect %v", read, size)
 		}
 		return
 	}
 
-<<<<<<< HEAD
-	log.Trace(fmt.Sprintf("Manifest %v retrieved", hash.Log()))
-=======
 	log.Debug("manifest retrieved", "key", hash)
->>>>>>> 37685930
 	var man struct {
 		Entries []*manifestTrieEntry `json:"entries"`
 	}
 	err = json.Unmarshal(manifestData, &man)
 	if err != nil {
 		err = fmt.Errorf("Manifest %v is malformed: %v", hash.Log(), err)
-<<<<<<< HEAD
-		log.Trace(fmt.Sprintf("%v", err))
-		return
-	}
-
-	log.Trace(fmt.Sprintf("Manifest %v has %d entries.", hash.Log(), len(man.Entries)))
-=======
 		log.Trace("malformed manifest", "key", hash)
 		return
 	}
 
 	log.Trace("manifest entries", "key", hash, "len", len(man.Entries))
->>>>>>> 37685930
 
 	trie = &manifestTrie{
 		fileStore: fileStore,
@@ -376,15 +269,9 @@
 	}
 
 	b := entry.Path[0]
-<<<<<<< HEAD
-	oldentry := self.entries[b]
-	if (oldentry == nil) || (oldentry.Path == entry.Path && oldentry.ContentType != ManifestType) {
-		self.entries[b] = entry
-=======
 	oldentry := mt.entries[b]
 	if (oldentry == nil) || (oldentry.Path == entry.Path && oldentry.ContentType != ManifestType) {
 		mt.entries[b] = entry
->>>>>>> 37685930
 		return
 	}
 
@@ -394,11 +281,7 @@
 	}
 
 	if (oldentry.ContentType == ManifestType) && (cpl == len(oldentry.Path)) {
-<<<<<<< HEAD
-		if self.loadSubTrie(oldentry, quitC) != nil {
-=======
 		if mt.loadSubTrie(oldentry, quitC) != nil {
->>>>>>> 37685930
 			return
 		}
 		entry.Path = entry.Path[cpl:]
@@ -418,11 +301,7 @@
 	subtrie.addEntry(entry, quitC)
 	subtrie.addEntry(oldentry, quitC)
 
-<<<<<<< HEAD
-	self.entries[b] = newManifestTrieEntry(&ManifestEntry{
-=======
 	mt.entries[b] = newManifestTrieEntry(&ManifestEntry{
->>>>>>> 37685930
 		Path:        commonPrefix,
 		ContentType: ManifestType,
 	}, subtrie)
@@ -447,11 +326,7 @@
 	}
 
 	b := path[0]
-<<<<<<< HEAD
-	entry := self.entries[b]
-=======
 	entry := mt.entries[b]
->>>>>>> 37685930
 	if entry == nil {
 		return
 	}
@@ -462,11 +337,7 @@
 
 	epl := len(entry.Path)
 	if (entry.ContentType == ManifestType) && (len(path) >= epl) && (path[:epl] == entry.Path) {
-<<<<<<< HEAD
-		if self.loadSubTrie(entry, quitC) != nil {
-=======
 		if mt.loadSubTrie(entry, quitC) != nil {
->>>>>>> 37685930
 			return
 		}
 		entry.subtrie.deleteEntry(path[epl:], quitC)
@@ -491,11 +362,7 @@
 	buffer.WriteString(`{"entries":[`)
 
 	list := &Manifest{}
-<<<<<<< HEAD
-	for _, entry := range self.entries {
-=======
 	for _, entry := range mt.entries {
->>>>>>> 37685930
 		if entry != nil {
 			if entry.Hash == "" { // TODO: paralellize
 				err := entry.subtrie.recalcAndStore()
@@ -579,12 +446,7 @@
 	return mt.listWithPrefixInt(prefix, "", quitC, cb)
 }
 
-<<<<<<< HEAD
-func (self *manifestTrie) findPrefixOf(path string, quitC chan bool) (entry *manifestTrieEntry, pos int) {
-
-=======
 func (mt *manifestTrie) findPrefixOf(path string, quitC chan bool) (entry *manifestTrieEntry, pos int) {
->>>>>>> 37685930
 	log.Trace(fmt.Sprintf("findPrefixOf(%s)", path))
 
 	if len(path) == 0 {
@@ -593,11 +455,7 @@
 
 	//see if first char is in manifest entries
 	b := path[0]
-<<<<<<< HEAD
-	entry = self.entries[b]
-=======
 	entry = mt.entries[b]
->>>>>>> 37685930
 	if entry == nil {
 		return mt.entries[256], 0
 	}
@@ -607,11 +465,7 @@
 	if len(path) <= epl {
 		if entry.Path[:len(path)] == path {
 			if entry.ContentType == ManifestType {
-<<<<<<< HEAD
-				err := self.loadSubTrie(entry, quitC)
-=======
 				err := mt.loadSubTrie(entry, quitC)
->>>>>>> 37685930
 				if err == nil && entry.subtrie != nil {
 					subentries := entry.subtrie.entries
 					for i := 0; i < len(subentries); i++ {
@@ -632,11 +486,7 @@
 		log.Trace(fmt.Sprintf("entry.ContentType = %v", entry.ContentType))
 		//the subentry is a manifest, load subtrie
 		if entry.ContentType == ManifestType && (strings.Contains(entry.Path, path) || strings.Contains(path, entry.Path)) {
-<<<<<<< HEAD
-			err := self.loadSubTrie(entry, quitC)
-=======
 			err := mt.loadSubTrie(entry, quitC)
->>>>>>> 37685930
 			if err != nil {
 				return nil, 0
 			}
