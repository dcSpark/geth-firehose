// Copyright 2017 The go-ethereum Authors
// This file is part of the go-ethereum library.
//
// The go-ethereum library is free software: you can redistribute it and/or modify
// it under the terms of the GNU Lesser General Public License as published by
// the Free Software Foundation, either version 3 of the License, or
// (at your option) any later version.
//
// The go-ethereum library is distributed in the hope that it will be useful,
// but WITHOUT ANY WARRANTY; without even the implied warranty of
// MERCHANTABILITY or FITNESS FOR A PARTICULAR PURPOSE. See the
// GNU Lesser General Public License for more details.
//
// You should have received a copy of the GNU Lesser General Public License
// along with the go-ethereum library. If not, see <http://www.gnu.org/licenses/>.

// Package clique implements the proof-of-authority consensus engine.
package clique

import (
	"bytes"
	"errors"
	"fmt"
	"io"
	"math/big"
	"math/rand"
	"sync"
	"time"

	"github.com/ethereum/go-ethereum/accounts"
	"github.com/ethereum/go-ethereum/common"
	"github.com/ethereum/go-ethereum/common/gopool"
	"github.com/ethereum/go-ethereum/common/hexutil"
	"github.com/ethereum/go-ethereum/consensus"
	"github.com/ethereum/go-ethereum/consensus/misc"
	"github.com/ethereum/go-ethereum/core/state"
	"github.com/ethereum/go-ethereum/core/types"
	"github.com/ethereum/go-ethereum/crypto"
	"github.com/ethereum/go-ethereum/deepmind"
	"github.com/ethereum/go-ethereum/ethdb"
	"github.com/ethereum/go-ethereum/log"
	"github.com/ethereum/go-ethereum/params"
	"github.com/ethereum/go-ethereum/rlp"
	"github.com/ethereum/go-ethereum/rpc"
	"github.com/ethereum/go-ethereum/trie"
	lru "github.com/hashicorp/golang-lru"
	"golang.org/x/crypto/sha3"
)

const (
	checkpointInterval = 1024 // Number of blocks after which to save the vote snapshot to the database
	inmemorySnapshots  = 128  // Number of recent vote snapshots to keep in memory
	inmemorySignatures = 4096 // Number of recent block signatures to keep in memory

	wiggleTime = 500 * time.Millisecond // Random delay (per signer) to allow concurrent signers
)

// Clique proof-of-authority protocol constants.
var (
	epochLength = uint64(30000) // Default number of blocks after which to checkpoint and reset the pending votes

	extraVanity = 32                     // Fixed number of extra-data prefix bytes reserved for signer vanity
	extraSeal   = crypto.SignatureLength // Fixed number of extra-data suffix bytes reserved for signer seal

	nonceAuthVote = hexutil.MustDecode("0xffffffffffffffff") // Magic nonce number to vote on adding a new signer
	nonceDropVote = hexutil.MustDecode("0x0000000000000000") // Magic nonce number to vote on removing a signer.

	uncleHash = types.CalcUncleHash(nil) // Always Keccak256(RLP([])) as uncles are meaningless outside of PoW.

	diffInTurn = big.NewInt(2) // Block difficulty for in-turn signatures
	diffNoTurn = big.NewInt(1) // Block difficulty for out-of-turn signatures
)

// Various error messages to mark blocks invalid. These should be private to
// prevent engine specific errors from being referenced in the remainder of the
// codebase, inherently breaking if the engine is swapped out. Please put common
// error types into the consensus package.
var (
	// errUnknownBlock is returned when the list of signers is requested for a block
	// that is not part of the local blockchain.
	errUnknownBlock = errors.New("unknown block")

	// errInvalidCheckpointBeneficiary is returned if a checkpoint/epoch transition
	// block has a beneficiary set to non-zeroes.
	errInvalidCheckpointBeneficiary = errors.New("beneficiary in checkpoint block non-zero")

	// errInvalidVote is returned if a nonce value is something else that the two
	// allowed constants of 0x00..0 or 0xff..f.
	errInvalidVote = errors.New("vote nonce not 0x00..0 or 0xff..f")

	// errInvalidCheckpointVote is returned if a checkpoint/epoch transition block
	// has a vote nonce set to non-zeroes.
	errInvalidCheckpointVote = errors.New("vote nonce in checkpoint block non-zero")

	// errMissingVanity is returned if a block's extra-data section is shorter than
	// 32 bytes, which is required to store the signer vanity.
	errMissingVanity = errors.New("extra-data 32 byte vanity prefix missing")

	// errMissingSignature is returned if a block's extra-data section doesn't seem
	// to contain a 65 byte secp256k1 signature.
	errMissingSignature = errors.New("extra-data 65 byte signature suffix missing")

	// errExtraSigners is returned if non-checkpoint block contain signer data in
	// their extra-data fields.
	errExtraSigners = errors.New("non-checkpoint block contains extra signer list")

	// errInvalidCheckpointSigners is returned if a checkpoint block contains an
	// invalid list of signers (i.e. non divisible by 20 bytes).
	errInvalidCheckpointSigners = errors.New("invalid signer list on checkpoint block")

	// errMismatchingCheckpointSigners is returned if a checkpoint block contains a
	// list of signers different than the one the local node calculated.
	errMismatchingCheckpointSigners = errors.New("mismatching signer list on checkpoint block")

	// errInvalidMixDigest is returned if a block's mix digest is non-zero.
	errInvalidMixDigest = errors.New("non-zero mix digest")

	// errInvalidUncleHash is returned if a block contains an non-empty uncle list.
	errInvalidUncleHash = errors.New("non empty uncle hash")

	// errInvalidDifficulty is returned if the difficulty of a block neither 1 or 2.
	errInvalidDifficulty = errors.New("invalid difficulty")

	// errWrongDifficulty is returned if the difficulty of a block doesn't match the
	// turn of the signer.
	errWrongDifficulty = errors.New("wrong difficulty")

	// errInvalidTimestamp is returned if the timestamp of a block is lower than
	// the previous block's timestamp + the minimum block period.
	errInvalidTimestamp = errors.New("invalid timestamp")

	// errInvalidVotingChain is returned if an authorization list is attempted to
	// be modified via out-of-range or non-contiguous headers.
	errInvalidVotingChain = errors.New("invalid voting chain")

	// errUnauthorizedSigner is returned if a header is signed by a non-authorized entity.
	errUnauthorizedSigner = errors.New("unauthorized signer")

	// errRecentlySigned is returned if a header is signed by an authorized entity
	// that already signed a header recently, thus is temporarily not allowed to.
	errRecentlySigned = errors.New("recently signed")
)

// SignerFn hashes and signs the data to be signed by a backing account.
type SignerFn func(signer accounts.Account, mimeType string, message []byte) ([]byte, error)

// ecrecover extracts the Ethereum account address from a signed header.
func ecrecover(header *types.Header, sigcache *lru.ARCCache) (common.Address, error) {
	// If the signature's already cached, return that
	hash := header.Hash()
	if address, known := sigcache.Get(hash); known {
		return address.(common.Address), nil
	}
	// Retrieve the signature from the header extra-data
	if len(header.Extra) < extraSeal {
		return common.Address{}, errMissingSignature
	}
	signature := header.Extra[len(header.Extra)-extraSeal:]

	// Recover the public key and the Ethereum address
	pubkey, err := crypto.Ecrecover(SealHash(header).Bytes(), signature)
	if err != nil {
		return common.Address{}, err
	}
	var signer common.Address
	copy(signer[:], crypto.Keccak256(pubkey[1:])[12:])

	sigcache.Add(hash, signer)
	return signer, nil
}

// Clique is the proof-of-authority consensus engine proposed to support the
// Ethereum testnet following the Ropsten attacks.
type Clique struct {
	config *params.CliqueConfig // Consensus engine configuration parameters
	db     ethdb.Database       // Database to store and retrieve snapshot checkpoints

	recents    *lru.ARCCache // Snapshots for recent block to speed up reorgs
	signatures *lru.ARCCache // Signatures of recent blocks to speed up mining

	proposals map[common.Address]bool // Current list of proposals we are pushing

	signer common.Address // Ethereum address of the signing key
	signFn SignerFn       // Signer function to authorize hashes with
	lock   sync.RWMutex   // Protects the signer fields

	// The fields below are for testing only
	fakeDiff bool // Skip difficulty verifications
}

// New creates a Clique proof-of-authority consensus engine with the initial
// signers set to the ones provided by the user.
func New(config *params.CliqueConfig, db ethdb.Database) *Clique {
	// Set any missing consensus parameters to their defaults
	conf := *config
	if conf.Epoch == 0 {
		conf.Epoch = epochLength
	}
	// Allocate the snapshot caches and create the engine
	recents, _ := lru.NewARC(inmemorySnapshots)
	signatures, _ := lru.NewARC(inmemorySignatures)

	return &Clique{
		config:     &conf,
		db:         db,
		recents:    recents,
		signatures: signatures,
		proposals:  make(map[common.Address]bool),
	}
}

// Author implements consensus.Engine, returning the Ethereum address recovered
// from the signature in the header's extra-data section.
func (c *Clique) Author(header *types.Header) (common.Address, error) {
	return ecrecover(header, c.signatures)
}

// VerifyHeader checks whether a header conforms to the consensus rules.
func (c *Clique) VerifyHeader(chain consensus.ChainHeaderReader, header *types.Header, seal bool) error {
	return c.verifyHeader(chain, header, nil)
}

// VerifyHeaders is similar to VerifyHeader, but verifies a batch of headers. The
// method returns a quit channel to abort the operations and a results channel to
// retrieve the async verifications (the order is that of the input slice).
func (c *Clique) VerifyHeaders(chain consensus.ChainHeaderReader, headers []*types.Header, seals []bool) (chan<- struct{}, <-chan error) {
	abort := make(chan struct{})
	results := make(chan error, len(headers))

	gopool.Submit(func() {
		for i, header := range headers {
			err := c.verifyHeader(chain, header, headers[:i])

			select {
			case <-abort:
				return
			case results <- err:
			}
		}
	})
	return abort, results
}

// verifyHeader checks whether a header conforms to the consensus rules.The
// caller may optionally pass in a batch of parents (ascending order) to avoid
// looking those up from the database. This is useful for concurrently verifying
// a batch of new headers.
func (c *Clique) verifyHeader(chain consensus.ChainHeaderReader, header *types.Header, parents []*types.Header) error {
	if header.Number == nil {
		return errUnknownBlock
	}
	number := header.Number.Uint64()

	// Don't waste time checking blocks from the future
	if header.Time > uint64(time.Now().Unix()) {
		return consensus.ErrFutureBlock
	}
	// Checkpoint blocks need to enforce zero beneficiary
	checkpoint := (number % c.config.Epoch) == 0
	if checkpoint && header.Coinbase != (common.Address{}) {
		return errInvalidCheckpointBeneficiary
	}
	// Nonces must be 0x00..0 or 0xff..f, zeroes enforced on checkpoints
	if !bytes.Equal(header.Nonce[:], nonceAuthVote) && !bytes.Equal(header.Nonce[:], nonceDropVote) {
		return errInvalidVote
	}
	if checkpoint && !bytes.Equal(header.Nonce[:], nonceDropVote) {
		return errInvalidCheckpointVote
	}
	// Check that the extra-data contains both the vanity and signature
	if len(header.Extra) < extraVanity {
		return errMissingVanity
	}
	if len(header.Extra) < extraVanity+extraSeal {
		return errMissingSignature
	}
	// Ensure that the extra-data contains a signer list on checkpoint, but none otherwise
	signersBytes := len(header.Extra) - extraVanity - extraSeal
	if !checkpoint && signersBytes != 0 {
		return errExtraSigners
	}
	if checkpoint && signersBytes%common.AddressLength != 0 {
		return errInvalidCheckpointSigners
	}
	// Ensure that the mix digest is zero as we don't have fork protection currently
	if header.MixDigest != (common.Hash{}) {
		return errInvalidMixDigest
	}
	// Ensure that the block doesn't contain any uncles which are meaningless in PoA
	if header.UncleHash != uncleHash {
		return errInvalidUncleHash
	}
	// Ensure that the block's difficulty is meaningful (may not be correct at this point)
	if number > 0 {
		if header.Difficulty == nil || (header.Difficulty.Cmp(diffInTurn) != 0 && header.Difficulty.Cmp(diffNoTurn) != 0) {
			return errInvalidDifficulty
		}
	}
	// Verify that the gas limit is <= 2^63-1
	if header.GasLimit > params.MaxGasLimit {
		return fmt.Errorf("invalid gasLimit: have %v, max %v", header.GasLimit, params.MaxGasLimit)
	}
	// If all checks passed, validate any special fields for hard forks
	if err := misc.VerifyForkHashes(chain.Config(), header, false); err != nil {
		return err
	}
	// All basic checks passed, verify cascading fields
	return c.verifyCascadingFields(chain, header, parents)
}

// verifyCascadingFields verifies all the header fields that are not standalone,
// rather depend on a batch of previous headers. The caller may optionally pass
// in a batch of parents (ascending order) to avoid looking those up from the
// database. This is useful for concurrently verifying a batch of new headers.
func (c *Clique) verifyCascadingFields(chain consensus.ChainHeaderReader, header *types.Header, parents []*types.Header) error {
	// The genesis block is the always valid dead-end
	number := header.Number.Uint64()
	if number == 0 {
		return nil
	}
	// Ensure that the block's timestamp isn't too close to its parent
	var parent *types.Header
	if len(parents) > 0 {
		parent = parents[len(parents)-1]
	} else {
		parent = chain.GetHeader(header.ParentHash, number-1)
	}
	if parent == nil || parent.Number.Uint64() != number-1 || parent.Hash() != header.ParentHash {
		return consensus.ErrUnknownAncestor
	}
	if parent.Time+c.config.Period > header.Time {
		return errInvalidTimestamp
	}
	// Verify that the gasUsed is <= gasLimit
	if header.GasUsed > header.GasLimit {
		return fmt.Errorf("invalid gasUsed: have %d, gasLimit %d", header.GasUsed, header.GasLimit)
	}
	if !chain.Config().IsLondon(header.Number) {
		// Verify BaseFee not present before EIP-1559 fork.
		if header.BaseFee != nil {
			return fmt.Errorf("invalid baseFee before fork: have %d, want <nil>", header.BaseFee)
		}
		if err := misc.VerifyGaslimit(parent.GasLimit, header.GasLimit); err != nil {
			return err
		}
	} else if err := misc.VerifyEip1559Header(chain.Config(), parent, header); err != nil {
		// Verify the header's EIP-1559 attributes.
		return err
	}
	// Retrieve the snapshot needed to verify this header and cache it
	snap, err := c.snapshot(chain, number-1, header.ParentHash, parents)
	if err != nil {
		return err
	}
	// If the block is a checkpoint block, verify the signer list
	if number%c.config.Epoch == 0 {
		signers := make([]byte, len(snap.Signers)*common.AddressLength)
		for i, signer := range snap.signers() {
			copy(signers[i*common.AddressLength:], signer[:])
		}
		extraSuffix := len(header.Extra) - extraSeal
		if !bytes.Equal(header.Extra[extraVanity:extraSuffix], signers) {
			return errMismatchingCheckpointSigners
		}
	}
	// All basic checks passed, verify the seal and return
	return c.verifySeal(snap, header, parents)
}

// snapshot retrieves the authorization snapshot at a given point in time.
func (c *Clique) snapshot(chain consensus.ChainHeaderReader, number uint64, hash common.Hash, parents []*types.Header) (*Snapshot, error) {
	// Search for a snapshot in memory or on disk for checkpoints
	var (
		headers []*types.Header
		snap    *Snapshot
	)
	for snap == nil {
		// If an in-memory snapshot was found, use that
		if s, ok := c.recents.Get(hash); ok {
			snap = s.(*Snapshot)
			break
		}
		// If an on-disk checkpoint snapshot can be found, use that
		if number%checkpointInterval == 0 {
			if s, err := loadSnapshot(c.config, c.signatures, c.db, hash); err == nil {
				log.Trace("Loaded voting snapshot from disk", "number", number, "hash", hash)
				snap = s
				break
			}
		}
		// If we're at the genesis, snapshot the initial state. Alternatively if we're
		// at a checkpoint block without a parent (light client CHT), or we have piled
		// up more headers than allowed to be reorged (chain reinit from a freezer),
		// consider the checkpoint trusted and snapshot it.
		if number == 0 || (number%c.config.Epoch == 0 && (len(headers) > params.FullImmutabilityThreshold || chain.GetHeaderByNumber(number-1) == nil)) {
			checkpoint := chain.GetHeaderByNumber(number)
			if checkpoint != nil {
				hash := checkpoint.Hash()

				signers := make([]common.Address, (len(checkpoint.Extra)-extraVanity-extraSeal)/common.AddressLength)
				for i := 0; i < len(signers); i++ {
					copy(signers[i][:], checkpoint.Extra[extraVanity+i*common.AddressLength:])
				}
				snap = newSnapshot(c.config, c.signatures, number, hash, signers)
				if err := snap.store(c.db); err != nil {
					return nil, err
				}
				log.Info("Stored checkpoint snapshot to disk", "number", number, "hash", hash)
				break
			}
		}
		// No snapshot for this header, gather the header and move backward
		var header *types.Header
		if len(parents) > 0 {
			// If we have explicit parents, pick from there (enforced)
			header = parents[len(parents)-1]
			if header.Hash() != hash || header.Number.Uint64() != number {
				return nil, consensus.ErrUnknownAncestor
			}
			parents = parents[:len(parents)-1]
		} else {
			// No explicit parents (or no more left), reach out to the database
			header = chain.GetHeader(hash, number)
			if header == nil {
				return nil, consensus.ErrUnknownAncestor
			}
		}
		headers = append(headers, header)
		number, hash = number-1, header.ParentHash
	}
	// Previous snapshot found, apply any pending headers on top of it
	for i := 0; i < len(headers)/2; i++ {
		headers[i], headers[len(headers)-1-i] = headers[len(headers)-1-i], headers[i]
	}
	snap, err := snap.apply(headers)
	if err != nil {
		return nil, err
	}
	c.recents.Add(snap.Hash, snap)

	// If we've generated a new checkpoint snapshot, save to disk
	if snap.Number%checkpointInterval == 0 && len(headers) > 0 {
		if err = snap.store(c.db); err != nil {
			return nil, err
		}
		log.Trace("Stored voting snapshot to disk", "number", snap.Number, "hash", snap.Hash)
	}
	return snap, err
}

// VerifyUncles implements consensus.Engine, always returning an error for any
// uncles as this consensus mechanism doesn't permit uncles.
func (c *Clique) VerifyUncles(chain consensus.ChainReader, block *types.Block) error {
	if len(block.Uncles()) > 0 {
		return errors.New("uncles not allowed")
	}
	return nil
}

// verifySeal checks whether the signature contained in the header satisfies the
// consensus protocol requirements. The method accepts an optional list of parent
// headers that aren't yet part of the local blockchain to generate the snapshots
// from.
func (c *Clique) verifySeal(snap *Snapshot, header *types.Header, parents []*types.Header) error {
	// Verifying the genesis block is not supported
	number := header.Number.Uint64()
	if number == 0 {
		return errUnknownBlock
	}
	// Resolve the authorization key and check against signers
	signer, err := ecrecover(header, c.signatures)
	if err != nil {
		return err
	}
	if _, ok := snap.Signers[signer]; !ok {
		return errUnauthorizedSigner
	}
	for seen, recent := range snap.Recents {
		if recent == signer {
			// Signer is among recents, only fail if the current block doesn't shift it out
			if limit := uint64(len(snap.Signers)/2 + 1); seen > number-limit {
				return errRecentlySigned
			}
		}
	}
	// Ensure that the difficulty corresponds to the turn-ness of the signer
	if !c.fakeDiff {
		inturn := snap.inturn(header.Number.Uint64(), signer)
		if inturn && header.Difficulty.Cmp(diffInTurn) != 0 {
			return errWrongDifficulty
		}
		if !inturn && header.Difficulty.Cmp(diffNoTurn) != 0 {
			return errWrongDifficulty
		}
	}
	return nil
}

// Prepare implements consensus.Engine, preparing all the consensus fields of the
// header for running the transactions on top.
func (c *Clique) Prepare(chain consensus.ChainHeaderReader, header *types.Header) error {
	// If the block isn't a checkpoint, cast a random vote (good enough for now)
	header.Coinbase = common.Address{}
	header.Nonce = types.BlockNonce{}

	number := header.Number.Uint64()
	// Assemble the voting snapshot to check which votes make sense
	snap, err := c.snapshot(chain, number-1, header.ParentHash, nil)
	if err != nil {
		return err
	}
	if number%c.config.Epoch != 0 {
		c.lock.RLock()

		// Gather all the proposals that make sense voting on
		addresses := make([]common.Address, 0, len(c.proposals))
		for address, authorize := range c.proposals {
			if snap.validVote(address, authorize) {
				addresses = append(addresses, address)
			}
		}
		// If there's pending proposals, cast a vote on them
		if len(addresses) > 0 {
			header.Coinbase = addresses[rand.Intn(len(addresses))]
			if c.proposals[header.Coinbase] {
				copy(header.Nonce[:], nonceAuthVote)
			} else {
				copy(header.Nonce[:], nonceDropVote)
			}
		}
		c.lock.RUnlock()
	}
	// Set the correct difficulty
	header.Difficulty = calcDifficulty(snap, c.signer)

	// Ensure the extra data has all its components
	if len(header.Extra) < extraVanity {
		header.Extra = append(header.Extra, bytes.Repeat([]byte{0x00}, extraVanity-len(header.Extra))...)
	}
	header.Extra = header.Extra[:extraVanity]

	if number%c.config.Epoch == 0 {
		for _, signer := range snap.signers() {
			header.Extra = append(header.Extra, signer[:]...)
		}
	}
	header.Extra = append(header.Extra, make([]byte, extraSeal)...)

	// Mix digest is reserved for now, set to empty
	header.MixDigest = common.Hash{}

	// Ensure the timestamp has the correct delay
	parent := chain.GetHeader(header.ParentHash, number-1)
	if parent == nil {
		return consensus.ErrUnknownAncestor
	}
	header.Time = parent.Time + c.config.Period
	if header.Time < uint64(time.Now().Unix()) {
		header.Time = uint64(time.Now().Unix())
	}
	return nil
}

// Finalize implements consensus.Engine, ensuring no uncles are set, nor block
// rewards given.
func (c *Clique) Finalize(chain consensus.ChainHeaderReader, header *types.Header, state *state.StateDB, txs *[]*types.Transaction, uncles []*types.Header,
	receipts *[]*types.Receipt, _ *[]*types.Transaction, _ *uint64, dmContext *deepmind.Context) (err error) {
	// No block rewards in PoA, so the state remains as is and uncles are dropped
	header.Root = state.IntermediateRoot(chain.Config().IsEIP158(header.Number))
	header.UncleHash = types.CalcUncleHash(nil)
	return
}

// FinalizeAndAssemble implements consensus.Engine, ensuring no uncles are set,
// nor block rewards given, and returns the final block.
func (c *Clique) FinalizeAndAssemble(chain consensus.ChainHeaderReader, header *types.Header, state *state.StateDB,
<<<<<<< HEAD
	txs []*types.Transaction, uncles []*types.Header, receipts []*types.Receipt, dmContext *deepmind.Context) (*types.Block, []*types.Receipt, error) {
	// No block rewards in PoA, so the state remains as is and uncles are dropped
	var err error
	header.Root = state.IntermediateRoot(chain.Config().IsEIP158(header.Number))
	if err != nil {
		return nil, nil, err
	}
	header.UncleHash = types.CalcUncleHash(nil)
=======
	txs []*types.Transaction, uncles []*types.Header, receipts []*types.Receipt) (*types.Block, []*types.Receipt, error) {
	// Finalize block
	c.Finalize(chain, header, state, &txs, uncles, nil, nil, nil)
>>>>>>> f68965a6

	// Assemble and return the final block for sealing
	return types.NewBlock(header, txs, nil, receipts, trie.NewStackTrie(nil)), receipts, nil
}

// Authorize injects a private key into the consensus engine to mint new blocks
// with.
func (c *Clique) Authorize(signer common.Address, signFn SignerFn) {
	c.lock.Lock()
	defer c.lock.Unlock()

	c.signer = signer
	c.signFn = signFn
}

func (c *Clique) Delay(chain consensus.ChainReader, header *types.Header) *time.Duration {
	return nil
}

// Seal implements consensus.Engine, attempting to create a sealed block using
// the local signing credentials.
func (c *Clique) Seal(chain consensus.ChainHeaderReader, block *types.Block, results chan<- *types.Block, stop <-chan struct{}) error {
	header := block.Header()

	// Sealing the genesis block is not supported
	number := header.Number.Uint64()
	if number == 0 {
		return errUnknownBlock
	}
	// For 0-period chains, refuse to seal empty blocks (no reward but would spin sealing)
	if c.config.Period == 0 && len(block.Transactions()) == 0 {
		return errors.New("sealing paused while waiting for transactions")
	}
	// Don't hold the signer fields for the entire sealing procedure
	c.lock.RLock()
	signer, signFn := c.signer, c.signFn
	c.lock.RUnlock()

	// Bail out if we're unauthorized to sign a block
	snap, err := c.snapshot(chain, number-1, header.ParentHash, nil)
	if err != nil {
		return err
	}
	if _, authorized := snap.Signers[signer]; !authorized {
		return errUnauthorizedSigner
	}
	// If we're amongst the recent signers, wait for the next block
	for seen, recent := range snap.Recents {
		if recent == signer {
			// Signer is among recents, only wait if the current block doesn't shift it out
			if limit := uint64(len(snap.Signers)/2 + 1); number < limit || seen > number-limit {
				return errors.New("signed recently, must wait for others")
			}
		}
	}
	// Sweet, the protocol permits us to sign the block, wait for our time
	delay := time.Unix(int64(header.Time), 0).Sub(time.Now()) // nolint: gosimple
	if header.Difficulty.Cmp(diffNoTurn) == 0 {
		// It's not our turn explicitly to sign, delay it a bit
		wiggle := time.Duration(len(snap.Signers)/2+1) * wiggleTime
		delay += time.Duration(rand.Int63n(int64(wiggle)))

		log.Trace("Out-of-turn signing requested", "wiggle", common.PrettyDuration(wiggle))
	}
	// Sign all the things!
	sighash, err := signFn(accounts.Account{Address: signer}, accounts.MimetypeClique, CliqueRLP(header))
	if err != nil {
		return err
	}
	copy(header.Extra[len(header.Extra)-extraSeal:], sighash)
	// Wait until sealing is terminated or delay timeout.
	log.Trace("Waiting for slot to sign and propagate", "delay", common.PrettyDuration(delay))
	gopool.Submit(func() {
		select {
		case <-stop:
			return
		case <-time.After(delay):
		}

		select {
		case results <- block.WithSeal(header):
		default:
			log.Warn("Sealing result is not read by miner", "sealhash", SealHash(header))
		}
	})

	return nil
}

// CalcDifficulty is the difficulty adjustment algorithm. It returns the difficulty
// that a new block should have:
// * DIFF_NOTURN(2) if BLOCK_NUMBER % SIGNER_COUNT != SIGNER_INDEX
// * DIFF_INTURN(1) if BLOCK_NUMBER % SIGNER_COUNT == SIGNER_INDEX
func (c *Clique) CalcDifficulty(chain consensus.ChainHeaderReader, time uint64, parent *types.Header) *big.Int {
	snap, err := c.snapshot(chain, parent.Number.Uint64(), parent.Hash(), nil)
	if err != nil {
		return nil
	}
	return calcDifficulty(snap, c.signer)
}

func calcDifficulty(snap *Snapshot, signer common.Address) *big.Int {
	if snap.inturn(snap.Number+1, signer) {
		return new(big.Int).Set(diffInTurn)
	}
	return new(big.Int).Set(diffNoTurn)
}

// SealHash returns the hash of a block prior to it being sealed.
func (c *Clique) SealHash(header *types.Header) common.Hash {
	return SealHash(header)
}

// Close implements consensus.Engine. It's a noop for clique as there are no background threads.
func (c *Clique) Close() error {
	return nil
}

// APIs implements consensus.Engine, returning the user facing RPC API to allow
// controlling the signer voting.
func (c *Clique) APIs(chain consensus.ChainHeaderReader) []rpc.API {
	return []rpc.API{{
		Namespace: "clique",
		Version:   "1.0",
		Service:   &API{chain: chain, clique: c},
		Public:    false,
	}}
}

// SealHash returns the hash of a block prior to it being sealed.
func SealHash(header *types.Header) (hash common.Hash) {
	hasher := sha3.NewLegacyKeccak256()
	encodeSigHeader(hasher, header)
	hasher.(crypto.KeccakState).Read(hash[:])
	return hash
}

// CliqueRLP returns the rlp bytes which needs to be signed for the proof-of-authority
// sealing. The RLP to sign consists of the entire header apart from the 65 byte signature
// contained at the end of the extra data.
//
// Note, the method requires the extra data to be at least 65 bytes, otherwise it
// panics. This is done to avoid accidentally using both forms (signature present
// or not), which could be abused to produce different hashes for the same header.
func CliqueRLP(header *types.Header) []byte {
	b := new(bytes.Buffer)
	encodeSigHeader(b, header)
	return b.Bytes()
}

func encodeSigHeader(w io.Writer, header *types.Header) {
	enc := []interface{}{
		header.ParentHash,
		header.UncleHash,
		header.Coinbase,
		header.Root,
		header.TxHash,
		header.ReceiptHash,
		header.Bloom,
		header.Difficulty,
		header.Number,
		header.GasLimit,
		header.GasUsed,
		header.Time,
		header.Extra[:len(header.Extra)-crypto.SignatureLength], // Yes, this will panic if extra is too short
		header.MixDigest,
		header.Nonce,
	}
	if header.BaseFee != nil {
		enc = append(enc, header.BaseFee)
	}
	if err := rlp.Encode(w, enc); err != nil {
		panic("can't encode: " + err.Error())
	}
}<|MERGE_RESOLUTION|>--- conflicted
+++ resolved
@@ -574,20 +574,9 @@
 // FinalizeAndAssemble implements consensus.Engine, ensuring no uncles are set,
 // nor block rewards given, and returns the final block.
 func (c *Clique) FinalizeAndAssemble(chain consensus.ChainHeaderReader, header *types.Header, state *state.StateDB,
-<<<<<<< HEAD
 	txs []*types.Transaction, uncles []*types.Header, receipts []*types.Receipt, dmContext *deepmind.Context) (*types.Block, []*types.Receipt, error) {
-	// No block rewards in PoA, so the state remains as is and uncles are dropped
-	var err error
-	header.Root = state.IntermediateRoot(chain.Config().IsEIP158(header.Number))
-	if err != nil {
-		return nil, nil, err
-	}
-	header.UncleHash = types.CalcUncleHash(nil)
-=======
-	txs []*types.Transaction, uncles []*types.Header, receipts []*types.Receipt) (*types.Block, []*types.Receipt, error) {
 	// Finalize block
-	c.Finalize(chain, header, state, &txs, uncles, nil, nil, nil)
->>>>>>> f68965a6
+	c.Finalize(chain, header, state, &txs, uncles, nil, nil, nil, dmContext)
 
 	// Assemble and return the final block for sealing
 	return types.NewBlock(header, txs, nil, receipts, trie.NewStackTrie(nil)), receipts, nil
