// Copyright 2017 The go-ethereum Authors
// This file is part of the go-ethereum library.
//
// The go-ethereum library is free software: you can redistribute it and/or modify
// it under the terms of the GNU Lesser General Public License as published by
// the Free Software Foundation, either version 3 of the License, or
// (at your option) any later version.
//
// The go-ethereum library is distributed in the hope that it will be useful,
// but WITHOUT ANY WARRANTY; without even the implied warranty of
// MERCHANTABILITY or FITNESS FOR A PARTICULAR PURPOSE. See the
// GNU Lesser General Public License for more details.
//
// You should have received a copy of the GNU Lesser General Public License
// along with the go-ethereum library. If not, see <http://www.gnu.org/licenses/>.

package ethash

import (
	"bytes"
	"errors"
	"fmt"
	"math/big"
	"runtime"
	"time"

	mapset "github.com/deckarep/golang-set"
	"github.com/ethereum/go-ethereum/common"
	"github.com/ethereum/go-ethereum/common/math"
	"github.com/ethereum/go-ethereum/consensus"
	"github.com/ethereum/go-ethereum/consensus/misc"
	"github.com/ethereum/go-ethereum/core/state"
	"github.com/ethereum/go-ethereum/core/types"
	"github.com/ethereum/go-ethereum/deepmind"
	"github.com/ethereum/go-ethereum/params"
	"github.com/ethereum/go-ethereum/rlp"
	"github.com/ethereum/go-ethereum/trie"
	"golang.org/x/crypto/sha3"
)

// Ethash proof-of-work protocol constants.
var (
	FrontierBlockReward           = big.NewInt(5e+18) // Block reward in wei for successfully mining a block
	ByzantiumBlockReward          = big.NewInt(3e+18) // Block reward in wei for successfully mining a block upward from Byzantium
	ConstantinopleBlockReward     = big.NewInt(2e+18) // Block reward in wei for successfully mining a block upward from Constantinople
	maxUncles                     = 2                 // Maximum number of uncles allowed in a single block
	allowedFutureBlockTimeSeconds = int64(15)         // Max seconds from current time allowed for blocks, before they're considered future blocks

<<<<<<< HEAD
=======
	// calcDifficultyEip4345 is the difficulty adjustment algorithm as specified by EIP 4345.
	// It offsets the bomb a total of 10.7M blocks.
	// Specification EIP-4345: https://eips.ethereum.org/EIPS/eip-4345
	calcDifficultyEip4345 = makeDifficultyCalculator(big.NewInt(10_700_000))

>>>>>>> 9a0ed706
	// calcDifficultyEip3554 is the difficulty adjustment algorithm as specified by EIP 3554.
	// It offsets the bomb a total of 9.7M blocks.
	// Specification EIP-3554: https://eips.ethereum.org/EIPS/eip-3554
	calcDifficultyEip3554 = makeDifficultyCalculator(big.NewInt(9700000))

	// calcDifficultyEip2384 is the difficulty adjustment algorithm as specified by EIP 2384.
	// It offsets the bomb 4M blocks from Constantinople, so in total 9M blocks.
	// Specification EIP-2384: https://eips.ethereum.org/EIPS/eip-2384
	calcDifficultyEip2384 = makeDifficultyCalculator(big.NewInt(9000000))

	// calcDifficultyConstantinople is the difficulty adjustment algorithm for Constantinople.
	// It returns the difficulty that a new block should have when created at time given the
	// parent block's time and difficulty. The calculation uses the Byzantium rules, but with
	// bomb offset 5M.
	// Specification EIP-1234: https://eips.ethereum.org/EIPS/eip-1234
	calcDifficultyConstantinople = makeDifficultyCalculator(big.NewInt(5000000))

	// calcDifficultyByzantium is the difficulty adjustment algorithm. It returns
	// the difficulty that a new block should have when created at time given the
	// parent block's time and difficulty. The calculation uses the Byzantium rules.
	// Specification EIP-649: https://eips.ethereum.org/EIPS/eip-649
	calcDifficultyByzantium = makeDifficultyCalculator(big.NewInt(3000000))
)

// Various error messages to mark blocks invalid. These should be private to
// prevent engine specific errors from being referenced in the remainder of the
// codebase, inherently breaking if the engine is swapped out. Please put common
// error types into the consensus package.
var (
	errOlderBlockTime    = errors.New("timestamp older than parent")
	errTooManyUncles     = errors.New("too many uncles")
	errDuplicateUncle    = errors.New("duplicate uncle")
	errUncleIsAncestor   = errors.New("uncle is ancestor")
	errDanglingUncle     = errors.New("uncle's parent is not ancestor")
	errInvalidDifficulty = errors.New("non-positive difficulty")
	errInvalidMixDigest  = errors.New("invalid mix digest")
	errInvalidPoW        = errors.New("invalid proof-of-work")
)

// Author implements consensus.Engine, returning the header's coinbase as the
// proof-of-work verified author of the block.
func (ethash *Ethash) Author(header *types.Header) (common.Address, error) {
	return header.Coinbase, nil
}

// VerifyHeader checks whether a header conforms to the consensus rules of the
// stock Ethereum ethash engine.
func (ethash *Ethash) VerifyHeader(chain consensus.ChainHeaderReader, header *types.Header, seal bool) error {
	// If we're running a full engine faking, accept any input as valid
	if ethash.config.PowMode == ModeFullFake {
		return nil
	}
	// Short circuit if the header is known, or its parent not
	number := header.Number.Uint64()
	if chain.GetHeader(header.Hash(), number) != nil {
		return nil
	}
	parent := chain.GetHeader(header.ParentHash, number-1)
	if parent == nil {
		return consensus.ErrUnknownAncestor
	}
	// Sanity checks passed, do a proper verification
	return ethash.verifyHeader(chain, header, parent, false, seal, time.Now().Unix())
}

// VerifyHeaders is similar to VerifyHeader, but verifies a batch of headers
// concurrently. The method returns a quit channel to abort the operations and
// a results channel to retrieve the async verifications.
func (ethash *Ethash) VerifyHeaders(chain consensus.ChainHeaderReader, headers []*types.Header, seals []bool) (chan<- struct{}, <-chan error) {
	// If we're running a full engine faking, accept any input as valid
	if ethash.config.PowMode == ModeFullFake || len(headers) == 0 {
		abort, results := make(chan struct{}), make(chan error, len(headers))
		for i := 0; i < len(headers); i++ {
			results <- nil
		}
		return abort, results
	}

	// Spawn as many workers as allowed threads
	workers := runtime.GOMAXPROCS(0)
	if len(headers) < workers {
		workers = len(headers)
	}

	// Create a task channel and spawn the verifiers
	var (
		inputs  = make(chan int)
		done    = make(chan int, workers)
		errors  = make([]error, len(headers))
		abort   = make(chan struct{})
		unixNow = time.Now().Unix()
	)
	for i := 0; i < workers; i++ {
		go func() {
			for index := range inputs {
				errors[index] = ethash.verifyHeaderWorker(chain, headers, seals, index, unixNow)
				done <- index
			}
		}()
	}

	errorsOut := make(chan error, len(headers))
	go func() {
		defer close(inputs)
		var (
			in, out = 0, 0
			checked = make([]bool, len(headers))
			inputs  = inputs
		)
		for {
			select {
			case inputs <- in:
				if in++; in == len(headers) {
					// Reached end of headers. Stop sending to workers.
					inputs = nil
				}
			case index := <-done:
				for checked[index] = true; checked[out]; out++ {
					errorsOut <- errors[out]
					if out == len(headers)-1 {
						return
					}
				}
			case <-abort:
				return
			}
		}
	}()
	return abort, errorsOut
}

func (ethash *Ethash) verifyHeaderWorker(chain consensus.ChainHeaderReader, headers []*types.Header, seals []bool, index int, unixNow int64) error {
	var parent *types.Header
	if index == 0 {
		parent = chain.GetHeader(headers[0].ParentHash, headers[0].Number.Uint64()-1)
	} else if headers[index-1].Hash() == headers[index].ParentHash {
		parent = headers[index-1]
	}
	if parent == nil {
		return consensus.ErrUnknownAncestor
	}
	return ethash.verifyHeader(chain, headers[index], parent, false, seals[index], unixNow)
}

// VerifyUncles verifies that the given block's uncles conform to the consensus
// rules of the stock Ethereum ethash engine.
func (ethash *Ethash) VerifyUncles(chain consensus.ChainReader, block *types.Block) error {
	// If we're running a full engine faking, accept any input as valid
	if ethash.config.PowMode == ModeFullFake {
		return nil
	}
	// Verify that there are at most 2 uncles included in this block
	if len(block.Uncles()) > maxUncles {
		return errTooManyUncles
	}
	if len(block.Uncles()) == 0 {
		return nil
	}
	// Gather the set of past uncles and ancestors
	uncles, ancestors := mapset.NewSet(), make(map[common.Hash]*types.Header)

	number, parent := block.NumberU64()-1, block.ParentHash()
	for i := 0; i < 7; i++ {
		ancestorHeader := chain.GetHeader(parent, number)
		if ancestorHeader == nil {
			break
		}
		ancestors[parent] = ancestorHeader
		// If the ancestor doesn't have any uncles, we don't have to iterate them
		if ancestorHeader.UncleHash != types.EmptyUncleHash {
			// Need to add those uncles to the banned list too
			ancestor := chain.GetBlock(parent, number)
			if ancestor == nil {
				break
			}
			for _, uncle := range ancestor.Uncles() {
				uncles.Add(uncle.Hash())
			}
		}
		parent, number = ancestorHeader.ParentHash, number-1
	}
	ancestors[block.Hash()] = block.Header()
	uncles.Add(block.Hash())

	// Verify each of the uncles that it's recent, but not an ancestor
	for _, uncle := range block.Uncles() {
		// Make sure every uncle is rewarded only once
		hash := uncle.Hash()
		if uncles.Contains(hash) {
			return errDuplicateUncle
		}
		uncles.Add(hash)

		// Make sure the uncle has a valid ancestry
		if ancestors[hash] != nil {
			return errUncleIsAncestor
		}
		if ancestors[uncle.ParentHash] == nil || uncle.ParentHash == block.ParentHash() {
			return errDanglingUncle
		}
		if err := ethash.verifyHeader(chain, uncle, ancestors[uncle.ParentHash], true, true, time.Now().Unix()); err != nil {
			return err
		}
	}
	return nil
}

// verifyHeader checks whether a header conforms to the consensus rules of the
// stock Ethereum ethash engine.
// See YP section 4.3.4. "Block Header Validity"
func (ethash *Ethash) verifyHeader(chain consensus.ChainHeaderReader, header, parent *types.Header, uncle bool, seal bool, unixNow int64) error {
	// Ensure that the header's extra-data section is of a reasonable size
	if uint64(len(header.Extra)) > params.MaximumExtraDataSize {
		return fmt.Errorf("extra-data too long: %d > %d", len(header.Extra), params.MaximumExtraDataSize)
	}
	// Verify the header's timestamp
	if !uncle {
		if header.Time > uint64(unixNow+allowedFutureBlockTimeSeconds) {
			return consensus.ErrFutureBlock
		}
	}
	if header.Time <= parent.Time {
		return errOlderBlockTime
	}
	// Verify the block's difficulty based on its timestamp and parent's difficulty
	expected := ethash.CalcDifficulty(chain, header.Time, parent)

	if expected.Cmp(header.Difficulty) != 0 {
		return fmt.Errorf("invalid difficulty: have %v, want %v", header.Difficulty, expected)
	}
	// Verify that the gas limit is <= 2^63-1
	if header.GasLimit > params.MaxGasLimit {
		return fmt.Errorf("invalid gasLimit: have %v, max %v", header.GasLimit, params.MaxGasLimit)
	}
	// Verify that the gasUsed is <= gasLimit
	if header.GasUsed > header.GasLimit {
		return fmt.Errorf("invalid gasUsed: have %d, gasLimit %d", header.GasUsed, header.GasLimit)
	}
	// Verify the block's gas usage and (if applicable) verify the base fee.
	if !chain.Config().IsLondon(header.Number) {
		// Verify BaseFee not present before EIP-1559 fork.
		if header.BaseFee != nil {
			return fmt.Errorf("invalid baseFee before fork: have %d, expected 'nil'", header.BaseFee)
		}
		if err := misc.VerifyGaslimit(parent.GasLimit, header.GasLimit); err != nil {
			return err
		}
	} else if err := misc.VerifyEip1559Header(chain.Config(), parent, header); err != nil {
		// Verify the header's EIP-1559 attributes.
		return err
	}
	// Verify that the block number is parent's +1
	if diff := new(big.Int).Sub(header.Number, parent.Number); diff.Cmp(big.NewInt(1)) != 0 {
		return consensus.ErrInvalidNumber
	}
	// Verify the engine specific seal securing the block
	if seal {
		if err := ethash.verifySeal(chain, header, false); err != nil {
			return err
		}
	}
	// If all checks passed, validate any special fields for hard forks
	if err := misc.VerifyDAOHeaderExtraData(chain.Config(), header); err != nil {
		return err
	}
	if err := misc.VerifyForkHashes(chain.Config(), header, uncle); err != nil {
		return err
	}
	return nil
}

// CalcDifficulty is the difficulty adjustment algorithm. It returns
// the difficulty that a new block should have when created at time
// given the parent block's time and difficulty.
func (ethash *Ethash) CalcDifficulty(chain consensus.ChainHeaderReader, time uint64, parent *types.Header) *big.Int {
	return CalcDifficulty(chain.Config(), time, parent)
}

// CalcDifficulty is the difficulty adjustment algorithm. It returns
// the difficulty that a new block should have when created at time
// given the parent block's time and difficulty.
func CalcDifficulty(config *params.ChainConfig, time uint64, parent *types.Header) *big.Int {
	next := new(big.Int).Add(parent.Number, big1)
	switch {
<<<<<<< HEAD
=======
	case config.IsArrowGlacier(next):
		return calcDifficultyEip4345(time, parent)
>>>>>>> 9a0ed706
	case config.IsLondon(next):
		return calcDifficultyEip3554(time, parent)
	case config.IsMuirGlacier(next):
		return calcDifficultyEip2384(time, parent)
	case config.IsConstantinople(next):
		return calcDifficultyConstantinople(time, parent)
	case config.IsByzantium(next):
		return calcDifficultyByzantium(time, parent)
	case config.IsHomestead(next):
		return calcDifficultyHomestead(time, parent)
	default:
		return calcDifficultyFrontier(time, parent)
	}
}

// Some weird constants to avoid constant memory allocs for them.
var (
	expDiffPeriod = big.NewInt(100000)
	big1          = big.NewInt(1)
	big2          = big.NewInt(2)
	big9          = big.NewInt(9)
	big10         = big.NewInt(10)
	bigMinus99    = big.NewInt(-99)
)

// makeDifficultyCalculator creates a difficultyCalculator with the given bomb-delay.
// the difficulty is calculated with Byzantium rules, which differs from Homestead in
// how uncles affect the calculation
func makeDifficultyCalculator(bombDelay *big.Int) func(time uint64, parent *types.Header) *big.Int {
	// Note, the calculations below looks at the parent number, which is 1 below
	// the block number. Thus we remove one from the delay given
	bombDelayFromParent := new(big.Int).Sub(bombDelay, big1)
	return func(time uint64, parent *types.Header) *big.Int {
		// https://github.com/ethereum/EIPs/issues/100.
		// algorithm:
		// diff = (parent_diff +
		//         (parent_diff / 2048 * max((2 if len(parent.uncles) else 1) - ((timestamp - parent.timestamp) // 9), -99))
		//        ) + 2^(periodCount - 2)

		bigTime := new(big.Int).SetUint64(time)
		bigParentTime := new(big.Int).SetUint64(parent.Time)

		// holds intermediate values to make the algo easier to read & audit
		x := new(big.Int)
		y := new(big.Int)

		// (2 if len(parent_uncles) else 1) - (block_timestamp - parent_timestamp) // 9
		x.Sub(bigTime, bigParentTime)
		x.Div(x, big9)
		if parent.UncleHash == types.EmptyUncleHash {
			x.Sub(big1, x)
		} else {
			x.Sub(big2, x)
		}
		// max((2 if len(parent_uncles) else 1) - (block_timestamp - parent_timestamp) // 9, -99)
		if x.Cmp(bigMinus99) < 0 {
			x.Set(bigMinus99)
		}
		// parent_diff + (parent_diff / 2048 * max((2 if len(parent.uncles) else 1) - ((timestamp - parent.timestamp) // 9), -99))
		y.Div(parent.Difficulty, params.DifficultyBoundDivisor)
		x.Mul(y, x)
		x.Add(parent.Difficulty, x)

		// minimum difficulty can ever be (before exponential factor)
		if x.Cmp(params.MinimumDifficulty) < 0 {
			x.Set(params.MinimumDifficulty)
		}
		// calculate a fake block number for the ice-age delay
		// Specification: https://eips.ethereum.org/EIPS/eip-1234
		fakeBlockNumber := new(big.Int)
		if parent.Number.Cmp(bombDelayFromParent) >= 0 {
			fakeBlockNumber = fakeBlockNumber.Sub(parent.Number, bombDelayFromParent)
		}
		// for the exponential factor
		periodCount := fakeBlockNumber
		periodCount.Div(periodCount, expDiffPeriod)

		// the exponential factor, commonly referred to as "the bomb"
		// diff = diff + 2^(periodCount - 2)
		if periodCount.Cmp(big1) > 0 {
			y.Sub(periodCount, big2)
			y.Exp(big2, y, nil)
			x.Add(x, y)
		}
		return x
	}
}

// calcDifficultyHomestead is the difficulty adjustment algorithm. It returns
// the difficulty that a new block should have when created at time given the
// parent block's time and difficulty. The calculation uses the Homestead rules.
func calcDifficultyHomestead(time uint64, parent *types.Header) *big.Int {
	// https://github.com/ethereum/EIPs/blob/master/EIPS/eip-2.md
	// algorithm:
	// diff = (parent_diff +
	//         (parent_diff / 2048 * max(1 - (block_timestamp - parent_timestamp) // 10, -99))
	//        ) + 2^(periodCount - 2)

	bigTime := new(big.Int).SetUint64(time)
	bigParentTime := new(big.Int).SetUint64(parent.Time)

	// holds intermediate values to make the algo easier to read & audit
	x := new(big.Int)
	y := new(big.Int)

	// 1 - (block_timestamp - parent_timestamp) // 10
	x.Sub(bigTime, bigParentTime)
	x.Div(x, big10)
	x.Sub(big1, x)

	// max(1 - (block_timestamp - parent_timestamp) // 10, -99)
	if x.Cmp(bigMinus99) < 0 {
		x.Set(bigMinus99)
	}
	// (parent_diff + parent_diff // 2048 * max(1 - (block_timestamp - parent_timestamp) // 10, -99))
	y.Div(parent.Difficulty, params.DifficultyBoundDivisor)
	x.Mul(y, x)
	x.Add(parent.Difficulty, x)

	// minimum difficulty can ever be (before exponential factor)
	if x.Cmp(params.MinimumDifficulty) < 0 {
		x.Set(params.MinimumDifficulty)
	}
	// for the exponential factor
	periodCount := new(big.Int).Add(parent.Number, big1)
	periodCount.Div(periodCount, expDiffPeriod)

	// the exponential factor, commonly referred to as "the bomb"
	// diff = diff + 2^(periodCount - 2)
	if periodCount.Cmp(big1) > 0 {
		y.Sub(periodCount, big2)
		y.Exp(big2, y, nil)
		x.Add(x, y)
	}
	return x
}

// calcDifficultyFrontier is the difficulty adjustment algorithm. It returns the
// difficulty that a new block should have when created at time given the parent
// block's time and difficulty. The calculation uses the Frontier rules.
func calcDifficultyFrontier(time uint64, parent *types.Header) *big.Int {
	diff := new(big.Int)
	adjust := new(big.Int).Div(parent.Difficulty, params.DifficultyBoundDivisor)
	bigTime := new(big.Int)
	bigParentTime := new(big.Int)

	bigTime.SetUint64(time)
	bigParentTime.SetUint64(parent.Time)

	if bigTime.Sub(bigTime, bigParentTime).Cmp(params.DurationLimit) < 0 {
		diff.Add(parent.Difficulty, adjust)
	} else {
		diff.Sub(parent.Difficulty, adjust)
	}
	if diff.Cmp(params.MinimumDifficulty) < 0 {
		diff.Set(params.MinimumDifficulty)
	}

	periodCount := new(big.Int).Add(parent.Number, big1)
	periodCount.Div(periodCount, expDiffPeriod)
	if periodCount.Cmp(big1) > 0 {
		// diff = diff + 2^(periodCount - 2)
		expDiff := periodCount.Sub(periodCount, big2)
		expDiff.Exp(big2, expDiff, nil)
		diff.Add(diff, expDiff)
		diff = math.BigMax(diff, params.MinimumDifficulty)
	}
	return diff
}

// Exported for fuzzing
var FrontierDifficultyCalulator = calcDifficultyFrontier
var HomesteadDifficultyCalulator = calcDifficultyHomestead
var DynamicDifficultyCalculator = makeDifficultyCalculator

// verifySeal checks whether a block satisfies the PoW difficulty requirements,
// either using the usual ethash cache for it, or alternatively using a full DAG
// to make remote mining fast.
func (ethash *Ethash) verifySeal(chain consensus.ChainHeaderReader, header *types.Header, fulldag bool) error {
	// If we're running a fake PoW, accept any seal as valid
	if ethash.config.PowMode == ModeFake || ethash.config.PowMode == ModeFullFake {
		time.Sleep(ethash.fakeDelay)
		if ethash.fakeFail == header.Number.Uint64() {
			return errInvalidPoW
		}
		return nil
	}
	// If we're running a shared PoW, delegate verification to it
	if ethash.shared != nil {
		return ethash.shared.verifySeal(chain, header, fulldag)
	}
	// Ensure that we have a valid difficulty for the block
	if header.Difficulty.Sign() <= 0 {
		return errInvalidDifficulty
	}
	// Recompute the digest and PoW values
	number := header.Number.Uint64()

	var (
		digest []byte
		result []byte
	)
	// If fast-but-heavy PoW verification was requested, use an ethash dataset
	if fulldag {
		dataset := ethash.dataset(number, true)
		if dataset.generated() {
			digest, result = hashimotoFull(dataset.dataset, ethash.SealHash(header).Bytes(), header.Nonce.Uint64())

			// Datasets are unmapped in a finalizer. Ensure that the dataset stays alive
			// until after the call to hashimotoFull so it's not unmapped while being used.
			runtime.KeepAlive(dataset)
		} else {
			// Dataset not yet generated, don't hang, use a cache instead
			fulldag = false
		}
	}
	// If slow-but-light PoW verification was requested (or DAG not yet ready), use an ethash cache
	if !fulldag {
		cache := ethash.cache(number)

		size := datasetSize(number)
		if ethash.config.PowMode == ModeTest {
			size = 32 * 1024
		}
		digest, result = hashimotoLight(size, cache.cache, ethash.SealHash(header).Bytes(), header.Nonce.Uint64())

		// Caches are unmapped in a finalizer. Ensure that the cache stays alive
		// until after the call to hashimotoLight so it's not unmapped while being used.
		runtime.KeepAlive(cache)
	}
	// Verify the calculated values against the ones provided in the header
	if !bytes.Equal(header.MixDigest[:], digest) {
		return errInvalidMixDigest
	}
	target := new(big.Int).Div(two256, header.Difficulty)
	if new(big.Int).SetBytes(result).Cmp(target) > 0 {
		return errInvalidPoW
	}
	return nil
}

// Prepare implements consensus.Engine, initializing the difficulty field of a
// header to conform to the ethash protocol. The changes are done inline.
func (ethash *Ethash) Prepare(chain consensus.ChainHeaderReader, header *types.Header) error {
	parent := chain.GetHeader(header.ParentHash, header.Number.Uint64()-1)
	if parent == nil {
		return consensus.ErrUnknownAncestor
	}
	header.Difficulty = ethash.CalcDifficulty(chain, header.Time, parent)
	return nil
}

// Finalize implements consensus.Engine, accumulating the block and uncle rewards,
// setting the final state on the header
func (ethash *Ethash) Finalize(chain consensus.ChainHeaderReader, header *types.Header, state *state.StateDB, txs []*types.Transaction, uncles []*types.Header, dmContext *deepmind.Context) {
	// Accumulate any block and uncle rewards and commit the final state root
	accumulateRewards(chain.Config(), state, header, uncles, dmContext)
	header.Root = state.IntermediateRoot(chain.Config().IsEIP158(header.Number))
}

// FinalizeAndAssemble implements consensus.Engine, accumulating the block and
// uncle rewards, setting the final state and assembling the block.
func (ethash *Ethash) FinalizeAndAssemble(chain consensus.ChainHeaderReader, header *types.Header, state *state.StateDB, txs []*types.Transaction, uncles []*types.Header, receipts []*types.Receipt, dmContext *deepmind.Context) (*types.Block, error) {
	// Finalize block
	ethash.Finalize(chain, header, state, txs, uncles, dmContext)

	// Header seems complete, assemble into a block and return
	return types.NewBlock(header, txs, uncles, receipts, trie.NewStackTrie(nil)), nil
}

// SealHash returns the hash of a block prior to it being sealed.
func (ethash *Ethash) SealHash(header *types.Header) (hash common.Hash) {
	hasher := sha3.NewLegacyKeccak256()

	enc := []interface{}{
		header.ParentHash,
		header.UncleHash,
		header.Coinbase,
		header.Root,
		header.TxHash,
		header.ReceiptHash,
		header.Bloom,
		header.Difficulty,
		header.Number,
		header.GasLimit,
		header.GasUsed,
		header.Time,
		header.Extra,
	}
	if header.BaseFee != nil {
		enc = append(enc, header.BaseFee)
	}
	rlp.Encode(hasher, enc)
	hasher.Sum(hash[:0])
	return hash
}

// Some weird constants to avoid constant memory allocs for them.
var (
	big8  = big.NewInt(8)
	big32 = big.NewInt(32)
)

// AccumulateRewards credits the coinbase of the given block with the mining
// reward. The total reward consists of the static block reward and rewards for
// included uncles. The coinbase of each uncle block is also rewarded.
func accumulateRewards(config *params.ChainConfig, state *state.StateDB, header *types.Header, uncles []*types.Header, dmContext *deepmind.Context) {
	// Select the correct block reward based on chain progression
	blockReward := FrontierBlockReward
	if config.IsByzantium(header.Number) {
		blockReward = ByzantiumBlockReward
	}
	if config.IsConstantinople(header.Number) {
		blockReward = ConstantinopleBlockReward
	}
	// Accumulate the rewards for the miner and any included uncles
	reward := new(big.Int).Set(blockReward)
	r := new(big.Int)
	for _, uncle := range uncles {
		r.Add(uncle.Number, big8)
		r.Sub(r, header.Number)
		r.Mul(r, blockReward)
		r.Div(r, big8)
		state.AddBalance(uncle.Coinbase, r, false, dmContext, deepmind.BalanceChangeReason("reward_mine_uncle"))

		r.Div(blockReward, big32)
		reward.Add(reward, r)
	}
	state.AddBalance(header.Coinbase, reward, false, dmContext, deepmind.BalanceChangeReason("reward_mine_block"))
}<|MERGE_RESOLUTION|>--- conflicted
+++ resolved
@@ -46,14 +46,11 @@
 	maxUncles                     = 2                 // Maximum number of uncles allowed in a single block
 	allowedFutureBlockTimeSeconds = int64(15)         // Max seconds from current time allowed for blocks, before they're considered future blocks
 
-<<<<<<< HEAD
-=======
 	// calcDifficultyEip4345 is the difficulty adjustment algorithm as specified by EIP 4345.
 	// It offsets the bomb a total of 10.7M blocks.
 	// Specification EIP-4345: https://eips.ethereum.org/EIPS/eip-4345
 	calcDifficultyEip4345 = makeDifficultyCalculator(big.NewInt(10_700_000))
 
->>>>>>> 9a0ed706
 	// calcDifficultyEip3554 is the difficulty adjustment algorithm as specified by EIP 3554.
 	// It offsets the bomb a total of 9.7M blocks.
 	// Specification EIP-3554: https://eips.ethereum.org/EIPS/eip-3554
@@ -338,11 +335,8 @@
 func CalcDifficulty(config *params.ChainConfig, time uint64, parent *types.Header) *big.Int {
 	next := new(big.Int).Add(parent.Number, big1)
 	switch {
-<<<<<<< HEAD
-=======
 	case config.IsArrowGlacier(next):
 		return calcDifficultyEip4345(time, parent)
->>>>>>> 9a0ed706
 	case config.IsLondon(next):
 		return calcDifficultyEip3554(time, parent)
 	case config.IsMuirGlacier(next):
