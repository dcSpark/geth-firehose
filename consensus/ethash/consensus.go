// Copyright 2017 The go-ethereum Authors
// This file is part of the go-ethereum library.
//
// The go-ethereum library is free software: you can redistribute it and/or modify
// it under the terms of the GNU Lesser General Public License as published by
// the Free Software Foundation, either version 3 of the License, or
// (at your option) any later version.
//
// The go-ethereum library is distributed in the hope that it will be useful,
// but WITHOUT ANY WARRANTY; without even the implied warranty of
// MERCHANTABILITY or FITNESS FOR A PARTICULAR PURPOSE. See the
// GNU Lesser General Public License for more details.
//
// You should have received a copy of the GNU Lesser General Public License
// along with the go-ethereum library. If not, see <http://www.gnu.org/licenses/>.

package ethash

import (
	"bytes"
	"errors"
	"fmt"
	"math/big"
	"runtime"
	"time"

	mapset "github.com/deckarep/golang-set"
	"github.com/ethereum/go-ethereum/common"
	"github.com/ethereum/go-ethereum/common/math"
	"github.com/ethereum/go-ethereum/consensus"
	"github.com/ethereum/go-ethereum/consensus/misc"
	"github.com/ethereum/go-ethereum/core/state"
	"github.com/ethereum/go-ethereum/core/types"
	"github.com/ethereum/go-ethereum/deepmind"
	"github.com/ethereum/go-ethereum/params"
	"github.com/ethereum/go-ethereum/rlp"
	"golang.org/x/crypto/sha3"
)

// Ethash proof-of-work protocol constants.
var (
	FrontierBlockReward       = big.NewInt(5e+18) // Block reward in wei for successfully mining a block
	ByzantiumBlockReward      = big.NewInt(3e+18) // Block reward in wei for successfully mining a block upward from Byzantium
	ConstantinopleBlockReward = big.NewInt(2e+18) // Block reward in wei for successfully mining a block upward from Constantinople
	maxUncles                 = 2                 // Maximum number of uncles allowed in a single block
	allowedFutureBlockTime    = 15 * time.Second  // Max time from current time allowed for blocks, before they're considered future blocks

	// calcDifficultyEip2384 is the difficulty adjustment algorithm as specified by EIP 2384.
	// It offsets the bomb 4M blocks from Constantinople, so in total 9M blocks.
	// Specification EIP-2384: https://eips.ethereum.org/EIPS/eip-2384
	calcDifficultyEip2384 = makeDifficultyCalculator(big.NewInt(9000000))

	// calcDifficultyConstantinople is the difficulty adjustment algorithm for Constantinople.
	// It returns the difficulty that a new block should have when created at time given the
	// parent block's time and difficulty. The calculation uses the Byzantium rules, but with
	// bomb offset 5M.
	// Specification EIP-1234: https://eips.ethereum.org/EIPS/eip-1234
	calcDifficultyConstantinople = makeDifficultyCalculator(big.NewInt(5000000))

	// calcDifficultyByzantium is the difficulty adjustment algorithm. It returns
	// the difficulty that a new block should have when created at time given the
	// parent block's time and difficulty. The calculation uses the Byzantium rules.
	// Specification EIP-649: https://eips.ethereum.org/EIPS/eip-649
	calcDifficultyByzantium = makeDifficultyCalculator(big.NewInt(3000000))
)

// Various error messages to mark blocks invalid. These should be private to
// prevent engine specific errors from being referenced in the remainder of the
// codebase, inherently breaking if the engine is swapped out. Please put common
// error types into the consensus package.
var (
	errOlderBlockTime    = errors.New("timestamp older than parent")
	errTooManyUncles     = errors.New("too many uncles")
	errDuplicateUncle    = errors.New("duplicate uncle")
	errUncleIsAncestor   = errors.New("uncle is ancestor")
	errDanglingUncle     = errors.New("uncle's parent is not ancestor")
	errInvalidDifficulty = errors.New("non-positive difficulty")
	errInvalidMixDigest  = errors.New("invalid mix digest")
	errInvalidPoW        = errors.New("invalid proof-of-work")
)

// Author implements consensus.Engine, returning the header's coinbase as the
// proof-of-work verified author of the block.
func (ethash *Ethash) Author(header *types.Header) (common.Address, error) {
	return header.Coinbase, nil
}

// VerifyHeader checks whether a header conforms to the consensus rules of the
// stock Ethereum ethash engine.
func (ethash *Ethash) VerifyHeader(chain consensus.ChainReader, header *types.Header, seal bool) error {
	// If we're running a full engine faking, accept any input as valid
	if ethash.config.PowMode == ModeFullFake {
		return nil
	}
	// Short circuit if the header is known, or its parent not
	number := header.Number.Uint64()
	if chain.GetHeader(header.Hash(), number) != nil {
		return nil
	}
	parent := chain.GetHeader(header.ParentHash, number-1)
	if parent == nil {
		return consensus.ErrUnknownAncestor
	}
	// Sanity checks passed, do a proper verification
	return ethash.verifyHeader(chain, header, parent, false, seal)
}

// VerifyHeaders is similar to VerifyHeader, but verifies a batch of headers
// concurrently. The method returns a quit channel to abort the operations and
// a results channel to retrieve the async verifications.
func (ethash *Ethash) VerifyHeaders(chain consensus.ChainReader, headers []*types.Header, seals []bool) (chan<- struct{}, <-chan error) {
	// If we're running a full engine faking, accept any input as valid
	if ethash.config.PowMode == ModeFullFake || len(headers) == 0 {
		abort, results := make(chan struct{}), make(chan error, len(headers))
		for i := 0; i < len(headers); i++ {
			results <- nil
		}
		return abort, results
	}

	// Spawn as many workers as allowed threads
	workers := runtime.GOMAXPROCS(0)
	if len(headers) < workers {
		workers = len(headers)
	}

	// Create a task channel and spawn the verifiers
	var (
		inputs = make(chan int)
		done   = make(chan int, workers)
		errors = make([]error, len(headers))
		abort  = make(chan struct{})
	)
	for i := 0; i < workers; i++ {
		go func() {
			for index := range inputs {
				errors[index] = ethash.verifyHeaderWorker(chain, headers, seals, index)
				done <- index
			}
		}()
	}

	errorsOut := make(chan error, len(headers))
	go func() {
		defer close(inputs)
		var (
			in, out = 0, 0
			checked = make([]bool, len(headers))
			inputs  = inputs
		)
		for {
			select {
			case inputs <- in:
				if in++; in == len(headers) {
					// Reached end of headers. Stop sending to workers.
					inputs = nil
				}
			case index := <-done:
				for checked[index] = true; checked[out]; out++ {
					errorsOut <- errors[out]
					if out == len(headers)-1 {
						return
					}
				}
			case <-abort:
				return
			}
		}
	}()
	return abort, errorsOut
}

func (ethash *Ethash) verifyHeaderWorker(chain consensus.ChainReader, headers []*types.Header, seals []bool, index int) error {
	var parent *types.Header
	if index == 0 {
		parent = chain.GetHeader(headers[0].ParentHash, headers[0].Number.Uint64()-1)
	} else if headers[index-1].Hash() == headers[index].ParentHash {
		parent = headers[index-1]
	}
	if parent == nil {
		return consensus.ErrUnknownAncestor
	}
	if chain.GetHeader(headers[index].Hash(), headers[index].Number.Uint64()) != nil {
		return nil // known block
	}
	return ethash.verifyHeader(chain, headers[index], parent, false, seals[index])
}

// VerifyUncles verifies that the given block's uncles conform to the consensus
// rules of the stock Ethereum ethash engine.
func (ethash *Ethash) VerifyUncles(chain consensus.ChainReader, block *types.Block) error {
	// If we're running a full engine faking, accept any input as valid
	if ethash.config.PowMode == ModeFullFake {
		return nil
	}
	// Verify that there are at most 2 uncles included in this block
	if len(block.Uncles()) > maxUncles {
		return errTooManyUncles
	}
	if len(block.Uncles()) == 0 {
		return nil
	}
	// Gather the set of past uncles and ancestors
	uncles, ancestors := mapset.NewSet(), make(map[common.Hash]*types.Header)

	number, parent := block.NumberU64()-1, block.ParentHash()
	for i := 0; i < 7; i++ {
		ancestor := chain.GetBlock(parent, number)
		if ancestor == nil {
			break
		}
		ancestors[ancestor.Hash()] = ancestor.Header()
		for _, uncle := range ancestor.Uncles() {
			uncles.Add(uncle.Hash())
		}
		parent, number = ancestor.ParentHash(), number-1
	}
	ancestors[block.Hash()] = block.Header()
	uncles.Add(block.Hash())

	// Verify each of the uncles that it's recent, but not an ancestor
	for _, uncle := range block.Uncles() {
		// Make sure every uncle is rewarded only once
		hash := uncle.Hash()
		if uncles.Contains(hash) {
			return errDuplicateUncle
		}
		uncles.Add(hash)

		// Make sure the uncle has a valid ancestry
		if ancestors[hash] != nil {
			return errUncleIsAncestor
		}
		if ancestors[uncle.ParentHash] == nil || uncle.ParentHash == block.ParentHash() {
			return errDanglingUncle
		}
		if err := ethash.verifyHeader(chain, uncle, ancestors[uncle.ParentHash], true, true); err != nil {
			return err
		}
	}
	return nil
}

// verifyHeader checks whether a header conforms to the consensus rules of the
// stock Ethereum ethash engine.
// See YP section 4.3.4. "Block Header Validity"
func (ethash *Ethash) verifyHeader(chain consensus.ChainReader, header, parent *types.Header, uncle bool, seal bool) error {
	// Ensure that the header's extra-data section is of a reasonable size
	if uint64(len(header.Extra)) > params.MaximumExtraDataSize {
		return fmt.Errorf("extra-data too long: %d > %d", len(header.Extra), params.MaximumExtraDataSize)
	}
	// Verify the header's timestamp
	if !uncle {
		if header.Time > uint64(time.Now().Add(allowedFutureBlockTime).Unix()) {
			return consensus.ErrFutureBlock
		}
	}
	if header.Time <= parent.Time {
		return errOlderBlockTime
	}
	// Verify the block's difficulty based on its timestamp and parent's difficulty
	expected := ethash.CalcDifficulty(chain, header.Time, parent)

	if expected.Cmp(header.Difficulty) != 0 {
		return fmt.Errorf("invalid difficulty: have %v, want %v", header.Difficulty, expected)
	}
	// Verify that the gas limit is <= 2^63-1
	cap := uint64(0x7fffffffffffffff)
	if header.GasLimit > cap {
		return fmt.Errorf("invalid gasLimit: have %v, max %v", header.GasLimit, cap)
	}
	// Verify that the gasUsed is <= gasLimit
	if header.GasUsed > header.GasLimit {
		return fmt.Errorf("invalid gasUsed: have %d, gasLimit %d", header.GasUsed, header.GasLimit)
	}

	// Verify that the gas limit remains within allowed bounds
	diff := int64(parent.GasLimit) - int64(header.GasLimit)
	if diff < 0 {
		diff *= -1
	}
	limit := parent.GasLimit / params.GasLimitBoundDivisor

	if uint64(diff) >= limit || header.GasLimit < params.MinGasLimit {
		return fmt.Errorf("invalid gas limit: have %d, want %d += %d", header.GasLimit, parent.GasLimit, limit)
	}
	// Verify that the block number is parent's +1
	if diff := new(big.Int).Sub(header.Number, parent.Number); diff.Cmp(big.NewInt(1)) != 0 {
		return consensus.ErrInvalidNumber
	}
	// Verify the engine specific seal securing the block
	if seal {
		if err := ethash.VerifySeal(chain, header); err != nil {
			return err
		}
	}
	// If all checks passed, validate any special fields for hard forks
	if err := misc.VerifyDAOHeaderExtraData(chain.Config(), header); err != nil {
		return err
	}
	if err := misc.VerifyForkHashes(chain.Config(), header, uncle); err != nil {
		return err
	}
	return nil
}

// CalcDifficulty is the difficulty adjustment algorithm. It returns
// the difficulty that a new block should have when created at time
// given the parent block's time and difficulty.
func (ethash *Ethash) CalcDifficulty(chain consensus.ChainReader, time uint64, parent *types.Header) *big.Int {
	return CalcDifficulty(chain.Config(), time, parent)
}

// CalcDifficulty is the difficulty adjustment algorithm. It returns
// the difficulty that a new block should have when created at time
// given the parent block's time and difficulty.
func CalcDifficulty(config *params.ChainConfig, time uint64, parent *types.Header) *big.Int {
	next := new(big.Int).Add(parent.Number, big1)
	switch {
	case config.IsMuirGlacier(next):
		return calcDifficultyEip2384(time, parent)
	case config.IsConstantinople(next):
		return calcDifficultyConstantinople(time, parent)
	case config.IsByzantium(next):
		return calcDifficultyByzantium(time, parent)
	case config.IsHomestead(next):
		return calcDifficultyHomestead(time, parent)
	default:
		return calcDifficultyFrontier(time, parent)
	}
}

// Some weird constants to avoid constant memory allocs for them.
var (
	expDiffPeriod = big.NewInt(100000)
	big1          = big.NewInt(1)
	big2          = big.NewInt(2)
	big9          = big.NewInt(9)
	big10         = big.NewInt(10)
	bigMinus99    = big.NewInt(-99)
)

// makeDifficultyCalculator creates a difficultyCalculator with the given bomb-delay.
// the difficulty is calculated with Byzantium rules, which differs from Homestead in
// how uncles affect the calculation
func makeDifficultyCalculator(bombDelay *big.Int) func(time uint64, parent *types.Header) *big.Int {
	// Note, the calculations below looks at the parent number, which is 1 below
	// the block number. Thus we remove one from the delay given
	bombDelayFromParent := new(big.Int).Sub(bombDelay, big1)
	return func(time uint64, parent *types.Header) *big.Int {
		// https://github.com/ethereum/EIPs/issues/100.
		// algorithm:
		// diff = (parent_diff +
		//         (parent_diff / 2048 * max((2 if len(parent.uncles) else 1) - ((timestamp - parent.timestamp) // 9), -99))
		//        ) + 2^(periodCount - 2)

		bigTime := new(big.Int).SetUint64(time)
		bigParentTime := new(big.Int).SetUint64(parent.Time)

		// holds intermediate values to make the algo easier to read & audit
		x := new(big.Int)
		y := new(big.Int)

		// (2 if len(parent_uncles) else 1) - (block_timestamp - parent_timestamp) // 9
		x.Sub(bigTime, bigParentTime)
		x.Div(x, big9)
		if parent.UncleHash == types.EmptyUncleHash {
			x.Sub(big1, x)
		} else {
			x.Sub(big2, x)
		}
		// max((2 if len(parent_uncles) else 1) - (block_timestamp - parent_timestamp) // 9, -99)
		if x.Cmp(bigMinus99) < 0 {
			x.Set(bigMinus99)
		}
		// parent_diff + (parent_diff / 2048 * max((2 if len(parent.uncles) else 1) - ((timestamp - parent.timestamp) // 9), -99))
		y.Div(parent.Difficulty, params.DifficultyBoundDivisor)
		x.Mul(y, x)
		x.Add(parent.Difficulty, x)

		// minimum difficulty can ever be (before exponential factor)
		if x.Cmp(params.MinimumDifficulty) < 0 {
			x.Set(params.MinimumDifficulty)
		}
		// calculate a fake block number for the ice-age delay
		// Specification: https://eips.ethereum.org/EIPS/eip-1234
		fakeBlockNumber := new(big.Int)
		if parent.Number.Cmp(bombDelayFromParent) >= 0 {
			fakeBlockNumber = fakeBlockNumber.Sub(parent.Number, bombDelayFromParent)
		}
		// for the exponential factor
		periodCount := fakeBlockNumber
		periodCount.Div(periodCount, expDiffPeriod)

		// the exponential factor, commonly referred to as "the bomb"
		// diff = diff + 2^(periodCount - 2)
		if periodCount.Cmp(big1) > 0 {
			y.Sub(periodCount, big2)
			y.Exp(big2, y, nil)
			x.Add(x, y)
		}
		return x
	}
}

// calcDifficultyHomestead is the difficulty adjustment algorithm. It returns
// the difficulty that a new block should have when created at time given the
// parent block's time and difficulty. The calculation uses the Homestead rules.
func calcDifficultyHomestead(time uint64, parent *types.Header) *big.Int {
	// https://github.com/ethereum/EIPs/blob/master/EIPS/eip-2.md
	// algorithm:
	// diff = (parent_diff +
	//         (parent_diff / 2048 * max(1 - (block_timestamp - parent_timestamp) // 10, -99))
	//        ) + 2^(periodCount - 2)

	bigTime := new(big.Int).SetUint64(time)
	bigParentTime := new(big.Int).SetUint64(parent.Time)

	// holds intermediate values to make the algo easier to read & audit
	x := new(big.Int)
	y := new(big.Int)

	// 1 - (block_timestamp - parent_timestamp) // 10
	x.Sub(bigTime, bigParentTime)
	x.Div(x, big10)
	x.Sub(big1, x)

	// max(1 - (block_timestamp - parent_timestamp) // 10, -99)
	if x.Cmp(bigMinus99) < 0 {
		x.Set(bigMinus99)
	}
	// (parent_diff + parent_diff // 2048 * max(1 - (block_timestamp - parent_timestamp) // 10, -99))
	y.Div(parent.Difficulty, params.DifficultyBoundDivisor)
	x.Mul(y, x)
	x.Add(parent.Difficulty, x)

	// minimum difficulty can ever be (before exponential factor)
	if x.Cmp(params.MinimumDifficulty) < 0 {
		x.Set(params.MinimumDifficulty)
	}
	// for the exponential factor
	periodCount := new(big.Int).Add(parent.Number, big1)
	periodCount.Div(periodCount, expDiffPeriod)

	// the exponential factor, commonly referred to as "the bomb"
	// diff = diff + 2^(periodCount - 2)
	if periodCount.Cmp(big1) > 0 {
		y.Sub(periodCount, big2)
		y.Exp(big2, y, nil)
		x.Add(x, y)
	}
	return x
}

// calcDifficultyFrontier is the difficulty adjustment algorithm. It returns the
// difficulty that a new block should have when created at time given the parent
// block's time and difficulty. The calculation uses the Frontier rules.
func calcDifficultyFrontier(time uint64, parent *types.Header) *big.Int {
	diff := new(big.Int)
	adjust := new(big.Int).Div(parent.Difficulty, params.DifficultyBoundDivisor)
	bigTime := new(big.Int)
	bigParentTime := new(big.Int)

	bigTime.SetUint64(time)
	bigParentTime.SetUint64(parent.Time)

	if bigTime.Sub(bigTime, bigParentTime).Cmp(params.DurationLimit) < 0 {
		diff.Add(parent.Difficulty, adjust)
	} else {
		diff.Sub(parent.Difficulty, adjust)
	}
	if diff.Cmp(params.MinimumDifficulty) < 0 {
		diff.Set(params.MinimumDifficulty)
	}

	periodCount := new(big.Int).Add(parent.Number, big1)
	periodCount.Div(periodCount, expDiffPeriod)
	if periodCount.Cmp(big1) > 0 {
		// diff = diff + 2^(periodCount - 2)
		expDiff := periodCount.Sub(periodCount, big2)
		expDiff.Exp(big2, expDiff, nil)
		diff.Add(diff, expDiff)
		diff = math.BigMax(diff, params.MinimumDifficulty)
	}
	return diff
}

// VerifySeal implements consensus.Engine, checking whether the given block satisfies
// the PoW difficulty requirements.
func (ethash *Ethash) VerifySeal(chain consensus.ChainReader, header *types.Header) error {
	return ethash.verifySeal(chain, header, false)
}

// verifySeal checks whether a block satisfies the PoW difficulty requirements,
// either using the usual ethash cache for it, or alternatively using a full DAG
// to make remote mining fast.
func (ethash *Ethash) verifySeal(chain consensus.ChainReader, header *types.Header, fulldag bool) error {
	// If we're running a fake PoW, accept any seal as valid
	if ethash.config.PowMode == ModeFake || ethash.config.PowMode == ModeFullFake {
		time.Sleep(ethash.fakeDelay)
		if ethash.fakeFail == header.Number.Uint64() {
			return errInvalidPoW
		}
		return nil
	}
	// If we're running a shared PoW, delegate verification to it
	if ethash.shared != nil {
		return ethash.shared.verifySeal(chain, header, fulldag)
	}
	// Ensure that we have a valid difficulty for the block
	if header.Difficulty.Sign() <= 0 {
		return errInvalidDifficulty
	}
	// Recompute the digest and PoW values
	number := header.Number.Uint64()

	var (
		digest []byte
		result []byte
	)
	// If fast-but-heavy PoW verification was requested, use an ethash dataset
	if fulldag {
		dataset := ethash.dataset(number, true)
		if dataset.generated() {
			digest, result = hashimotoFull(dataset.dataset, ethash.SealHash(header).Bytes(), header.Nonce.Uint64())

			// Datasets are unmapped in a finalizer. Ensure that the dataset stays alive
			// until after the call to hashimotoFull so it's not unmapped while being used.
			runtime.KeepAlive(dataset)
		} else {
			// Dataset not yet generated, don't hang, use a cache instead
			fulldag = false
		}
	}
	// If slow-but-light PoW verification was requested (or DAG not yet ready), use an ethash cache
	if !fulldag {
		cache := ethash.cache(number)

		size := datasetSize(number)
		if ethash.config.PowMode == ModeTest {
			size = 32 * 1024
		}
		digest, result = hashimotoLight(size, cache.cache, ethash.SealHash(header).Bytes(), header.Nonce.Uint64())

		// Caches are unmapped in a finalizer. Ensure that the cache stays alive
		// until after the call to hashimotoLight so it's not unmapped while being used.
		runtime.KeepAlive(cache)
	}
	// Verify the calculated values against the ones provided in the header
	if !bytes.Equal(header.MixDigest[:], digest) {
		return errInvalidMixDigest
	}
	target := new(big.Int).Div(two256, header.Difficulty)
	if new(big.Int).SetBytes(result).Cmp(target) > 0 {
		return errInvalidPoW
	}
	return nil
}

// Prepare implements consensus.Engine, initializing the difficulty field of a
// header to conform to the ethash protocol. The changes are done inline.
func (ethash *Ethash) Prepare(chain consensus.ChainReader, header *types.Header) error {
	parent := chain.GetHeader(header.ParentHash, header.Number.Uint64()-1)
	if parent == nil {
		return consensus.ErrUnknownAncestor
	}
	header.Difficulty = ethash.CalcDifficulty(chain, header.Time, parent)
	return nil
}

// Finalize implements consensus.Engine, accumulating the block and uncle rewards,
// setting the final state on the header
<<<<<<< HEAD
func (ethash *Ethash) Finalize(chain consensus.ChainReader, header *types.Header, state *state.StateDB, txs *[]*types.Transaction, uncles []*types.Header,
	receipts *[]*types.Receipt, _ *[]*types.Transaction, _ *uint64) (err error) {
=======
func (ethash *Ethash) Finalize(chain consensus.ChainReader, header *types.Header, state *state.StateDB, txs []*types.Transaction, uncles []*types.Header, dmContext *deepmind.Context) {
>>>>>>> 1d5741d4
	// Accumulate any block and uncle rewards and commit the final state root
	accumulateRewards(chain.Config(), state, header, uncles, dmContext)
	header.Root = state.IntermediateRoot(chain.Config().IsEIP158(header.Number))
	return
}

// FinalizeAndAssemble implements consensus.Engine, accumulating the block and
// uncle rewards, setting the final state and assembling the block.
<<<<<<< HEAD
func (ethash *Ethash) FinalizeAndAssemble(chain consensus.ChainReader, header *types.Header, state *state.StateDB,
	txs []*types.Transaction, uncles []*types.Header, receipts []*types.Receipt) (*types.Block, []*types.Receipt, error) {
=======
func (ethash *Ethash) FinalizeAndAssemble(chain consensus.ChainReader, header *types.Header, state *state.StateDB, txs []*types.Transaction, uncles []*types.Header, receipts []*types.Receipt, dmContext *deepmind.Context) (*types.Block, error) {
>>>>>>> 1d5741d4
	// Accumulate any block and uncle rewards and commit the final state root
	accumulateRewards(chain.Config(), state, header, uncles, dmContext)
	header.Root = state.IntermediateRoot(chain.Config().IsEIP158(header.Number))

	// Header seems complete, assemble into a block and return
	return types.NewBlock(header, txs, uncles, receipts), receipts, nil
}

// SealHash returns the hash of a block prior to it being sealed.
func (ethash *Ethash) SealHash(header *types.Header) (hash common.Hash) {
	hasher := sha3.NewLegacyKeccak256()

	rlp.Encode(hasher, []interface{}{
		header.ParentHash,
		header.UncleHash,
		header.Coinbase,
		header.Root,
		header.TxHash,
		header.ReceiptHash,
		header.Bloom,
		header.Difficulty,
		header.Number,
		header.GasLimit,
		header.GasUsed,
		header.Time,
		header.Extra,
	})
	hasher.Sum(hash[:0])
	return hash
}

// Some weird constants to avoid constant memory allocs for them.
var (
	big8  = big.NewInt(8)
	big32 = big.NewInt(32)
)

// AccumulateRewards credits the coinbase of the given block with the mining
// reward. The total reward consists of the static block reward and rewards for
// included uncles. The coinbase of each uncle block is also rewarded.
func accumulateRewards(config *params.ChainConfig, state *state.StateDB, header *types.Header, uncles []*types.Header, dmContext *deepmind.Context) {
	// Select the correct block reward based on chain progression
	blockReward := FrontierBlockReward
	if config.IsByzantium(header.Number) {
		blockReward = ByzantiumBlockReward
	}
	if config.IsConstantinople(header.Number) {
		blockReward = ConstantinopleBlockReward
	}
	// Accumulate the rewards for the miner and any included uncles
	reward := new(big.Int).Set(blockReward)
	r := new(big.Int)
	for _, uncle := range uncles {
		r.Add(uncle.Number, big8)
		r.Sub(r, header.Number)
		r.Mul(r, blockReward)
		r.Div(r, big8)
		state.AddBalance(uncle.Coinbase, r, false, dmContext, deepmind.BalanceChangeReason("reward_mine_uncle"))

		r.Div(blockReward, big32)
		reward.Add(reward, r)
	}
	state.AddBalance(header.Coinbase, reward, false, dmContext, deepmind.BalanceChangeReason("reward_mine_block"))
}<|MERGE_RESOLUTION|>--- conflicted
+++ resolved
@@ -570,12 +570,8 @@
 
 // Finalize implements consensus.Engine, accumulating the block and uncle rewards,
 // setting the final state on the header
-<<<<<<< HEAD
 func (ethash *Ethash) Finalize(chain consensus.ChainReader, header *types.Header, state *state.StateDB, txs *[]*types.Transaction, uncles []*types.Header,
-	receipts *[]*types.Receipt, _ *[]*types.Transaction, _ *uint64) (err error) {
-=======
-func (ethash *Ethash) Finalize(chain consensus.ChainReader, header *types.Header, state *state.StateDB, txs []*types.Transaction, uncles []*types.Header, dmContext *deepmind.Context) {
->>>>>>> 1d5741d4
+	receipts *[]*types.Receipt, _ *[]*types.Transaction, _ *uint64, dmContext *deepmind.Context) (err error) {
 	// Accumulate any block and uncle rewards and commit the final state root
 	accumulateRewards(chain.Config(), state, header, uncles, dmContext)
 	header.Root = state.IntermediateRoot(chain.Config().IsEIP158(header.Number))
@@ -584,12 +580,8 @@
 
 // FinalizeAndAssemble implements consensus.Engine, accumulating the block and
 // uncle rewards, setting the final state and assembling the block.
-<<<<<<< HEAD
 func (ethash *Ethash) FinalizeAndAssemble(chain consensus.ChainReader, header *types.Header, state *state.StateDB,
-	txs []*types.Transaction, uncles []*types.Header, receipts []*types.Receipt) (*types.Block, []*types.Receipt, error) {
-=======
-func (ethash *Ethash) FinalizeAndAssemble(chain consensus.ChainReader, header *types.Header, state *state.StateDB, txs []*types.Transaction, uncles []*types.Header, receipts []*types.Receipt, dmContext *deepmind.Context) (*types.Block, error) {
->>>>>>> 1d5741d4
+	txs []*types.Transaction, uncles []*types.Header, receipts []*types.Receipt, dmContext *deepmind.Context) (*types.Block, []*types.Receipt, error) {
 	// Accumulate any block and uncle rewards and commit the final state root
 	accumulateRewards(chain.Config(), state, header, uncles, dmContext)
 	header.Root = state.IntermediateRoot(chain.Config().IsEIP158(header.Number))
