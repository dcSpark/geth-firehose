// Copyright 2021 The go-ethereum Authors
// This file is part of the go-ethereum library.
//
// The go-ethereum library is free software: you can redistribute it and/or modify
// it under the terms of the GNU Lesser General Public License as published by
// the Free Software Foundation, either version 3 of the License, or
// (at your option) any later version.
//
// The go-ethereum library is distributed in the hope that it will be useful,
// but WITHOUT ANY WARRANTY; without even the implied warranty of
// MERCHANTABILITY or FITNESS FOR A PARTICULAR PURPOSE. See the
// GNU Lesser General Public License for more details.
//
// You should have received a copy of the GNU Lesser General Public License
// along with the go-ethereum library. If not, see <http://www.gnu.org/licenses/>.

package beacon

import (
	"context"
	"errors"
	"fmt"
	"math/big"

	"github.com/ethereum/go-ethereum/common"
	"github.com/ethereum/go-ethereum/consensus"
	"github.com/ethereum/go-ethereum/consensus/misc"
	"github.com/ethereum/go-ethereum/core/state"
	"github.com/ethereum/go-ethereum/core/types"
	"github.com/ethereum/go-ethereum/firehose"
	"github.com/ethereum/go-ethereum/params"
	"github.com/ethereum/go-ethereum/rpc"
	"github.com/ethereum/go-ethereum/trie"
)

// Proof-of-stake protocol constants.
var (
	beaconDifficulty = common.Big0          // The default block difficulty in the beacon consensus
	beaconNonce      = types.EncodeNonce(0) // The default block nonce in the beacon consensus
)

// Various error messages to mark blocks invalid. These should be private to
// prevent engine specific errors from being referenced in the remainder of the
// codebase, inherently breaking if the engine is swapped out. Please put common
// error types into the consensus package.
var (
	errTooManyUncles    = errors.New("too many uncles")
	errInvalidNonce     = errors.New("invalid nonce")
	errInvalidUncleHash = errors.New("invalid uncle hash")
)

// Beacon is a consensus engine that combines the eth1 consensus and proof-of-stake
// algorithm. There is a special flag inside to decide whether to use legacy consensus
// rules or new rules. The transition rule is described in the eth1/2 merge spec.
// https://github.com/ethereum/EIPs/blob/master/EIPS/eip-3675.md
//
// The beacon here is a half-functional consensus engine with partial functions which
// is only used for necessary consensus checks. The legacy consensus engine can be any
// engine implements the consensus interface (except the beacon itself).
type Beacon struct {
	ethone consensus.Engine // Original consensus engine used in eth1, e.g. ethash or clique
}

// New creates a consensus engine with the given embedded eth1 engine.
func New(ethone consensus.Engine) *Beacon {
	if _, ok := ethone.(*Beacon); ok {
		panic("nested consensus engine")
	}
	return &Beacon{ethone: ethone}
}

// Author implements consensus.Engine, returning the verified author of the block.
func (beacon *Beacon) Author(header *types.Header) (common.Address, error) {
	if !beacon.IsPoSHeader(header) {
		return beacon.ethone.Author(header)
	}
	return header.Coinbase, nil
}

// VerifyHeader checks whether a header conforms to the consensus rules of the
// stock Ethereum consensus engine.
func (beacon *Beacon) VerifyHeader(chain consensus.ChainHeaderReader, header *types.Header, seal bool) error {
	reached, _ := IsTTDReached(chain, header.ParentHash, header.Number.Uint64()-1)
	if !reached {
		return beacon.ethone.VerifyHeader(chain, header, seal)
	}
	// Short circuit if the parent is not known
	parent := chain.GetHeader(header.ParentHash, header.Number.Uint64()-1)
	if parent == nil {
		return consensus.ErrUnknownAncestor
	}
	// Sanity checks passed, do a proper verification
	return beacon.verifyHeader(chain, header, parent)
}

// VerifyHeaders is similar to VerifyHeader, but verifies a batch of headers
// concurrently. The method returns a quit channel to abort the operations and
// a results channel to retrieve the async verifications.
// VerifyHeaders expect the headers to be ordered and continuous.
func (beacon *Beacon) VerifyHeaders(chain consensus.ChainHeaderReader, headers []*types.Header, seals []bool) (chan<- struct{}, <-chan error) {
	if !beacon.IsPoSHeader(headers[len(headers)-1]) {
		return beacon.ethone.VerifyHeaders(chain, headers, seals)
	}
	var (
		preHeaders  []*types.Header
		postHeaders []*types.Header
		preSeals    []bool
	)
	for index, header := range headers {
		if beacon.IsPoSHeader(header) {
			preHeaders = headers[:index]
			postHeaders = headers[index:]
			preSeals = seals[:index]
			break
		}
	}
	// All the headers have passed the transition point, use new rules.
	if len(preHeaders) == 0 {
		return beacon.verifyHeaders(chain, headers, nil)
	}
	// The transition point exists in the middle, separate the headers
	// into two batches and apply different verification rules for them.
	var (
		abort   = make(chan struct{})
		results = make(chan error, len(headers))
	)
	go func() {
		var (
			old, new, out      = 0, len(preHeaders), 0
			errors             = make([]error, len(headers))
			done               = make([]bool, len(headers))
			oldDone, oldResult = beacon.ethone.VerifyHeaders(chain, preHeaders, preSeals)
			newDone, newResult = beacon.verifyHeaders(chain, postHeaders, preHeaders[len(preHeaders)-1])
		)
		for {
			for ; done[out]; out++ {
				results <- errors[out]
				if out == len(headers)-1 {
					return
				}
			}
			select {
			case err := <-oldResult:
				errors[old], done[old] = err, true
				old++
			case err := <-newResult:
				errors[new], done[new] = err, true
				new++
			case <-abort:
				close(oldDone)
				close(newDone)
				return
			}
		}
	}()
	return abort, results
}

// VerifyUncles verifies that the given block's uncles conform to the consensus
// rules of the Ethereum consensus engine.
func (beacon *Beacon) VerifyUncles(chain consensus.ChainReader, block *types.Block) error {
	if !beacon.IsPoSHeader(block.Header()) {
		return beacon.ethone.VerifyUncles(chain, block)
	}
	// Verify that there is no uncle block. It's explicitly disabled in the beacon
	if len(block.Uncles()) > 0 {
		return errTooManyUncles
	}
	return nil
}

// verifyHeader checks whether a header conforms to the consensus rules of the
// stock Ethereum consensus engine. The difference between the beacon and classic is
// (a) The following fields are expected to be constants:
//   - difficulty is expected to be 0
//   - nonce is expected to be 0
//   - unclehash is expected to be Hash(emptyHeader)
//     to be the desired constants
//
// (b) the timestamp is not verified anymore
// (c) the extradata is limited to 32 bytes
func (beacon *Beacon) verifyHeader(chain consensus.ChainHeaderReader, header, parent *types.Header) error {
	// Ensure that the header's extra-data section is of a reasonable size
	if len(header.Extra) > 32 {
		return fmt.Errorf("extra-data longer than 32 bytes (%d)", len(header.Extra))
	}
	// Verify the seal parts. Ensure the nonce and uncle hash are the expected value.
	if header.Nonce != beaconNonce {
		return errInvalidNonce
	}
	if header.UncleHash != types.EmptyUncleHash {
		return errInvalidUncleHash
	}
	// Verify the block's difficulty to ensure it's the default constant
	if beaconDifficulty.Cmp(header.Difficulty) != 0 {
		return fmt.Errorf("invalid difficulty: have %v, want %v", header.Difficulty, beaconDifficulty)
	}
	// Verify that the gas limit is <= 2^63-1
	if header.GasLimit > params.MaxGasLimit {
		return fmt.Errorf("invalid gasLimit: have %v, max %v", header.GasLimit, params.MaxGasLimit)
	}
	// Verify that the gasUsed is <= gasLimit
	if header.GasUsed > header.GasLimit {
		return fmt.Errorf("invalid gasUsed: have %d, gasLimit %d", header.GasUsed, header.GasLimit)
	}
	// Verify that the block number is parent's +1
	if diff := new(big.Int).Sub(header.Number, parent.Number); diff.Cmp(common.Big1) != 0 {
		return consensus.ErrInvalidNumber
	}
	// Verify the header's EIP-1559 attributes.
	return misc.VerifyEip1559Header(chain.Config(), parent, header)
}

// verifyHeaders is similar to verifyHeader, but verifies a batch of headers
// concurrently. The method returns a quit channel to abort the operations and
// a results channel to retrieve the async verifications. An additional parent
// header will be passed if the relevant header is not in the database yet.
func (beacon *Beacon) verifyHeaders(chain consensus.ChainHeaderReader, headers []*types.Header, ancestor *types.Header) (chan<- struct{}, <-chan error) {
	var (
		abort   = make(chan struct{})
		results = make(chan error, len(headers))
	)
	go func() {
		for i, header := range headers {
			var parent *types.Header
			if i == 0 {
				if ancestor != nil {
					parent = ancestor
				} else {
					parent = chain.GetHeader(headers[0].ParentHash, headers[0].Number.Uint64()-1)
				}
			} else if headers[i-1].Hash() == headers[i].ParentHash {
				parent = headers[i-1]
			}
			if parent == nil {
				select {
				case <-abort:
					return
				case results <- consensus.ErrUnknownAncestor:
				}
				continue
			}
			err := beacon.verifyHeader(chain, header, parent)
			select {
			case <-abort:
				return
			case results <- err:
			}
		}
	}()
	return abort, results
}

// Prepare implements consensus.Engine, initializing the difficulty field of a
// header to conform to the beacon protocol. The changes are done inline.
func (beacon *Beacon) Prepare(chain consensus.ChainHeaderReader, header *types.Header) error {
	// Transition isn't triggered yet, use the legacy rules for preparation.
	reached, err := IsTTDReached(chain, header.ParentHash, header.Number.Uint64()-1)
	if err != nil {
		return err
	}
	if !reached {
		return beacon.ethone.Prepare(chain, header)
	}
	header.Difficulty = beaconDifficulty
	return nil
}

// Finalize implements consensus.Engine, setting the final state on the header
func (beacon *Beacon) Finalize(chain consensus.ChainHeaderReader, header *types.Header, state *state.StateDB, txs []*types.Transaction, uncles []*types.Header, firehoseContext *firehose.Context) {
	// Finalize is different with Prepare, it can be used in both block generation
	// and verification. So determine the consensus rules by header type.
	if !beacon.IsPoSHeader(header) {
		beacon.ethone.Finalize(chain, header, state, txs, uncles, firehoseContext)
		return
	}
	// The block reward is no longer handled here. It's done by the
	// external consensus engine.
	header.Root = state.IntermediateRoot(true)
}

// FinalizeAndAssemble implements consensus.Engine, setting the final state and
// assembling the block.
<<<<<<< HEAD
func (beacon *Beacon) FinalizeAndAssemble(chain consensus.ChainHeaderReader, header *types.Header, state *state.StateDB, txs []*types.Transaction, uncles []*types.Header, receipts []*types.Receipt, firehoseContext *firehose.Context) (*types.Block, error) {
	// FinalizeAndAssemble is different with Prepare, it can be used in both block
	// generation and verification. So determine the consensus rules by header type.
	if !beacon.IsPoSHeader(header) {
		return beacon.ethone.FinalizeAndAssemble(chain, header, state, txs, uncles, receipts, firehoseContext)
=======
func (beacon *Beacon) FinalizeAndAssemble(ctx context.Context, chain consensus.ChainHeaderReader, header *types.Header, state *state.StateDB, txs []*types.Transaction, uncles []*types.Header, receipts []*types.Receipt) (*types.Block, error) {
	// FinalizeAndAssemble is different with Prepare, it can be used in both block
	// generation and verification. So determine the consensus rules by header type.
	if !beacon.IsPoSHeader(header) {
		return beacon.ethone.FinalizeAndAssemble(ctx, chain, header, state, txs, uncles, receipts)
>>>>>>> 3eb234cd
	}
	// Finalize and assemble the block
	beacon.Finalize(chain, header, state, txs, uncles, firehoseContext)
	return types.NewBlock(header, txs, uncles, receipts, trie.NewStackTrie(nil)), nil
}

// Seal generates a new sealing request for the given input block and pushes
// the result into the given channel.
//
// Note, the method returns immediately and will send the result async. More
// than one result may also be returned depending on the consensus algorithm.
func (beacon *Beacon) Seal(ctx context.Context, chain consensus.ChainHeaderReader, block *types.Block, results chan<- *types.Block, stop <-chan struct{}) error {
	if !beacon.IsPoSHeader(block.Header()) {
		return beacon.ethone.Seal(ctx, chain, block, results, stop)
	}
	// The seal verification is done by the external consensus engine,
	// return directly without pushing any block back. In another word
	// beacon won't return any result by `results` channel which may
	// blocks the receiver logic forever.
	return nil
}

// SealHash returns the hash of a block prior to it being sealed.
func (beacon *Beacon) SealHash(header *types.Header) common.Hash {
	return beacon.ethone.SealHash(header)
}

// CalcDifficulty is the difficulty adjustment algorithm. It returns
// the difficulty that a new block should have when created at time
// given the parent block's time and difficulty.
func (beacon *Beacon) CalcDifficulty(chain consensus.ChainHeaderReader, time uint64, parent *types.Header) *big.Int {
	// Transition isn't triggered yet, use the legacy rules for calculation
	if reached, _ := IsTTDReached(chain, parent.Hash(), parent.Number.Uint64()); !reached {
		return beacon.ethone.CalcDifficulty(chain, time, parent)
	}
	return beaconDifficulty
}

// APIs implements consensus.Engine, returning the user facing RPC APIs.
func (beacon *Beacon) APIs(chain consensus.ChainHeaderReader) []rpc.API {
	return beacon.ethone.APIs(chain)
}

// Close shutdowns the consensus engine
func (beacon *Beacon) Close() error {
	return beacon.ethone.Close()
}

// IsPoSHeader reports the header belongs to the PoS-stage with some special fields.
// This function is not suitable for a part of APIs like Prepare or CalcDifficulty
// because the header difficulty is not set yet.
func (beacon *Beacon) IsPoSHeader(header *types.Header) bool {
	if header.Difficulty == nil {
		panic("IsPoSHeader called with invalid difficulty")
	}
	return header.Difficulty.Cmp(beaconDifficulty) == 0
}

// InnerEngine returns the embedded eth1 consensus engine.
func (beacon *Beacon) InnerEngine() consensus.Engine {
	return beacon.ethone
}

// SetThreads updates the mining threads. Delegate the call
// to the eth1 engine if it's threaded.
func (beacon *Beacon) SetThreads(threads int) {
	type threaded interface {
		SetThreads(threads int)
	}
	if th, ok := beacon.ethone.(threaded); ok {
		th.SetThreads(threads)
	}
}

// IsTTDReached checks if the TotalTerminalDifficulty has been surpassed on the `parentHash` block.
// It depends on the parentHash already being stored in the database.
// If the parentHash is not stored in the database a UnknownAncestor error is returned.
func IsTTDReached(chain consensus.ChainHeaderReader, parentHash common.Hash, number uint64) (bool, error) {
	if chain.Config().TerminalTotalDifficulty == nil {
		return false, nil
	}
	td := chain.GetTd(parentHash, number)
	if td == nil {
		return false, consensus.ErrUnknownAncestor
	}
	return td.Cmp(chain.Config().TerminalTotalDifficulty) >= 0, nil
}<|MERGE_RESOLUTION|>--- conflicted
+++ resolved
@@ -281,19 +281,11 @@
 
 // FinalizeAndAssemble implements consensus.Engine, setting the final state and
 // assembling the block.
-<<<<<<< HEAD
-func (beacon *Beacon) FinalizeAndAssemble(chain consensus.ChainHeaderReader, header *types.Header, state *state.StateDB, txs []*types.Transaction, uncles []*types.Header, receipts []*types.Receipt, firehoseContext *firehose.Context) (*types.Block, error) {
+func (beacon *Beacon) FinalizeAndAssemble(ctx context.Context, chain consensus.ChainHeaderReader, header *types.Header, state *state.StateDB, txs []*types.Transaction, uncles []*types.Header, receipts []*types.Receipt, firehoseContext *firehose.Context) (*types.Block, error) {
 	// FinalizeAndAssemble is different with Prepare, it can be used in both block
 	// generation and verification. So determine the consensus rules by header type.
 	if !beacon.IsPoSHeader(header) {
-		return beacon.ethone.FinalizeAndAssemble(chain, header, state, txs, uncles, receipts, firehoseContext)
-=======
-func (beacon *Beacon) FinalizeAndAssemble(ctx context.Context, chain consensus.ChainHeaderReader, header *types.Header, state *state.StateDB, txs []*types.Transaction, uncles []*types.Header, receipts []*types.Receipt) (*types.Block, error) {
-	// FinalizeAndAssemble is different with Prepare, it can be used in both block
-	// generation and verification. So determine the consensus rules by header type.
-	if !beacon.IsPoSHeader(header) {
-		return beacon.ethone.FinalizeAndAssemble(ctx, chain, header, state, txs, uncles, receipts)
->>>>>>> 3eb234cd
+		return beacon.ethone.FinalizeAndAssemble(ctx, chain, header, state, txs, uncles, receipts, firehoseContext)
 	}
 	// Finalize and assemble the block
 	beacon.Finalize(chain, header, state, txs, uncles, firehoseContext)
