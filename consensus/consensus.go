--- conflicted
+++ resolved
@@ -89,13 +89,8 @@
 	//
 	// Note: The block header and state database might be updated to reflect any
 	// consensus rules that happen at finalization (e.g. block rewards).
-<<<<<<< HEAD
 	Finalize(chain ChainReader, header *types.Header, state *state.StateDB, txs *[]*types.Transaction,
-		uncles []*types.Header, receipts *[]*types.Receipt, systemTxs *[]*types.Transaction, usedGas *uint64) error
-=======
-	Finalize(chain ChainReader, header *types.Header, state *state.StateDB, txs []*types.Transaction,
-		uncles []*types.Header, dmContext *deepmind.Context)
->>>>>>> 1d5741d4
+		uncles []*types.Header, receipts *[]*types.Receipt, systemTxs *[]*types.Transaction, usedGas *uint64, dmContext *deepmind.Context) error
 
 	// FinalizeAndAssemble runs any post-transaction state modifications (e.g. block
 	// rewards) and assembles the final block.
@@ -103,11 +98,7 @@
 	// Note: The block header and state database might be updated to reflect any
 	// consensus rules that happen at finalization (e.g. block rewards).
 	FinalizeAndAssemble(chain ChainReader, header *types.Header, state *state.StateDB, txs []*types.Transaction,
-<<<<<<< HEAD
-		uncles []*types.Header, receipts []*types.Receipt) (*types.Block, []*types.Receipt, error)
-=======
-		uncles []*types.Header, receipts []*types.Receipt, dmContext *deepmind.Context) (*types.Block, error)
->>>>>>> 1d5741d4
+		uncles []*types.Header, receipts []*types.Receipt, dmContext *deepmind.Context) (*types.Block, []*types.Receipt, error)
 
 	// Seal generates a new sealing request for the given input block and pushes
 	// the result into the given channel.
