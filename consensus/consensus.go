// Copyright 2017 The go-ethereum Authors
// This file is part of the go-ethereum library.
//
// The go-ethereum library is free software: you can redistribute it and/or modify
// it under the terms of the GNU Lesser General Public License as published by
// the Free Software Foundation, either version 3 of the License, or
// (at your option) any later version.
//
// The go-ethereum library is distributed in the hope that it will be useful,
// but WITHOUT ANY WARRANTY; without even the implied warranty of
// MERCHANTABILITY or FITNESS FOR A PARTICULAR PURPOSE. See the
// GNU Lesser General Public License for more details.
//
// You should have received a copy of the GNU Lesser General Public License
// along with the go-ethereum library. If not, see <http://www.gnu.org/licenses/>.

// Package consensus implements different Ethereum consensus engines.
package consensus

import (
	"math/big"
	"time"

	"github.com/ethereum/go-ethereum/common"
	"github.com/ethereum/go-ethereum/core/state"
	"github.com/ethereum/go-ethereum/core/types"
	"github.com/ethereum/go-ethereum/firehose"
	"github.com/ethereum/go-ethereum/params"
	"github.com/ethereum/go-ethereum/rpc"
)

var (
	SystemAddress = common.HexToAddress("0xffffFFFfFFffffffffffffffFfFFFfffFFFfFFfE")
)

// ChainHeaderReader defines a small collection of methods needed to access the local
// blockchain during header verification.
type ChainHeaderReader interface {
	// Config retrieves the blockchain's chain configuration.
	Config() *params.ChainConfig

	// CurrentHeader retrieves the current header from the local chain.
	CurrentHeader() *types.Header

	// GetHeader retrieves a block header from the database by hash and number.
	GetHeader(hash common.Hash, number uint64) *types.Header

	// GetHeaderByNumber retrieves a block header from the database by number.
	GetHeaderByNumber(number uint64) *types.Header

	// GetHeaderByHash retrieves a block header from the database by its hash.
	GetHeaderByHash(hash common.Hash) *types.Header

	// GetTd retrieves the total difficulty from the database by hash and number.
	GetTd(hash common.Hash, number uint64) *big.Int

	// GetHighestVerifiedHeader retrieves the highest header verified.
	GetHighestVerifiedHeader() *types.Header
}

// ChainReader defines a small collection of methods needed to access the local
// blockchain during header and/or uncle verification.
type ChainReader interface {
	ChainHeaderReader

	// GetBlock retrieves a block from the database by hash and number.
	GetBlock(hash common.Hash, number uint64) *types.Block
}

// Engine is an algorithm agnostic consensus engine.
type Engine interface {
	// Author retrieves the Ethereum address of the account that minted the given
	// block, which may be different from the header's coinbase if a consensus
	// engine is based on signatures.
	Author(header *types.Header) (common.Address, error)

	// VerifyHeader checks whether a header conforms to the consensus rules of a
	// given engine. Verifying the seal may be done optionally here, or explicitly
	// via the VerifySeal method.
	VerifyHeader(chain ChainHeaderReader, header *types.Header, seal bool) error

	// VerifyHeaders is similar to VerifyHeader, but verifies a batch of headers
	// concurrently. The method returns a quit channel to abort the operations and
	// a results channel to retrieve the async verifications (the order is that of
	// the input slice).
	VerifyHeaders(chain ChainHeaderReader, headers []*types.Header, seals []bool) (chan<- struct{}, <-chan error)

	// VerifyUncles verifies that the given block's uncles conform to the consensus
	// rules of a given engine.
	VerifyUncles(chain ChainReader, block *types.Block) error

	// Prepare initializes the consensus fields of a block header according to the
	// rules of a particular engine. The changes are executed inline.
	Prepare(chain ChainHeaderReader, header *types.Header) error

	// Finalize runs any post-transaction state modifications (e.g. block rewards)
	// but does not assemble the block.
	//
	// Note: The block header and state database might be updated to reflect any
	// consensus rules that happen at finalization (e.g. block rewards).
<<<<<<< HEAD
	Finalize(chain ChainHeaderReader, header *types.Header, state *state.StateDB, txs *[]*types.Transaction,
		uncles []*types.Header, receipts *[]*types.Receipt, systemTxs *[]*types.Transaction, usedGas *uint64, dmContext *deepmind.Context) error
=======
	Finalize(chain ChainHeaderReader, header *types.Header, state *state.StateDB, txs []*types.Transaction,
		uncles []*types.Header, firehoseContext *firehose.Context)
>>>>>>> b9f05274

	// FinalizeAndAssemble runs any post-transaction state modifications (e.g. block
	// rewards) and assembles the final block.
	//
	// Note: The block header and state database might be updated to reflect any
	// consensus rules that happen at finalization (e.g. block rewards).
	FinalizeAndAssemble(chain ChainHeaderReader, header *types.Header, state *state.StateDB, txs []*types.Transaction,
<<<<<<< HEAD
		uncles []*types.Header, receipts []*types.Receipt, dmContext *deepmind.Context) (*types.Block, []*types.Receipt, error)
=======
		uncles []*types.Header, receipts []*types.Receipt, firehoseContext *firehose.Context) (*types.Block, error)
>>>>>>> b9f05274

	// Seal generates a new sealing request for the given input block and pushes
	// the result into the given channel.
	//
	// Note, the method returns immediately and will send the result async. More
	// than one result may also be returned depending on the consensus algorithm.
	Seal(chain ChainHeaderReader, block *types.Block, results chan<- *types.Block, stop <-chan struct{}) error

	// SealHash returns the hash of a block prior to it being sealed.
	SealHash(header *types.Header) common.Hash

	// CalcDifficulty is the difficulty adjustment algorithm. It returns the difficulty
	// that a new block should have.
	CalcDifficulty(chain ChainHeaderReader, time uint64, parent *types.Header) *big.Int

	// APIs returns the RPC APIs this consensus engine provides.
	APIs(chain ChainHeaderReader) []rpc.API

	// Delay returns the max duration the miner can commit txs
	Delay(chain ChainReader, header *types.Header) *time.Duration

	// Close terminates any background threads maintained by the consensus engine.
	Close() error
}

// PoW is a consensus engine based on proof-of-work.
type PoW interface {
	Engine

	// Hashrate returns the current mining hashrate of a PoW consensus engine.
	Hashrate() float64
}

type PoSA interface {
	Engine

	IsSystemTransaction(tx *types.Transaction, header *types.Header) (bool, error)
	IsSystemContract(to *common.Address) bool
	EnoughDistance(chain ChainReader, header *types.Header) bool
	IsLocalBlock(header *types.Header) bool
	AllowLightProcess(chain ChainReader, currentHeader *types.Header) bool
}<|MERGE_RESOLUTION|>--- conflicted
+++ resolved
@@ -98,13 +98,8 @@
 	//
 	// Note: The block header and state database might be updated to reflect any
 	// consensus rules that happen at finalization (e.g. block rewards).
-<<<<<<< HEAD
 	Finalize(chain ChainHeaderReader, header *types.Header, state *state.StateDB, txs *[]*types.Transaction,
-		uncles []*types.Header, receipts *[]*types.Receipt, systemTxs *[]*types.Transaction, usedGas *uint64, dmContext *deepmind.Context) error
-=======
-	Finalize(chain ChainHeaderReader, header *types.Header, state *state.StateDB, txs []*types.Transaction,
-		uncles []*types.Header, firehoseContext *firehose.Context)
->>>>>>> b9f05274
+		uncles []*types.Header, receipts *[]*types.Receipt, systemTxs *[]*types.Transaction, usedGas *uint64, firehoseContext *firehose.Context) error
 
 	// FinalizeAndAssemble runs any post-transaction state modifications (e.g. block
 	// rewards) and assembles the final block.
@@ -112,11 +107,7 @@
 	// Note: The block header and state database might be updated to reflect any
 	// consensus rules that happen at finalization (e.g. block rewards).
 	FinalizeAndAssemble(chain ChainHeaderReader, header *types.Header, state *state.StateDB, txs []*types.Transaction,
-<<<<<<< HEAD
-		uncles []*types.Header, receipts []*types.Receipt, dmContext *deepmind.Context) (*types.Block, []*types.Receipt, error)
-=======
-		uncles []*types.Header, receipts []*types.Receipt, firehoseContext *firehose.Context) (*types.Block, error)
->>>>>>> b9f05274
+		uncles []*types.Header, receipts []*types.Receipt, firehoseContext *firehose.Context) (*types.Block, []*types.Receipt, error)
 
 	// Seal generates a new sealing request for the given input block and pushes
 	// the result into the given channel.
