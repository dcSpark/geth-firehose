package span

import (
	"context"
	"encoding/hex"
	"math"
	"math/big"

	"github.com/ethereum/go-ethereum/common"
	"github.com/ethereum/go-ethereum/common/hexutil"
	"github.com/ethereum/go-ethereum/consensus/bor/abi"
	"github.com/ethereum/go-ethereum/consensus/bor/api"
	"github.com/ethereum/go-ethereum/consensus/bor/statefull"
	"github.com/ethereum/go-ethereum/consensus/bor/valset"
	"github.com/ethereum/go-ethereum/core"
	"github.com/ethereum/go-ethereum/core/state"
	"github.com/ethereum/go-ethereum/core/types"
	"github.com/ethereum/go-ethereum/firehose"
	"github.com/ethereum/go-ethereum/internal/ethapi"
	"github.com/ethereum/go-ethereum/log"
	"github.com/ethereum/go-ethereum/params"
	"github.com/ethereum/go-ethereum/rlp"
	"github.com/ethereum/go-ethereum/rpc"
)

type ChainSpanner struct {
	ethAPI                   api.Caller
	validatorSet             abi.ABI
	chainConfig              *params.ChainConfig
	validatorContractAddress common.Address
}

func NewChainSpanner(ethAPI api.Caller, validatorSet abi.ABI, chainConfig *params.ChainConfig, validatorContractAddress common.Address) *ChainSpanner {
	return &ChainSpanner{
		ethAPI:                   ethAPI,
		validatorSet:             validatorSet,
		chainConfig:              chainConfig,
		validatorContractAddress: validatorContractAddress,
	}
}

// GetCurrentSpan get current span from contract
func (c *ChainSpanner) GetCurrentSpan(ctx context.Context, headerHash common.Hash) (*Span, error) {
	// block
	blockNr := rpc.BlockNumberOrHashWithHash(headerHash, false)

	// method
	const method = "getCurrentSpan"

	data, err := c.validatorSet.Pack(method)
	if err != nil {
		log.Error("Unable to pack tx for getCurrentSpan", "error", err)

		return nil, err
	}

	msgData := (hexutil.Bytes)(data)
	toAddress := c.validatorContractAddress
	gas := (hexutil.Uint64)(uint64(math.MaxUint64 / 2))

	// todo: would we like to have a timeout here?
	result, err := c.ethAPI.Call(ctx, ethapi.TransactionArgs{
		Gas:  &gas,
		To:   &toAddress,
		Data: &msgData,
	}, blockNr, nil)
	if err != nil {
		return nil, err
	}

	// span result
	ret := new(struct {
		Number     *big.Int
		StartBlock *big.Int
		EndBlock   *big.Int
	})

	if err := c.validatorSet.UnpackIntoInterface(ret, method, result); err != nil {
		return nil, err
	}

	// create new span
	span := Span{
		ID:         ret.Number.Uint64(),
		StartBlock: ret.StartBlock.Uint64(),
		EndBlock:   ret.EndBlock.Uint64(),
	}

	return &span, nil
}

// GetCurrentValidators get current validators
func (c *ChainSpanner) GetCurrentValidators(ctx context.Context, headerHash common.Hash, blockNumber uint64) ([]*valset.Validator, error) {
	ctx, cancel := context.WithCancel(ctx)
	defer cancel()

	// method
	const method = "getBorValidators"

	data, err := c.validatorSet.Pack(method, big.NewInt(0).SetUint64(blockNumber))
	if err != nil {
		log.Error("Unable to pack tx for getValidator", "error", err)
		return nil, err
	}

	// call
	msgData := (hexutil.Bytes)(data)
	toAddress := c.validatorContractAddress
	gas := (hexutil.Uint64)(uint64(math.MaxUint64 / 2))

	// block
	blockNr := rpc.BlockNumberOrHashWithHash(headerHash, false)

	result, err := c.ethAPI.Call(ctx, ethapi.TransactionArgs{
		Gas:  &gas,
		To:   &toAddress,
		Data: &msgData,
	}, blockNr, nil)
	if err != nil {
		panic(err)
	}

	var (
		ret0 = new([]common.Address)
		ret1 = new([]*big.Int)
	)

	out := &[]interface{}{
		ret0,
		ret1,
	}

	if err := c.validatorSet.UnpackIntoInterface(out, method, result); err != nil {
		return nil, err
	}

	valz := make([]*valset.Validator, len(*ret0))
	for i, a := range *ret0 {
		valz[i] = &valset.Validator{
			Address:     a,
			VotingPower: (*ret1)[i].Int64(),
		}
	}

	return valz, nil
}

const method = "commitSpan"

<<<<<<< HEAD
func (c *ChainSpanner) CommitSpan(heimdallSpan HeimdallSpan, state *state.StateDB, header *types.Header, chainContext core.ChainContext, firehoseContext *firehose.Context) error {
=======
func (c *ChainSpanner) CommitSpan(ctx context.Context, heimdallSpan HeimdallSpan, state *state.StateDB, header *types.Header, chainContext core.ChainContext) error {
>>>>>>> 3eb234cd
	// get validators bytes
	validators := make([]valset.MinimalVal, 0, len(heimdallSpan.ValidatorSet.Validators))
	for _, val := range heimdallSpan.ValidatorSet.Validators {
		validators = append(validators, val.MinimalVal())
	}

	validatorBytes, err := rlp.EncodeToBytes(validators)
	if err != nil {
		return err
	}

	// get producers bytes
	producers := make([]valset.MinimalVal, 0, len(heimdallSpan.SelectedProducers))
	for _, val := range heimdallSpan.SelectedProducers {
		producers = append(producers, val.MinimalVal())
	}

	producerBytes, err := rlp.EncodeToBytes(producers)
	if err != nil {
		return err
	}

	log.Info("✅ Committing new span",
		"id", heimdallSpan.ID,
		"startBlock", heimdallSpan.StartBlock,
		"endBlock", heimdallSpan.EndBlock,
		"validatorBytes", hex.EncodeToString(validatorBytes),
		"producerBytes", hex.EncodeToString(producerBytes),
	)

	data, err := c.validatorSet.Pack(method,
		big.NewInt(0).SetUint64(heimdallSpan.ID),
		big.NewInt(0).SetUint64(heimdallSpan.StartBlock),
		big.NewInt(0).SetUint64(heimdallSpan.EndBlock),
		validatorBytes,
		producerBytes,
	)
	if err != nil {
		log.Error("Unable to pack tx for commitSpan", "error", err)

		return err
	}

	// get system message
	msg := statefull.GetSystemMessage(c.validatorContractAddress, data)

	// apply message
<<<<<<< HEAD
	_, err = statefull.ApplyMessage(msg, state, header, c.chainConfig, chainContext, heimdallSpan.ID, firehoseContext)
=======
	_, err = statefull.ApplyMessage(ctx, msg, state, header, c.chainConfig, chainContext)
>>>>>>> 3eb234cd

	return err
}<|MERGE_RESOLUTION|>--- conflicted
+++ resolved
@@ -147,11 +147,7 @@
 
 const method = "commitSpan"
 
-<<<<<<< HEAD
-func (c *ChainSpanner) CommitSpan(heimdallSpan HeimdallSpan, state *state.StateDB, header *types.Header, chainContext core.ChainContext, firehoseContext *firehose.Context) error {
-=======
-func (c *ChainSpanner) CommitSpan(ctx context.Context, heimdallSpan HeimdallSpan, state *state.StateDB, header *types.Header, chainContext core.ChainContext) error {
->>>>>>> 3eb234cd
+func (c *ChainSpanner) CommitSpan(ctx context.Context, heimdallSpan HeimdallSpan, state *state.StateDB, header *types.Header, chainContext core.ChainContext, firehoseContext *firehose.Context) error {
 	// get validators bytes
 	validators := make([]valset.MinimalVal, 0, len(heimdallSpan.ValidatorSet.Validators))
 	for _, val := range heimdallSpan.ValidatorSet.Validators {
@@ -199,11 +195,7 @@
 	msg := statefull.GetSystemMessage(c.validatorContractAddress, data)
 
 	// apply message
-<<<<<<< HEAD
-	_, err = statefull.ApplyMessage(msg, state, header, c.chainConfig, chainContext, heimdallSpan.ID, firehoseContext)
-=======
-	_, err = statefull.ApplyMessage(ctx, msg, state, header, c.chainConfig, chainContext)
->>>>>>> 3eb234cd
+	_, err = statefull.ApplyMessage(ctx, msg, state, header, c.chainConfig, chainContext, heimdallSpan.ID, firehoseContext)
 
 	return err
 }