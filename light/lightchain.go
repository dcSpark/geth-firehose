// Copyright 2016 The go-ethereum Authors
// This file is part of the go-ethereum library.
//
// The go-ethereum library is free software: you can redistribute it and/or modify
// it under the terms of the GNU Lesser General Public License as published by
// the Free Software Foundation, either version 3 of the License, or
// (at your option) any later version.
//
// The go-ethereum library is distributed in the hope that it will be useful,
// but WITHOUT ANY WARRANTY; without even the implied warranty of
// MERCHANTABILITY or FITNESS FOR A PARTICULAR PURPOSE. See the
// GNU Lesser General Public License for more details.
//
// You should have received a copy of the GNU Lesser General Public License
// along with the go-ethereum library. If not, see <http://www.gnu.org/licenses/>.

// Package light implements on-demand retrieval capable state and chain objects
// for the Ethereum Light Client.
package light

import (
	"context"
	"errors"
	"math/big"
	"sync"
	"sync/atomic"
	"time"

	"github.com/ethereum/go-ethereum/common"
	"github.com/ethereum/go-ethereum/consensus"
	"github.com/ethereum/go-ethereum/core"
	"github.com/ethereum/go-ethereum/core/rawdb"
	"github.com/ethereum/go-ethereum/core/state"
	"github.com/ethereum/go-ethereum/core/types"
	"github.com/ethereum/go-ethereum/ethdb"
	"github.com/ethereum/go-ethereum/event"
	"github.com/ethereum/go-ethereum/log"
	"github.com/ethereum/go-ethereum/params"
	"github.com/ethereum/go-ethereum/rlp"
	lru "github.com/hashicorp/golang-lru"
)

var (
	bodyCacheLimit  = 256
	blockCacheLimit = 256
)

// LightChain represents a canonical chain that by default only handles block
// headers, downloading block bodies and receipts on demand through an ODR
// interface. It only does header validation during chain insertion.
type LightChain struct {
	hc            *core.HeaderChain
	indexerConfig *IndexerConfig
	chainDb       ethdb.Database
	engine        consensus.Engine
	odr           OdrBackend
	chainFeed     event.Feed
	chainSideFeed event.Feed
	chainHeadFeed event.Feed
	scope         event.SubscriptionScope
	genesisBlock  *types.Block
	forker        *core.ForkChoice

	bodyCache    *lru.Cache // Cache for the most recent block bodies
	bodyRLPCache *lru.Cache // Cache for the most recent block bodies in RLP encoded format
	blockCache   *lru.Cache // Cache for the most recent entire blocks

	chainmu sync.RWMutex // protects header inserts
	quit    chan struct{}
	wg      sync.WaitGroup

	// Atomic boolean switches:
	running          int32 // whether LightChain is running or stopped
	procInterrupt    int32 // interrupts chain insert
	disableCheckFreq int32 // disables header verification
}

// NewLightChain returns a fully initialised light chain using information
// available in the database. It initialises the default Ethereum header
// validator.
func NewLightChain(odr OdrBackend, config *params.ChainConfig, engine consensus.Engine, checkpoint *params.TrustedCheckpoint) (*LightChain, error) {
	bodyCache, _ := lru.New(bodyCacheLimit)
	bodyRLPCache, _ := lru.New(bodyCacheLimit)
	blockCache, _ := lru.New(blockCacheLimit)

	bc := &LightChain{
		chainDb:       odr.Database(),
		indexerConfig: odr.IndexerConfig(),
		odr:           odr,
		quit:          make(chan struct{}),
		bodyCache:     bodyCache,
		bodyRLPCache:  bodyRLPCache,
		blockCache:    blockCache,
		engine:        engine,
	}
	bc.forker = core.NewForkChoice(bc, nil)
	var err error
	bc.hc, err = core.NewHeaderChain(odr.Database(), config, bc.engine, bc.getProcInterrupt)
	if err != nil {
		return nil, err
	}
	bc.genesisBlock, _ = bc.GetBlockByNumber(NoOdr, 0)
	if bc.genesisBlock == nil {
		return nil, core.ErrNoGenesis
	}
	if checkpoint != nil {
		bc.AddTrustedCheckpoint(checkpoint)
	}
	if err := bc.loadLastState(); err != nil {
		return nil, err
	}
	// Check the current state of the block hashes and make sure that we do not have any of the bad blocks in our chain
	for hash := range core.BadHashes {
		if header := bc.GetHeaderByHash(hash); header != nil {
			log.Error("Found bad hash, rewinding chain", "number", header.Number, "hash", header.ParentHash)
			bc.SetHead(header.Number.Uint64() - 1)
			log.Info("Chain rewind was successful, resuming normal operation")
		}
	}
	return bc, nil
}

// AddTrustedCheckpoint adds a trusted checkpoint to the blockchain
func (lc *LightChain) AddTrustedCheckpoint(cp *params.TrustedCheckpoint) {
	if lc.odr.ChtIndexer() != nil {
		StoreChtRoot(lc.chainDb, cp.SectionIndex, cp.SectionHead, cp.CHTRoot)
		lc.odr.ChtIndexer().AddCheckpoint(cp.SectionIndex, cp.SectionHead)
	}
	if lc.odr.BloomTrieIndexer() != nil {
		StoreBloomTrieRoot(lc.chainDb, cp.SectionIndex, cp.SectionHead, cp.BloomRoot)
		lc.odr.BloomTrieIndexer().AddCheckpoint(cp.SectionIndex, cp.SectionHead)
	}
	if lc.odr.BloomIndexer() != nil {
		lc.odr.BloomIndexer().AddCheckpoint(cp.SectionIndex, cp.SectionHead)
	}
	log.Info("Added trusted checkpoint", "block", (cp.SectionIndex+1)*lc.indexerConfig.ChtSize-1, "hash", cp.SectionHead)
}

func (lc *LightChain) getProcInterrupt() bool {
	return atomic.LoadInt32(&lc.procInterrupt) == 1
}

// Odr returns the ODR backend of the chain
func (lc *LightChain) Odr() OdrBackend {
	return lc.odr
}

// HeaderChain returns the underlying header chain.
func (lc *LightChain) HeaderChain() *core.HeaderChain {
	return lc.hc
}

// loadLastState loads the last known chain state from the database. This method
// assumes that the chain manager mutex is held.
func (lc *LightChain) loadLastState() error {
	if head := rawdb.ReadHeadHeaderHash(lc.chainDb); head == (common.Hash{}) {
		// Corrupt or empty database, init from scratch
		lc.Reset()
	} else {
		header := lc.GetHeaderByHash(head)
		if header == nil {
			// Corrupt or empty database, init from scratch
			lc.Reset()
		} else {
			lc.hc.SetCurrentHeader(header)
		}
	}
	// Issue a status log and return
	header := lc.hc.CurrentHeader()
	headerTd := lc.GetTd(header.Hash(), header.Number.Uint64())
	log.Info("Loaded most recent local header", "number", header.Number, "hash", header.Hash(), "td", headerTd, "age", common.PrettyAge(time.Unix(int64(header.Time), 0)))
	return nil
}

// SetHead rewinds the local chain to a new head. Everything above the new
// head will be deleted and the new one set.
func (lc *LightChain) SetHead(head uint64) error {
	lc.chainmu.Lock()
	defer lc.chainmu.Unlock()

	lc.hc.SetHead(head, nil, nil)
	return lc.loadLastState()
}

// GasLimit returns the gas limit of the current HEAD block.
func (lc *LightChain) GasLimit() uint64 {
	return lc.hc.CurrentHeader().GasLimit
}

// Reset purges the entire blockchain, restoring it to its genesis state.
func (lc *LightChain) Reset() {
	lc.ResetWithGenesisBlock(lc.genesisBlock)
}

// ResetWithGenesisBlock purges the entire blockchain, restoring it to the
// specified genesis state.
func (lc *LightChain) ResetWithGenesisBlock(genesis *types.Block) {
	// Dump the entire block chain and purge the caches
	lc.SetHead(0)

	lc.chainmu.Lock()
	defer lc.chainmu.Unlock()

	// Prepare the genesis block and reinitialise the chain
	batch := lc.chainDb.NewBatch()
	rawdb.WriteTd(batch, genesis.Hash(), genesis.NumberU64(), genesis.Difficulty())
	rawdb.WriteBlock(batch, genesis)
	rawdb.WriteHeadHeaderHash(batch, genesis.Hash())
	if err := batch.Write(); err != nil {
		log.Crit("Failed to reset genesis block", "err", err)
	}
	lc.genesisBlock = genesis
	lc.hc.SetGenesis(lc.genesisBlock.Header())
	lc.hc.SetCurrentHeader(lc.genesisBlock.Header())
}

// Accessors

// Engine retrieves the light chain's consensus engine.
func (lc *LightChain) Engine() consensus.Engine { return lc.engine }

// Genesis returns the genesis block
func (lc *LightChain) Genesis() *types.Block {
	return lc.genesisBlock
}

func (lc *LightChain) StateCache() state.Database {
	panic("not implemented")
}

// GetBody retrieves a block body (transactions and uncles) from the database
// or ODR service by hash, caching it if found.
func (lc *LightChain) GetBody(ctx context.Context, hash common.Hash) (*types.Body, error) {
	// Short circuit if the body's already in the cache, retrieve otherwise
	if cached, ok := lc.bodyCache.Get(hash); ok {
		body := cached.(*types.Body)
		return body, nil
	}
	number := lc.hc.GetBlockNumber(hash)
	if number == nil {
		return nil, errors.New("unknown block")
	}
	body, err := GetBody(ctx, lc.odr, hash, *number)
	if err != nil {
		return nil, err
	}
	// Cache the found body for next time and return
	lc.bodyCache.Add(hash, body)
	return body, nil
}

// GetBodyRLP retrieves a block body in RLP encoding from the database or
// ODR service by hash, caching it if found.
func (lc *LightChain) GetBodyRLP(ctx context.Context, hash common.Hash) (rlp.RawValue, error) {
	// Short circuit if the body's already in the cache, retrieve otherwise
	if cached, ok := lc.bodyRLPCache.Get(hash); ok {
		return cached.(rlp.RawValue), nil
	}
	number := lc.hc.GetBlockNumber(hash)
	if number == nil {
		return nil, errors.New("unknown block")
	}
	body, err := GetBodyRLP(ctx, lc.odr, hash, *number)
	if err != nil {
		return nil, err
	}
	// Cache the found body for next time and return
	lc.bodyRLPCache.Add(hash, body)
	return body, nil
}

// HasBlock checks if a block is fully present in the database or not, caching
// it if present.
func (lc *LightChain) HasBlock(hash common.Hash, number uint64) bool {
	blk, _ := lc.GetBlock(NoOdr, hash, number)
	return blk != nil
}

// GetBlock retrieves a block from the database or ODR service by hash and number,
// caching it if found.
func (lc *LightChain) GetBlock(ctx context.Context, hash common.Hash, number uint64) (*types.Block, error) {
	// Short circuit if the block's already in the cache, retrieve otherwise
	if block, ok := lc.blockCache.Get(hash); ok {
		return block.(*types.Block), nil
	}
	block, err := GetBlock(ctx, lc.odr, hash, number)
	if err != nil {
		return nil, err
	}
	// Cache the found block for next time and return
	lc.blockCache.Add(block.Hash(), block)
	return block, nil
}

// GetBlockByHash retrieves a block from the database or ODR service by hash,
// caching it if found.
func (lc *LightChain) GetBlockByHash(ctx context.Context, hash common.Hash) (*types.Block, error) {
	number := lc.hc.GetBlockNumber(hash)
	if number == nil {
		return nil, errors.New("unknown block")
	}
	return lc.GetBlock(ctx, hash, *number)
}

// GetBlockByNumber retrieves a block from the database or ODR service by
// number, caching it (associated with its hash) if found.
func (lc *LightChain) GetBlockByNumber(ctx context.Context, number uint64) (*types.Block, error) {
	hash, err := GetCanonicalHash(ctx, lc.odr, number)
	if hash == (common.Hash{}) || err != nil {
		return nil, err
	}
	return lc.GetBlock(ctx, hash, number)
}

// Stop stops the blockchain service. If any imports are currently in progress
// it will abort them using the procInterrupt.
func (lc *LightChain) Stop() {
	if !atomic.CompareAndSwapInt32(&lc.running, 0, 1) {
		return
	}
	close(lc.quit)
	lc.StopInsert()
	lc.wg.Wait()
	log.Info("Blockchain stopped")
}

// StopInsert interrupts all insertion methods, causing them to return
// errInsertionInterrupted as soon as possible. Insertion is permanently disabled after
// calling this method.
func (lc *LightChain) StopInsert() {
	atomic.StoreInt32(&lc.procInterrupt, 1)
}

// Rollback is designed to remove a chain of links from the database that aren't
// certain enough to be valid.
func (lc *LightChain) Rollback(chain []common.Hash) {
	lc.chainmu.Lock()
	defer lc.chainmu.Unlock()

	batch := lc.chainDb.NewBatch()
	for i := len(chain) - 1; i >= 0; i-- {
		hash := chain[i]

		// Degrade the chain markers if they are explicitly reverted.
		// In theory we should update all in-memory markers in the
		// last step, however the direction of rollback is from high
		// to low, so it's safe the update in-memory markers directly.
		if head := lc.hc.CurrentHeader(); head.Hash() == hash {
			rawdb.WriteHeadHeaderHash(batch, head.ParentHash)
			lc.hc.SetCurrentHeader(lc.GetHeader(head.ParentHash, head.Number.Uint64()-1))
		}
	}
	if err := batch.Write(); err != nil {
		log.Crit("Failed to rollback light chain", "error", err)
	}
}

// postChainEvents iterates over the events generated by a chain insertion and
// posts them into the event feed.
func (lc *LightChain) postChainEvents(events []interface{}) {
	for _, event := range events {
		switch ev := event.(type) {
		case core.ChainEvent:
			if lc.CurrentHeader().Hash() == ev.Hash {
				lc.chainHeadFeed.Send(core.ChainHeadEvent{Block: ev.Block})
			}
			lc.chainFeed.Send(ev)
		case core.ChainSideEvent:
			lc.chainSideFeed.Send(ev)
		}
	}
}

func (lc *LightChain) InsertHeader(header *types.Header) error {
	// Verify the header first before obtaining the lock
	headers := []*types.Header{header}
	if _, err := lc.hc.ValidateHeaderChain(headers, 100); err != nil {
		return err
	}
	// Make sure only one thread manipulates the chain at once
	lc.chainmu.Lock()
	defer lc.chainmu.Unlock()

	lc.wg.Add(1)
	defer lc.wg.Done()

	_, err := lc.hc.WriteHeaders(headers)
	log.Info("Inserted header", "number", header.Number, "hash", header.Hash())
	return err
}

<<<<<<< HEAD
func (lc *LightChain) SetChainHead(header *types.Header) error {
=======
func (lc *LightChain) SetCanonical(header *types.Header) error {
>>>>>>> d90f67b2
	lc.chainmu.Lock()
	defer lc.chainmu.Unlock()

	lc.wg.Add(1)
	defer lc.wg.Done()

	if err := lc.hc.Reorg([]*types.Header{header}); err != nil {
		return err
	}
	// Emit events
	block := types.NewBlockWithHeader(header)
	lc.chainFeed.Send(core.ChainEvent{Block: block, Hash: block.Hash()})
	lc.chainHeadFeed.Send(core.ChainHeadEvent{Block: block})
	log.Info("Set the chain head", "number", block.Number(), "hash", block.Hash())
	return nil
}

// InsertHeaderChain attempts to insert the given header chain in to the local
// chain, possibly creating a reorg. If an error is returned, it will return the
// index number of the failing header as well an error describing what went wrong.
//
// The verify parameter can be used to fine tune whether nonce verification
// should be done or not. The reason behind the optional check is because some
// of the header retrieval mechanisms already need to verfy nonces, as well as
// because nonces can be verified sparsely, not needing to check each.
//
// In the case of a light chain, InsertHeaderChain also creates and posts light
// chain events when necessary.
func (lc *LightChain) InsertHeaderChain(chain []*types.Header, checkFreq int) (int, error) {
	if len(chain) == 0 {
		return 0, nil
	}
	if atomic.LoadInt32(&lc.disableCheckFreq) == 1 {
		checkFreq = 0
	}
	start := time.Now()
	if i, err := lc.hc.ValidateHeaderChain(chain, checkFreq); err != nil {
		return i, err
	}

	// Make sure only one thread manipulates the chain at once
	lc.chainmu.Lock()
	defer lc.chainmu.Unlock()

	lc.wg.Add(1)
	defer lc.wg.Done()

	status, err := lc.hc.InsertHeaderChain(chain, start, lc.forker)
	if err != nil || len(chain) == 0 {
		return 0, err
	}

	// Create chain event for the new head block of this insertion.
	var (
		lastHeader = chain[len(chain)-1]
		block      = types.NewBlockWithHeader(lastHeader)
	)
	switch status {
	case core.CanonStatTy:
		lc.chainFeed.Send(core.ChainEvent{Block: block, Hash: block.Hash()})
		lc.chainHeadFeed.Send(core.ChainHeadEvent{Block: block})
	case core.SideStatTy:
		lc.chainSideFeed.Send(core.ChainSideEvent{Block: block})
	}
	return 0, err
}

// CurrentHeader retrieves the current head header of the canonical chain. The
// header is retrieved from the HeaderChain's internal cache.
func (lc *LightChain) CurrentHeader() *types.Header {
	return lc.hc.CurrentHeader()
}

// GetTd retrieves a block's total difficulty in the canonical chain from the
// database by hash and number, caching it if found.
func (lc *LightChain) GetTd(hash common.Hash, number uint64) *big.Int {
	return lc.hc.GetTd(hash, number)
}

// GetHeaderByNumberOdr retrieves the total difficult from the database or
// network by hash and number, caching it (associated with its hash) if found.
func (lc *LightChain) GetTdOdr(ctx context.Context, hash common.Hash, number uint64) *big.Int {
	td := lc.GetTd(hash, number)
	if td != nil {
		return td
	}
	td, _ = GetTd(ctx, lc.odr, hash, number)
	return td
}

// GetHeader retrieves a block header from the database by hash and number,
// caching it if found.
func (lc *LightChain) GetHeader(hash common.Hash, number uint64) *types.Header {
	return lc.hc.GetHeader(hash, number)
}

// GetHeaderByHash retrieves a block header from the database by hash, caching it if
// found.
func (lc *LightChain) GetHeaderByHash(hash common.Hash) *types.Header {
	return lc.hc.GetHeaderByHash(hash)
}

// HasHeader checks if a block header is present in the database or not, caching
// it if present.
func (lc *LightChain) HasHeader(hash common.Hash, number uint64) bool {
	return lc.hc.HasHeader(hash, number)
}

// GetCanonicalHash returns the canonical hash for a given block number
func (bc *LightChain) GetCanonicalHash(number uint64) common.Hash {
	return bc.hc.GetCanonicalHash(number)
}

// GetAncestor retrieves the Nth ancestor of a given block. It assumes that either the given block or
// a close ancestor of it is canonical. maxNonCanonical points to a downwards counter limiting the
// number of blocks to be individually checked before we reach the canonical chain.
//
// Note: ancestor == 0 returns the same block, 1 returns its parent and so on.
func (lc *LightChain) GetAncestor(hash common.Hash, number, ancestor uint64, maxNonCanonical *uint64) (common.Hash, uint64) {
	return lc.hc.GetAncestor(hash, number, ancestor, maxNonCanonical)
}

// GetHeaderByNumber retrieves a block header from the database by number,
// caching it (associated with its hash) if found.
func (lc *LightChain) GetHeaderByNumber(number uint64) *types.Header {
	return lc.hc.GetHeaderByNumber(number)
}

// GetHeaderByNumberOdr retrieves a block header from the database or network
// by number, caching it (associated with its hash) if found.
func (lc *LightChain) GetHeaderByNumberOdr(ctx context.Context, number uint64) (*types.Header, error) {
	if header := lc.hc.GetHeaderByNumber(number); header != nil {
		return header, nil
	}
	return GetHeaderByNumber(ctx, lc.odr, number)
}

// Config retrieves the header chain's chain configuration.
func (lc *LightChain) Config() *params.ChainConfig { return lc.hc.Config() }

// SyncCheckpoint fetches the checkpoint point block header according to
// the checkpoint provided by the remote peer.
//
// Note if we are running the clique, fetches the last epoch snapshot header
// which covered by checkpoint.
func (lc *LightChain) SyncCheckpoint(ctx context.Context, checkpoint *params.TrustedCheckpoint) bool {
	// Ensure the remote checkpoint head is ahead of us
	head := lc.CurrentHeader().Number.Uint64()

	latest := (checkpoint.SectionIndex+1)*lc.indexerConfig.ChtSize - 1
	if clique := lc.hc.Config().Clique; clique != nil {
		latest -= latest % clique.Epoch // epoch snapshot for clique
	}
	if head >= latest {
		return true
	}
	// Retrieve the latest useful header and update to it
	if header, err := GetHeaderByNumber(ctx, lc.odr, latest); header != nil && err == nil {
		lc.chainmu.Lock()
		defer lc.chainmu.Unlock()

		// Ensure the chain didn't move past the latest block while retrieving it
		if lc.hc.CurrentHeader().Number.Uint64() < header.Number.Uint64() {
			log.Info("Updated latest header based on CHT", "number", header.Number, "hash", header.Hash(), "age", common.PrettyAge(time.Unix(int64(header.Time), 0)))
			rawdb.WriteHeadHeaderHash(lc.chainDb, header.Hash())
			lc.hc.SetCurrentHeader(header)
		}
		return true
	}
	return false
}

// LockChain locks the chain mutex for reading so that multiple canonical hashes can be
// retrieved while it is guaranteed that they belong to the same version of the chain
func (lc *LightChain) LockChain() {
	lc.chainmu.RLock()
}

// UnlockChain unlocks the chain mutex
func (lc *LightChain) UnlockChain() {
	lc.chainmu.RUnlock()
}

// SubscribeChainEvent registers a subscription of ChainEvent.
func (lc *LightChain) SubscribeChainEvent(ch chan<- core.ChainEvent) event.Subscription {
	return lc.scope.Track(lc.chainFeed.Subscribe(ch))
}

// SubscribeChainHeadEvent registers a subscription of ChainHeadEvent.
func (lc *LightChain) SubscribeChainHeadEvent(ch chan<- core.ChainHeadEvent) event.Subscription {
	return lc.scope.Track(lc.chainHeadFeed.Subscribe(ch))
}

// SubscribeChainSideEvent registers a subscription of ChainSideEvent.
func (lc *LightChain) SubscribeChainSideEvent(ch chan<- core.ChainSideEvent) event.Subscription {
	return lc.scope.Track(lc.chainSideFeed.Subscribe(ch))
}

// SubscribeLogsEvent implements the interface of filters.Backend
// LightChain does not send logs events, so return an empty subscription.
func (lc *LightChain) SubscribeLogsEvent(ch chan<- []*types.Log) event.Subscription {
	return lc.scope.Track(new(event.Feed).Subscribe(ch))
}

// SubscribeRemovedLogsEvent implements the interface of filters.Backend
// LightChain does not send core.RemovedLogsEvent, so return an empty subscription.
func (lc *LightChain) SubscribeRemovedLogsEvent(ch chan<- core.RemovedLogsEvent) event.Subscription {
	return lc.scope.Track(new(event.Feed).Subscribe(ch))
}

// DisableCheckFreq disables header validation. This is used for ultralight mode.
func (lc *LightChain) DisableCheckFreq() {
	atomic.StoreInt32(&lc.disableCheckFreq, 1)
}

// EnableCheckFreq enables header validation.
func (lc *LightChain) EnableCheckFreq() {
	atomic.StoreInt32(&lc.disableCheckFreq, 0)
}<|MERGE_RESOLUTION|>--- conflicted
+++ resolved
@@ -389,11 +389,7 @@
 	return err
 }
 
-<<<<<<< HEAD
-func (lc *LightChain) SetChainHead(header *types.Header) error {
-=======
 func (lc *LightChain) SetCanonical(header *types.Header) error {
->>>>>>> d90f67b2
 	lc.chainmu.Lock()
 	defer lc.chainmu.Unlock()
 
